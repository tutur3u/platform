import twTypography from '@tailwindcss/typography';
import twScrollbar from 'tailwind-scrollbar';
import type { Config } from 'tailwindcss';
import twAnimate from 'tailwindcss-animate';

const config = {
  darkMode: ['class'],
  content: [
    './pages/**/*.{ts,tsx}',
    './components/**/*.{ts,tsx}',
    './app/**/*.{ts,tsx}',
    './src/**/*.{ts,tsx}',
    '../../packages/ui/src/**/*.{ts,tsx}',
  ],
  prefix: '',
  theme: {
    container: {
      center: true,
      padding: '2rem',
      screens: {
        '2xl': '1400px',
      },
    },
    extend: {
      colors: {
        border: 'hsl(var(--border))',
        input: 'hsl(var(--input))',
        ring: 'hsl(var(--ring))',
        background: 'hsl(var(--background))',
        foreground: 'hsl(var(--foreground))',
<<<<<<< HEAD

        'brand-light-blue': 'hsl(var(--brand-light-blue))',
        'brand-dark-blue': 'hsl(var(--brand-dark-blue))',
        'brand-light-yellow': 'hsl(var(--brand-light-yellow))',
        'brand-dark-yellow': 'hsl(var(--brand-dark-yellow))',
        'brand-light-red': 'hsl(var(--brand-light-red))',
        'brand-dark-red': 'hsl(var(--brand-dark-red))',

        'dynamic-pink': 'hsl(var(--pink))',
=======
>>>>>>> e314b812
        'dynamic-purple': 'hsl(var(--purple))',
        'dynamic-blue': 'hsl(var(--blue))',
        'dynamic-sky': 'hsl(var(--sky))',
        'dynamic-green': 'hsl(var(--green))',
        'dynamic-yellow': 'hsl(var(--yellow))',
        'dynamic-orange': 'hsl(var(--orange))',
        'dynamic-red': 'hsl(var(--red))',
        primary: {
          DEFAULT: 'hsl(var(--primary))',
          foreground: 'hsl(var(--primary-foreground))',
        },
        secondary: {
          DEFAULT: 'hsl(var(--secondary))',
          foreground: 'hsl(var(--secondary-foreground))',
        },
        destructive: {
          DEFAULT: 'hsl(var(--destructive))',
          foreground: 'hsl(var(--destructive-foreground))',
        },
        muted: {
          DEFAULT: 'hsl(var(--muted))',
          foreground: 'hsl(var(--muted-foreground))',
        },
        accent: {
          DEFAULT: 'hsl(var(--accent))',
          foreground: 'hsl(var(--accent-foreground))',
        },
        popover: {
          DEFAULT: 'hsl(var(--popover))',
          foreground: 'hsl(var(--popover-foreground))',
        },
        card: {
          DEFAULT: 'hsl(var(--card))',
          foreground: 'hsl(var(--card-foreground))',
        },
        sidebar: {
          DEFAULT: 'hsl(var(--sidebar-background))',
          foreground: 'hsl(var(--sidebar-foreground))',
          primary: 'hsl(var(--sidebar-primary))',
          'primary-foreground': 'hsl(var(--sidebar-primary-foreground))',
          accent: 'hsl(var(--sidebar-accent))',
          'accent-foreground': 'hsl(var(--sidebar-accent-foreground))',
          border: 'hsl(var(--sidebar-border))',
          ring: 'hsl(var(--sidebar-ring))',
        },
      },
      borderRadius: {
        lg: 'var(--radius)',
        md: 'calc(var(--radius) - 2px)',
        sm: 'calc(var(--radius) - 4px)',
      },
      keyframes: {
        'caret-blink': {
          '0%,70%,100%': {
            opacity: '1',
          },
          '20%,50%': {
            opacity: '0',
          },
        },
        'accordion-down': {
          from: {
            height: '0',
          },
          to: {
            height: 'var(--radix-accordion-content-height)',
          },
        },
        'accordion-up': {
          from: {
            height: 'var(--radix-accordion-content-height)',
          },
          to: {
            height: '0',
          },
        },
      },
      animation: {
        'caret-blink': 'caret-blink 1.25s ease-out infinite',
        'accordion-down': 'accordion-down 0.2s ease-out',
        'accordion-up': 'accordion-up 0.2s ease-out',
      },
    },
  },
  plugins: [twTypography, twAnimate, twScrollbar],
} satisfies Config;

export default config;<|MERGE_RESOLUTION|>--- conflicted
+++ resolved
@@ -28,7 +28,6 @@
         ring: 'hsl(var(--ring))',
         background: 'hsl(var(--background))',
         foreground: 'hsl(var(--foreground))',
-<<<<<<< HEAD
 
         'brand-light-blue': 'hsl(var(--brand-light-blue))',
         'brand-dark-blue': 'hsl(var(--brand-dark-blue))',
@@ -38,8 +37,6 @@
         'brand-dark-red': 'hsl(var(--brand-dark-red))',
 
         'dynamic-pink': 'hsl(var(--pink))',
-=======
->>>>>>> e314b812
         'dynamic-purple': 'hsl(var(--purple))',
         'dynamic-blue': 'hsl(var(--blue))',
         'dynamic-sky': 'hsl(var(--sky))',
