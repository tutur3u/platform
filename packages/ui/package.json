{
  "name": "@tuturuuu/ui",
  "version": "0.0.4",
  "license": "MIT",
  "publishConfig": {
    "access": "public"
  },
  "scripts": {
    "lint": "eslint .",
    "ui": "bunx shadcn-ui@latest"
  },
  "dependencies": {
    "@hookform/resolvers": "^5.2.1",
    "@lucide/lab": "^0.1.2",
    "@radix-ui/react-accordion": "^1.2.11",
    "@radix-ui/react-alert-dialog": "^1.1.14",
    "@radix-ui/react-aspect-ratio": "^1.1.7",
    "@radix-ui/react-avatar": "^1.1.10",
    "@radix-ui/react-checkbox": "^1.3.2",
    "@radix-ui/react-collapsible": "^1.1.11",
    "@radix-ui/react-context-menu": "^2.2.15",
    "@radix-ui/react-dialog": "^1.1.14",
    "@radix-ui/react-dropdown-menu": "^2.1.15",
    "@radix-ui/react-hover-card": "^1.1.14",
    "@radix-ui/react-label": "^2.1.7",
    "@radix-ui/react-menubar": "^1.1.15",
    "@radix-ui/react-navigation-menu": "^1.2.13",
    "@radix-ui/react-popover": "^1.1.14",
    "@radix-ui/react-progress": "^1.1.7",
    "@radix-ui/react-radio-group": "^1.3.7",
    "@radix-ui/react-scroll-area": "^1.2.9",
    "@radix-ui/react-select": "^2.2.5",
    "@radix-ui/react-separator": "^1.1.7",
    "@radix-ui/react-slider": "^1.3.5",
    "@radix-ui/react-slot": "^1.2.3",
    "@radix-ui/react-switch": "^1.2.5",
    "@radix-ui/react-tabs": "^1.1.12",
    "@radix-ui/react-toast": "^1.2.14",
    "@radix-ui/react-toggle": "^1.1.9",
    "@radix-ui/react-toggle-group": "^1.1.10",
    "@radix-ui/react-tooltip": "^1.2.7",
    "@tanstack/react-table": "^8.21.3",
    "@tiptap/core": "^3.0.9",
    "@tiptap/extension-highlight": "^3.0.9",
    "@tiptap/extension-link": "^3.0.9",
    "@tiptap/extension-placeholder": "^3.0.9",
    "@tiptap/extension-strike": "^3.0.9",
    "@tiptap/extension-subscript": "^3.0.9",
    "@tiptap/extension-superscript": "^3.0.9",
    "@tiptap/extension-text-align": "^3.0.9",
    "@tiptap/pm": "^3.0.9",
    "@tiptap/react": "^3.0.9",
    "@tiptap/starter-kit": "^3.0.9",
    "@tuturuuu/ai": "workspace:*",
    "@tuturuuu/supabase": "workspace:*",
    "@tuturuuu/utils": "workspace:*",
    "class-variance-authority": "^0.7.1",
    "cmdk": "^1.1.1",
    "date-fns": "^4.1.0",
    "date-fns-tz": "^3.2.0",
    "dayjs": "^1.11.13",
    "embla-carousel-react": "^8.6.0",
    "framer-motion": "^12.23.12",
    "gsap": "^3.13.0",
    "input-otp": "^1.4.2",
    "lodash": "^4.17.21",
    "lucide-react": "^0.536.0",
    "moment": "^2.30.1",
    "next": "^15.4.5",
    "next-themes": "^0.4.6",
    "react": "^19.1.1",
    "react-colorful": "^5.6.1",
    "react-day-picker": "^9.8.1",
    "react-dom": "^19.1.1",
    "react-dropzone": "^14.3.8",
    "react-hook-form": "^7.62.0",
    "react-markdown": "^10.1.0",
    "react-pdf": "^10.0.1",
    "react-resizable": "^3.0.5",
    "react-resizable-panels": "^3.0.4",
    "react-syntax-highlighter": "^15.6.1",
<<<<<<< HEAD
    "recharts": "^3.1.0",
=======
    "recharts": "^3.1.2",
>>>>>>> 0667af51
    "sonner": "^2.0.7",
    "tailwind-scrollbar": "^4.0.2",
    "tailwindcss-animate": "^1.0.7",
    "vaul": "^1.1.2",
    "zod": "^4.0.15"
  },
  "devDependencies": {
    "@tailwindcss/postcss": "^4.1.11",
    "@tailwindcss/typography": "^0.5.16",
    "@tuturuuu/eslint-config": "workspace:*",
    "@tuturuuu/types": "workspace:*",
    "@tuturuuu/typescript-config": "workspace:*",
    "@types/lodash": "^4.17.20",
    "@types/node": "^24.2.0",
    "@types/react": "^19.1.9",
    "@types/react-resizable": "^3.0.8",
    "@types/react-syntax-highlighter": "^15.5.13",
    "autoprefixer": "^10.4.21",
    "postcss": "^8.5.6",
    "postcss-load-config": "^6.0.1",
    "tailwindcss": "^4.1.11",
    "typescript": "^5.9.2"
  },
  "exports": {
    ".": {
      "types": "./src/index.d.ts",
      "import": "./src/index.ts"
    },
    "./globals.css": "./src/globals.css",
    "./postcss.config": "./postcss.config.mjs",
    "./tailwind.config": "./tailwind.config.ts",
    "./lib/*": "./src/lib/*.ts",
    "./hooks/*": "./src/hooks/*.ts",
    "./hooks/time-blocking-provider": "./src/hooks/time-blocking-provider.tsx",
    "./hooks/use-calendar": "./src/hooks/use-calendar.tsx",
    "./hooks/use-calendar-sync": "./src/hooks/use-calendar-sync.tsx",
    "./calendar-settings": "./src/components/ui/legacy/calendar/settings/index.ts",
    "./resolvers": "./src/resolvers.ts",
    "./gsap": "./src/gsap.ts",
    "./tiptap": {
      "types": "./src/components/ui/text-editor/types.ts",
      "import": "./src/components/ui/text-editor/types.ts"
    },
    "./custom/education/certificates/types": {
      "types": "./src/components/ui/custom/education/certificates/types.ts",
      "import": "./src/components/ui/custom/education/certificates/types.ts"
    },
    "./utils/plan-helpers": "./src/utils/plan-helpers.ts",
    "./utils/date-helper": "./src/utils/date-helper.ts",
    "./*": "./src/components/ui/*.tsx"
  },
  "packageManager": "bun@1.2.19"
}<|MERGE_RESOLUTION|>--- conflicted
+++ resolved
@@ -79,11 +79,7 @@
     "react-resizable": "^3.0.5",
     "react-resizable-panels": "^3.0.4",
     "react-syntax-highlighter": "^15.6.1",
-<<<<<<< HEAD
-    "recharts": "^3.1.0",
-=======
     "recharts": "^3.1.2",
->>>>>>> 0667af51
     "sonner": "^2.0.7",
     "tailwind-scrollbar": "^4.0.2",
     "tailwindcss-animate": "^1.0.7",
