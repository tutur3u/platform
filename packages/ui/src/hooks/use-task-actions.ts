import { useQueryClient } from '@tanstack/react-query';
import { createClient } from '@tuturuuu/supabase/next/client';
import type { TaskPriority } from '@tuturuuu/types/primitives/Priority';
import type { Task } from '@tuturuuu/types/primitives/Task';
import type { TaskList } from '@tuturuuu/types/primitives/TaskList';
import { toast } from '@tuturuuu/ui/sonner';
import { moveTask, useUpdateTask } from '@tuturuuu/utils/task-helper';
import { addDays } from 'date-fns';
import { useCallback } from 'react';

interface UseTaskActionsProps {
  task?: Task; // Made optional to handle loading states
  boardId: string;
  targetCompletionList?: TaskList | null;
  targetClosedList?: TaskList | null;
  availableLists: TaskList[];
  onUpdate: () => void;
  setIsLoading: (loading: boolean) => void;
  setMenuOpen: (open: boolean) => void;
  setCustomDateDialogOpen?: (open: boolean) => void;
  setDeleteDialogOpen?: (open: boolean) => void;
  setEstimationSaving?: (saving: boolean) => void;
  selectedTasks?: Set<string>; // For bulk operations
  isMultiSelectMode?: boolean;
  onClearSelection?: () => void; // Callback to clear selection after bulk operations
  taskId?: string; // Optional task ID for syncing individual task cache
}

export function useTaskActions({
  task,
  boardId,
  targetCompletionList,
  targetClosedList,
  availableLists,
  onUpdate,
  setIsLoading,
  setMenuOpen,
  setCustomDateDialogOpen,
  setDeleteDialogOpen,
  setEstimationSaving,
  selectedTasks,
  isMultiSelectMode,
  taskId,
}: UseTaskActionsProps) {
  const queryClient = useQueryClient();
  const updateTaskMutation = useUpdateTask(boardId);

  const handleArchiveToggle = useCallback(async () => {
    if (!task || !onUpdate) return;
    setIsLoading(true);

    const newClosedState = !task.closed_at;

    // Store previous state for rollback
    const previousTasks = queryClient.getQueryData<Task[]>(['tasks', boardId]);

    if (
      newClosedState &&
      targetCompletionList &&
      targetCompletionList.id !== task.list_id
    ) {
      const supabase = createClient();
      try {
        // Optimistic update: move task to completion list and set closed_at
        queryClient.setQueryData(
          ['tasks', boardId],
          (old: Task[] | undefined) => {
            if (!old) return old;
            return old.map((t) =>
              t.id === task.id
                ? {
                    ...t,
                    list_id: targetCompletionList.id,
                    closed_at: new Date().toISOString(),
                  }
                : t
            );
          }
        );

        // moveTask handles setting archived status based on target list
        await moveTask(supabase, task.id, targetCompletionList.id);

        toast.success('Task completed', {
          description: `Task marked as done and moved to ${targetCompletionList.name}`,
        });

        // NOTE: No invalidation needed - optimistic update already handles the UI
        // and realtime subscription handles cross-user sync
      } catch (error) {
        // Rollback on error
        if (previousTasks) {
          queryClient.setQueryData(['tasks', boardId], previousTasks);
        }
        console.error('Failed to complete task:', error);
        toast.error('Error', {
          description: 'Failed to complete task. Please try again.',
        });
      } finally {
        setIsLoading(false);
      }
    } else {
      // Optimistic update for simple toggle
      queryClient.setQueryData(
        ['tasks', boardId],
        (old: Task[] | undefined) => {
          if (!old) return old;
          return old.map((t) =>
            t.id === task.id
              ? {
                  ...t,
                  closed_at: newClosedState ? new Date().toISOString() : null,
                }
              : t
          );
        }
      );

      updateTaskMutation.mutate(
        {
          taskId: task.id,
          updates: {
            closed_at: newClosedState ? new Date().toISOString() : undefined,
          },
        },
        {
          onError: () => {
            // Rollback on error
            if (previousTasks) {
              queryClient.setQueryData(['tasks', boardId], previousTasks);
            }
          },
          onSettled: () => {
            setIsLoading(false);
          },
        }
      );
    }
  }, [
    task.id,
    task.closed_at,
    task.list_id,
    targetCompletionList,
    onUpdate,
    setIsLoading,
    updateTaskMutation,
    queryClient,
    boardId,
  ]);

  const handleMoveToCompletion = useCallback(async () => {
    if (!task || !targetCompletionList || !onUpdate) return;

    setIsLoading(true);

    // Check if we're in multi-select mode and have multiple tasks selected
    const shouldBulkMove =
      isMultiSelectMode &&
      selectedTasks &&
      selectedTasks.size > 1 &&
      selectedTasks.has(task.id);
    const tasksToMove = shouldBulkMove ? Array.from(selectedTasks) : [task.id];

    // Store previous state for rollback
    const previousTasks = queryClient.getQueryData<Task[]>(['tasks', boardId]);

    const supabase = createClient();
    try {
      // Optimistic update: move tasks to completion list and set closed_at/completed_at
      queryClient.setQueryData(
        ['tasks', boardId],
        (old: Task[] | undefined) => {
          if (!old) return old;
          const now = new Date().toISOString();
          return old.map((t) =>
            tasksToMove.includes(t.id)
              ? {
                  ...t,
                  list_id: targetCompletionList.id,
                  closed_at: now,
                  completed_at:
                    targetCompletionList.status === 'done'
                      ? now
                      : t.completed_at,
                }
              : t
          );
        }
      );

      // Move tasks one by one to ensure triggers fire for each task
      let successCount = 0;
      for (const taskId of tasksToMove) {
        try {
          await moveTask(supabase, taskId, targetCompletionList.id);
          successCount++;
        } catch (error) {
          console.error(`Failed to move task ${taskId}:`, error);
        }
      }
      if (successCount === 0) throw new Error('Failed to move any tasks');

      const taskCount = successCount;
      toast.success(
        taskCount > 1 ? `${taskCount} tasks completed` : 'Task completed',
        {
          description:
            taskCount > 1
              ? `Tasks marked as ${targetCompletionList.status === 'done' ? 'done' : 'closed'}`
              : `Task marked as ${targetCompletionList.status === 'done' ? 'done' : 'closed'} and moved to ${targetCompletionList.name}`,
        }
      );

      // NOTE: No invalidation needed - optimistic update already handles the UI
      // and realtime subscription handles cross-user sync
    } catch (error) {
      // Rollback on error
      if (previousTasks) {
        queryClient.setQueryData(['tasks', boardId], previousTasks);
      }
      console.error('Failed to move task to completion:', error);
      toast.error('Error', {
        description: 'Failed to complete task. Please try again.',
      });
    } finally {
      setIsLoading(false);
      setMenuOpen(false);
    }
  }, [
    targetCompletionList,
    onUpdate,
    task?.id,
    setIsLoading,
    setMenuOpen,
    isMultiSelectMode,
    selectedTasks,
    queryClient,
    boardId,
  ]);

  const handleMoveToClose = useCallback(async () => {
    if (!task || !targetClosedList || !onUpdate) return;

    setIsLoading(true);

    // Check if we're in multi-select mode and have multiple tasks selected
    const shouldBulkMove =
      isMultiSelectMode &&
      selectedTasks &&
      selectedTasks.size > 1 &&
      selectedTasks.has(task.id);
    const tasksToMove = shouldBulkMove ? Array.from(selectedTasks) : [task.id];

    // Store previous state for rollback
    const previousTasks = queryClient.getQueryData<Task[]>(['tasks', boardId]);

    const supabase = createClient();
    try {
      // Optimistic update: move tasks to closed list and set closed_at
      queryClient.setQueryData(
        ['tasks', boardId],
        (old: Task[] | undefined) => {
          if (!old) return old;
          const now = new Date().toISOString();
          return old.map((t) =>
            tasksToMove.includes(t.id)
              ? {
                  ...t,
                  list_id: targetClosedList.id,
                  closed_at: now,
                }
              : t
          );
        }
      );

      // Move tasks one by one to ensure triggers fire for each task
      let successCount = 0;
      for (const taskId of tasksToMove) {
        try {
          await moveTask(supabase, taskId, targetClosedList.id);
          successCount++;
        } catch (error) {
          console.error(`Failed to move task ${taskId}:`, error);
        }
      }
      if (successCount === 0) throw new Error('Failed to move any tasks');

      const taskCount = successCount;
      toast.success('Success', {
        description:
          taskCount > 1
            ? `${taskCount} tasks marked as closed`
            : 'Task marked as closed',
      });

      // NOTE: No invalidation needed - optimistic update already handles the UI
      // and realtime subscription handles cross-user sync
    } catch (error) {
      // Rollback on error
      if (previousTasks) {
        queryClient.setQueryData(['tasks', boardId], previousTasks);
      }
      console.error('Failed to move task to closed:', error);
      toast.error('Error', {
        description: 'Failed to close task. Please try again.',
      });
    } finally {
      setIsLoading(false);
      setMenuOpen(false);
    }
  }, [
    targetClosedList,
    onUpdate,
    task?.id,
    setIsLoading,
    setMenuOpen,
    isMultiSelectMode,
    selectedTasks,
    queryClient,
    boardId,
  ]);

  const handleDelete = useCallback(async () => {
    if (!task) return;
    setIsLoading(true);

    // Check if we're in multi-select mode and have multiple tasks selected
    const shouldBulkDelete =
      isMultiSelectMode &&
      selectedTasks &&
      selectedTasks.size > 1 &&
      selectedTasks.has(task.id);
    const tasksToDelete = shouldBulkDelete
      ? Array.from(selectedTasks)
      : [task.id];

    // Store previous state for rollback
    const previousTasks = queryClient.getQueryData<Task[]>(['tasks', boardId]);

    // Optimistic update: remove tasks from cache
    queryClient.setQueryData(['tasks', boardId], (old: Task[] | undefined) => {
      if (!old) return old;
      return old.filter((t) => !tasksToDelete.includes(t.id));
    });

    const supabase = createClient();
    try {
      // Delete tasks one by one to ensure triggers fire for each task
      let successCount = 0;
      for (const taskId of tasksToDelete) {
        const { error } = await supabase
          .from('tasks')
          .update({ deleted_at: new Date().toISOString() })
          .eq('id', taskId);
        if (error) {
          console.error(`Failed to delete task ${taskId}:`, error);
        } else {
          successCount++;
        }
      }
      if (successCount === 0) throw new Error('Failed to delete any tasks');

      const taskCount = tasksToDelete.length;
      toast.success('Success', {
        description:
          taskCount > 1
            ? `${taskCount} tasks deleted`
            : 'Task deleted successfully',
      });

      setDeleteDialogOpen?.(false);

      queryClient.invalidateQueries({ queryKey: ['deleted-tasks', boardId] });
    } catch (error) {
      // Rollback on error
      if (previousTasks) {
        queryClient.setQueryData(['tasks', boardId], previousTasks);
      }
      console.error('Failed to delete task(s):', error);
      toast.error('Error', {
        description: 'Failed to delete task(s). Please try again.',
      });
    } finally {
      setIsLoading(false);
    }
  }, [
    task?.id,
    setIsLoading,
    setDeleteDialogOpen,
    isMultiSelectMode,
    selectedTasks,
    queryClient,
    boardId,
  ]);

  const handleRemoveAllAssignees = useCallback(async () => {
    if (!task || !task.assignees || task.assignees.length === 0) return;

    setIsLoading(true);
    const supabase = createClient();

    await queryClient.cancelQueries({ queryKey: ['tasks', boardId] });
    const previousTasks = queryClient.getQueryData<Task[]>(['tasks', boardId]);

    queryClient.setQueryData<Task[] | undefined>(
      ['tasks', boardId],
      (old: Task[] | undefined) => {
        if (!old) return old;
        return old.map((t) => {
          if (t.id === task.id) {
            return { ...t, assignees: [] };
          }
          return t;
        });
      }
    );

    try {
      const { error } = await supabase
        .from('task_assignees')
        .delete()
        .eq('task_id', task.id);

      if (error) throw error;

      toast.success('Success', {
        description: 'All assignees removed from task',
      });
    } catch (error) {
      queryClient.setQueryData(['tasks', boardId], previousTasks);
      console.error('Failed to remove all assignees:', error);
      toast.error('Error', {
        description: 'Failed to remove assignees. Please try again.',
      });
    } finally {
      setIsLoading(false);
      setMenuOpen(false);
    }
  }, [
    task.id,
    task.assignees,
    boardId,
    queryClient,
    setIsLoading,
    setMenuOpen,
  ]);

  const handleRemoveAssignee = useCallback(
    async (assigneeId: string) => {
      if (!task) return;
      setIsLoading(true);
      const supabase = createClient();

      await queryClient.cancelQueries({ queryKey: ['tasks', boardId] });
      const previousTasks = queryClient.getQueryData<Task[]>([
        'tasks',
        boardId,
      ]);

      queryClient.setQueryData<Task[] | undefined>(
        ['tasks', boardId],
        (old: Task[] | undefined) => {
          if (!old) return old;
          return old.map((t) => {
            if (t.id === task.id) {
              return {
                ...t,
                assignees:
                  t.assignees?.filter((a) => a.id !== assigneeId) || [],
              };
            }
            return t;
          });
        }
      );

      try {
        const { error } = await supabase
          .from('task_assignees')
          .delete()
          .eq('task_id', task.id)
          .eq('user_id', assigneeId);

        if (error) throw error;

        const assignee = task.assignees?.find((a) => a.id === assigneeId);
        toast.success('Success', {
          description: `${assignee?.display_name || assignee?.email || 'Assignee'} removed from task`,
        });
      } catch (error) {
        queryClient.setQueryData(['tasks', boardId], previousTasks);
        console.error('Failed to remove assignee:', error);
        toast.error('Error', {
          description: 'Failed to remove assignee. Please try again.',
        });
      } finally {
        setIsLoading(false);
        setMenuOpen(false);
      }
    },
    [task, boardId, queryClient, setIsLoading, setMenuOpen]
  );

  const handleMoveToList = useCallback(
    async (targetListId: string) => {
      if (!task) return;
      if (targetListId === task.list_id) {
        setMenuOpen(false);
        return;
      }

      setIsLoading(true);

      const supabase = createClient();

      // Check if we're in multi-select mode and have multiple tasks selected
      const shouldBulkMove =
        isMultiSelectMode &&
        selectedTasks &&
        selectedTasks.size > 1 &&
        selectedTasks.has(task.id);
      const tasksToMove = shouldBulkMove
        ? Array.from(selectedTasks)
        : [task.id];

      // Store previous state for rollback
      const previousTasks = queryClient.getQueryData<Task[]>([
        'tasks',
        boardId,
      ]);

      // Determine if target list is a completion list
      const targetList = availableLists.find(
        (list) => list.id === targetListId
      );
      const isCompletionList =
        targetList?.status === 'done' || targetList?.status === 'closed';
      const now = new Date().toISOString();

      try {
        // Optimistic update: move tasks to target list
        queryClient.setQueryData(
          ['tasks', boardId],
          (old: Task[] | undefined) => {
            if (!old) return old;
            return old.map((t) => {
              if (tasksToMove.includes(t.id)) {
                // Determine the current list status
                const currentList = availableLists.find(
                  (list) => list.id === t.list_id
                );
                const wasInCompletionList =
                  currentList?.status === 'done' ||
                  currentList?.status === 'closed';

                return {
                  ...t,
                  list_id: targetListId,
                  // Set closed_at based on target list status
                  closed_at: isCompletionList
                    ? now
                    : wasInCompletionList
                      ? null
                      : t.closed_at,
                  completed_at:
                    targetList?.status === 'done'
                      ? now
                      : wasInCompletionList
                        ? null
                        : t.completed_at,
                };
              }
              return t;
            });
          }
        );

        // Move tasks one by one to ensure triggers fire for each task
        let successCount = 0;
        for (const taskId of tasksToMove) {
          try {
            await moveTask(supabase, taskId, targetListId);
            successCount++;
          } catch (error) {
            console.error(`Failed to move task ${taskId}:`, error);
          }
        }
        if (successCount === 0) throw new Error('Failed to move any tasks');

        const taskCount = successCount;
        toast.success('Success', {
          description:
            taskCount > 1
              ? `${taskCount} tasks moved to ${targetList?.name || 'selected list'}`
              : `Task moved to ${targetList?.name || 'selected list'}`,
        });

        // NOTE: No invalidation needed - optimistic update already handles the UI
        // and realtime subscription handles cross-user sync
      } catch (error) {
        // Rollback on error
        if (previousTasks) {
          queryClient.setQueryData(['tasks', boardId], previousTasks);
        }
        console.error('Failed to move task:', error);
        toast.error('Error', {
          description: 'Failed to move task. Please try again.',
        });
      } finally {
        setIsLoading(false);
        setMenuOpen(false);
      }
    },
    [
      task?.id,
      task?.list_id,
      availableLists,
      setIsLoading,
      setMenuOpen,
      isMultiSelectMode,
      selectedTasks,
      queryClient,
      boardId,
    ]
  );

  const handleDueDateChange = useCallback(
    async (days: number | null) => {
      if (!task) return;
      let newDate: string | null = null;
      if (days !== null) {
        const target = addDays(new Date(), days);
        target.setHours(23, 59, 59, 999);
        newDate = target.toISOString();
      }

      // Check if we're in multi-select mode and have multiple tasks selected
      const shouldBulkUpdate =
        isMultiSelectMode &&
        selectedTasks &&
        selectedTasks.size > 1 &&
        selectedTasks.has(task.id);
      const tasksToUpdate = shouldBulkUpdate
        ? Array.from(selectedTasks)
        : [task.id];

      setIsLoading(true);

      // Store previous state for rollback
      const previousTasks = queryClient.getQueryData<Task[]>([
        'tasks',
        boardId,
      ]);

      try {
        // Optimistic update
        queryClient.setQueryData(
          ['tasks', boardId],
          (old: Task[] | undefined) => {
            if (!old) return old;
            return old.map((t) =>
              tasksToUpdate.includes(t.id) ? { ...t, end_date: newDate } : t
            );
          }
        );

        // Use direct Supabase update for bulk operations
        if (shouldBulkUpdate) {
          const supabase = createClient();
          // Update one by one to ensure triggers fire for each task
          let successCount = 0;
          for (const taskId of tasksToUpdate) {
            const { error } = await supabase
              .from('tasks')
              .update({ end_date: newDate })
              .eq('id', taskId);
            if (error) {
              console.error(
                `Failed to update due date for task ${taskId}:`,
                error
              );
            } else {
              successCount++;
            }
          }
          if (successCount === 0) throw new Error('Failed to update any tasks');
          console.log(`✅ Updated ${successCount} tasks with due date`);
        } else {
          // Use mutation for single task
          await updateTaskMutation.mutateAsync({
            taskId: task.id,
            updates: { end_date: newDate },
          });
        }

        const taskCount = tasksToUpdate.length;
        toast.success('Due date updated', {
          description:
            taskCount > 1
              ? `${taskCount} tasks updated`
              : newDate
                ? 'Due date set successfully'
                : 'Due date removed',
        });

        // NOTE: No invalidation needed - optimistic update already handles the UI
        // and realtime subscription handles cross-user sync
      } catch (error) {
        console.error('Failed to update due date:', error);
        // Rollback on error
        if (previousTasks) {
          queryClient.setQueryData(['tasks', boardId], previousTasks);
        }
        toast.error('Error', {
          description: 'Failed to update due date. Please try again.',
        });
      } finally {
        setIsLoading(false);
      }
    },
    [
      task?.id,
      updateTaskMutation,
      setIsLoading,
      isMultiSelectMode,
      selectedTasks,
      queryClient,
      boardId,
    ]
  );

  const handlePriorityChange = useCallback(
    async (newPriority: TaskPriority | null) => {
      if (!task) return;
      if (newPriority === task.priority && !isMultiSelectMode) return;

      // Check if we're in multi-select mode and have multiple tasks selected
      const shouldBulkUpdate =
        isMultiSelectMode &&
        selectedTasks &&
        selectedTasks.size > 1 &&
        selectedTasks.has(task.id);
      const tasksToUpdate = shouldBulkUpdate
        ? Array.from(selectedTasks)
        : [task.id];

      console.log('🎯 handlePriorityChange called:', {
        taskId: task.id,
        newPriority,
        isMultiSelectMode,
        selectedTasksSize: selectedTasks?.size,
        selectedTasksArray: Array.from(selectedTasks || []),
        shouldBulkUpdate,
        tasksToUpdate,
        tasksToUpdateCount: tasksToUpdate.length,
      });

      setIsLoading(true);

      // Store previous state for rollback
      const previousTasks = queryClient.getQueryData<Task[]>([
        'tasks',
        boardId,
      ]);

      try {
        // Optimistic update
        queryClient.setQueryData(
          ['tasks', boardId],
          (old: Task[] | undefined) => {
            if (!old) return old;
            return old.map((t) =>
              tasksToUpdate.includes(t.id) ? { ...t, priority: newPriority } : t
            );
          }
        );

        // Use direct Supabase update for bulk operations
        if (shouldBulkUpdate) {
          const supabase = createClient();
          console.log('🔄 Executing sequential Supabase updates:', {
            tasksToUpdate,
            count: tasksToUpdate.length,
            priority: newPriority,
          });

          // Update one by one to ensure triggers fire for each task
          let successCount = 0;
          for (const taskId of tasksToUpdate) {
            const { error } = await supabase
              .from('tasks')
              .update({ priority: newPriority })
              .eq('id', taskId);
            if (error) {
              console.error(
                `Failed to update priority for task ${taskId}:`,
                error
              );
            } else {
              successCount++;
            }
          }

          console.log('✅ Sequential update result:', {
            successCount,
            totalTasks: tasksToUpdate.length,
          });

          if (successCount === 0) throw new Error('Failed to update any tasks');
        } else {
          // Use mutation for single task
          await updateTaskMutation.mutateAsync({
            taskId: task.id,
            updates: { priority: newPriority },
          });
        }

        const taskCount = tasksToUpdate.length;
        toast.success('Priority updated', {
          description:
            taskCount > 1
              ? `${taskCount} tasks updated`
              : newPriority
                ? 'Priority changed'
                : 'Priority cleared',
        });

        // NOTE: No invalidation needed - optimistic update already handles the UI
        // and realtime subscription handles cross-user sync

        console.log('✅ Priority update completed successfully');

        // Don't auto-clear selection - let user manually clear with "Clear" button
      } catch (error) {
        console.error('❌ Failed to update priority:', error);
        // Rollback on error
        if (previousTasks) {
          queryClient.setQueryData(['tasks', boardId], previousTasks);
        }
        toast.error('Error', {
          description: 'Failed to update priority. Please try again.',
        });
      } finally {
        setIsLoading(false);
      }
    },
    [
      task?.id,
      task?.priority,
      updateTaskMutation,
      setIsLoading,
      isMultiSelectMode,
      selectedTasks,
      queryClient,
      boardId,
    ]
  );

  const updateEstimationPoints = useCallback(
    async (points: number | null) => {
      if (!task) return;
      if (points === task.estimation_points && !isMultiSelectMode) return;

      // Check if we're in multi-select mode and have multiple tasks selected
      const shouldBulkUpdate =
        isMultiSelectMode &&
        selectedTasks &&
        selectedTasks.size > 1 &&
        selectedTasks.has(task.id);

      // Get current tasks from cache to filter out ones that already have the target value
      const currentTasks = queryClient.getQueryData<Task[]>(['tasks', boardId]);

      // Filter tasks that actually need updating (don't already have the target estimation)
      const candidateTasks = shouldBulkUpdate
        ? Array.from(selectedTasks)
        : [task.id];

      const tasksToUpdate = currentTasks
        ? candidateTasks.filter((taskId) => {
            const taskData = currentTasks.find((t) => t.id === taskId);
            return taskData?.estimation_points !== points;
          })
        : candidateTasks;

      // If no tasks actually need updating, skip
      if (tasksToUpdate.length === 0) {
        return;
      }

      setEstimationSaving?.(true);

      // Store previous state for rollback
      const previousTasks = currentTasks;

      try {
        // Optimistic update
        queryClient.setQueryData(
          ['tasks', boardId],
          (old: Task[] | undefined) => {
            if (!old) return old;
            return old.map((t) =>
              tasksToUpdate.includes(t.id)
                ? { ...t, estimation_points: points }
                : t
            );
          }
        );

        // Use direct Supabase update for bulk operations
        if (tasksToUpdate.length > 1) {
          const supabase = createClient();
          // Update one by one to ensure triggers fire for each task
          let successCount = 0;
          for (const taskId of tasksToUpdate) {
            const { error } = await supabase
              .from('tasks')
              .update({ estimation_points: points })
              .eq('id', taskId);
            if (error) {
              console.error(
                `Failed to update estimation for task ${taskId}:`,
                error
              );
            } else {
              successCount++;
            }
          }
          if (successCount === 0) throw new Error('Failed to update any tasks');
          console.log(
            `✅ Updated ${successCount} tasks with estimation points`
          );
        } else {
          // Use mutation for single task
          await updateTaskMutation.mutateAsync({
            taskId: tasksToUpdate[0]!,
            updates: { estimation_points: points },
          });
        }

        const taskCount = tasksToUpdate.length;
        toast.success('Estimation updated', {
          description:
            taskCount > 1
              ? `${taskCount} tasks updated`
              : 'Estimation points updated successfully',
        });

        // NOTE: No invalidation needed - optimistic update already handles the UI
        // and realtime subscription handles cross-user sync
      } catch (e: any) {
        console.error('Failed to update estimation', e);
        // Rollback on error
        if (previousTasks) {
          queryClient.setQueryData(['tasks', boardId], previousTasks);
        }
        toast.error('Failed to update estimation', {
          description: e.message || 'Please try again',
        });
      } finally {
        setEstimationSaving?.(false);
      }
    },
    [
      task?.id,
      task?.estimation_points,
      updateTaskMutation,
      setEstimationSaving,
      isMultiSelectMode,
      selectedTasks,
      queryClient,
      boardId,
    ]
  );

  const handleCustomDateChange = useCallback(
    async (date: Date | undefined) => {
      if (!task) return;
      let newDate: string | null = null;

      if (date) {
        const selectedDate = new Date(date);

        if (
          selectedDate.getHours() === 0 &&
          selectedDate.getMinutes() === 0 &&
          selectedDate.getSeconds() === 0 &&
          selectedDate.getMilliseconds() === 0
        ) {
          selectedDate.setHours(23, 59, 59, 999);
        }

        newDate = selectedDate.toISOString();
      }

      setIsLoading(true);
      setCustomDateDialogOpen?.(false); // Close dialog immediately when date is selected

      updateTaskMutation.mutate(
        { taskId: task.id, updates: { end_date: newDate } },
        {
          onSuccess: () => {
            toast.success('Due date updated', {
              description: newDate
                ? 'Custom due date set successfully'
                : 'Due date removed',
            });
          },
          onSettled: () => {
            setIsLoading(false);
          },
        }
      );
    },
    [task?.id, updateTaskMutation, setIsLoading, setCustomDateDialogOpen]
  );

  const handleToggleAssignee = useCallback(
    async (assigneeId: string) => {
      if (!task) return;

      // CRITICAL: Get current task state from cache instead of stale prop
      // This ensures we read the most up-to-date state after optimistic updates
      const currentTask = taskId
        ? (queryClient.getQueryData(['task', taskId]) as Task | undefined) ??
          task
        : task;

      // Check if we're in multi-select mode with multiple tasks selected
      const shouldBulkUpdate =
        isMultiSelectMode &&
        selectedTasks &&
        selectedTasks.size > 1 &&
        selectedTasks.has(currentTask.id);

      const tasksToUpdate = shouldBulkUpdate
        ? Array.from(selectedTasks)
        : [currentTask.id];

      setIsLoading(true);

      // Cancel any outgoing refetches
      await queryClient.cancelQueries({ queryKey: ['tasks', boardId] });

      // Snapshot the previous value BEFORE optimistic update
      const previousTasks = queryClient.getQueryData(['tasks', boardId]) as
        | Task[]
        | undefined;

      // Determine action: remove if ALL selected tasks have the assignee, add otherwise
      // Use currentTask from cache, not stale task prop
      let active = currentTask.assignees?.some((a) => a.id === assigneeId);

      if (shouldBulkUpdate && previousTasks) {
        const selectedTasksData = previousTasks.filter((t) =>
          selectedTasks?.has(t.id)
        );
        // Only mark as active (to remove) if ALL selected tasks have the assignee
        active = selectedTasksData.every((t) =>
          t.assignees?.some((a) => a.id === assigneeId)
        );
      }

      // Helper to get task from either board cache or individual cache
      const getTaskState = (taskId: string): Task | undefined => {
        // First try board cache
        const fromBoardCache = previousTasks?.find((ct) => ct.id === taskId);
        if (fromBoardCache) return fromBoardCache;

        // Fallback to individual task cache (for tasks not in board view)
        if (taskId === currentTask.id) return currentTask;

        return undefined;
      };

      // Pre-calculate which tasks actually need to change
      const tasksNeedingAssignee = !active
        ? tasksToUpdate.filter((taskId) => {
            const t = getTaskState(taskId);
            return !t?.assignees?.some((a) => a.id === assigneeId);
          })
        : [];

      const tasksToRemoveFrom = active
        ? tasksToUpdate.filter((taskId) => {
            const t = getTaskState(taskId);
            return t?.assignees?.some((a) => a.id === assigneeId);
          })
        : [];

      // Get assignee details for optimistic update
      let assigneeDetails = null;
      if (!active) {
        // First try from board cache
        if (previousTasks) {
          for (const t of previousTasks) {
            const found = t.assignees?.find((a) => a.id === assigneeId);
            if (found) {
              assigneeDetails = found;
              break;
            }
          }
        }
        // Fallback to current task cache
        if (!assigneeDetails && currentTask.assignees) {
          assigneeDetails =
            currentTask.assignees.find((a) => a.id === assigneeId) || null;
        }
      }

      // Optimistically update the cache - only update tasks that actually change
      queryClient.setQueryData(
        ['tasks', boardId],
        (old: Task[] | undefined) => {
          if (!old) return old;
          return old.map((t) => {
            if (active && tasksToRemoveFrom.includes(t.id)) {
              // Remove the assignee
              return {
                ...t,
                assignees:
                  t.assignees?.filter((a) => a.id !== assigneeId) || [],
              };
            } else if (!active && tasksNeedingAssignee.includes(t.id)) {
              // Add the assignee
              return {
                ...t,
                assignees: [
                  ...(t.assignees || []),
                  assigneeDetails || {
                    id: assigneeId,
                    display_name: 'User',
                    email: '',
                  },
                ],
              };
            }
            return t;
          });
        }
      );

      // CRITICAL: Also update the individual task cache if taskId is provided
      // This ensures the chip menu's task cache stays in sync with the board cache
      if (taskId) {
        queryClient.setQueryData(['task', taskId], (old: Task | undefined) => {
          if (!old) return old;
          if (active && tasksToRemoveFrom.includes(taskId)) {
            // Remove the assignee
            return {
              ...old,
              assignees: old.assignees?.filter((a) => a.id !== assigneeId) || [],
            };
          } else if (!active && tasksNeedingAssignee.includes(taskId)) {
            // Add the assignee
            return {
              ...old,
              assignees: [
                ...(old.assignees || []),
                assigneeDetails || {
                  id: assigneeId,
                  display_name: 'User',
                  email: '',
                },
              ],
            };
          }
          return old;
        });
      }

      try {
        const supabase = createClient();
        let successCount = 0;

        if (active) {
          // Remove assignee one by one to ensure triggers fire for each task
          for (const taskId of tasksToRemoveFrom) {
            const { error } = await supabase
              .from('task_assignees')
              .delete()
              .eq('task_id', taskId)
              .eq('user_id', assigneeId);
            if (error) {
              console.error(
                `Failed to remove assignee from task ${taskId}:`,
                error
              );
            } else {
              successCount++;
            }
          }
        } else {
          // Add assignee one by one to ensure triggers fire for each task
          for (const taskId of tasksNeedingAssignee) {
            const { error } = await supabase
              .from('task_assignees')
              .insert({ task_id: taskId, user_id: assigneeId });

            // Ignore duplicate key errors (code '23505' for unique_violation)
            if (error && error.code !== '23505') {
              console.error(`Failed to add assignee to task ${taskId}:`, error);
            } else {
              successCount++;
            }
          }
        }

        // If no operations succeeded, throw to trigger rollback
        const targetCount = active
          ? tasksToRemoveFrom.length
          : tasksNeedingAssignee.length;
        if (targetCount > 0 && successCount === 0) {
          throw new Error('Failed to update any tasks');
        }

        // NOTE: No invalidation needed - optimistic update already handles the UI
        // and realtime subscription handles cross-user sync

        toast.success(active ? 'Assignee removed' : 'Assignee added', {
          description:
            successCount > 1 ? `${successCount} tasks updated` : undefined,
        });

        // Don't auto-clear selection - let user manually clear with "Clear" button
      } catch (e: any) {
        // Rollback on error
        if (previousTasks) {
          queryClient.setQueryData(['tasks', boardId], previousTasks);
        }
        console.error('Failed to toggle assignee:', e);
        toast.error('Error', {
          description: 'Failed to update assignee. Please try again.',
        });
      } finally {
        setIsLoading(false);
      }
    },
    [
<<<<<<< HEAD
      task,
      taskId,
=======
      task.id,
      task.assignees,
>>>>>>> 785ff38b
      boardId,
      queryClient,
      setIsLoading,
      isMultiSelectMode,
      selectedTasks,
    ]
  );

  return {
    handleArchiveToggle,
    handleMoveToCompletion,
    handleMoveToClose,
    handleDelete,
    handleRemoveAllAssignees,
    handleRemoveAssignee,
    handleMoveToList,
    handleDueDateChange,
    handlePriorityChange,
    updateEstimationPoints,
    handleCustomDateChange,
    handleToggleAssignee,
  };
}<|MERGE_RESOLUTION|>--- conflicted
+++ resolved
@@ -1238,13 +1238,8 @@
       }
     },
     [
-<<<<<<< HEAD
       task,
       taskId,
-=======
-      task.id,
-      task.assignees,
->>>>>>> 785ff38b
       boardId,
       queryClient,
       setIsLoading,
