--- conflicted
+++ resolved
@@ -528,17 +528,6 @@
               .then((url) => {
                 const { state } = view;
                 const { from } = state.selection;
-<<<<<<< HEAD
-                if (state.schema.nodes.image) {
-                  const transaction = state.tr.insert(
-                    from,
-                    state.schema.nodes.image.create({ src: url })
-                  );
-                  view.dispatch(transaction);
-                  toast.success('Image uploaded successfully');
-                } else {
-                  toast.error('Image node not found');
-=======
 
                 if (isImage) {
                   // ImageResize extension uses 'imageResize' node name
@@ -575,7 +564,6 @@
                     );
                     toast.error('Video node not found');
                   }
->>>>>>> 4fae9898
                 }
               })
               .catch((error) => {
