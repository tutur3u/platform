--- conflicted
+++ resolved
@@ -7,11 +7,8 @@
   type JSONContent,
   useEditor,
 } from '@tiptap/react';
-<<<<<<< HEAD
+import type { TaskList } from '@tuturuuu/types/primitives/TaskList';
 import type SupabaseProvider from '@tuturuuu/ui/hooks/supabase-provider';
-=======
-import type { TaskList } from '@tuturuuu/types/primitives/TaskList';
->>>>>>> 05ba9fad
 import { toast } from '@tuturuuu/ui/sonner';
 import { debounce } from 'lodash';
 import { TextSelection } from 'prosemirror-state';
@@ -62,14 +59,11 @@
   editorRef?: React.MutableRefObject<any>;
   initialCursorOffset?: number | null;
   onEditorReady?: (editor: Editor) => void;
-<<<<<<< HEAD
   yjsDoc?: Y.Doc | null;
   yjsProvider?: SupabaseProvider | null;
-=======
   boardId?: string;
   availableLists?: TaskList[];
   queryClient?: QueryClient;
->>>>>>> 05ba9fad
 }
 
 export function RichTextEditor({
@@ -89,14 +83,11 @@
   editorRef: externalEditorRef,
   initialCursorOffset,
   onEditorReady,
-<<<<<<< HEAD
   yjsDoc = null,
   yjsProvider = null,
-=======
   boardId,
   availableLists,
   queryClient,
->>>>>>> 05ba9fad
 }: RichTextEditorProps) {
   const [isUploadingPastedImage, setIsUploadingPastedImage] = useState(false);
 
