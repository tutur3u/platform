'use client';

import type { Row } from '@tanstack/react-table';
import { Ellipsis, Eye } from '@tuturuuu/icons';
import type { Invoice } from '@tuturuuu/types/primitives/Invoice';
import { Button } from '@tuturuuu/ui/button';
import {
  DropdownMenu,
  DropdownMenuContent,
  DropdownMenuItem,
  DropdownMenuSeparator,
  DropdownMenuTrigger,
} from '@tuturuuu/ui/dropdown-menu';
<<<<<<< HEAD
import { toast } from '@tuturuuu/ui/sonner';
import { Ellipsis, Eye } from '@tuturuuu/ui/icons';
import Link from 'next/link';
import { useRouter } from 'next/navigation';
import { useTranslations } from 'next-intl';
=======
import { toast } from '@tuturuuu/ui/hooks/use-toast';
import { useTranslations } from 'next-intl';
import Link from 'next/link';
import { useRouter } from 'next/navigation';
import { useState } from 'react';
>>>>>>> 99161302

interface InvoiceRowActionsProps {
  row: Row<Invoice>;
  href?: string;
  canDeleteInvoices?: boolean;
}

export function InvoiceRowActions({
  row,
  href,
  canDeleteInvoices = false,
}: InvoiceRowActionsProps) {
  const t = useTranslations();

  const router = useRouter();
  const data = row.original;

  const deleteInvoice = async () => {
    if (!canDeleteInvoices) {
      toast.error(t('common.insufficient_permissions'));
      return;
    }

    const res = await fetch(
      `/api/workspaces/${data.ws_id}/invoices/${data.id}`,
      {
        method: 'DELETE',
      }
    );

    if (res.ok) {
      router.refresh();
    } else {
      const data = await res.json();
      toast.error(data.message || t('ws-invoices.failed_delete_invoice'));
    }
  };

  if (!data.id || !data.ws_id) return null;

  return (
    <div className="flex items-center justify-end gap-2">
      {href && (
        <Link href={href}>
          <Button>
            <Eye className="mr-1 h-5 w-5" />
            {t('common.view')}
          </Button>
        </Link>
      )}

      <DropdownMenu modal={false}>
        <DropdownMenuTrigger asChild>
          <Button
            variant="ghost"
            className="flex h-8 w-8 p-0 data-[state=open]:bg-muted"
          >
            <Ellipsis className="h-4 w-4" />
            <span className="sr-only">Open menu</span>
          </Button>
        </DropdownMenuTrigger>
        <DropdownMenuContent align="end" className="w-[160px]">
          <DropdownMenuSeparator />
          <DropdownMenuItem
            onClick={deleteInvoice}
            disabled={!canDeleteInvoices}
          >
            {t('common.delete')}
          </DropdownMenuItem>
        </DropdownMenuContent>
      </DropdownMenu>
    </div>
  );
}<|MERGE_RESOLUTION|>--- conflicted
+++ resolved
@@ -11,19 +11,10 @@
   DropdownMenuSeparator,
   DropdownMenuTrigger,
 } from '@tuturuuu/ui/dropdown-menu';
-<<<<<<< HEAD
 import { toast } from '@tuturuuu/ui/sonner';
-import { Ellipsis, Eye } from '@tuturuuu/ui/icons';
-import Link from 'next/link';
-import { useRouter } from 'next/navigation';
-import { useTranslations } from 'next-intl';
-=======
-import { toast } from '@tuturuuu/ui/hooks/use-toast';
 import { useTranslations } from 'next-intl';
 import Link from 'next/link';
 import { useRouter } from 'next/navigation';
-import { useState } from 'react';
->>>>>>> 99161302
 
 interface InvoiceRowActionsProps {
   row: Row<Invoice>;
