'use client';

import {
  ArrowDown,
  ArrowUp,
  Calculator,
  ChevronLeft,
  ChevronRight,
  CreditCard,
  FileText,
  Loader2,
} from '@tuturuuu/icons';
import type { WorkspaceUser } from '@tuturuuu/types/primitives/WorkspaceUser';
import { Button } from '@tuturuuu/ui/button';
import {
  Card,
  CardContent,
  CardDescription,
  CardHeader,
  CardTitle,
} from '@tuturuuu/ui/card';
import { Combobox, type ComboboxOptions } from '@tuturuuu/ui/custom/combobox';
import { AttendanceCalendar } from '@tuturuuu/ui/finance/invoices/attendance-calendar';
import { Label } from '@tuturuuu/ui/label';
import {
  Select,
  SelectContent,
  SelectItem,
  SelectTrigger,
  SelectValue,
} from '@tuturuuu/ui/select';
import { Separator } from '@tuturuuu/ui/separator';
import { toast } from '@tuturuuu/ui/sonner';
import { Textarea } from '@tuturuuu/ui/textarea';
<<<<<<< HEAD
import { useRouter, useSearchParams } from 'next/navigation';
import { useLocale, useTranslations } from 'next-intl';
import { useCallback, useEffect, useMemo, useRef, useState } from 'react';
=======
import { useLocale, useTranslations } from 'next-intl';
import { useRouter } from 'next/navigation';
import { useEffect, useMemo, useRef, useState } from 'react';
>>>>>>> 99161302
import type { AvailablePromotion } from './hooks';
import {
  useAvailablePromotions,
  useCategories,
  useProducts,
  useUserAttendance,
  useUserGroupProducts,
  useUserGroups,
  useUserLatestSubscriptionInvoice,
  useUserLinkedPromotions,
  useUserReferralDiscounts,
  useUsersWithSelectableGroups,
  useWallets,
} from './hooks';
import { ProductSelection } from './product-selection';
import type {
  Product,
  ProductInventory,
  SelectedProductItem,
  UserGroupProducts,
} from './types';

interface Props {
  wsId: string;
  prefillAmount?: number; // Total attendance days to prefill product quantities
  createMultipleInvoices: boolean;
  printAfterCreate?: boolean;
}

const buildAutoSelectedProductsForGroup = (
  groupLinked: UserGroupProducts[],
  allProducts: Product[],
  attendanceDays: number
) => {
  let fallbackTriggered = false;

  const results: SelectedProductItem[] = [];

  for (const linkItem of groupLinked || []) {
    const productId = linkItem?.workspace_products?.id;
    if (!productId) continue;

    const desiredUnitId = linkItem.inventory_units.id;
    const desiredWarehouseId = linkItem.warehouse_id;

    const product = allProducts.find((p) => p.id === productId);
    if (!product || !Array.isArray(product.inventory)) continue;

    // Filter inventories by desired unit if provided; otherwise, use all
    const inventoriesByUnit = desiredUnitId
      ? product.inventory.filter((inv) => inv.unit_id === desiredUnitId)
      : product.inventory;

    if (!inventoriesByUnit.length) continue;

    let chosenInventory: ProductInventory | null = null;

    if (desiredWarehouseId) {
      // Try to find exact warehouse match first
      chosenInventory =
        inventoriesByUnit.find(
          (inv) => inv.warehouse_id === desiredWarehouseId
        ) ||
        // Else pick first with available stock
        inventoriesByUnit.find(
          (inv) => inv.amount === null || (inv.amount && inv.amount > 0)
        ) ||
        // Else just pick the first
        inventoriesByUnit[0] ||
        null;
      if (
        !inventoriesByUnit.some(
          (inv) => inv.warehouse_id === desiredWarehouseId
        )
      ) {
        // Provided warehouse not found; consider this a fallback too
        fallbackTriggered = true;
      }
    } else {
      // No warehouse specified → fallback per requirement
      chosenInventory =
        inventoriesByUnit.find(
          (inv) => inv.amount === null || (inv.amount && inv.amount > 0)
        ) ||
        inventoriesByUnit[0] ||
        null;
      fallbackTriggered = true;
    }

    if (!chosenInventory) continue;

    // Respect stock limits: if inventory has limited stock, cap quantity at available amount
    const finalQuantity =
      chosenInventory.amount === null
        ? attendanceDays
        : Math.min(attendanceDays, chosenInventory.amount);

    // Only add items with positive quantity
    if (finalQuantity > 0) {
      results.push({
        product,
        inventory: chosenInventory,
        quantity: finalQuantity,
      } as SelectedProductItem);
    }
  }

  return { autoSelected: results, fallbackTriggered };
};

// Helper function to filter sessions by month
const getSessionsForMonth = (
  sessionsArray: string[] | null,
  month: string
): number => {
  if (!Array.isArray(sessionsArray) || !month) return 0;

  try {
    const startOfMonth = new Date(month + '-01');
    const nextMonth = new Date(startOfMonth);
    nextMonth.setMonth(nextMonth.getMonth() + 1);

    const filteredSessions = sessionsArray.filter((sessionDate) => {
      if (!sessionDate) return false;
      const sessionDateObj = new Date(sessionDate);
      // Check if date is valid
      if (Number.isNaN(sessionDateObj.getTime())) return false;
      return sessionDateObj >= startOfMonth && sessionDateObj < nextMonth;
    });

    return filteredSessions.length;
  } catch (error) {
    console.error('Error filtering sessions by month:', error);
    return 0;
  }
};

// Helper functions for attendance status counting
const getAttendanceStats = (attendance: { status: string; date: string }[]) => {
  if (!attendance || !Array.isArray(attendance)) {
    return { present: 0, late: 0, absent: 0, total: 0 };
  }

  return attendance.reduce(
    (stats, record) => {
      const status = record.status?.toUpperCase();
      switch (status) {
        case 'PRESENT':
          stats.present++;
          break;
        case 'LATE':
          stats.late++;
          break;
        case 'ABSENT':
          stats.absent++;
          break;
        default:
          // If status is unknown, count as present for backward compatibility
          stats.present++;
          break;
      }
      stats.total++;
      return stats;
    },
    { present: 0, late: 0, absent: 0, total: 0 }
  );
};

const getEffectiveAttendanceDays = (
  attendance: { status: string; date: string }[]
) => {
  const stats = getAttendanceStats(attendance);
  // Count both PRESENT and LATE as effective attendance
  return stats.present + stats.late;
};

export function SubscriptionInvoice({
  wsId,
  prefillAmount,
  createMultipleInvoices,
  printAfterCreate = false,
}: Props) {
  const t = useTranslations();
  const locale = useLocale();
  const router = useRouter();
  const searchParams = useSearchParams();

  // Read from URL params
  const selectedUserId = searchParams.get('user_id') || '';
  const selectedGroupId = searchParams.get('group_id') || '';
  const selectedMonth =
    searchParams.get('month') || new Date().toISOString().slice(0, 7);

  // Helper to update URL params
  const updateSearchParam = useCallback(
    (key: string, value: string) => {
      const params = new URLSearchParams(searchParams);
      if (value) {
        params.set(key, value);
      } else {
        params.delete(key);
      }
      router.replace(`?${params.toString()}`, { scroll: false });
    },
    [searchParams]
  );

  // Data queries
  const { data: users = [], isLoading: usersLoading } =
    useUsersWithSelectableGroups(wsId);
  const { data: products = [], isLoading: productsLoading } = useProducts(wsId);
  const { data: availablePromotions = [], isLoading: promotionsLoading } =
    useAvailablePromotions(wsId, selectedUserId);
  const { data: linkedPromotions = [] } =
    useUserLinkedPromotions(selectedUserId);
  const { data: referralDiscountRows = [] } = useUserReferralDiscounts(
    wsId,
    selectedUserId
  );
  const { data: wallets = [], isLoading: walletsLoading } = useWallets(wsId);
  const { data: categories = [], isLoading: categoriesLoading } =
    useCategories(wsId);

  // State management
  const [selectedWalletId, setSelectedWalletId] = useState<string>('');
  const [selectedPromotionId, setSelectedPromotionId] =
    useState<string>('none');
  const [selectedCategoryId, setSelectedCategoryId] = useState<string>('');
  const [invoiceContent, setInvoiceContent] = useState<string>('');
  const [invoiceNotes, setInvoiceNotes] = useState<string>('');
  const [isCreating, setIsCreating] = useState(false);

  const [subscriptionProducts, setSubscriptionProducts] = useState<
    Array<{
      product: {
        id: string;
        name: string | null;
        product_categories: {
          name: string | null;
        };
      };
      attendanceDays: number;
      totalSessions: number;
      pricePerSession: number;
    }>
  >([]);

  // Product selection state (new functionality)
  const [subscriptionSelectedProducts, setSubscriptionSelectedProducts] =
    useState<SelectedProductItem[]>([]);

  // Subscription-specific queries
  const { data: userGroups = [], isLoading: userGroupsLoading } =
    useUserGroups(selectedUserId);
  const {
    data: userAttendance = [],
    isLoading: userAttendanceLoading,
    error: userAttendanceError,
  } = useUserAttendance(selectedGroupId, selectedUserId, selectedMonth);
  const { data: groupProducts = [], isLoading: groupProductsLoading } =
    useUserGroupProducts(selectedGroupId);

  // Latest subscription invoice for paid state
  const { data: latestSubscriptionInvoice = [] } =
    useUserLatestSubscriptionInvoice(selectedUserId, selectedGroupId);

  const latestValidUntil: Date | null = useMemo(() => {
    const raw = latestSubscriptionInvoice[0]?.valid_until;
    const d = raw ? new Date(raw) : null;
    return d && !Number.isNaN(d.getTime()) ? d : null;
  }, [latestSubscriptionInvoice]);

  const isSelectedMonthPaid = useMemo(() => {
    if (!latestValidUntil || !selectedMonth) return false;
    const selectedMonthStart = new Date(`${selectedMonth}-01`);
    const validUntilMonthStart = new Date(latestValidUntil);
    validUntilMonthStart.setDate(1);
    // Every invoice BEFORE validUntil month is considered paid
    return selectedMonthStart < validUntilMonthStart;
  }, [latestValidUntil, selectedMonth]);

  const selectedUser = users.find(
    (user: WorkspaceUser) => user.id === selectedUserId
  );
  const selectedPromotion =
    selectedPromotionId === 'none'
      ? null
      : availablePromotions.find(
          (promotion: AvailablePromotion) =>
            promotion.id === selectedPromotionId
        );

  const isLoadingSubscriptionData =
    userGroupsLoading || userAttendanceLoading || groupProductsLoading;

  const isLoadingData =
    usersLoading ||
    productsLoading ||
    promotionsLoading ||
    walletsLoading ||
    categoriesLoading;

  const referralDiscountMap = useMemo(() => {
    const map = new Map<string, number>();
    for (const row of referralDiscountRows || []) {
      if (row?.promo_id) {
        map.set(row.promo_id, row.calculated_discount_value ?? 0);
      }
    }
    return map;
  }, [referralDiscountRows]);

  // When switching groups: clear current selections and replace with the group's linked products
  const previousGroupIdRef = useRef<string>('');
  const fallbackToastShownRef = useRef<boolean>(false);
  const initialPrefillUsedRef = useRef<boolean>(false);
  const previousUserIdRef = useRef<string>('');
  const isInitialMountRef = useRef<boolean>(true);
  /**
   * Pick product inventories linked to the group respecting unit_id and warehouse_id.
   * If warehouse_id is not provided or not found, fallback to the first inventory for that unit.
   * Returns auto selected products and whether any fallback occurred (for logging/toast).
   */

  useEffect(() => {
    if (!selectedGroupId || !groupProducts || groupProducts.length === 0) {
      return;
    }

    const isGroupChanged = previousGroupIdRef.current !== selectedGroupId;
    previousGroupIdRef.current = selectedGroupId;

    if (!isGroupChanged) return;

    // Reset one-time fallback toast when switching groups
    fallbackToastShownRef.current = false;

    // Use prefillAmount if provided AND not yet used, otherwise calculate from attendance
    const shouldUsePrefill = prefillAmount !== undefined && !initialPrefillUsedRef.current;
    const attendanceDays = shouldUsePrefill
      ? prefillAmount
      : getEffectiveAttendanceDays(userAttendance);

    const { autoSelected, fallbackTriggered } =
      buildAutoSelectedProductsForGroup(
        groupProducts,
        products,
        attendanceDays
      );

    setSubscriptionSelectedProducts(autoSelected);

    // Mark that we've used the initial prefill amount
    if (shouldUsePrefill) {
      initialPrefillUsedRef.current = true;
    }

    if (fallbackTriggered && !fallbackToastShownRef.current) {
      toast(
        t('ws-invoices.inventory_fallback_used', {
          default:
            'Some items used fallback warehouses due to missing preference.',
        })
      );
      fallbackToastShownRef.current = true;
    }
  }, [selectedGroupId, prefillAmount, userAttendance, groupProducts, products, t]);

  // Auto-add group products based on attendance when group is selected
  useEffect(() => {
    if (!selectedGroupId || !groupProducts || groupProducts.length === 0) {
      return;
    }

    // Skip if we already handled initial prefill
    if (prefillAmount !== undefined && !initialPrefillUsedRef.current) {
      return;
    }

    // Use prefillAmount if provided AND already used (for updates), otherwise calculate from attendance
    const shouldUsePrefill = prefillAmount !== undefined && initialPrefillUsedRef.current;
    const attendanceDays = shouldUsePrefill
      ? prefillAmount
      : getEffectiveAttendanceDays(userAttendance);
    
    if (attendanceDays === 0) return;

    const { autoSelected, fallbackTriggered } =
      buildAutoSelectedProductsForGroup(
        groupProducts,
        products,
        attendanceDays
      );

    if (autoSelected.length === 0) return;

    // Add or update the selected products
    setSubscriptionSelectedProducts((prev) => {
      const updated = [...prev];

      autoSelected.forEach((newItem) => {
        const existingIndex = updated.findIndex(
          (item) =>
            item.product.id === newItem.product.id &&
            item.inventory.unit_id === newItem.inventory.unit_id &&
            item.inventory.warehouse_id === newItem.inventory.warehouse_id
        );

        if (existingIndex >= 0) {
          // Update existing item with attendance-based quantity (respecting stock limits)
          const existingItem = updated[existingIndex];
          if (existingItem) {
            // Respect stock limits when updating quantity
            const maxQuantity =
              existingItem.inventory.amount === null
                ? attendanceDays
                : Math.min(attendanceDays, existingItem.inventory.amount);

            // Only keep item if quantity is positive, otherwise remove it
            if (maxQuantity > 0) {
              updated[existingIndex] = {
                ...existingItem,
                quantity: maxQuantity,
              };
            } else {
              // Remove item with zero quantity
              updated.splice(existingIndex, 1);
            }
          }
        } else if (newItem.quantity > 0) {
          // Only add new item if it has positive quantity
          updated.push(newItem);
        }
      });

      return updated;
    });

    if (fallbackTriggered && !fallbackToastShownRef.current) {
      toast(
        t('ws-invoices.inventory_fallback_used', {
          default:
            'Some items used fallback warehouses due to missing preference.',
        })
      );
      fallbackToastShownRef.current = true;
    }
  }, [selectedGroupId, userAttendance?.length, prefillAmount, groupProducts, products, t]);

  // Calculate totals for manual product selection
  const subscriptionSubtotal = useMemo(() => {
    return subscriptionSelectedProducts.reduce(
      (total, item) => total + item.inventory.price * item.quantity,
      0
    );
  }, [subscriptionSelectedProducts]);

  const subscriptionDiscountAmount = useMemo(() => {
    if (!selectedPromotionId || selectedPromotionId === 'none') return 0;
    const referralPercent = referralDiscountMap.get(selectedPromotionId);
    if (referralPercent !== undefined) {
      return subscriptionSubtotal * ((referralPercent || 0) / 100);
    }
    if (selectedPromotion) {
      return selectedPromotion.use_ratio
        ? subscriptionSubtotal * (selectedPromotion.value / 100)
        : Math.min(selectedPromotion.value, subscriptionSubtotal);
    }
    return 0;
  }, [
    selectedPromotionId,
    selectedPromotion,
    subscriptionSubtotal,
    referralDiscountMap,
  ]);

  const subscriptionTotalBeforeRounding =
    subscriptionSubtotal - subscriptionDiscountAmount;

  const [subscriptionRoundedTotal, setSubscriptionRoundedTotal] = useState(
    subscriptionTotalBeforeRounding
  );

  useEffect(() => {
    setSubscriptionRoundedTotal(subscriptionTotalBeforeRounding);
  }, [subscriptionTotalBeforeRounding]);

  const roundUpSubscription = () => {
    setSubscriptionRoundedTotal(
      Math.ceil(subscriptionTotalBeforeRounding / 1000) * 1000
    );
  };

  const roundDownSubscription = () => {
    setSubscriptionRoundedTotal(
      Math.floor(subscriptionTotalBeforeRounding / 1000) * 1000
    );
  };

  const resetRoundingSubscription = () => {
    setSubscriptionRoundedTotal(subscriptionTotalBeforeRounding);
  };

  // Auto-select user's best linked promotion based on current subscription subtotal
  useEffect(() => {
    if (
      !selectedUserId ||
      !Array.isArray(availablePromotions) ||
      availablePromotions.length === 0 ||
      !Array.isArray(linkedPromotions) ||
      linkedPromotions.length === 0 ||
      selectedPromotionId !== 'none' ||
      subscriptionSubtotal <= 0
    ) {
      return;
    }

    // linkedIds not needed now; we derive candidates directly
    // Build candidate list from linked promotions directly (includes referral)
    const candidates = (linkedPromotions || [])
      .map((lp) => {
        const id = lp?.promo_id as string | undefined;
        const promoObj = lp?.workspace_promotions as
          | { value?: number | null; use_ratio?: boolean | null }
          | undefined;
        return id
          ? {
              id,
              use_ratio: !!promoObj?.use_ratio,
              value: Number(promoObj?.value ?? 0),
            }
          : null;
      })
      .filter(Boolean) as Array<{
      id: string;
      use_ratio: boolean;
      value: number;
    }>;

    if (candidates.length === 0) return;

    const computeDiscount = (id: string, use_ratio: boolean, value: number) => {
      const referralPercent = referralDiscountMap.get(id);
      if (referralPercent !== undefined) {
        return subscriptionSubtotal * ((referralPercent || 0) / 100);
      }
      return use_ratio
        ? subscriptionSubtotal * (value / 100)
        : Math.min(value, subscriptionSubtotal);
    };

    let best: { id: string } | null = null;
    let bestAmount = -1;
    for (const c of candidates) {
      const amount = computeDiscount(c.id, c.use_ratio, c.value);
      if (amount > bestAmount) {
        best = { id: c.id };
        bestAmount = amount;
      }
    }

    if (best?.id) {
      setSelectedPromotionId(best.id);
    }
  }, [
    selectedUserId,
    linkedPromotions,
    selectedPromotionId,
    subscriptionSubtotal,
    referralDiscountMap,
    availablePromotions,
  ]);

  // Calculate subscription products based on attendance
  useEffect(() => {
    if (
      !selectedGroupId ||
      !groupProducts ||
      groupProducts.length === 0 ||
      !userAttendance
    ) {
      setSubscriptionProducts([]);
      return;
    }

    const selectedGroup = userGroups.find(
      (group) => group.workspace_user_groups?.id === selectedGroupId
    );
    const sessionsArray = selectedGroup?.workspace_user_groups?.sessions || [];
    const totalSessions = getSessionsForMonth(sessionsArray, selectedMonth);
    const attendanceDays = getEffectiveAttendanceDays(userAttendance);

    const calculatedProducts = groupProducts.map((item) => ({
      product: item.workspace_products,
      attendanceDays,
      totalSessions,
      pricePerSession: totalSessions > 0 ? attendanceDays / totalSessions : 0,
    }));

    setSubscriptionProducts(calculatedProducts);
  }, [
    selectedGroupId,
    groupProducts?.length,
    userAttendance?.length,
    selectedMonth,
  ]);

  // Reset subscription state when user changes
  useEffect(() => {
    const isUserChanged = previousUserIdRef.current !== selectedUserId;
    previousUserIdRef.current = selectedUserId;

    // Skip on initial mount to allow URL params to work
    if (isInitialMountRef.current) {
      isInitialMountRef.current = false;
      return;
    }

    // Only clear if user actually changed (not just initial load)
    if (!isUserChanged) {
      return;
    }

    // Clear all related state whenever the selected user changes
    setSubscriptionProducts([]);
    setSubscriptionSelectedProducts([]);
    setInvoiceContent('');
    setInvoiceNotes('');
    setSelectedWalletId('');
    setSelectedPromotionId('none');
    setSelectedCategoryId('');
    
    // Reset prefill tracking when user manually changes
    initialPrefillUsedRef.current = false;

    // Replace entire search params with only user_id, this will clear group_id and month
    // The month will be auto-set when a new group is selected
    if (selectedUserId) {
      router.replace(`?user_id=${selectedUserId}`, { scroll: false });
    } else {
      router.replace('?', { scroll: false });
    }
  }, [selectedUserId, router]);

  // Auto-select the first group when userGroups are loaded
  useEffect(() => {
    if (
      userGroups.length > 0 &&
      !selectedGroupId &&
      !userGroupsLoading &&
      selectedUserId
    ) {
      const firstGroup = userGroups[0];
      if (firstGroup?.workspace_user_groups?.id) {
        updateSearchParam('group_id', firstGroup.workspace_user_groups.id);
      }
    }
  }, [userGroups.length, selectedGroupId, userGroupsLoading, selectedUserId]);

  // Validate and reset selectedMonth when group changes
  useEffect(() => {
    if (!selectedGroupId || !userGroups.length) return;

    const selectedGroup = userGroups.find(
      (g) => g.workspace_user_groups?.id === selectedGroupId
    );
    const group = selectedGroup?.workspace_user_groups;

    if (!group) return;

    const startDate = group.starting_date
      ? new Date(group.starting_date)
      : new Date();
    const endDate = group.ending_date
      ? new Date(group.ending_date)
      : new Date();
    const currentMonth = new Date(`${selectedMonth}-01`);

    // Check if current selected month is within group date range
    if (currentMonth < startDate || currentMonth > endDate) {
      // Set to the most recent valid month within the range
      const now = new Date();
      let defaultMonth: Date;

      if (now >= startDate && now <= endDate) {
        // Current month is within range
        defaultMonth = now;
      } else if (now > endDate) {
        // Current month is after group ended, use end month
        defaultMonth = endDate;
      } else {
        // Current month is before group started, use start month
        defaultMonth = startDate;
      }

      updateSearchParam('month', defaultMonth.toISOString().slice(0, 7));
    }
  }, [selectedGroupId, userGroups.length, selectedMonth]);

  // Auto-generate subscription invoice content
  useEffect(() => {
    if (
      subscriptionProducts.length === 0 &&
      subscriptionSelectedProducts.length === 0
    )
      return;

    const selectedGroup = userGroups.find(
      (group) => group.workspace_user_groups?.id === selectedGroupId
    );
    const groupName =
      selectedGroup?.workspace_user_groups?.name || 'Unknown Group';
    const monthName = new Date(`${selectedMonth}-01`).toLocaleDateString(
      locale,
      {
        year: 'numeric',
        month: 'long',
      }
    );

    const contentParts = [
      t('ws-invoices.subscription_invoice_for_group_month', {
        groupName,
        monthName,
      }),
    ];

    // Build auto-notes for attendance instead of putting it in content
    let autoNotes: string | null = null;
    if (subscriptionProducts.length > 0) {
      const attendanceDays = subscriptionProducts[0]?.attendanceDays || 0;
      const totalSessions = subscriptionProducts[0]?.totalSessions || 0;
      const attendanceStats = getAttendanceStats(userAttendance);
      autoNotes = t('ws-invoices.attendance_summary_note', {
        attended: attendanceDays,
        total: totalSessions,
        present: attendanceStats.present,
        late: attendanceStats.late,
        absent: attendanceStats.absent,
      });
    }

    // Only count additional products that are NOT associated with the selected group
    if (subscriptionSelectedProducts.length > 0) {
      const groupProductIds = (groupProducts || [])
        .map((item) => item.workspace_products?.id)
        .filter(Boolean);

      const additionalProductCount = subscriptionSelectedProducts.filter(
        (item) => !groupProductIds.includes(item.product.id)
      ).length;

      if (additionalProductCount > 0) {
        contentParts.push(
          t('ws-invoices.additional_products_count', {
            count: additionalProductCount,
          })
        );
      }
    }

    setInvoiceContent(contentParts.join('\n'));

    // Overwrite notes with attendance summary when not already paid
    if (autoNotes && !isSelectedMonthPaid) {
      setInvoiceNotes(autoNotes as string);
    }
  }, [
    subscriptionProducts,
    subscriptionSelectedProducts,
    selectedGroupId,
    selectedMonth,
    userGroups,
    groupProducts,
    isSelectedMonthPaid,
    locale,
    t,
    userAttendance,
  ]);

  // Month navigation handlers
  const navigateMonth = (direction: 'prev' | 'next') => {
    const selectedGroup = userGroups.find(
      (g) => g.workspace_user_groups?.id === selectedGroupId
    );
    const group = selectedGroup?.workspace_user_groups;

    if (!group) return;

    // Get group start and end dates
    const startDate = group.starting_date
      ? new Date(group.starting_date)
      : new Date();
    const endDate = group.ending_date
      ? new Date(group.ending_date)
      : new Date();

    // Calculate new month
    const currentMonth = new Date(`${selectedMonth}-01`);
    const newMonth = new Date(currentMonth);

    if (direction === 'prev') {
      newMonth.setMonth(newMonth.getMonth() - 1);
    } else {
      newMonth.setMonth(newMonth.getMonth() + 1);
    }

    // Check if new month is within group date range
    if (newMonth >= startDate && newMonth <= endDate) {
      updateSearchParam('month', newMonth.toISOString().slice(0, 7));
    }
  };

  const canNavigateMonth = (direction: 'prev' | 'next') => {
    const selectedGroup = userGroups.find(
      (g) => g.workspace_user_groups?.id === selectedGroupId
    );
    const group = selectedGroup?.workspace_user_groups;

    if (!group) return false;

    // Get group start and end dates
    const startDate = group.starting_date
      ? new Date(group.starting_date)
      : new Date();
    const endDate = group.ending_date
      ? new Date(group.ending_date)
      : new Date();

    // Calculate target month
    const currentMonth = new Date(`${selectedMonth}-01`);
    const targetMonth = new Date(currentMonth);

    if (direction === 'prev') {
      targetMonth.setMonth(targetMonth.getMonth() - 1);
    } else {
      targetMonth.setMonth(targetMonth.getMonth() + 1);
    }

    return targetMonth >= startDate && targetMonth <= endDate;
  };

  const handleCreateSubscriptionInvoice = async () => {
    if (
      !selectedUser ||
      !selectedGroupId ||
      (subscriptionSelectedProducts.length === 0 &&
        subscriptionProducts.length === 0) ||
      !selectedWalletId ||
      !selectedCategoryId
    ) {
      toast(t('ws-invoices.create_subscription_invoice_validation'));
      return;
    }

    // Build product payload from selected items (auto group items are inserted into subscriptionSelectedProducts already)
    // Filter out any items with zero or negative quantity
    const productsPayload = subscriptionSelectedProducts
      .filter((item) => item.quantity > 0)
      .map((item) => ({
        product_id: item.product.id,
        unit_id: item.inventory.unit_id,
        warehouse_id: item.inventory.warehouse_id,
        quantity: item.quantity,
        price: item.inventory.price,
        category_id: item.product.category_id,
      }));

    if (productsPayload.length === 0) {
      toast(t('ws-invoices.no_products_to_invoice'));
      return;
    }

    setIsCreating(true);
    try {
      const requestPayload = {
        customer_id: selectedUserId,
        group_id: selectedGroupId,
        selected_month: selectedMonth,
        content: invoiceContent,
        notes: invoiceNotes,
        wallet_id: selectedWalletId,
        promotion_id:
          selectedPromotionId !== 'none' ? selectedPromotionId : undefined,
        products: productsPayload,
        category_id: selectedCategoryId,
        frontend_subtotal: subscriptionSubtotal,
        frontend_discount_amount: subscriptionDiscountAmount,
        frontend_total: subscriptionRoundedTotal,
      };

      const response = await fetch(
        `/api/v1/workspaces/${wsId}/finance/invoices/subscription`,
        {
          method: 'POST',
          headers: { 'Content-Type': 'application/json' },
          body: JSON.stringify(requestPayload),
        }
      );

      const result = await response.json();
      if (!response.ok) {
        throw new Error(
          result.message || 'Failed to create subscription invoice'
        );
      }

      if (result.data?.values_recalculated) {
        const { calculated_values, frontend_values } = result.data;
        const roundingInfo =
          calculated_values.rounding_applied !== 0
            ? ` | ${t('ws-invoices.rounding')}: ${Intl.NumberFormat('vi-VN', {
                style: 'currency',
                currency: 'VND',
              }).format(calculated_values.rounding_applied)}`
            : '';
        toast(t('ws-invoices.subscription_invoice_created_recalculated'), {
          description: `${t('ws-invoices.server_calculated')}: ${Intl.NumberFormat(
            'vi-VN',
            {
              style: 'currency',
              currency: 'VND',
            }
          ).format(
            calculated_values.total
          )} | ${t('ws-invoices.frontend_calculated')}: ${Intl.NumberFormat(
            'vi-VN',
            {
              style: 'currency',
              currency: 'VND',
            }
          ).format(frontend_values?.total || 0)}${roundingInfo}`,
          duration: 5000,
        });
      } else {
        toast(
          t('ws-invoices.subscription_invoice_created_success', {
            invoiceId: result.invoice_id,
          })
        );
      }

      // Reset form
      setSubscriptionSelectedProducts([]);
      setSelectedPromotionId('none');
      setInvoiceContent('');
      setInvoiceNotes('');
      setSubscriptionRoundedTotal(0);
      updateSearchParam('user_id', '');
      setSelectedWalletId('');
      setSelectedCategoryId('');
      updateSearchParam('group_id', '');

      if (!createMultipleInvoices) {
        const query = printAfterCreate ? '?print=true' : '';
        router.push(`/${wsId}/finance/invoices/${result.invoice_id}${query}`);
      }
    } catch (error) {
      console.error('Error creating subscription invoice:', error);
      toast(
        t('ws-invoices.error_creating_subscription_invoice', {
          error:
            error instanceof Error
              ? error.message
              : t('ws-invoices.failed_to_create_subscription_invoice'),
        })
      );
    } finally {
      setIsCreating(false);
    }
  };

  if (isLoadingData) {
    return (
      <div className="flex items-center justify-center py-8">
        <div className="flex items-center gap-2">
          <Loader2 className="h-4 w-4 animate-spin" />
          <p className="text-muted-foreground text-sm">
            {t('ws-invoices.loading')}
          </p>
        </div>
      </div>
    );
  }

  return (
    <div className="grid grid-cols-1 gap-6 lg:grid-cols-2">
      {/* Left Column - Customer and Group Information */}
      <div className="space-y-6">
        {/* Customer Selection */}
        <Card>
          <CardHeader>
            <CardTitle>{t('invoice-data-table.customer')}</CardTitle>
            <CardDescription>
              {t('ws-invoices.subscription_customer_selection_description')}
            </CardDescription>
          </CardHeader>
          <CardContent className="space-y-2">
            <div className="space-y-2">
              <Label htmlFor="customer-select">
                {t('ws-invoices.customer')}
              </Label>
              <Combobox
                t={t}
                options={users.map(
                  (user): ComboboxOptions => ({
                    value: user.id,
                    label: `${user.full_name} ${user.display_name ? `(${user.display_name})` : ''} (${user.email || user.phone || '-'})`,
                  })
                )}
                selected={selectedUserId}
                onChange={(value) =>
                  updateSearchParam('user_id', value as string)
                }
                placeholder={t('ws-invoices.search_customers')}
              />
            </div>
          </CardContent>
        </Card>

        {/* Groups Section */}
        {selectedUserId && (
          <Card>
            <CardHeader>
              <CardTitle>{t('ws-invoices.user_groups')}</CardTitle>
              <CardDescription>
                {t('ws-invoices.user_groups_description')}
              </CardDescription>
            </CardHeader>
            <CardContent>
              {userGroupsLoading ? (
                <div className="flex items-center justify-center py-8">
                  <div className="flex items-center gap-2">
                    <Loader2 className="h-4 w-4 animate-spin" />
                    <p className="text-muted-foreground text-sm">
                      {t('ws-invoices.loading_groups')}
                    </p>
                  </div>
                </div>
              ) : userGroups.length === 0 ? (
                <div className="py-8 text-center">
                  <p className="text-muted-foreground text-sm">
                    {t('ws-invoices.no_groups_found')}
                  </p>
                </div>
              ) : (
                <div className="space-y-3">
                  {userGroups.map((groupItem) => {
                    const group = groupItem.workspace_user_groups;
                    if (!group) return null;

                    return (
                      <div
                        key={group.id}
                        role="button"
                        tabIndex={0}
                        className={`cursor-pointer rounded-lg border p-4 transition-colors ${
                          selectedGroupId === group.id
                            ? 'border-primary bg-primary/5'
                            : 'hover:bg-muted/50'
                        }`}
                        onClick={() => updateSearchParam('group_id', group.id)}
                        onKeyDown={(e) => {
                          if (e.key === 'Enter' || e.key === ' ') {
                            e.preventDefault();
                            updateSearchParam('group_id', group.id);
                          }
                        }}
                      >
                        <div className="flex items-center justify-between">
                          <div className="flex-1">
                            <div className="flex items-center gap-2">
                              <h3 className="font-medium">{group.name}</h3>
                              {isLoadingSubscriptionData &&
                                selectedGroupId === group.id && (
                                  <Loader2 className="h-3 w-3 animate-spin text-muted-foreground" />
                                )}
                            </div>
                            <div className="mt-1 space-y-1">
                              {group.starting_date && (
                                <p className="text-muted-foreground text-sm">
                                  {t('ws-invoices.started')}:{' '}
                                  {new Date(
                                    group.starting_date
                                  ).toLocaleDateString(locale)}
                                </p>
                              )}
                              {group.ending_date && (
                                <p className="text-muted-foreground text-sm">
                                  {t('ws-invoices.ends')}:{' '}
                                  {new Date(
                                    group.ending_date
                                  ).toLocaleDateString(locale)}
                                </p>
                              )}
                            </div>
                          </div>
                          <div className="ml-4">
                            {selectedGroupId === group.id && (
                              <div className="h-4 w-4 rounded-full bg-primary" />
                            )}
                          </div>
                        </div>
                      </div>
                    );
                  })}
                </div>
              )}
            </CardContent>
          </Card>
        )}
        {/* Product Selection */}
        {selectedGroupId && !isSelectedMonthPaid && (
          <ProductSelection
            products={products}
            selectedProducts={subscriptionSelectedProducts}
            onSelectedProductsChange={(newProducts) => {
              setSubscriptionSelectedProducts(newProducts);
            }}
            groupLinkedProductIds={(groupProducts || [])
              .map((item) => item.workspace_products?.id)
              .filter(Boolean)}
          />
        )}
      </div>

      {/* Right Column - Attendance and Products */}
      <div className="space-y-6">
        {/* Attendance Summary */}
        {selectedGroupId && selectedMonth && (
          <Card>
            <CardHeader className="flex flex-row items-center justify-between">
              <div className="flex flex-col gap-1">
                <div className="flex items-center gap-2">
                  <CardTitle>{t('ws-invoices.attendance_summary')}</CardTitle>
                  {isSelectedMonthPaid && (
                    <span className="rounded-full bg-green-100 px-2 py-0.5 font-medium text-[10px] text-green-700 uppercase tracking-wide">
                      {t('ws-invoices.paid')}
                    </span>
                  )}
                </div>
                <CardDescription>
                  {t('ws-invoices.attendance_for_month', {
                    month: new Date(`${selectedMonth}-01`).toLocaleDateString(
                      locale,
                      {
                        year: 'numeric',
                        month: 'long',
                      }
                    ),
                  })}
                </CardDescription>
              </div>
              <div className="flex items-center gap-2">
                <Button
                  variant="outline"
                  size="icon"
                  className="h-8 w-8"
                  onClick={() => navigateMonth('prev')}
                  disabled={!canNavigateMonth('prev')}
                  aria-label={t('ws-invoices.previous_month')}
                >
                  <ChevronLeft className="h-4 w-4" />
                </Button>
                <Select
                  value={selectedMonth}
                  onValueChange={(value) => updateSearchParam('month', value)}
                >
                  <SelectTrigger>
                    <SelectValue placeholder={t('ws-invoices.select_month')} />
                  </SelectTrigger>
                  <SelectContent>
                    {(() => {
                      const selectedGroup = userGroups.find(
                        (g) => g.workspace_user_groups?.id === selectedGroupId
                      );
                      const group = selectedGroup?.workspace_user_groups;

                      if (!group) return null;

                      // Get group start and end dates
                      const startDate = group.starting_date
                        ? new Date(group.starting_date)
                        : new Date();
                      const endDate = group.ending_date
                        ? new Date(group.ending_date)
                        : new Date();

                      // Generate months between start and end date
                      const months = [];
                      const currentDate = new Date(startDate);
                      currentDate.setDate(1); // Set to first day of month

                      while (currentDate <= endDate) {
                        const value = currentDate.toISOString().slice(0, 7);
                        const label = currentDate.toLocaleDateString(locale, {
                          year: 'numeric',
                          month: 'long',
                        });
                        const isPaidItem = (() => {
                          if (!latestValidUntil) return false;
                          const itemMonthStart = new Date(currentDate);
                          itemMonthStart.setDate(1);
                          const paidMonthStart = new Date(latestValidUntil);
                          paidMonthStart.setDate(1);
                          return itemMonthStart < paidMonthStart;
                        })();

                        months.push(
                          <SelectItem key={value} value={value}>
                            <span className="flex items-center gap-2">
                              <span>{label}</span>
                              {isPaidItem && (
                                <span className="rounded bg-green-100 px-1.5 py-0.5 font-medium text-[10px] text-green-700">
                                  {t('ws-invoices.paid')}
                                </span>
                              )}
                            </span>
                          </SelectItem>
                        );

                        // Move to next month
                        currentDate.setMonth(currentDate.getMonth() + 1);
                      }

                      return months;
                    })()}
                  </SelectContent>
                </Select>
                <Button
                  variant="outline"
                  size="icon"
                  className="h-8 w-8"
                  onClick={() => navigateMonth('next')}
                  disabled={!canNavigateMonth('next')}
                  aria-label={t('ws-invoices.next_month')}
                >
                  <ChevronRight className="h-4 w-4" />
                </Button>
              </div>
            </CardHeader>
            <CardContent>
              {isLoadingSubscriptionData && userAttendance.length === 0 ? (
                <div className="flex items-center justify-center py-8">
                  <div className="flex items-center gap-2">
                    <Loader2 className="h-4 w-4 animate-spin" />
                    <p className="text-muted-foreground text-sm">
                      {t('ws-invoices.loading_attendance')}
                    </p>
                  </div>
                </div>
              ) : userAttendanceError ? (
                <div className="flex items-center justify-center py-8">
                  <p className="text-destructive text-sm">
                    {t('ws-invoices.error_loading_attendance')}
                  </p>
                </div>
              ) : (
                <div className="space-y-4">
                  {/* Attendance Stats */}
                  {(() => {
                    const attendanceStats = getAttendanceStats(userAttendance);
                    const selectedGroup = userGroups.find(
                      (g) => g.workspace_user_groups?.id === selectedGroupId
                    );
                    const sessionsArray =
                      selectedGroup?.workspace_user_groups?.sessions || [];
                    const totalSessions = getSessionsForMonth(
                      sessionsArray,
                      selectedMonth
                    );

                    return (
                      <>
                        <div className="grid grid-cols-2 gap-4">
                          <div className="rounded-lg border p-3">
                            <p className="text-muted-foreground text-sm">
                              {t('ws-invoices.days_attended')}
                            </p>
                            <p className="font-bold text-2xl text-green-600">
                              {attendanceStats.present + attendanceStats.late}
                            </p>
                          </div>
                          <div className="rounded-lg border p-3">
                            <p className="text-muted-foreground text-sm">
                              {t('ws-invoices.total_sessions')}
                            </p>
                            <p className="font-bold text-2xl">
                              {totalSessions}
                            </p>
                          </div>
                        </div>

                        {/* Detailed Status Breakdown */}
                        <div className="grid grid-cols-3 gap-3">
                          <div className="rounded-lg border p-3">
                            <p className="text-muted-foreground text-sm">
                              {t('ws-invoices.present')}
                            </p>
                            <p className="font-bold text-green-600 text-xl">
                              {attendanceStats.present}
                            </p>
                          </div>
                          <div className="rounded-lg border p-3">
                            <p className="text-muted-foreground text-sm">
                              {t('ws-invoices.late')}
                            </p>
                            <p className="font-bold text-xl text-yellow-600">
                              {attendanceStats.late}
                            </p>
                          </div>
                          <div className="rounded-lg border p-3">
                            <p className="text-muted-foreground text-sm">
                              {t('ws-invoices.absent')}
                            </p>
                            <p className="font-bold text-red-600 text-xl">
                              {attendanceStats.absent}
                            </p>
                          </div>
                        </div>
                      </>
                    );
                  })()}

                  {/* Attendance Rate */}
                  {(() => {
                    const attendanceDays =
                      getEffectiveAttendanceDays(userAttendance);
                    const selectedGroup = userGroups.find(
                      (g) => g.workspace_user_groups?.id === selectedGroupId
                    );
                    const sessionsArray =
                      selectedGroup?.workspace_user_groups?.sessions || [];
                    const totalSessions = getSessionsForMonth(
                      sessionsArray,
                      selectedMonth
                    );
                    const attendanceRate =
                      totalSessions > 0
                        ? (attendanceDays / totalSessions) * 100
                        : 0;

                    return (
                      <div className="space-y-2">
                        <div className="flex justify-between text-sm">
                          <span>{t('ws-invoices.attendance_rate')}</span>
                          <span className="font-medium">
                            {attendanceRate.toFixed(1)}%
                          </span>
                        </div>
                        <div className="h-2 w-full rounded-full bg-muted">
                          <div
                            className="h-2 rounded-full bg-green-500 transition-all"
                            style={{
                              width: `${Math.min(attendanceRate, 100)}%`,
                            }}
                          />
                        </div>
                      </div>
                    );
                  })()}

                  {/* Attendance Calendar */}
                  {userAttendance && userAttendance.length > 0 && (
                    <div className="space-y-2">
                      <Label>{t('ws-invoices.attendance_calendar')}</Label>
                      <AttendanceCalendar
                        userAttendance={userAttendance}
                        selectedMonth={selectedMonth}
                        selectedGroup={userGroups.find(
                          (g) => g.workspace_user_groups?.id === selectedGroupId
                        )}
                        locale={locale}
                      />
                      <div className="flex items-center gap-4 text-muted-foreground text-xs">
                        <div className="flex items-center gap-1">
                          <div className="h-2 w-2 rounded-full bg-green-500"></div>
                          <span>{t('ws-invoices.present')}</span>
                        </div>
                        <div className="flex items-center gap-1">
                          <div className="h-2 w-2 rounded-full bg-yellow-500"></div>
                          <span>{t('ws-invoices.late')}</span>
                        </div>
                        <div className="flex items-center gap-1">
                          <div className="h-2 w-2 rounded-full bg-red-500"></div>
                          <span>{t('ws-invoices.absent')}</span>
                        </div>
                        <div className="flex items-center gap-1">
                          <div className="h-2 w-2 rounded-full bg-gray-300"></div>
                          <span>{t('ws-invoices.no_session')}</span>
                        </div>
                      </div>
                    </div>
                  )}
                </div>
              )}
            </CardContent>
          </Card>
        )}

        {/* Invoice Configuration for Subscription */}
        {(subscriptionProducts.length > 0 ||
          subscriptionSelectedProducts.length > 0) &&
          !isSelectedMonthPaid && (
            <Card>
              <CardHeader>
                <CardTitle className="flex items-center gap-2">
                  <FileText className="h-5 w-5" />
                  {t('ws-invoices.subscription_invoice_configuration')}
                </CardTitle>
              </CardHeader>
              <CardContent className="space-y-4">
                {/* Invoice Content */}
                <div className="space-y-2">
                  <Label htmlFor="subscription-invoice-content">
                    {t('ws-invoices.content')}
                  </Label>
                  <Textarea
                    placeholder={t(
                      'ws-invoices.subscription_invoice_content_placeholder'
                    )}
                    className="min-h-[80px]"
                    value={invoiceContent}
                    onChange={(e) => setInvoiceContent(e.target.value)}
                  />
                </div>

                {/* Invoice Notes */}
                <div className="space-y-2">
                  <Label htmlFor="subscription-invoice-notes">
                    {t('ws-invoices.notes')}
                  </Label>
                  <Textarea
                    placeholder={t('ws-invoices.additional_notes_placeholder')}
                    className="min-h-[60px]"
                    value={invoiceNotes}
                    onChange={(e) => setInvoiceNotes(e.target.value)}
                  />
                </div>

                <Separator />

                {/* Payment Settings */}
                <div className="space-y-4">
                  <div className="flex items-center gap-2 font-medium text-muted-foreground text-sm">
                    <CreditCard className="h-4 w-4" />
                    {t('ws-invoices.payment_settings')}
                  </div>

                  {/* Wallet Selection */}
                  <div className="space-y-2">
                    <Label htmlFor="subscription-wallet-select">
                      {t('ws-wallets.wallet')}{' '}
                      <span className="text-red-500">*</span>
                    </Label>
                    <Select
                      value={selectedWalletId}
                      onValueChange={setSelectedWalletId}
                    >
                      <SelectTrigger>
                        <SelectValue
                          placeholder={t('ws-invoices.select_wallet_required')}
                        />
                      </SelectTrigger>
                      <SelectContent>
                        {wallets.map((wallet) => (
                          <SelectItem
                            key={wallet.id}
                            value={wallet.id || 'invalid'}
                          >
                            <div className="flex items-center gap-2">
                              <CreditCard className="h-4 w-4" />
                              <div className="flex flex-row gap-2">
                                <p className="font-medium">
                                  {wallet.name ||
                                    t('ws-invoices.unnamed_wallet')}
                                </p>
                                <p className="text-muted-foreground text-sm">
                                  {wallet.type || 'STANDARD'} -{' '}
                                  {wallet.currency || 'VND'}
                                </p>
                              </div>
                            </div>
                          </SelectItem>
                        ))}
                      </SelectContent>
                    </Select>
                  </div>

                  {/* Transaction Category Selection */}
                  <div className="space-y-2">
                    <Label htmlFor="subscription-category-select">
                      {t('ws-invoices.transaction_category')}{' '}
                      <span className="text-red-500">*</span>
                    </Label>
                    <Combobox
                      t={t}
                      options={categories.map(
                        (category): ComboboxOptions => ({
                          value: category.id || '',
                          label:
                            category.name || t('ws-invoices.unnamed_category'),
                        })
                      )}
                      selected={selectedCategoryId}
                      onChange={(value) =>
                        setSelectedCategoryId(value as string)
                      }
                      placeholder={t('ws-invoices.select_category_required')}
                    />
                  </div>

                  {/* Promotion Selection */}
                  <div className="space-y-2">
                    <Label htmlFor="subscription-promotion-select">
                      {t('invoices.add_promotion')}
                    </Label>
                    <Combobox
                      t={t}
                      options={(() => {
                        const list: ComboboxOptions[] = [
                          {
                            value: 'none',
                            label: t('ws-invoices.no_promotion'),
                          },
                          ...availablePromotions.map(
                            (promotion): ComboboxOptions => {
                              const referralPercent = referralDiscountMap.get(
                                promotion.id
                              );
                              const labelValue =
                                referralPercent !== undefined
                                  ? `${referralPercent || 0}%`
                                  : promotion.use_ratio
                                    ? `${promotion.value}%`
                                    : Intl.NumberFormat('vi-VN', {
                                        style: 'currency',
                                        currency: 'VND',
                                      }).format(promotion.value);
                              return {
                                value: promotion.id,
                                label: `${promotion.name || t('ws-invoices.unnamed_promotion')} (${labelValue})`,
                              } as ComboboxOptions;
                            }
                          ),
                        ];

                        if (
                          selectedPromotionId &&
                          selectedPromotionId !== 'none' &&
                          !availablePromotions.some(
                            (p) => p.id === selectedPromotionId
                          )
                        ) {
                          const referralPercent =
                            referralDiscountMap.get(selectedPromotionId);
                          const referralName =
                            (linkedPromotions || []).find(
                              (lp) => lp.promo_id === selectedPromotionId
                            )?.workspace_promotions?.name ||
                            t('ws-invoices.unnamed_promotion');
                          list.splice(1, 0, {
                            value: selectedPromotionId,
                            label: `${referralName} (${referralPercent ?? 0}%)`,
                          } as ComboboxOptions);
                        }

                        return list;
                      })()}
                      selected={selectedPromotionId}
                      onChange={(value) =>
                        setSelectedPromotionId(value as string)
                      }
                      placeholder={t('ws-invoices.search_promotions')}
                    />
                  </div>
                </div>

                {/* Checkout Section for Manual Products */}
                {subscriptionSelectedProducts.length > 0 && (
                  <>
                    <Separator />

                    <div className="space-y-4">
                      <div className="flex items-center gap-2 font-medium text-muted-foreground text-sm">
                        <Calculator className="h-4 w-4" />
                        {t('ws-invoices.additional_products_checkout')}
                      </div>

                      {/* Summary */}
                      <div className="space-y-2">
                        <div className="flex justify-between">
                          <span className="text-muted-foreground">
                            {t('ws-invoices.subtotal')}
                          </span>
                          <span>
                            {Intl.NumberFormat('vi-VN', {
                              style: 'currency',
                              currency: 'VND',
                            }).format(subscriptionSubtotal)}
                          </span>
                        </div>

                        {(() => {
                          const referralPercent =
                            selectedPromotionId &&
                            selectedPromotionId !== 'none'
                              ? referralDiscountMap.get(selectedPromotionId)
                              : undefined;
                          const hasReferral = referralPercent !== undefined;
                          if (!selectedPromotion && !hasReferral) return null;
                          const labelName = selectedPromotion
                            ? selectedPromotion.name ||
                              t('ws-invoices.unnamed_promotion')
                            : (linkedPromotions || []).find(
                                (lp) => lp.promo_id === selectedPromotionId
                              )?.workspace_promotions?.name ||
                              t('ws-invoices.unnamed_promotion');
                          const amount = subscriptionDiscountAmount;
                          return (
                            <div className="flex justify-between">
                              <span className="text-muted-foreground">
                                {t('ws-invoices.discount')} ({labelName})
                              </span>
                              <span className="text-green-600">
                                -
                                {Intl.NumberFormat('vi-VN', {
                                  style: 'currency',
                                  currency: 'VND',
                                }).format(amount)}
                              </span>
                            </div>
                          );
                        })()}

                        <Separator />

                        <div className="flex justify-between font-semibold">
                          <span>{t('ws-invoices.total')}</span>
                          <span>
                            {Intl.NumberFormat('vi-VN', {
                              style: 'currency',
                              currency: 'VND',
                            }).format(subscriptionRoundedTotal)}
                          </span>
                        </div>

                        {Math.abs(
                          subscriptionRoundedTotal -
                            subscriptionTotalBeforeRounding
                        ) > 0.01 && (
                          <div className="flex justify-between text-muted-foreground text-sm">
                            <span>{t('ws-invoices.adjustment')}</span>
                            <span>
                              {subscriptionRoundedTotal >
                              subscriptionTotalBeforeRounding
                                ? '+'
                                : ''}
                              {Intl.NumberFormat('vi-VN', {
                                style: 'currency',
                                currency: 'VND',
                              }).format(
                                subscriptionRoundedTotal -
                                  subscriptionTotalBeforeRounding
                              )}
                            </span>
                          </div>
                        )}
                      </div>

                      {/* Rounding Controls */}
                      <div className="space-y-2">
                        <Label>{t('ws-invoices.rounding_options')}</Label>
                        <div className="flex gap-2">
                          <Button
                            variant="outline"
                            size="sm"
                            onClick={roundUpSubscription}
                            className="flex-1"
                          >
                            <ArrowUp className="mr-1 h-4 w-4" />
                            {t('ws-invoices.round_up')}
                          </Button>
                          <Button
                            variant="outline"
                            size="sm"
                            onClick={roundDownSubscription}
                            className="flex-1"
                          >
                            <ArrowDown className="mr-1 h-4 w-4" />
                            {t('ws-invoices.round_down')}
                          </Button>
                          <Button
                            variant="outline"
                            size="sm"
                            onClick={resetRoundingSubscription}
                            disabled={
                              Math.abs(
                                subscriptionRoundedTotal -
                                  subscriptionTotalBeforeRounding
                              ) < 0.01
                            }
                          >
                            {t('ws-invoices.reset')}
                          </Button>
                        </div>
                      </div>
                    </div>
                  </>
                )}

                <Separator />

                {/* Create Subscription Invoice Button */}
                <Button
                  className="w-full"
                  onClick={handleCreateSubscriptionInvoice}
                  disabled={
                    !selectedUser ||
                    !selectedGroupId ||
                    (subscriptionProducts.length === 0 &&
                      subscriptionSelectedProducts.length === 0) ||
                    !selectedWalletId ||
                    !selectedCategoryId ||
                    isCreating ||
                    isSelectedMonthPaid
                  }
                >
                  {isCreating ? (
                    <>
                      <Loader2 className="mr-2 h-4 w-4 animate-spin" />
                      {t('ws-invoices.creating_subscription_invoice')}
                    </>
                  ) : (
                    t('ws-invoices.create_subscription_invoice')
                  )}
                </Button>
              </CardContent>
            </Card>
          )}
      </div>
    </div>
  );
}<|MERGE_RESOLUTION|>--- conflicted
+++ resolved
@@ -32,15 +32,9 @@
 import { Separator } from '@tuturuuu/ui/separator';
 import { toast } from '@tuturuuu/ui/sonner';
 import { Textarea } from '@tuturuuu/ui/textarea';
-<<<<<<< HEAD
+import { useLocale, useTranslations } from 'next-intl';
 import { useRouter, useSearchParams } from 'next/navigation';
-import { useLocale, useTranslations } from 'next-intl';
-import { useCallback, useEffect, useMemo, useRef, useState } from 'react';
-=======
-import { useLocale, useTranslations } from 'next-intl';
-import { useRouter } from 'next/navigation';
-import { useEffect, useMemo, useRef, useState } from 'react';
->>>>>>> 99161302
+import { useEffect, useMemo, useRef, useCallback, useState } from 'react';
 import type { AvailablePromotion } from './hooks';
 import {
   useAvailablePromotions,
