--- conflicted
+++ resolved
@@ -3,13 +3,9 @@
 export { TaskEstimationMenu } from './task-estimation-menu';
 export { TaskLabelsMenu } from './task-labels-menu';
 export { TaskProjectsMenu } from './task-projects-menu';
-<<<<<<< HEAD
+export { TaskAssigneesMenu } from './task-assignees-menu';
 export { TaskMoveMenu } from './task-move-menu';
 export { TaskPickerPopover } from './task-picker-popover';
 export { TaskParentMenu } from './task-parent-menu';
 export { TaskBlockingMenu } from './task-blocking-menu';
-export { TaskRelatedMenu } from './task-related-menu';
-=======
-export { TaskAssigneesMenu } from './task-assignees-menu';
-export { TaskMoveMenu } from './task-move-menu';
->>>>>>> 6faa2ec1
+export { TaskRelatedMenu } from './task-related-menu';