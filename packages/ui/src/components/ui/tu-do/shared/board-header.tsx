import { useQueryClient } from '@tanstack/react-query';
import { createClient } from '@tuturuuu/supabase/next/client';
import type { TaskBoard } from '@tuturuuu/types/primitives/TaskBoard';
import {
  AlertDialog,
  AlertDialogAction,
  AlertDialogCancel,
  AlertDialogContent,
  AlertDialogDescription,
  AlertDialogFooter,
  AlertDialogHeader,
  AlertDialogTitle,
  AlertDialogTrigger,
} from '@tuturuuu/ui/alert-dialog';
import { Button } from '@tuturuuu/ui/button';
import {
  Dialog,
  DialogContent,
  DialogDescription,
  DialogFooter,
  DialogHeader,
  DialogTitle,
} from '@tuturuuu/ui/dialog';
import {
  DropdownMenu,
  DropdownMenuContent,
  DropdownMenuItem,
  DropdownMenuSeparator,
  DropdownMenuTrigger,
} from '@tuturuuu/ui/dropdown-menu';
import {
  ArrowLeft,
  CalendarDays,
  ChevronDown,
  Layers,
  LayoutGrid,
  List,
  MoreHorizontal,
  Pencil,
  Trash2,
} from '@tuturuuu/ui/icons';
import { Input } from '@tuturuuu/ui/input';
import { cn } from '@tuturuuu/utils/format';
import Link from 'next/link';
import { useRouter } from 'next/navigation';
import { useState } from 'react';
import { TaskFilter, type TaskFilters } from '../boards/boardId/task-filter';
import type { ViewType } from './board-views';
import { UserPresenceAvatarsComponent } from './user-presence-avatars';

export type ListStatusFilter = 'all' | 'active' | 'not_started';

interface Props {
  board: TaskBoard;
  currentUserId?: string;
  currentView: ViewType;
  onViewChange: (view: ViewType) => void;
  filters: TaskFilters;
  onFiltersChange: (filters: TaskFilters) => void;
  listStatusFilter: ListStatusFilter;
  onListStatusFilterChange: (filter: ListStatusFilter) => void;
<<<<<<< HEAD
  isPersonalWorkspace: boolean;
=======
  backUrl?: string;
  hideActions?: boolean;
>>>>>>> a3b00760
}

export function BoardHeader({
  board,
  currentUserId,
  currentView,
  onViewChange,
  filters,
  onFiltersChange,
  listStatusFilter,
  onListStatusFilterChange,
<<<<<<< HEAD
  isPersonalWorkspace,
=======
  backUrl,
  hideActions = false,
>>>>>>> a3b00760
}: Props) {
  const [isLoading, setIsLoading] = useState(false);
  const [isEditDialogOpen, setIsEditDialogOpen] = useState(false);
  const [editedName, setEditedName] = useState(board.name);
  const [boardMenuOpen, setBoardMenuOpen] = useState(false);
  const queryClient = useQueryClient();
  const router = useRouter();

<<<<<<< HEAD
=======
  // Track online users on this board (only for real boards, not virtual/project boards)
  const { presenceState } = useBoardPresence(
    hideActions ? undefined : board.id
  );

>>>>>>> a3b00760
  async function handleEdit() {
    if (!editedName.trim() || editedName === board.name) {
      setIsEditDialogOpen(false);
      return;
    }

    try {
      setIsLoading(true);
      const supabase = createClient();
      await supabase
        .from('workspace_boards')
        .update({ name: editedName.trim() })
        .eq('id', board.id);

      setIsEditDialogOpen(false);
      // Invalidate and refetch the board data
      queryClient.invalidateQueries({ queryKey: ['task-board', board.id] });
    } catch (error) {
      console.error('Failed to update board name:', error);
    } finally {
      setIsLoading(false);
    }
  }

  async function handleDelete() {
    try {
      setIsLoading(true);
      const supabase = createClient();
      await supabase.from('workspace_boards').delete().eq('id', board.id);
      router.push(`/${board.ws_id}/tasks/boards`);
    } catch (error) {
      console.error('Failed to delete board:', error);
    } finally {
      setIsLoading(false);
    }
  }

  const viewConfig = {
    'status-grouped': {
      icon: Layers,
      label: 'Status',
      description: 'Group by workflow status',
    },
    kanban: {
      icon: LayoutGrid,
      label: 'Kanban',
      description: 'Traditional kanban board',
    },
    list: {
      icon: List,
      label: 'List',
      description: 'Simple list view',
    },
    timeline: {
      icon: CalendarDays,
      label: 'Timeline',
      description: 'Visual schedule of tasks',
    },
  };

  return (
    <div className="-mt-2 border-b p-1.5 md:px-4 md:py-2">
      <div className="flex flex-wrap items-center justify-between gap-1.5 sm:gap-2">
        {/* Board Info */}
        <div className="flex min-w-0 items-center gap-2">
          {backUrl && (
            <Link
              href={backUrl}
              className="text-muted-foreground transition-colors hover:text-foreground"
            >
              <ArrowLeft className="h-5 w-5" />
            </Link>
          )}
          <h1 className="truncate font-bold text-base text-foreground sm:text-xl md:text-2xl">
            {board.name}
          </h1>
        </div>

        {/* Controls - Compact Row */}
        <div className="flex items-center gap-1.5 sm:gap-2">
          {/* Online Users */}
          {!isPersonalWorkspace && (
            <UserPresenceAvatarsComponent
              channelName={`board_presence_${board.id}`}
            />
          )}

          {/* List Status Filter Tabs */}
          <div className="flex items-center gap-0.5 rounded-md border bg-background/80 p-0.5 backdrop-blur-sm">
            <Button
              variant="ghost"
              size="sm"
              className={cn(
                'h-6 px-1.5 text-[10px] transition-all sm:h-7 sm:px-2 sm:text-xs',
                listStatusFilter === 'all' &&
                  'bg-primary/10 text-primary shadow-sm'
              )}
              onClick={() => onListStatusFilterChange('all')}
            >
              All
            </Button>
            <Button
              variant="ghost"
              size="sm"
              className={cn(
                'h-6 px-1.5 text-[10px] transition-all sm:h-7 sm:px-2 sm:text-xs',
                listStatusFilter === 'active' &&
                  'bg-primary/10 text-primary shadow-sm'
              )}
              onClick={() => onListStatusFilterChange('active')}
            >
              Active
            </Button>
            <Button
              variant="ghost"
              size="sm"
              className={cn(
                'h-6 px-1.5 text-[10px] transition-all sm:h-7 sm:px-2 sm:text-xs',
                listStatusFilter === 'not_started' &&
                  'bg-primary/10 text-primary shadow-sm'
              )}
              onClick={() => onListStatusFilterChange('not_started')}
            >
              Backlog
            </Button>
          </div>

          {/* View Switcher Dropdown */}
          <DropdownMenu>
            <DropdownMenuTrigger asChild>
              <Button
                variant="outline"
                size="sm"
                className="h-6 gap-1 px-1.5 transition-all sm:h-7 sm:gap-1.5 sm:px-2"
              >
                {(() => {
                  const Icon = viewConfig[currentView].icon;
                  return (
                    <>
                      <Icon className="h-3 w-3 sm:h-3.5 sm:w-3.5" />
                      <span className="hidden text-[10px] sm:text-xs md:inline">
                        {viewConfig[currentView].label}
                      </span>
                      <ChevronDown className="h-3 w-3 opacity-50 sm:h-3.5 sm:w-3.5" />
                    </>
                  );
                })()}
              </Button>
            </DropdownMenuTrigger>
            <DropdownMenuContent align="end">
              {Object.entries(viewConfig).map(([view, config]) => {
                const Icon = config.icon;
                return (
                  <DropdownMenuItem
                    key={view}
                    onClick={() => onViewChange(view as ViewType)}
                    className="gap-2"
                  >
                    <Icon className="h-4 w-4" />
                    <div className="flex flex-col">
                      <span className="font-medium">{config.label}</span>
                      <span className="text-muted-foreground text-xs">
                        {config.description}
                      </span>
                    </div>
                  </DropdownMenuItem>
                );
              })}
            </DropdownMenuContent>
          </DropdownMenu>

          {/* Task Filter */}
          <TaskFilter
            wsId={board.ws_id}
            currentUserId={currentUserId}
            filters={filters}
            onFiltersChange={onFiltersChange}
          />

          {/* Board Actions Menu */}
          {!hideActions && (
            <DropdownMenu open={boardMenuOpen} onOpenChange={setBoardMenuOpen}>
              <DropdownMenuTrigger asChild>
                <Button
                  variant="ghost"
                  size="icon"
                  className="h-6 w-6 transition-all hover:bg-muted sm:h-7 sm:w-7"
                >
                  <MoreHorizontal className="h-3.5 w-3.5 sm:h-4 sm:w-4" />
                  <span className="sr-only">Open board menu</span>
                </Button>
              </DropdownMenuTrigger>
              <DropdownMenuContent align="end" className="w-[200px]">
                <DropdownMenuItem
                  onClick={() => {
                    setEditedName(board.name);
                    setIsEditDialogOpen(true);
                    setBoardMenuOpen(false);
                  }}
                  className="gap-2"
                >
                  <Pencil className="h-4 w-4" />
                  Rename board
                </DropdownMenuItem>
                <DropdownMenuSeparator />
                <AlertDialog>
                  <AlertDialogTrigger asChild>
                    <DropdownMenuItem
                      onSelect={(e) => e.preventDefault()}
                      className="gap-2 text-dynamic-red/80 focus:text-dynamic-red"
                    >
                      <Trash2 className="h-4 w-4" />
                      Delete board
                    </DropdownMenuItem>
                  </AlertDialogTrigger>
                  <AlertDialogContent>
                    <AlertDialogHeader>
                      <AlertDialogTitle>Are you sure?</AlertDialogTitle>
                      <AlertDialogDescription>
                        This action cannot be undone. This will permanently
                        delete the board &quot;{board.name}&quot; and all of its
                        tasks and lists.
                      </AlertDialogDescription>
                    </AlertDialogHeader>
                    <AlertDialogFooter>
                      <AlertDialogCancel disabled={isLoading}>
                        Cancel
                      </AlertDialogCancel>
                      <AlertDialogAction
                        onClick={handleDelete}
                        disabled={isLoading}
                        className="bg-dynamic-red/90 text-white hover:bg-dynamic-red"
                      >
                        {isLoading ? 'Deleting...' : 'Delete Board'}
                      </AlertDialogAction>
                    </AlertDialogFooter>
                  </AlertDialogContent>
                </AlertDialog>
              </DropdownMenuContent>
            </DropdownMenu>
          )}
        </div>
      </div>

      {/* Edit Board Name Dialog */}
      <Dialog open={isEditDialogOpen} onOpenChange={setIsEditDialogOpen}>
        <DialogContent className="sm:max-w-[425px]">
          <DialogHeader>
            <DialogTitle>Edit Board Name</DialogTitle>
            <DialogDescription>
              Change the name of your board. This will be visible to all team
              members.
            </DialogDescription>
          </DialogHeader>
          <div className="grid gap-4 py-4">
            <Input
              value={editedName}
              onChange={(e) => setEditedName(e.target.value)}
              placeholder="Enter board name"
              onKeyDown={(e) => {
                if (e.key === 'Enter') {
                  e.preventDefault();
                  handleEdit();
                }
              }}
              autoFocus
            />
          </div>
          <DialogFooter>
            <Button
              variant="outline"
              onClick={() => setIsEditDialogOpen(false)}
              disabled={isLoading}
            >
              Cancel
            </Button>
            <Button
              onClick={handleEdit}
              disabled={
                isLoading || !editedName.trim() || editedName === board.name
              }
            >
              {isLoading ? 'Saving...' : 'Save Changes'}
            </Button>
          </DialogFooter>
        </DialogContent>
      </Dialog>
    </div>
  );
}<|MERGE_RESOLUTION|>--- conflicted
+++ resolved
@@ -59,12 +59,9 @@
   onFiltersChange: (filters: TaskFilters) => void;
   listStatusFilter: ListStatusFilter;
   onListStatusFilterChange: (filter: ListStatusFilter) => void;
-<<<<<<< HEAD
   isPersonalWorkspace: boolean;
-=======
   backUrl?: string;
   hideActions?: boolean;
->>>>>>> a3b00760
 }
 
 export function BoardHeader({
@@ -76,12 +73,9 @@
   onFiltersChange,
   listStatusFilter,
   onListStatusFilterChange,
-<<<<<<< HEAD
   isPersonalWorkspace,
-=======
   backUrl,
   hideActions = false,
->>>>>>> a3b00760
 }: Props) {
   const [isLoading, setIsLoading] = useState(false);
   const [isEditDialogOpen, setIsEditDialogOpen] = useState(false);
@@ -90,14 +84,6 @@
   const queryClient = useQueryClient();
   const router = useRouter();
 
-<<<<<<< HEAD
-=======
-  // Track online users on this board (only for real boards, not virtual/project boards)
-  const { presenceState } = useBoardPresence(
-    hideActions ? undefined : board.id
-  );
-
->>>>>>> a3b00760
   async function handleEdit() {
     if (!editedName.trim() || editedName === board.name) {
       setIsEditDialogOpen(false);
