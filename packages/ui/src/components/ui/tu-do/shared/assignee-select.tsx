'use client';

import { useMutation, useQuery, useQueryClient } from '@tanstack/react-query';
import { Search, UserCircle, UserMinus, UserPlus, X } from '@tuturuuu/icons';
import { createClient } from '@tuturuuu/supabase/next/client';
import { Avatar, AvatarFallback, AvatarImage } from '@tuturuuu/ui/avatar';
import { Button } from '@tuturuuu/ui/button';
import { Input } from '@tuturuuu/ui/input';
import { Popover, PopoverContent, PopoverTrigger } from '@tuturuuu/ui/popover';
import { toast } from '@tuturuuu/ui/sonner';
import { cn } from '@tuturuuu/utils/format';
import { useParams } from 'next/navigation';
import { forwardRef, useImperativeHandle, useState } from 'react';

interface Member {
  id: string;
  user_id?: string; // For consistency with task creation flow
  display_name?: string;
  email?: string;
  avatar_url?: string;
}

interface Task {
  id: string;
  assignees?: Member[];
}

interface Props {
  taskId: string;
  assignees?: Member[];
  onUpdate?: () => void;
}

<<<<<<< HEAD
export function AssigneeSelect({ taskId, assignees = [] }: Props) {
  const [open, setOpen] = useState(false);
  const [searchQuery, setSearchQuery] = useState('');
  const params = useParams();
  const wsId = params.wsId as string;
  const boardId = params.boardId as string;
  const queryClient = useQueryClient();

  // Deduplicate assignees by ID using O(n) Map approach
  const uniqueAssignees = Array.from(
    assignees
      .reduce((map, assignee) => {
        if (assignee?.id) {
          map.set(assignee.id, assignee);
        }
        return map;
      }, new Map())
      .values()
  );

  // Fetch workspace members with React Query
  const { data: members = [], isLoading: isFetchingMembers } = useQuery({
    queryKey: ['workspace-members', wsId],
    queryFn: async () => {
      const response = await fetch(`/api/workspaces/${wsId}/members`);
      if (!response.ok) throw new Error('Failed to fetch members');

      const { members: fetchedMembers } = await response.json();

      // Deduplicate members by ID using O(n) Map approach
      // Also ensure user_id is set for consistency with task creation flow
      const uniqueMembers = Array.from(
        fetchedMembers
          .reduce((map: Map<string, Member>, member: Member) => {
            if (member.id) {
              map.set(member.id, {
                ...member,
                user_id: member.user_id || member.id, // Ensure user_id is set
              });
            }
            return map;
          }, new Map<string, Member>())
          .values()
      );
=======
export interface AssigneeSelectHandle {
  open: () => void;
  close: () => void;
}
>>>>>>> 5b321440

export const AssigneeSelect = forwardRef<AssigneeSelectHandle, Props>(
  ({ taskId, assignees = [] }, ref) => {
    const [open, setOpen] = useState(false);

    // Expose open/close methods via ref
    useImperativeHandle(ref, () => ({
      open: () => setOpen(true),
      close: () => setOpen(false),
    }));
    const [searchQuery, setSearchQuery] = useState('');
    const params = useParams();
    const wsId = params.wsId as string;
    const boardId = params.boardId as string;
    const queryClient = useQueryClient();

    // Deduplicate assignees by ID using O(n) Map approach
    const uniqueAssignees = Array.from(
      assignees
        .reduce((map, assignee) => {
          if (assignee?.id) {
            map.set(assignee.id, assignee);
          }
          return map;
        }, new Map())
        .values()
    );

    // Fetch workspace members with React Query
    const {
      data: members = [],
      isLoading: isFetchingMembers,
      error: membersError,
    } = useQuery({
      queryKey: ['workspace-members', wsId],
      queryFn: async () => {
        const response = await fetch(`/api/workspaces/${wsId}/members`);
        if (!response.ok) {
          throw new Error('Failed to fetch members');
        }

        const { members: fetchedMembers } = await response.json();

        // Deduplicate members by ID using O(n) Map approach
        const uniqueMembers = Array.from(
          fetchedMembers
            .reduce((map: Map<string, Member>, member: Member) => {
              if (member.id) {
                map.set(member.id, member);
              }
              return map;
            }, new Map<string, Member>())
            .values()
        );

        return uniqueMembers as Member[];
      },
      enabled: !!wsId,
      staleTime: 5 * 60 * 1000, // 5 minutes
    });

    // Handle fetch errors
    if (membersError) {
      const errorMessage =
        membersError instanceof Error
          ? membersError.message
          : 'Failed to get workspace members';
      toast.error(errorMessage);
    }

    // Mutation for updating task assignees
    const assigneeMutation = useMutation({
      mutationFn: async ({
        memberId,
        action,
      }: {
        memberId: string;
        action: 'add' | 'remove';
      }) => {
        const supabase = createClient();

        if (action === 'remove') {
          const { error } = await supabase
            .from('task_assignees')
            .delete()
            .eq('task_id', taskId)
            .eq('user_id', memberId);

          if (error) {
            console.error('Remove assignee error:', error);
            throw new Error(error.message || 'Failed to remove assignee');
          }
        } else {
          const { error } = await supabase.from('task_assignees').upsert(
            {
              task_id: taskId,
              user_id: memberId,
            },
            {
              onConflict: 'task_id,user_id',
              ignoreDuplicates: true,
            }
          );

          if (error) {
            console.error('Add assignee error:', error);
            throw new Error(error.message || 'Failed to add assignee');
          }
        }

        return { memberId, action };
      },
      onMutate: async ({ memberId, action }) => {
        // Cancel any outgoing refetches
        await queryClient.cancelQueries({ queryKey: ['tasks', boardId] });

        // Snapshot the previous value
        const previousTasks = queryClient.getQueryData(['tasks', boardId]);

        // Optimistically update the cache
        queryClient.setQueryData(
          ['tasks', boardId],
          (old: Task[] | undefined) => {
            if (!old) return old;

            return old.map((task: Task) => {
              if (task.id !== taskId) return task;

              const currentAssignees = task.assignees || [];
              let newAssignees: Member[];

              if (action === 'add') {
                const member = members.find((m) => m.id === memberId);
                if (
                  member &&
                  !currentAssignees.some((a: Member) => a.id === memberId)
                ) {
                  newAssignees = [...currentAssignees, member];
                } else {
                  newAssignees = currentAssignees;
                }
              } else {
                newAssignees = currentAssignees.filter(
                  (a: Member) => a.id !== memberId
                );
              }

              return { ...task, assignees: newAssignees };
            });
          }
        );

        return { previousTasks };
      },
      onError: (err, _, context) => {
        // Rollback optimistic update on error
        if (context?.previousTasks) {
          queryClient.setQueryData(['tasks', boardId], context.previousTasks);
        }

        const errorMessage =
          err instanceof Error ? err.message : 'Unknown error occurred';
        console.error('Failed to update task assignees:', err);
        toast('Error', {
          description: `Failed to update assignees: ${errorMessage}`,
        });
      },
      onSettled: () => {
        queryClient.invalidateQueries({ queryKey: ['tasks', boardId] });
      },
    });

    const handleSelect = (memberId: string) => {
      const isAssigned = uniqueAssignees.some(
        (assignee) => assignee.id === memberId
      );

      assigneeMutation.mutate({
        memberId,
        action: isAssigned ? 'remove' : 'add',
      });
    };

    const handleRemoveAll = async () => {
      // Remove all assignees sequentially to avoid race conditions
      for (const assignee of uniqueAssignees) {
        await assigneeMutation.mutate({
          memberId: assignee.id,
          action: 'remove',
        });
      }
    };

    // Filter assigned and unassigned members with additional safety checks
    const assignedMembers = members.filter(
      (member) =>
        member?.id &&
        uniqueAssignees.some((assignee) => assignee?.id === member.id)
    );

    const unassignedMembers = members.filter(
      (member) =>
        member?.id &&
        !uniqueAssignees.some((assignee) => assignee?.id === member.id)
    );

    // Additional deduplication using O(n) Map approach
    const uniqueAssignedMembers = Array.from(
      assignedMembers
        .reduce((map: Map<string, Member>, member: Member) => {
          if (member.id) {
            map.set(member.id, member);
          }
          return map;
        }, new Map<string, Member>())
        .values()
    );

    const uniqueUnassignedMembers = Array.from(
      unassignedMembers
        .reduce((map: Map<string, Member>, member: Member) => {
          if (member.id) {
            map.set(member.id, member);
          }
          return map;
        }, new Map<string, Member>())
        .values()
    );

    return (
      <Popover open={open} onOpenChange={setOpen}>
        <PopoverTrigger asChild>
          <Button
            variant="link"
            aria-expanded={open}
            disabled={isFetchingMembers}
            size="xs"
            className={cn(
              'items-start justify-start transition-opacity duration-200',
              assigneeMutation.isPending && 'opacity-50'
            )}
            onClick={(e) => {
              e.stopPropagation(); // Always prevent event propagation to task card
              // Prevent popover from opening when shift is held down
              // (user might be about to select multiple tasks for bulk action)
              if (e.shiftKey) {
                e.preventDefault();
              }
            }}
          >
            {uniqueAssignees.length > 0 ? (
              <div className="flex min-w-0 items-center gap-1">
                <div className="-space-x-3 flex items-center gap-1">
                  {uniqueAssignees.slice(0, 4).map((assignee) => (
                    <div
                      key={assignee.id}
                      className="group/assignee relative flex items-center"
                    >
                      <Avatar className="h-4 w-4 border border-background shadow-sm">
                        <AvatarImage src={assignee.avatar_url} />
                        <AvatarFallback className="bg-muted font-semibold text-[9px]">
                          {assignee.display_name?.[0] ||
                            assignee.email?.[0] ||
                            '?'}
                        </AvatarFallback>
                      </Avatar>
                    </div>
                  ))}
                </div>
              </div>
            ) : (
              <div className="flex items-center gap-1 text-muted-foreground">
                <UserCircle className="h-4 w-4" />
              </div>
            )}
          </Button>
        </PopoverTrigger>
        <PopoverContent
          className="w-80 border p-3 shadow-lg"
          align="start"
          side="bottom"
          onClick={(e) => {
            e.stopPropagation(); // Prevent triggering task card click
          }}
        >
          <div className="space-y-3">
            <div className="relative">
              <Search className="-translate-y-1/2 absolute top-1/2 left-3 h-4 w-4 text-muted-foreground" />
              <Input
                placeholder="Search members..."
                value={searchQuery}
                onChange={(e) => setSearchQuery(e.target.value)}
                className="h-9 border-0 bg-muted/50 pl-9 text-sm focus-visible:ring-0"
              />
            </div>
            <div
              className={cn(
                'space-y-3 transition-opacity duration-200',
                assigneeMutation.isPending && 'pointer-events-none opacity-50'
              )}
            >
              {/* Selected Assignees */}
              {uniqueAssignedMembers.length > 0 && (
                <div className="space-y-1.5">
                  <p className="font-medium text-[10px] text-muted-foreground uppercase tracking-wide">
                    Assigned ({uniqueAssignedMembers.length})
                  </p>
                  <div className="flex flex-wrap gap-1.5">
                    {uniqueAssignedMembers.map((member) => (
                      <Button
                        key={member.id}
                        type="button"
                        variant="default"
                        size="xs"
                        onClick={() => handleSelect(member.id)}
                        className="h-7 gap-1.5 rounded-full border border-dynamic-orange/30 bg-dynamic-orange/15 px-3 font-medium text-dynamic-orange text-xs shadow-sm transition-all hover:border-dynamic-orange/50 hover:bg-dynamic-orange/25"
                      >
                        <Avatar className="h-4 w-4">
                          <AvatarImage src={member.avatar_url} />
                          <AvatarFallback className="bg-dynamic-orange/20 font-bold text-[9px]">
                            {member.display_name?.[0] ||
                              member.email?.[0] ||
                              '?'}
                          </AvatarFallback>
                        </Avatar>
                        {member.display_name || member.email}
                        <X className="h-3 w-3 opacity-70" />
                      </Button>
                    ))}
                  </div>
                  {uniqueAssignedMembers.length > 1 && (
                    <Button
                      type="button"
                      variant="ghost"
                      size="xs"
                      onClick={handleRemoveAll}
                      className="mt-1 h-6 w-full text-dynamic-red text-xs hover:bg-dynamic-red/10 hover:text-dynamic-red"
                    >
                      <UserMinus className="mr-1 h-3 w-3" />
                      Remove all
                    </Button>
                  )}
                </div>
              )}

              {/* Available Members */}
              <div className="space-y-1.5">
                {(() => {
                  const filteredMembers = uniqueUnassignedMembers.filter(
                    (member) =>
                      !searchQuery ||
                      (member.display_name || '')
                        .toLowerCase()
                        .includes(searchQuery.toLowerCase()) ||
                      (member.email || '')
                        .toLowerCase()
                        .includes(searchQuery.toLowerCase())
                  );

                  if (filteredMembers.length === 0) {
                    return searchQuery ? (
                      <div className="flex flex-col items-center justify-center gap-2 rounded-lg bg-muted/30 py-6">
                        <UserPlus className="h-4 w-4 text-muted-foreground/40" />
                        <p className="text-center text-muted-foreground text-xs">
                          No members found
                        </p>
                      </div>
                    ) : uniqueAssignedMembers.length > 0 ? (
                      <div className="rounded-lg bg-muted/30 py-3 text-center">
                        <p className="text-muted-foreground text-xs">
                          All members assigned
                        </p>
                      </div>
                    ) : (
                      <div className="rounded-lg bg-muted/30 py-3 text-center">
                        <p className="text-muted-foreground text-xs">
                          No members available
                        </p>
                      </div>
                    );
                  }

                  return (
                    <>
                      <p className="font-medium text-[10px] text-muted-foreground uppercase tracking-wide">
                        Available ({filteredMembers.length})
                      </p>
                      <div className="flex max-h-48 flex-col gap-1 overflow-y-auto">
                        {filteredMembers.map((member) => (
                          <button
                            key={member.id}
                            type="button"
                            onClick={() => handleSelect(member.id)}
                            className="group flex items-center gap-2.5 rounded-md border border-transparent bg-background/50 px-3 py-2 text-left transition-all hover:border-dynamic-orange/30 hover:bg-dynamic-orange/5"
                          >
                            <Avatar className="h-7 w-7 shrink-0">
                              <AvatarImage src={member.avatar_url} />
                              <AvatarFallback className="bg-muted font-semibold text-muted-foreground text-xs group-hover:bg-dynamic-orange/20 group-hover:text-dynamic-orange">
                                {member.display_name?.[0] ||
                                  member.email?.[0] ||
                                  '?'}
                              </AvatarFallback>
                            </Avatar>
                            <span className="flex-1 truncate text-sm">
                              {member.display_name || member.email}
                            </span>
                            <UserPlus className="h-3.5 w-3.5 shrink-0 text-muted-foreground opacity-0 transition-opacity group-hover:opacity-100" />
                          </button>
                        ))}
                      </div>
                    </>
                  );
                })()}
              </div>
            </div>
          </div>
        </PopoverContent>
      </Popover>
    );
  }
);

AssigneeSelect.displayName = 'AssigneeSelect';<|MERGE_RESOLUTION|>--- conflicted
+++ resolved
@@ -31,57 +31,10 @@
   onUpdate?: () => void;
 }
 
-<<<<<<< HEAD
-export function AssigneeSelect({ taskId, assignees = [] }: Props) {
-  const [open, setOpen] = useState(false);
-  const [searchQuery, setSearchQuery] = useState('');
-  const params = useParams();
-  const wsId = params.wsId as string;
-  const boardId = params.boardId as string;
-  const queryClient = useQueryClient();
-
-  // Deduplicate assignees by ID using O(n) Map approach
-  const uniqueAssignees = Array.from(
-    assignees
-      .reduce((map, assignee) => {
-        if (assignee?.id) {
-          map.set(assignee.id, assignee);
-        }
-        return map;
-      }, new Map())
-      .values()
-  );
-
-  // Fetch workspace members with React Query
-  const { data: members = [], isLoading: isFetchingMembers } = useQuery({
-    queryKey: ['workspace-members', wsId],
-    queryFn: async () => {
-      const response = await fetch(`/api/workspaces/${wsId}/members`);
-      if (!response.ok) throw new Error('Failed to fetch members');
-
-      const { members: fetchedMembers } = await response.json();
-
-      // Deduplicate members by ID using O(n) Map approach
-      // Also ensure user_id is set for consistency with task creation flow
-      const uniqueMembers = Array.from(
-        fetchedMembers
-          .reduce((map: Map<string, Member>, member: Member) => {
-            if (member.id) {
-              map.set(member.id, {
-                ...member,
-                user_id: member.user_id || member.id, // Ensure user_id is set
-              });
-            }
-            return map;
-          }, new Map<string, Member>())
-          .values()
-      );
-=======
 export interface AssigneeSelectHandle {
   open: () => void;
   close: () => void;
 }
->>>>>>> 5b321440
 
 export const AssigneeSelect = forwardRef<AssigneeSelectHandle, Props>(
   ({ taskId, assignees = [] }, ref) => {
@@ -106,7 +59,7 @@
             map.set(assignee.id, assignee);
           }
           return map;
-        }, new Map())
+        }, new Map<string, Member>())
         .values()
     );
 
@@ -115,32 +68,36 @@
       data: members = [],
       isLoading: isFetchingMembers,
       error: membersError,
-    } = useQuery({
+    } = useQuery<Member[]>({
       queryKey: ['workspace-members', wsId],
-      queryFn: async () => {
+      queryFn: async (): Promise<Member[]> => {
         const response = await fetch(`/api/workspaces/${wsId}/members`);
         if (!response.ok) {
           throw new Error('Failed to fetch members');
         }
 
-        const { members: fetchedMembers } = await response.json();
+        const { members: fetchedMembers } = (await response.json()) as {
+          members: Member[];
+        };
 
         // Deduplicate members by ID using O(n) Map approach
-        const uniqueMembers = Array.from(
+        // Also ensure user_id is set for consistency with task creation flow
+        const uniqueMembers: Member[] = Array.from(
           fetchedMembers
-            .reduce((map: Map<string, Member>, member: Member) => {
+            .reduce((map, member) => {
               if (member.id) {
-                map.set(member.id, member);
+                map.set(member.id, {
+                  ...member,
+                  user_id: member.user_id || member.id, // Ensure user_id is set
+                });
               }
               return map;
             }, new Map<string, Member>())
             .values()
         );
 
-        return uniqueMembers as Member[];
+        return uniqueMembers;
       },
-      enabled: !!wsId,
-      staleTime: 5 * 60 * 1000, // 5 minutes
     });
 
     // Handle fetch errors
@@ -268,7 +225,7 @@
     const handleRemoveAll = async () => {
       // Remove all assignees sequentially to avoid race conditions
       for (const assignee of uniqueAssignees) {
-        await assigneeMutation.mutate({
+        await assigneeMutation.mutateAsync({
           memberId: assignee.id,
           action: 'remove',
         });
