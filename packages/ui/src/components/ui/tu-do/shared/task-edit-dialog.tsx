'use client';

import { useQuery, useQueryClient } from '@tanstack/react-query';
import type { Editor, JSONContent } from '@tiptap/react';
import { createClient } from '@tuturuuu/supabase/next/client';
import type { TaskPriority } from '@tuturuuu/types/primitives/Priority';
import type { Task } from '@tuturuuu/types/primitives/Task';
import type { TaskList } from '@tuturuuu/types/primitives/TaskList';
import { Avatar, AvatarFallback, AvatarImage } from '@tuturuuu/ui/avatar';
import { Badge } from '@tuturuuu/ui/badge';
import { Button } from '@tuturuuu/ui/button';
import { DateTimePicker } from '@tuturuuu/ui/date-time-picker';
import {
  Dialog,
  DialogContent,
  DialogDescription,
  DialogTitle,
} from '@tuturuuu/ui/dialog';
import {
  DropdownMenu,
  DropdownMenuContent,
  DropdownMenuItem,
  DropdownMenuTrigger,
} from '@tuturuuu/ui/dropdown-menu';
import { useToast } from '@tuturuuu/ui/hooks/use-toast';
import {
  Box,
  Calendar,
  Check,
  ChevronDown,
  Flag,
  ListTodo,
  Loader2,
  Plus,
  Search,
  Settings,
  Tag,
  Timer,
  Trash,
  Users,
  X,
} from '@tuturuuu/ui/icons';
import { Input } from '@tuturuuu/ui/input';
import { Label } from '@tuturuuu/ui/label';
import { Switch } from '@tuturuuu/ui/switch';
import { RichTextEditor } from '@tuturuuu/ui/text-editor/editor';
import { Tooltip, TooltipContent, TooltipTrigger } from '@tuturuuu/ui/tooltip';
import { cn } from '@tuturuuu/utils/format';
import {
  invalidateTaskCaches,
  useBoardConfig,
  useUpdateTask,
  useWorkspaceLabels,
} from '@tuturuuu/utils/task-helper';
import dayjs from 'dayjs';
import type { LucideIcon } from 'lucide-react';
import Image from 'next/image';
import { useCallback, useEffect, useMemo, useRef, useState } from 'react';
import { createPortal } from 'react-dom';
import {
  buildEstimationIndices,
  mapEstimationPoints,
} from './estimation-mapping';
import { UserPresenceAvatarsComponent } from './user-presence-avatars';

interface TaskEditDialogProps {
  task?: Task;
  boardId: string;
  isOpen: boolean;
  onClose: () => void;
  onUpdate: () => void;
  availableLists?: TaskList[];
}

// Helper types
interface WorkspaceTaskLabel {
  id: string;
  name: string;
  color: string;
  created_at: string;
}

interface SuggestionRange {
  from: number;
  to: number;
}

interface SuggestionState {
  open: boolean;
  query: string;
  range: SuggestionRange | null;
  position: { left: number; top: number } | null;
}

const createInitialSuggestionState = (): SuggestionState => ({
  open: false,
  query: '',
  range: null,
  position: null,
});

// Normalize text for search: remove diacritics and convert to lowercase
const normalizeForSearch = (text: string): string => {
  return text
    .normalize('NFD') // Decompose combined characters
    .replace(/[\u0300-\u036f]/g, '') // Remove diacritical marks
    .toLowerCase()
    .trim();
};

const isSameSuggestionState = (
  a: SuggestionState,
  b: SuggestionState
): boolean => {
  if (a.open !== b.open) return false;
  if (a.query !== b.query) return false;

  if (!!a.range !== !!b.range) return false;
  if (
    a.range &&
    b.range &&
    (a.range.from !== b.range.from || a.range.to !== b.range.to)
  ) {
    return false;
  }

  if (!!a.position !== !!b.position) return false;
  if (
    a.position &&
    b.position &&
    (a.position.left !== b.position.left || a.position.top !== b.position.top)
  ) {
    return false;
  }

  return true;
};

type MentionOptionType = 'user' | 'workspace' | 'task';

interface MentionOption {
  id: string;
  label: string;
  subtitle?: string;
  avatarUrl?: string | null;
  type: MentionOptionType;
  payload?: Record<string, unknown>;
}

const mentionGroupOrder: Array<{ type: MentionOptionType; title: string }> = [
  { type: 'user', title: 'People' },
  { type: 'workspace', title: 'Workspaces' },
  { type: 'task', title: 'Tasks' },
];

const mentionTypeStyles: Record<
  MentionOptionType,
  {
    badgeClass: string;
    avatarFallback: string;
    avatarClass: string;
    prefix: string;
  }
> = {
  user: {
    badgeClass:
      'border border-dynamic-green/40 bg-dynamic-green/10 text-dynamic-green',
    avatarFallback: '@',
    avatarClass:
      'bg-dynamic-green/20 text-dynamic-green border border-dynamic-green/30',
    prefix: '@',
  },
  workspace: {
    badgeClass:
      'border border-dynamic-orange/40 bg-dynamic-orange/10 text-dynamic-orange',
    avatarFallback: 'W',
    avatarClass:
      'bg-dynamic-orange/20 text-dynamic-orange border border-dynamic-orange/30',
    prefix: '@',
  },
  task: {
    badgeClass:
      'border border-dynamic-blue/40 bg-dynamic-blue/10 text-dynamic-blue',
    avatarFallback: '#',
    avatarClass:
      'bg-dynamic-blue/20 text-dynamic-blue border border-dynamic-blue/30',
    prefix: '#',
  },
};

interface SlashCommandDefinition {
  id:
    | 'assign'
    | 'due-today'
    | 'due-tomorrow'
    | 'due-next-week'
    | 'clear-due'
    | 'priority-critical'
    | 'priority-high'
    | 'priority-normal'
    | 'priority-low'
    | 'priority-clear'
    | 'toggle-advanced';
  label: string;
  description?: string;
  icon: LucideIcon;
  keywords: string[];
  disabled?: boolean;
}

function TaskEditDialogComponent({
  task,
  boardId,
  isOpen,
  onClose,
  onUpdate,
  availableLists: propAvailableLists,
  mode = 'edit',
  showUserPresence = false,
}: TaskEditDialogProps & {
  mode?: 'edit' | 'create';
  showUserPresence?: boolean;
}) {
  const isCreateMode = mode === 'create';

  const { toast } = useToast();
  const [isLoading, setIsLoading] = useState(false);
  const [name, setName] = useState(task?.name || '');
  const [description, setDescription] = useState<JSONContent | null>(() => {
    // Try to parse existing description as JSON, fallback to creating simple text content
    if (task?.description) {
      try {
        return JSON.parse(task.description);
      } catch {
        // If it's not valid JSON, treat it as plain text and convert to JSONContent
        return {
          type: 'doc',
          content: [
            {
              type: 'paragraph',
              content: [{ type: 'text', text: task.description }],
            },
          ],
        };
      }
    }
    return null;
  });
  const [priority, setPriority] = useState<TaskPriority | null>(
    task?.priority || null
  );
  const [startDate, setStartDate] = useState<Date | undefined>(
    task?.start_date ? new Date(task.start_date) : undefined
  );
  const [endDate, setEndDate] = useState<Date | undefined>(
    task?.end_date ? new Date(task.end_date) : undefined
  );
  const [selectedListId, setSelectedListId] = useState<string>(
    task?.list_id || ''
  );
  const [estimationPoints, setEstimationPoints] = useState<
    number | null | undefined
  >(task?.estimation_points ?? null);
  const [selectedLabels, setSelectedLabels] = useState<WorkspaceTaskLabel[]>(
    task?.labels || []
  );

  // Use React Query hooks for shared data (cached across all components)
  const { data: boardConfig } = useBoardConfig(boardId);
  const [workspaceId, setWorkspaceId] = useState<string | null>(
    boardConfig?.ws_id || null
  );
  const { data: workspaceLabelsData = [], isLoading: labelsLoading } =
    useWorkspaceLabels(workspaceId);

  // Keep local state for available labels to allow manipulation
  const [availableLabels, setAvailableLabels] = useState<WorkspaceTaskLabel[]>(
    []
  );

  // Sync workspace labels to local state
  useEffect(() => {
    if (workspaceLabelsData.length > 0) {
      setAvailableLabels(workspaceLabelsData);
    }
  }, [workspaceLabelsData]);

  // Update workspace ID when board config loads
  useEffect(() => {
    if (boardConfig?.ws_id && workspaceId !== boardConfig.ws_id) {
      setWorkspaceId(boardConfig.ws_id);
    }
  }, [boardConfig, workspaceId]);

  const [, setEstimationSaving] = useState(false);
  const [newLabelName, setNewLabelName] = useState('');
  const [newLabelColor, setNewLabelColor] = useState('gray');
  const [creatingLabel, setCreatingLabel] = useState(false);
  const [showAdvancedOptions, setShowAdvancedOptions] = useState(false);
  const [showDeleteConfirm, setShowDeleteConfirm] = useState(false);
  const draftSaveTimerRef = useRef<ReturnType<typeof setTimeout> | null>(null);
  const [hasDraft, setHasDraft] = useState(false);
  const [createMultiple, setCreateMultiple] = useState(false);
  const [isSaving, setIsSaving] = useState(false);
  const [showMobileSidebar, setShowMobileSidebar] = useState(false);
  const [workspaceMembers, setWorkspaceMembers] = useState<any[]>([]);
  const [loadingMembers, setLoadingMembers] = useState(false);
  const [selectedAssignees, setSelectedAssignees] = useState<any[]>(
    task?.assignees || []
  );
  const [assigneeSearchQuery, setAssigneeSearchQuery] = useState('');
  const [taskProjects, setTaskProjects] = useState<any[]>([]);
  const [loadingProjects, setLoadingProjects] = useState(false);
  const [selectedProjects, setSelectedProjects] = useState<any[]>(
    task?.projects || []
  );
  const [projectSearchQuery, setProjectSearchQuery] = useState('');
  const [, setWorkspaceDetails] = useState<any | null>(null);
  const [workspaceDetailsLoading, setWorkspaceDetailsLoading] = useState(false);
  const [allWorkspaces, setAllWorkspaces] = useState<any[]>([]);
  const [allWorkspacesLoading, setAllWorkspacesLoading] = useState(false);
  const [workspaceTasks, setWorkspaceTasks] = useState<any[]>([]);
  const [workspaceTasksLoading, setWorkspaceTasksLoading] = useState(false);
  const [editorInstance, setEditorInstance] = useState<Editor | null>(null);
  const [slashState, setSlashState] = useState<SuggestionState>(
    createInitialSuggestionState
  );
  const [mentionState, setMentionState] = useState<SuggestionState>(
    createInitialSuggestionState
  );
  const [slashHighlightIndex, setSlashHighlightIndex] = useState(0);
  const [mentionHighlightIndex, setMentionHighlightIndex] = useState(0);
  const slashListRef = useRef<HTMLDivElement | null>(null);
  const mentionListRef = useRef<HTMLDivElement | null>(null);
  const suggestionMenuWidth = 360;
  const previousMentionHighlightRef = useRef(0);
  const previousSlashHighlightRef = useRef(0);

  const queryClient = useQueryClient();
  const previousTaskIdRef = useRef<string | null>(null);
  const handleSaveRef = useRef<() => void>(() => {});
  const handleCloseRef = useRef<() => void>(() => {});
  const hasUnsavedChangesRef = useRef<boolean>(false);
  const quickDueRef = useRef<(days: number | null) => void>(() => {});
  const updateEstimationRef = useRef<(points: number | null) => void>(() => {});
  const flushEditorPendingRef = useRef<(() => JSONContent | null) | undefined>(
    undefined
  );
  const titleInputRef = useRef<HTMLInputElement>(null);
  const editorRef = useRef<HTMLDivElement>(null);

  // Track cursor position for smart vertical navigation
  const lastCursorPositionRef = useRef<number | null>(null);
  const targetEditorCursorRef = useRef<number | null>(null);

  // Use the React Query mutation hook for updating tasks
  const updateTaskMutation = useUpdateTask(boardId);

  const closeSlashMenu = useCallback(() => {
    setSlashState((prev) =>
      prev.open ? createInitialSuggestionState() : prev
    );
  }, []);

  const closeMentionMenu = useCallback(() => {
    setMentionState((prev) =>
      prev.open ? createInitialSuggestionState() : prev
    );
  }, []);

  const handleEditorReady = useCallback((editor: Editor) => {
    setEditorInstance(editor);
  }, []);

  useEffect(() => {
    if (!isOpen) {
      setSlashState(createInitialSuggestionState());
      setMentionState(createInitialSuggestionState());
      setEditorInstance(null);
      setSlashHighlightIndex(0);
      setMentionHighlightIndex(0);
      previousMentionHighlightRef.current = 0;
      previousSlashHighlightRef.current = 0;
    }
  }, [isOpen]);

  useEffect(() => {
    if (!workspaceId) {
      setWorkspaceDetails(null);
      setWorkspaceTasks([]);
      setAllWorkspaces([]);
    }
  }, [workspaceId]);

  const slashCommands = useMemo<SlashCommandDefinition[]>(() => {
    const commands: SlashCommandDefinition[] = [
      {
        id: 'assign',
        label: 'Assign member',
        description: 'Mention and assign someone quickly',
        icon: Users,
        keywords: ['assign', 'assignee', 'member', 'mention'],
        disabled: workspaceMembers.length === 0,
      },
      {
        id: 'due-today',
        label: 'Due today',
        description: 'Set due date to end of today',
        icon: Calendar,
        keywords: ['due', 'today', 'deadline', 'tod'],
      },
      {
        id: 'due-tomorrow',
        label: 'Due tomorrow',
        description: 'Set due date to end of tomorrow',
        icon: Calendar,
        keywords: ['due', 'tomorrow', 'tom'],
      },
      {
        id: 'due-next-week',
        label: 'Due next week',
        description: 'Set due date to a week from now',
        icon: Calendar,
        keywords: ['due', 'week', 'next'],
      },
      {
        id: 'clear-due',
        label: 'Clear due date',
        description: 'Remove the current due date',
        icon: Trash,
        keywords: ['due', 'clear', 'remove'],
        disabled: !endDate,
      },
      {
        id: 'priority-critical',
        label: 'Priority: Critical',
        description: 'Mark as critical priority',
        icon: Flag,
        keywords: ['priority', 'critical', 'urgent'],
      },
      {
        id: 'priority-high',
        label: 'Priority: High',
        description: 'Mark as high priority',
        icon: Flag,
        keywords: ['priority', 'high'],
      },
      {
        id: 'priority-normal',
        label: 'Priority: Normal',
        description: 'Mark as normal priority',
        icon: Flag,
        keywords: ['priority', 'normal', 'medium'],
      },
      {
        id: 'priority-low',
        label: 'Priority: Low',
        description: 'Mark as low priority',
        icon: Flag,
        keywords: ['priority', 'low'],
      },
      {
        id: 'priority-clear',
        label: 'Clear priority',
        description: 'Remove current priority value',
        icon: X,
        keywords: ['priority', 'clear', 'remove'],
        disabled: !priority,
      },
      {
        id: 'toggle-advanced',
        label: showAdvancedOptions
          ? 'Hide advanced options'
          : 'Show advanced options',
        description: 'Toggle the advanced settings panel',
        icon: Settings,
        keywords: ['advanced', 'options', 'settings'],
      },
    ];

    return commands;
  }, [workspaceMembers.length, endDate, priority, showAdvancedOptions]);

  const filteredSlashCommands = useMemo(() => {
    if (!slashState.open) return [] as SlashCommandDefinition[];
    const normalizedQuery = normalizeForSearch(slashState.query.trim());

    return slashCommands.filter((command) => {
      if (command.disabled) return false;
      if (!normalizedQuery) return true;

      const searchTexts = [
        command.label,
        command.description || '',
        ...command.keywords,
      ];

      // Try exact match first (case-insensitive with diacritics normalized)
      const normalizedTexts = searchTexts.map(normalizeForSearch);

      // Check if any text contains the query
      if (normalizedTexts.some((text) => text.includes(normalizedQuery))) {
        return true;
      }

      // Try matching individual words (for partial matching)
      const queryWords = normalizedQuery.split(/\s+/);
      return queryWords.every((word) =>
        normalizedTexts.some((text) => text.includes(word))
      );
    });
  }, [slashCommands, slashState.open, slashState.query]);

  const mentionUserOptions = useMemo<MentionOption[]>(
    () =>
      [...workspaceMembers]
        .sort((a, b) =>
          (a?.display_name || '').localeCompare(b?.display_name || '')
        )
        .map((member: any) => ({
          id: member.user_id,
          label: member.display_name || 'Unknown member',
          subtitle: undefined,
          avatarUrl: member.avatar_url,
          type: 'user',
          payload: member,
        })),
    [workspaceMembers]
  );

  const mentionWorkspaceOptions = useMemo<MentionOption[]>(() => {
    return allWorkspaces
      .filter((ws) => !ws.personal)
      .map((ws) => ({
        id: ws.id,
        label: ws.name || 'Workspace',
        subtitle: ws.handle ? `@${ws.handle}` : ws.id.slice(0, 8),
        avatarUrl: null,
        type: 'workspace' as const,
        payload: ws,
      }));
  }, [allWorkspaces]);

  const mentionTaskOptions = useMemo<MentionOption[]>(
    () =>
      [...workspaceTasks]
        .filter((taskItem: any) => taskItem.id !== task?.id)
        .map((task: any) => {
          const subtitleParts: string[] = [];
          if (task.list?.name) subtitleParts.push(task.list.name);
          return {
            id: task.id,
            label: task.name || 'Untitled task',
            subtitle: subtitleParts.join(' • ') || undefined,
            avatarUrl: null,
            type: 'task',
            payload: task,
          };
        }),
    [workspaceTasks, task?.id]
  );

  const allMentionOptions = useMemo<MentionOption[]>(
    () => [
      ...mentionUserOptions,
      ...mentionWorkspaceOptions,
      ...mentionTaskOptions,
    ],
    [mentionUserOptions, mentionWorkspaceOptions, mentionTaskOptions]
  );

  const filteredMentionOptions = useMemo(() => {
    const rawQuery = mentionState.query.trim();
    const normalizedQuery = normalizeForSearch(rawQuery.replace(/^[@#]/, ''));

    if (!normalizedQuery) {
      const limitedTasks = mentionTaskOptions.slice(0, 8);
      return [
        ...mentionUserOptions,
        ...mentionWorkspaceOptions,
        ...limitedTasks,
      ];
    }

    return allMentionOptions.filter((option) => {
      const searchTexts = [option.label, option.subtitle || ''];

      // Try exact match first (case-insensitive with diacritics normalized)
      const normalizedTexts = searchTexts.map(normalizeForSearch);
      const combinedText = normalizedTexts.join(' ');

      if (combinedText.includes(normalizedQuery)) {
        return true;
      }

      // Try matching individual words (for partial matching)
      const queryWords = normalizedQuery.split(/\s+/);
      return queryWords.every((word) =>
        normalizedTexts.some((text) => text.includes(word))
      );
    });
  }, [
    allMentionOptions,
    mentionState.query,
    mentionTaskOptions,
    mentionUserOptions,
    mentionWorkspaceOptions,
  ]);

  const mentionGroups = useMemo(() => {
    return mentionGroupOrder
      .map((group) => ({
        ...group,
        options: filteredMentionOptions.filter(
          (option) => option.type === group.type
        ),
      }))
      .filter((group) => group.options.length > 0);
  }, [filteredMentionOptions]);

  useEffect(() => {
    if (!slashState.open) {
      setSlashHighlightIndex(0);
      return;
    }

    setSlashHighlightIndex((prev) => {
      if (filteredSlashCommands.length === 0) return 0;
      return Math.min(prev, filteredSlashCommands.length - 1);
    });
  }, [slashState.open, filteredSlashCommands.length]);

  useEffect(() => {
    if (slashState.open) {
      setSlashHighlightIndex(0);
    }
  }, [slashState.open]);

  // Only scroll into view when using keyboard navigation (arrow keys)
  useEffect(() => {
    if (!slashState.open) return;

    // Only scroll if the highlight actually changed (user pressed arrow key)
    if (previousSlashHighlightRef.current === slashHighlightIndex) return;
    previousSlashHighlightRef.current = slashHighlightIndex;

    // Small delay to ensure DOM is ready
    const timeoutId = setTimeout(() => {
      const container = slashListRef.current;
      if (!container) return;

      const activeItem = container.querySelector<HTMLElement>(
        `[data-slash-item="${slashHighlightIndex}"]`
      );
      if (!activeItem) return;

      // Check if item is visible
      const containerRect = container.getBoundingClientRect();
      const itemRect = activeItem.getBoundingClientRect();

      const isVisible =
        itemRect.top >= containerRect.top &&
        itemRect.bottom <= containerRect.bottom;

      // Only scroll if not visible (user pressed arrow key)
      if (!isVisible) {
        activeItem.scrollIntoView({ block: 'nearest', behavior: 'smooth' });
      }
    }, 10);

    return () => clearTimeout(timeoutId);
  }, [slashHighlightIndex, slashState.open]);

  useEffect(() => {
    if (!mentionState.open) {
      setMentionHighlightIndex(0);
      return;
    }

    setMentionHighlightIndex((prev) => {
      if (filteredMentionOptions.length === 0) return 0;
      return Math.min(prev, filteredMentionOptions.length - 1);
    });
  }, [mentionState.open, filteredMentionOptions.length]);

  useEffect(() => {
    if (mentionState.open) {
      setMentionHighlightIndex(0);
    }
  }, [mentionState.open]);

  // Only scroll into view when using keyboard navigation (arrow keys)
  useEffect(() => {
    if (!mentionState.open) return;

    // Only scroll if the highlight actually changed (user pressed arrow key)
    if (previousMentionHighlightRef.current === mentionHighlightIndex) return;
    previousMentionHighlightRef.current = mentionHighlightIndex;

    // Small delay to ensure DOM is ready
    const timeoutId = setTimeout(() => {
      const container = mentionListRef.current;
      if (!container) return;

      const activeItem = container.querySelector<HTMLElement>(
        `[data-mention-item="${mentionHighlightIndex}"]`
      );
      if (!activeItem) return;

      // Check if item is visible
      const containerRect = container.getBoundingClientRect();
      const itemRect = activeItem.getBoundingClientRect();

      const isVisible =
        itemRect.top >= containerRect.top &&
        itemRect.bottom <= containerRect.bottom;

      // Only scroll if not visible (user pressed arrow key)
      if (!isVisible) {
        activeItem.scrollIntoView({ block: 'nearest', behavior: 'smooth' });
      }
    }, 10);

    return () => clearTimeout(timeoutId);
  }, [mentionHighlightIndex, mentionState.open]);

  useEffect(() => {
    if (!editorInstance || !isOpen) {
      closeSlashMenu();
      closeMentionMenu();
      return;
    }

    const computePosition = (fromPos: number) => {
      try {
        const coords = editorInstance.view.coordsAtPos(fromPos);
        if (!coords) return null;
        const viewportWidth =
          typeof window !== 'undefined' ? window.innerWidth : undefined;
        const horizontalPadding = 16;
        let left = coords.left;
        if (viewportWidth) {
          left = Math.min(
            left,
            viewportWidth - suggestionMenuWidth - horizontalPadding
          );
          left = Math.max(left, horizontalPadding);
        }
        return { left, top: coords.bottom + 8 } as SuggestionState['position'];
      } catch {
        return null;
      }
    };

    const updateSuggestions = () => {
      const { state } = editorInstance;
      const { selection } = state;

      if (!selection.empty) {
        closeSlashMenu();
        closeMentionMenu();
        return;
      }

      const { from } = selection;
      const contextText = state.doc.textBetween(
        Math.max(0, from - 200),
        from,
        '\n',
        ' '
      );

      const slashMatch = contextText.match(/(?:^|\s)(\/([^\s]*))$/);
      if (slashMatch) {
        const matched = slashMatch[1] || '';
        const query = slashMatch[2] || '';
        const rangeFrom = from - matched.length;
        const nextState: SuggestionState = {
          open: true,
          query,
          range: { from: rangeFrom, to: from },
          position: computePosition(rangeFrom),
        };

        setSlashState((prev) =>
          isSameSuggestionState(prev, nextState) ? prev : nextState
        );
      } else {
        closeSlashMenu();
      }

      const mentionMatch = contextText.match(/(?:^|\s)(@([^\s]*))$/);
      if (mentionMatch) {
        const matched = mentionMatch[1] || '';
        const query = mentionMatch[2] || '';
        const rangeFrom = from - matched.length;
        const nextState: SuggestionState = {
          open: true,
          query,
          range: { from: rangeFrom, to: from },
          position: computePosition(rangeFrom),
        };

        setMentionState((prev) =>
          isSameSuggestionState(prev, nextState) ? prev : nextState
        );
        closeSlashMenu();
      } else {
        closeMentionMenu();
      }
    };

    const handleBlur = () => {
      closeSlashMenu();
      closeMentionMenu();
    };

    editorInstance.on('transaction', updateSuggestions);
    editorInstance.on('selectionUpdate', updateSuggestions);
    editorInstance.on('blur', handleBlur);

    updateSuggestions();

    return () => {
      editorInstance.off('transaction', updateSuggestions);
      editorInstance.off('selectionUpdate', updateSuggestions);
      editorInstance.off('blur', handleBlur);
    };
  }, [editorInstance, isOpen, closeSlashMenu, closeMentionMenu]);

  // Quick due date setter (today, tomorrow, etc.)
  const handleQuickDueDate = useCallback(
    (days: number | null) => {
      let newDate: Date | undefined;
      if (days !== null) {
        newDate = dayjs().add(days, 'day').endOf('day').toDate();
      }
      setEndDate(newDate);
      if (mode === 'create') {
        // Defer persistence to save
        return;
      }
      setIsLoading(true);
      const taskUpdates: Partial<Task> = {
        end_date: newDate ? newDate.toISOString() : null,
      };

      if (task?.id)
        updateTaskMutation.mutate(
          { taskId: task?.id, updates: taskUpdates },
          {
            onSuccess: async () => {
              await invalidateTaskCaches(queryClient, boardId);

              // Wait for the refetch to complete before closing
              if (boardId) {
                await queryClient.refetchQueries({
                  queryKey: ['tasks', boardId],
                  type: 'active',
                });
              }

              toast({
                title: 'Due date updated',
                description: newDate
                  ? `Due date set to ${newDate.toLocaleDateString()}`
                  : 'Due date removed',
              });
              onUpdate();
              onClose();
            },
            onError: (error: any) => {
              console.error('Error updating due date:', error);
              toast({
                title: 'Error updating due date',
                description: error.message || 'Please try again later',
                variant: 'destructive',
              });
            },
            onSettled: () => setIsLoading(false),
          }
        );
    },
    [
      mode,
      onClose,
      onUpdate,
      queryClient,
      task,
      updateTaskMutation,
      boardId,
      toast,
    ]
  );

  const executeSlashCommand = useCallback(
    (command: SlashCommandDefinition) => {
      if (!editorInstance) return;

      const range = slashState.range;
      const baseChain = editorInstance.chain().focus();
      if (range) {
        baseChain.deleteRange(range);
      }
      baseChain.run();

      closeSlashMenu();

      switch (command.id) {
        case 'assign':
          editorInstance.chain().focus().insertContent('@').run();
          return;
        case 'due-today':
          handleQuickDueDate(0);
          return;
        case 'due-tomorrow':
          handleQuickDueDate(1);
          return;
        case 'due-next-week':
          handleQuickDueDate(7);
          return;
        case 'clear-due':
          handleQuickDueDate(null);
          return;
        case 'priority-critical':
          setPriority('critical');
          return;
        case 'priority-high':
          setPriority('high');
          return;
        case 'priority-normal':
          setPriority('normal');
          return;
        case 'priority-low':
          setPriority('low');
          return;
        case 'priority-clear':
          setPriority(null);
          return;
        case 'toggle-advanced':
          setShowAdvancedOptions((prev) => !prev);
          return;
        default:
          return;
      }
    },
    [editorInstance, slashState.range, closeSlashMenu, handleQuickDueDate]
  );

  const toggleAssignee = useCallback(
    async (member: any) => {
      const exists = selectedAssignees.some(
        (a) => a.user_id === member.user_id
      );
      const supabase = createClient();
      try {
        if (mode === 'create') {
          // Local toggle only; persist on create
          setSelectedAssignees((prev) =>
            exists
              ? prev.filter((a) => a.user_id !== member.user_id)
              : [...prev, member]
          );
          return;
        }
        if (exists) {
          if (!task?.id) return;
          // remove
          const { error } = await supabase
            .from('task_assignees')
            .delete()
            .eq('task_id', task.id)
            .eq('user_id', member.user_id);
          if (error) throw error;
          setSelectedAssignees((prev) =>
            prev.filter((a) => a.user_id !== member.user_id)
          );
        } else {
          if (!task?.id) return;
          const { error } = await supabase
            .from('task_assignees')
            .insert({ task_id: task.id, user_id: member.user_id });
          if (error) throw error;
          setSelectedAssignees((prev) => [...prev, member]);
        }
        await invalidateTaskCaches(queryClient, boardId);
        onUpdate();
      } catch (e: any) {
        toast({
          title: 'Assignee update failed',
          description: e.message || 'Unable to update assignees',
          variant: 'destructive',
        });
      }
    },
    [selectedAssignees, mode, task?.id, boardId, queryClient, onUpdate, toast]
  );

  const insertMentionOption = useCallback(
    (option: MentionOption) => {
      if (!editorInstance) return;

      const chain = editorInstance.chain().focus();
      if (mentionState.range) {
        chain.deleteRange(mentionState.range);
      }

      chain
        .insertContent([
          {
            type: 'mention',
            attrs: {
              userId: option.type === 'user' ? option.id : null,
              entityId: option.id,
              entityType: option.type,
              displayName: option.label,
              avatarUrl: option.avatarUrl ?? null,
              subtitle: option.subtitle ?? null,
            },
          },
          { type: 'text', text: ' ' },
        ])
        .run();

      closeMentionMenu();
    },
    [editorInstance, mentionState.range, closeMentionMenu]
  );

  const slashCommandMenu =
    slashState.open && slashState.position && typeof window !== 'undefined'
      ? createPortal(
          <div
            role="dialog"
            className="pointer-events-auto fixed z-[200] w-[304px] overflow-hidden rounded-lg border border-dynamic-border bg-popover/95 shadow-xl backdrop-blur"
            style={{
              top: slashState.position.top,
              left: slashState.position.left,
            }}
            onPointerDownCapture={(event) => event.stopPropagation()}
            onMouseDown={(event) => event.stopPropagation()}
          >
            <div className="border-dynamic-border/60 border-b px-3 py-2 font-medium text-muted-foreground text-xs uppercase tracking-wide">
              Slash commands
            </div>
            <div
              ref={slashListRef}
              className="scrollbar-thin max-h-72 overflow-y-auto overscroll-contain py-1"
              style={{ maxHeight: 288 }}
            >
              {filteredSlashCommands.length === 0 ? (
                <div className="px-3 py-2 text-muted-foreground text-sm">
                  No commands found
                </div>
              ) : (
                filteredSlashCommands.map((command, index) => {
                  const Icon = command.icon;
                  const isActive = index === slashHighlightIndex;
                  return (
                    <button
                      data-slash-item={index}
                      key={command.id}
                      type="button"
                      className={cn(
                        'flex w-full items-center gap-3 px-3 py-2 text-left text-sm transition-colors',
                        isActive
                          ? 'bg-dynamic-blue/20 text-foreground ring-1 ring-dynamic-blue/40'
                          : 'text-muted-foreground hover:bg-dynamic-surface/70 hover:text-foreground'
                      )}
                      onMouseDown={(event) => {
                        event.preventDefault();
                        event.stopPropagation();
                        executeSlashCommand(command);
                      }}
                      onMouseEnter={() => setSlashHighlightIndex(index)}
                    >
                      <Icon className="h-4 w-4 shrink-0 text-muted-foreground" />
                      <div className="flex flex-col">
                        <span className="font-medium text-sm">
                          {command.label}
                        </span>
                        {command.description && (
                          <span className="text-muted-foreground/80 text-xs">
                            {command.description}
                          </span>
                        )}
                      </div>
                    </button>
                  );
                })
              )}
            </div>
          </div>,
          document.body
        )
      : null;

  const mentionSuggestionMenu =
    mentionState.open && mentionState.position && typeof window !== 'undefined'
      ? createPortal(
          <div
            role="dialog"
            className="pointer-events-auto fixed z-[200] w-[360px] overflow-hidden rounded-lg border border-dynamic-border bg-popover/95 shadow-xl backdrop-blur"
            style={{
              top: mentionState.position.top,
              left: mentionState.position.left,
            }}
            onPointerDownCapture={(event) => event.stopPropagation()}
            onMouseDown={(event) => event.stopPropagation()}
          >
            <div className="border-dynamic-border/60 border-b px-3 py-2 font-medium text-muted-foreground text-xs uppercase tracking-wide">
              Mention people, workspaces, or tasks
            </div>
            {(workspaceDetailsLoading ||
              workspaceTasksLoading ||
              allWorkspacesLoading) && (
              <div className="flex items-center gap-2 px-3 py-2 text-muted-foreground text-xs">
                <Loader2 className="h-3 w-3 animate-spin" />
                Fetching latest context…
              </div>
            )}
            <div
              ref={mentionListRef}
              className="scrollbar-thin max-h-80 overflow-y-auto overscroll-contain py-1"
              style={{ maxHeight: 320 }}
            >
              {filteredMentionOptions.length === 0 ? (
                <div className="px-3 py-3 text-muted-foreground text-sm">
                  {mentionState.query
                    ? 'No matches found. Try a different keyword.'
                    : 'Start typing to mention teammates, your workspace, or recent tasks.'}
                </div>
              ) : (
                (() => {
                  let optionCursor = -1;
                  return mentionGroups.map((group) => (
                    <div key={group.type} className="py-1">
                      <div className="px-3 pb-1 font-semibold text-[11px] text-muted-foreground uppercase tracking-wide">
                        {group.title}
                      </div>
                      {group.options.map((option) => {
                        optionCursor += 1;
                        const isActive = optionCursor === mentionHighlightIndex;
                        const typeMeta = mentionTypeStyles[option.type];
                        const fallbackGlyph =
                          option.type === 'user'
                            ? (option.label || '')
                                .split(/\s+/)
                                .map((part) => part?.[0]?.toUpperCase() ?? '')
                                .join('')
                                .slice(0, 2) || typeMeta.avatarFallback
                            : typeMeta.avatarFallback;
                        const badgeLabel =
                          option.type === 'user'
                            ? 'Person'
                            : option.type === 'workspace'
                              ? 'Workspace'
                              : 'Task';

                        return (
                          <button
                            data-mention-item={optionCursor}
                            key={`${option.type}-${option.id}`}
                            type="button"
                            className={cn(
                              'flex w-full items-center gap-3 px-3 py-2 text-left text-sm transition-colors',
                              isActive
                                ? 'bg-dynamic-blue/20 text-foreground ring-1 ring-dynamic-blue/40'
                                : 'text-muted-foreground hover:bg-dynamic-surface/70 hover:text-foreground'
                            )}
                            onMouseDown={(event) => {
                              event.preventDefault();
                              event.stopPropagation();
                              insertMentionOption(option);
                            }}
                            onMouseEnter={() =>
                              setMentionHighlightIndex(optionCursor)
                            }
                          >
                            <div
                              className={cn(
                                'flex h-7 w-7 items-center justify-center overflow-hidden rounded-full border font-semibold text-xs uppercase',
                                typeMeta.avatarClass,
                                option.avatarUrl ? 'p-0' : 'px-1'
                              )}
                            >
                              {option.avatarUrl ? (
                                <Image
                                  src={option.avatarUrl}
                                  alt={option.label}
                                  width={28}
                                  height={28}
                                  className="h-full w-full object-cover"
                                  referrerPolicy="no-referrer"
                                />
                              ) : (
                                <span className="truncate">
                                  {fallbackGlyph}
                                </span>
                              )}
                            </div>
                            <div className="flex min-w-0 flex-1 flex-col">
                              <span className="truncate font-medium text-foreground text-sm">
                                {option.label}
                              </span>
                              {option.subtitle && (
                                <span className="truncate text-muted-foreground text-xs">
                                  {option.subtitle}
                                </span>
                              )}
                            </div>
                            <Badge
                              variant="secondary"
                              className={cn(
                                'shrink-0 font-semibold text-[10px] uppercase tracking-wide',
                                typeMeta.badgeClass
                              )}
                            >
                              {badgeLabel}
                            </Badge>
                          </button>
                        );
                      })}
                    </div>
                  ));
                })()
              )}
            </div>
          </div>,
          document.body
        )
      : null;
  useEffect(() => {
    if (!editorInstance || !isOpen) return;

    const editorDom = editorInstance.view.dom as HTMLElement | null;
    if (!editorDom) return;

    const handleKeyDown = (event: KeyboardEvent) => {
      if ((slashState.open || mentionState.open) && event.key === 'Escape') {
        event.preventDefault();
        event.stopPropagation();
        closeSlashMenu();
        closeMentionMenu();
        return;
      }

      if (slashState.open) {
        if (filteredSlashCommands.length === 0) return;

        if (
          event.key === 'ArrowDown' ||
          (event.key === 'Tab' && !event.shiftKey)
        ) {
          event.preventDefault();
          event.stopPropagation();
          setSlashHighlightIndex(
            (prev) => (prev + 1) % filteredSlashCommands.length
          );
          return;
        }

        if (
          event.key === 'ArrowUp' ||
          (event.key === 'Tab' && event.shiftKey)
        ) {
          event.preventDefault();
          event.stopPropagation();
          setSlashHighlightIndex(
            (prev) =>
              (prev - 1 + filteredSlashCommands.length) %
              filteredSlashCommands.length
          );
          return;
        }

        if (event.key === 'Enter') {
          event.preventDefault();
          event.stopPropagation();
          const command = filteredSlashCommands[slashHighlightIndex];
          if (command) executeSlashCommand(command);
          return;
        }
      }

      if (mentionState.open) {
        if (filteredMentionOptions.length === 0) return;

        if (
          event.key === 'ArrowDown' ||
          (event.key === 'Tab' && !event.shiftKey)
        ) {
          event.preventDefault();
          event.stopPropagation();
          setMentionHighlightIndex(
            (prev) => (prev + 1) % filteredMentionOptions.length
          );
          return;
        }

        if (
          event.key === 'ArrowUp' ||
          (event.key === 'Tab' && event.shiftKey)
        ) {
          event.preventDefault();
          event.stopPropagation();
          setMentionHighlightIndex(
            (prev) =>
              (prev - 1 + filteredMentionOptions.length) %
              filteredMentionOptions.length
          );
          return;
        }

        if (event.key === 'Enter') {
          event.preventDefault();
          event.stopPropagation();
          const option = filteredMentionOptions[mentionHighlightIndex];
          if (option) insertMentionOption(option);
          return;
        }
      }
    };

    editorDom.addEventListener('keydown', handleKeyDown, true);
    return () => {
      editorDom.removeEventListener('keydown', handleKeyDown, true);
    };
  }, [
    editorInstance,
    isOpen,
    slashState.open,
    mentionState.open,
    filteredSlashCommands,
    filteredMentionOptions,
    slashHighlightIndex,
    mentionHighlightIndex,
    executeSlashCommand,
    insertMentionOption,
    closeSlashMenu,
    closeMentionMenu,
  ]);

  // Fetch available task lists for the board (only if not provided as prop)
  const { data: availableLists = [] } = useQuery({
    queryKey: ['task_lists', boardId],
    queryFn: async () => {
      const supabase = createClient();
      const { data, error } = await supabase
        .from('task_lists')
        .select('*')
        .eq('board_id', boardId)
        .eq('deleted', false)
        .order('position')
        .order('created_at');

      if (error) throw error;
      return data as TaskList[];
    },
    enabled: !!boardId && isOpen && !propAvailableLists,
    initialData: propAvailableLists,
  });

  // Helper function to convert description to JSONContent
  const parseDescription = useCallback((desc?: string): JSONContent | null => {
    if (!desc) return null;
    try {
      return JSON.parse(desc);
    } catch {
      return {
        type: 'doc',
        content: [
          {
            type: 'paragraph',
            content: [{ type: 'text', text: desc }],
          },
        ],
      };
    }
  }, []);

  // Reset form when task changes or dialog opens
  useEffect(() => {
    // In edit mode, when dialog opens, always reload task data to ensure we have the latest
    // This handles the case where task was edited previously and we're reopening the dialog
    if (isOpen && !isCreateMode) {
      setName(task?.name || '');
      setDescription(parseDescription(task?.description));
      setPriority(task?.priority || null);
      setStartDate(task?.start_date ? new Date(task?.start_date) : undefined);
      setEndDate(task?.end_date ? new Date(task?.end_date) : undefined);
      setSelectedListId(task?.list_id || '');
      setEstimationPoints(task?.estimation_points ?? null);
      setSelectedLabels(task?.labels || []);
      setSelectedAssignees(task?.assignees || []);
      setSelectedProjects(task?.projects || []);
      if (task?.id) previousTaskIdRef.current = task.id;
    }
    // For create mode, only load when task ID changes or dialog opens with 'new' ID
    else if (
      isOpen &&
      (isCreateMode || task?.id === 'new') &&
      (previousTaskIdRef.current !== task?.id || task?.id === 'new')
    ) {
      setName(task?.name || '');
      setDescription(parseDescription(task?.description) || null);
      setPriority(task?.priority || null);
      setStartDate(task?.start_date ? new Date(task?.start_date) : undefined);
      setEndDate(task?.end_date ? new Date(task?.end_date) : undefined);
      setSelectedListId(task?.list_id || '');
      setEstimationPoints(task?.estimation_points ?? null);
      setSelectedLabels(task?.labels || []);
      setSelectedAssignees(task?.assignees || []);
      setSelectedProjects(task?.projects || []);
      if (task?.id) previousTaskIdRef.current = task.id;
    }
  }, [task, parseDescription, isOpen, isCreateMode]);

  // Reset transient edits when closing without saving in edit mode
  useEffect(() => {
    if (!isOpen && previousTaskIdRef.current && !isCreateMode) {
      setName(task?.name || '');
      setDescription(parseDescription(task?.description));
      setPriority(task?.priority || null);
      setStartDate(task?.start_date ? new Date(task?.start_date) : undefined);
      setEndDate(task?.end_date ? new Date(task?.end_date) : undefined);
      setSelectedListId(task?.list_id || '');
      setEstimationPoints(task?.estimation_points ?? null);
      setSelectedLabels(task?.labels || []);
      setSelectedAssignees(task?.assignees || []);
      setSelectedProjects(task?.projects || []);
    }
  }, [isOpen, isCreateMode, task, parseDescription]);

  const fetchWorkspaceMembers = useCallback(async (wsId: string) => {
    try {
      setLoadingMembers(true);
      const supabase = createClient();
      const { data: members, error } = await supabase
        .from('workspace_members')
        .select(
          `
          user_id,
          users!inner(
            id,
            display_name,
            avatar_url
          )
        `
        )
        .eq('ws_id', wsId);

      if (error) {
        console.error('Error fetching workspace members:', error);
        throw error;
      }

      if (members) {
        // Transform and sort by display_name
        const transformedMembers = members.map((m: any) => ({
          user_id: m.user_id,
          display_name: m.users?.display_name || 'Unknown User',
          avatar_url: m.users?.avatar_url,
        }));

        // Deduplicate by user_id to ensure unique keys
        const uniqueMembers = Array.from(
          new Map(transformedMembers.map((m) => [m.user_id, m])).values()
        );

        const sortedMembers = uniqueMembers.sort((a, b) =>
          (a.display_name || '').localeCompare(b.display_name || '')
        );
        setWorkspaceMembers(sortedMembers);
      }
    } catch (e) {
      console.error('Failed fetching workspace members', e);
    } finally {
      setLoadingMembers(false);
    }
  }, []);

  const fetchTaskProjects = useCallback(async (wsId: string) => {
    try {
      setLoadingProjects(true);
      const supabase = createClient();
      const { data: projects, error } = await supabase
        .from('task_projects')
        .select('id, name, status')
        .eq('ws_id', wsId)
        .eq('deleted', false)
        .order('name');

      if (error) {
        console.error('Error fetching task projects:', error);
        throw error;
      }

      if (projects) {
        setTaskProjects(projects);
      }
    } catch (e) {
      console.error('Failed fetching task projects', e);
    } finally {
      setLoadingProjects(false);
    }
  }, []);

  const fetchAllWorkspaces = useCallback(async () => {
    try {
      setAllWorkspacesLoading(true);
      const supabase = createClient();

      const {
        data: { user },
      } = await supabase.auth.getUser();

      if (!user) return;

      const { data, error } = await supabase
        .from('workspaces')
        .select('id, name, handle, personal, workspace_members!inner(role)')
        .eq('workspace_members.user_id', user.id);

      if (error) throw error;

      setAllWorkspaces(data || []);
    } catch (error) {
      console.error('Failed fetching all workspaces', error);
    } finally {
      setAllWorkspacesLoading(false);
    }
  }, []);

  const fetchWorkspaceDetails = useCallback(async (wsId: string) => {
    if (!wsId) return;
    try {
      setWorkspaceDetailsLoading(true);
      const supabase = createClient();
      const { data, error } = await supabase
        .from('workspaces')
        .select('id, name, handle')
        .eq('id', wsId)
        .single();

      if (error) throw error;
      setWorkspaceDetails(data || null);
    } catch (error) {
      console.error('Failed fetching workspace details', error);
    } finally {
      setWorkspaceDetailsLoading(false);
    }
  }, []);

  const fetchWorkspaceTasks = useCallback(async (wsId: string) => {
    if (!wsId) return;
    try {
      setWorkspaceTasksLoading(true);
      const supabase = createClient();

      // Tasks are related to workspaces through: tasks -> task_lists -> workspace_boards
      // We need to join through the relationship chain
      const { data: boards, error: boardsError } = await supabase
        .from('workspace_boards')
        .select('id')
        .eq('ws_id', wsId);

      if (boardsError) throw boardsError;

      const boardIds = (boards || []).map((b) => b.id);
      if (boardIds.length === 0) {
        setWorkspaceTasks([]);
        return;
      }

      const { data, error } = await supabase
        .from('tasks')
        .select(`
          id,
          name,
          priority,
          created_at,
          list:task_lists!inner(id, name, board_id)
        `)
        .in('task_lists.board_id', boardIds)
        .eq('deleted', false)
        .order('created_at', { ascending: false })
        .limit(25);

      if (error) throw error;
      setWorkspaceTasks(data || []);
    } catch (error) {
      console.error('Failed fetching workspace tasks', error);
    } finally {
      setWorkspaceTasksLoading(false);
    }
  }, []);

  // Fetch workspace members and projects when workspace ID is available
  useEffect(() => {
    if (isOpen && workspaceId) {
      fetchWorkspaceMembers(workspaceId);
      fetchTaskProjects(workspaceId);
      fetchWorkspaceDetails(workspaceId);
      fetchWorkspaceTasks(workspaceId);
    }
  }, [
    isOpen,
    workspaceId,
    fetchWorkspaceMembers,
    fetchTaskProjects,
    fetchWorkspaceDetails,
    fetchWorkspaceTasks,
  ]);

  // Fetch all accessible workspaces when dialog opens for mention functionality
  useEffect(() => {
    if (isOpen) {
      fetchAllWorkspaces();
    }
  }, [isOpen, fetchAllWorkspaces]);

  // ------- Draft persistence (create mode) -------------------------------------
  const draftStorageKey = useMemo(
    () => `tu-do:task-draft:${boardId}`,
    [boardId]
  );

  // Load draft when opening in create mode (skip for edit mode)
  useEffect(() => {
    if (!isOpen || !isCreateMode) return;
    try {
      const raw =
        typeof window !== 'undefined'
          ? localStorage.getItem(draftStorageKey)
          : null;
      if (!raw) return;
      const draft = JSON.parse(raw || '{}');
      if (draft && typeof draft === 'object') {
        // Only restore if draft has meaningful content
        const hasContent =
          (draft.name && draft.name.trim().length > 0) ||
          draft.description != null ||
          draft.priority ||
          draft.startDate ||
          draft.endDate ||
          draft.estimationPoints != null ||
          (Array.isArray(draft.selectedLabels) &&
            draft.selectedLabels.length > 0);

        if (!hasContent) {
          // Clear empty draft
          if (typeof window !== 'undefined')
            localStorage.removeItem(draftStorageKey);
          return;
        }

        if (typeof draft.name === 'string') setName(draft.name);
        if (draft.description != null) {
          try {
            // Accept either JSONContent or serialized string
            const maybeString = draft.description as any;
            const parsed =
              typeof maybeString === 'string'
                ? JSON.parse(maybeString)
                : maybeString;
            setDescription(parsed);
          } catch {
            setDescription(null);
          }
        }
        if (draft.priority === null || typeof draft.priority === 'string')
          setPriority(draft.priority as TaskPriority | null);
        if (draft.startDate) setStartDate(new Date(draft.startDate));
        if (draft.endDate) setEndDate(new Date(draft.endDate));
        if (typeof draft.selectedListId === 'string')
          setSelectedListId(draft.selectedListId);
        if (
          draft.estimationPoints === null ||
          typeof draft.estimationPoints === 'number'
        )
          setEstimationPoints(draft.estimationPoints as number | null);
        if (Array.isArray(draft.selectedLabels))
          setSelectedLabels(draft.selectedLabels);
        setHasDraft(true);
      }
    } catch {
      // ignore draft load errors
    }
    // eslint-disable-next-line react-hooks/exhaustive-deps
  }, [isOpen, isCreateMode, draftStorageKey]);

  // Ensure origin list from the entry point is respected in create mode
  useEffect(() => {
    if (isOpen && isCreateMode && task?.list_id) {
      setSelectedListId(task.list_id);
    }
  }, [isOpen, isCreateMode, task?.list_id]);

  // If opening in edit mode, proactively clear any stale create draft for this board
  useEffect(() => {
    if (isOpen && !isCreateMode) {
      try {
        if (typeof window !== 'undefined') {
          localStorage.removeItem(draftStorageKey);
        }
      } catch {}
    }
  }, [isOpen, isCreateMode, draftStorageKey]);

  // Debounced save draft while editing in create mode
  useEffect(() => {
    if (!isOpen || !isCreateMode || isSaving) return;
    const hasAny =
      (name || '').trim().length > 0 ||
      !!description ||
      !!priority ||
      !!startDate ||
      !!endDate ||
      !!estimationPoints ||
      (selectedLabels && selectedLabels.length > 0);
    if (!hasAny) {
      // Clear empty draft to avoid stale noise
      try {
        if (typeof window !== 'undefined')
          localStorage.removeItem(draftStorageKey);
      } catch {}
      setHasDraft(false);
      return;
    }
    if (draftSaveTimerRef.current) clearTimeout(draftSaveTimerRef.current);
    draftSaveTimerRef.current = setTimeout(() => {
      try {
        const toSave = {
          name: (name || '').trim(),
          description: description,
          priority,
          startDate: startDate?.toISOString() || null,
          endDate: endDate?.toISOString() || null,
          selectedListId,
          estimationPoints: estimationPoints ?? null,
          selectedLabels,
        };
        if (typeof window !== 'undefined')
          localStorage.setItem(draftStorageKey, JSON.stringify(toSave));
        setHasDraft(true);
      } catch {
        // ignore save errors
      }
    }, 300);
    return () => {
      if (draftSaveTimerRef.current) clearTimeout(draftSaveTimerRef.current);
    };
  }, [
    isOpen,
    isCreateMode,
    isSaving,
    draftStorageKey,
    name,
    description,
    priority,
    startDate,
    endDate,
    selectedListId,
    estimationPoints,
    selectedLabels,
  ]);

  // Build initial and current snapshots for change detection
  const initialSnapshot = useMemo(() => {
    return {
      name: (task?.name || '').trim(),
      description: JSON.stringify(parseDescription(task?.description) || null),
      priority: task?.priority || null,
      start: task?.start_date
        ? new Date(task?.start_date).toISOString()
        : undefined,
      end: task?.end_date ? new Date(task?.end_date).toISOString() : undefined,
      listId: task?.list_id,
      estimationPoints: task?.estimation_points ?? null,
    } as const;
  }, [task, parseDescription]);

  const currentSnapshot = useMemo(() => {
    return {
      name: (name || '').trim(),
      description: JSON.stringify(description || null),
      priority: priority || null,
      start: startDate?.toISOString(),
      end: endDate?.toISOString(),
      listId: selectedListId,
      estimationPoints: estimationPoints ?? null,
    } as const;
  }, [
    name,
    description,
    priority,
    startDate,
    endDate,
    selectedListId,
    estimationPoints,
  ]);

  const hasUnsavedChanges = useMemo(() => {
    return (
      initialSnapshot.name !== currentSnapshot.name ||
      initialSnapshot.description !== currentSnapshot.description ||
      initialSnapshot.priority !== currentSnapshot.priority ||
      initialSnapshot.start !== currentSnapshot.start ||
      initialSnapshot.end !== currentSnapshot.end ||
      initialSnapshot.listId !== currentSnapshot.listId ||
      initialSnapshot.estimationPoints !== currentSnapshot.estimationPoints
    );
  }, [initialSnapshot, currentSnapshot]);

  const canSave = useMemo(() => {
    const hasName = !!(name || '').trim();
    if (isCreateMode) return hasName && !isLoading;
    return hasName && hasUnsavedChanges && !isLoading;
  }, [isCreateMode, name, hasUnsavedChanges, isLoading]);

  // Global keyboard shortcuts: Cmd/Ctrl + Enter to save
  useEffect(() => {
    if (!isOpen) return;
    const handleKeyDown = (e: KeyboardEvent) => {
      // Save shortcut: Cmd/Ctrl + Enter
      if ((e.metaKey || e.ctrlKey) && e.key === 'Enter') {
        e.preventDefault();
        if (canSave) {
          handleSaveRef.current();
        } else if (!hasUnsavedChangesRef.current) {
          handleCloseRef.current();
        }
        return;
      }
    };
    window.addEventListener('keydown', handleKeyDown);
    return () => window.removeEventListener('keydown', handleKeyDown);
  }, [isOpen, canSave]);

  const handleCreateLabel = async () => {
    if (!newLabelName.trim() || !boardConfig) return;
    // Need workspace id from boardConfig; we re-fetch board already, store ws_id inside boardConfig? not persisted previously; fallback fetch if absent
    setCreatingLabel(true);
    try {
      const supabase = createClient();
      // Ensure we have ws_id
      let wsId: string | undefined = (boardConfig as any)?.ws_id;
      if (!wsId) {
        const { data: board } = await supabase
          .from('workspace_boards')
          .select('ws_id')
          .eq('id', boardId)
          .single();
        wsId = (board as any)?.ws_id;
      }
      if (!wsId) throw new Error('Workspace id not found');
      const { data, error } = await supabase
        .from('workspace_task_labels')
        .insert({
          ws_id: wsId,
          name: newLabelName.trim(),
          color: newLabelColor,
        })
        .select('id,name,color,created_at')
        .single();
      if (error) throw error;
      if (data) {
        setAvailableLabels((prev) =>
          [data as any, ...prev].sort((a, b) =>
            (a?.name || '')
              .toLowerCase()
              .localeCompare((b?.name || '').toLowerCase())
          )
        );
        // auto-select new label (maintain alphabetical order in selection list too)
        setSelectedLabels((prev) =>
          [data as any, ...prev].sort((a, b) =>
            (a?.name || '')
              .toLowerCase()
              .localeCompare((b?.name || '').toLowerCase())
          )
        );

        if (task?.id) {
          // Attempt to link label to this task in DB
          const { error: linkErr } = await supabase
            .from('task_labels')
            .insert({ task_id: task?.id, label_id: (data as any).id });

          if (linkErr) {
            // Rollback local selection if link fails
            setSelectedLabels((prev) =>
              prev.filter((l) => l.id !== (data as any).id)
            );
            toast({
              title: 'Label created (not linked)',
              description: 'Label saved but could not be attached to task.',
              variant: 'destructive',
            });
          } else {
            // Invalidate caches so parent task list reflects new label
            await invalidateTaskCaches(queryClient, boardId);
            onUpdate();
            // Dispatch global event so other open components can refresh
            if (typeof window !== 'undefined') {
              window.dispatchEvent(
                new CustomEvent('workspace-label-created', {
                  detail: { wsId, label: data },
                })
              );
            }
            toast({
              title: 'Label created & linked',
              description: 'New label added and attached to this task.',
            });
          }
        }

        setNewLabelName('');
      }
    } catch (e: any) {
      toast({
        title: 'Label creation failed',
        description: e.message || 'Unable to create label',
        variant: 'destructive',
      });
    } finally {
      setCreatingLabel(false);
    }
  };

  // End date change helper (preserve 23:59 default if only date picked)
  const handleEndDateChange = (date: Date | undefined) => {
    if (date) {
      let selectedDate = dayjs(date);
      if (
        selectedDate.hour() === 0 &&
        selectedDate.minute() === 0 &&
        selectedDate.second() === 0 &&
        selectedDate.millisecond() === 0
      ) {
        selectedDate = selectedDate.endOf('day');
      }
      setEndDate(selectedDate.toDate());
    } else {
      setEndDate(undefined);
    }
  };

<<<<<<< HEAD
  // Quick due date setter (today, tomorrow, etc.)
  const handleQuickDueDate = (days: number | null) => {
    let newDate: Date | undefined;
    if (days !== null) {
      newDate = dayjs().add(days, 'day').endOf('day').toDate();
    }
    setEndDate(newDate);
    if (isCreateMode) {
      // Defer persistence to save
      return;
    }
    setIsLoading(true);
    const taskUpdates: Partial<Task> = {
      end_date: newDate ? newDate.toISOString() : null,
    };

    if (task?.id)
      updateTaskMutation.mutate(
        { taskId: task?.id, updates: taskUpdates },
        {
          onSuccess: async () => {
            await invalidateTaskCaches(queryClient, boardId);

            // Wait for the refetch to complete before closing
            if (boardId) {
              await queryClient.refetchQueries({
                queryKey: ['tasks', boardId],
                type: 'active',
              });
            }

            toast({
              title: 'Due date updated',
              description: newDate
                ? `Due date set to ${newDate.toLocaleDateString()}`
                : 'Due date removed',
            });
            onUpdate();
            onClose();
          },
          onError: (error: any) => {
            console.error('Error updating due date:', error);
            toast({
              title: 'Error updating due date',
              description: error.message || 'Please try again later',
              variant: 'destructive',
            });
          },
          onSettled: () => setIsLoading(false),
        }
      );
  };

=======
>>>>>>> a3b00760
  // Handle estimation save (optimistic local update + API call)
  const updateEstimation = async (points: number | null) => {
    if (points === estimationPoints) return;
    setEstimationPoints(points);
    if (isCreateMode || !task?.id || task?.id === 'new') {
      // Will be saved on create
      return;
    }
    setEstimationSaving(true);
    try {
      const supabase = createClient();

      const { error } = await supabase
        .from('tasks')
        .update({ estimation_points: points })
        .eq('id', task.id);
      if (error) throw error;
      await invalidateTaskCaches(queryClient, boardId);
    } catch (e: any) {
      console.error('Failed updating estimation', e);
      toast({
        title: 'Failed to update estimation',
        description: e.message || 'Please try again',
        variant: 'destructive',
      });
    } finally {
      setEstimationSaving(false);
    }
  };

  // Label selection handlers
  // Handle image upload to Supabase storage
  const handleImageUpload = useCallback(
    async (file: File): Promise<string> => {
      if (!workspaceId) {
        throw new Error('Workspace ID not found');
      }

      const supabase = createClient();

      // Generate unique filename
      const fileExt = file.name.split('.').pop();
      const fileName = `${Date.now()}-${Math.random().toString(36).substring(2)}.${fileExt}`;
      const filePath = `${workspaceId}/task-images/${fileName}`;

      // Upload to Supabase storage
      const { data, error } = await supabase.storage
        .from('workspaces')
        .upload(filePath, file, {
          contentType: file.type,
          upsert: false,
        });

      if (error) {
        console.error('Upload error:', error);
        throw new Error('Failed to upload image');
      }

      // Get signed URL (valid for 1 year)
      const { data: signedUrlData, error: signedUrlError } =
        await supabase.storage
          .from('workspaces')
          .createSignedUrl(data.path, 31536000); // 365 days in seconds

      if (signedUrlError) {
        console.error('Signed URL error:', signedUrlError);
        throw new Error('Failed to generate signed URL');
      }

      return signedUrlData.signedUrl;
    },
    [workspaceId]
  );

  const toggleLabel = async (label: WorkspaceTaskLabel) => {
    const exists = selectedLabels.some((l) => l.id === label.id);
    const supabase = createClient();
    try {
      if (isCreateMode) {
        // Local toggle only; persist on create
        setSelectedLabels((prev) =>
          exists ? prev.filter((l) => l.id !== label.id) : [label, ...prev]
        );
        return;
      }
      if (exists) {
        if (!task?.id) return;
        // remove
        const { error } = await supabase
          .from('task_labels')
          .delete()
          .eq('task_id', task.id)
          .eq('label_id', label.id);
        if (error) throw error;
        setSelectedLabels((prev) => prev.filter((l) => l.id !== label.id));
      } else {
        if (!task?.id) return;
        const { error } = await supabase
          .from('task_labels')
          .insert({ task_id: task.id, label_id: label.id });
        if (error) throw error;
        setSelectedLabels((prev) =>
          [label, ...prev].sort((a, b) => {
            const aName = a?.name || '';
            const bName = b?.name || '';
            return aName.toLowerCase().localeCompare(bName.toLowerCase());
          })
        );
      }
      await invalidateTaskCaches(queryClient, boardId);
    } catch (e: any) {
      toast({
        title: 'Label update failed',
        description: e.message || 'Unable to update labels',
        variant: 'destructive',
      });
    }
  };

<<<<<<< HEAD
  const toggleAssignee = async (member: any) => {
    const exists = selectedAssignees.some((a) => a.user_id === member.user_id);
    const supabase = createClient();
    try {
      if (isCreateMode) {
        // Local toggle only; persist on create
        setSelectedAssignees((prev) =>
          exists
            ? prev.filter((a) => a.user_id !== member.user_id)
            : [...prev, member]
        );
        return;
      }
      if (exists) {
        if (!task?.id) return;
        // remove
        const { error } = await supabase
          .from('task_assignees')
          .delete()
          .eq('task_id', task.id)
          .eq('user_id', member.user_id);
        if (error) throw error;
        setSelectedAssignees((prev) =>
          prev.filter((a) => a.user_id !== member.user_id)
        );
      } else {
        if (!task?.id) return;
        const { error } = await supabase
          .from('task_assignees')
          .insert({ task_id: task.id, user_id: member.user_id });
        if (error) throw error;
        setSelectedAssignees((prev) => [...prev, member]);
      }
      await invalidateTaskCaches(queryClient, boardId);
      onUpdate();
    } catch (e: any) {
      toast({
        title: 'Assignee update failed',
        description: e.message || 'Unable to update assignees',
        variant: 'destructive',
      });
    }
  };

=======
>>>>>>> a3b00760
  const toggleProject = async (project: any) => {
    const exists = selectedProjects.some((p) => p.id === project.id);
    const supabase = createClient();
    try {
      if (isCreateMode) {
        // Local toggle only; persist on create
        setSelectedProjects((prev) =>
          exists ? prev.filter((p) => p.id !== project.id) : [...prev, project]
        );
        return;
      }
      if (exists) {
        if (!task?.id) return;
        // remove
        const { error } = await supabase
          .from('task_project_tasks')
          .delete()
          .eq('task_id', task.id)
          .eq('project_id', project.id);
        if (error) throw error;
        setSelectedProjects((prev) => prev.filter((p) => p.id !== project.id));
      } else {
        if (!task?.id) return;
        const { error } = await supabase
          .from('task_project_tasks')
          .insert({ task_id: task.id, project_id: project.id });

        // Handle duplicate key error gracefully
        if (error) {
          // Error code 23505 is duplicate key violation in PostgreSQL
          if (error.code === '23505') {
            // Project is already linked - just update local state to reflect reality
            toast({
              title: 'Already linked',
              description: 'This project is already linked to the task',
            });
            // Sync with server state
            await invalidateTaskCaches(queryClient, boardId);
            onUpdate();
            return;
          }
          throw error;
        }
        setSelectedProjects((prev) => [...prev, project]);
      }
      await invalidateTaskCaches(queryClient, boardId);
      onUpdate();
    } catch (e: any) {
      toast({
        title: 'Project update failed',
        description: e.message || 'Unable to update projects',
        variant: 'destructive',
      });
    }
  };

  const handleSave = async () => {
    if (!name?.trim()) return;

    // Flush any pending editor changes before saving and get current content
    let currentDescription = description;
    if (flushEditorPendingRef.current) {
      const flushedContent = flushEditorPendingRef.current();
      // Use the flushed content directly
      currentDescription = flushedContent;
    }

    setIsSaving(true);
    setIsLoading(true);

    // Immediately clear draft and cancel any pending saves
    if (draftSaveTimerRef.current) clearTimeout(draftSaveTimerRef.current);
    try {
      if (typeof window !== 'undefined')
        localStorage.removeItem(draftStorageKey);
      setHasDraft(false);
    } catch {}

    // Convert JSONContent to string for storage
    // Important: Use null explicitly instead of undefined to ensure DB field is cleared
    const descriptionString: string | null = currentDescription
      ? JSON.stringify(currentDescription)
      : null;

    if (isCreateMode) {
      try {
        const supabase = createClient();
        const { createTask } = await import('@tuturuuu/utils/task-helper');
        const taskData: Partial<Task> = {
          name: name.trim(),
          description: descriptionString,
          priority: priority,
          start_date: startDate ? startDate.toISOString() : null,
          end_date: endDate ? endDate.toISOString() : null,
          estimation_points: estimationPoints ?? null,
        } as any;
        const newTask = await createTask(supabase, selectedListId, taskData);

        if (selectedLabels.length > 0) {
          await supabase.from('task_labels').insert(
            selectedLabels.map((l) => ({
              task_id: newTask.id,
              label_id: l.id,
            }))
          );
        }

        if (selectedAssignees.length > 0) {
          await supabase.from('task_assignees').insert(
            selectedAssignees.map((a) => ({
              task_id: newTask.id,
              user_id: a.user_id,
            }))
          );
        }

        if (selectedProjects.length > 0) {
          await supabase.from('task_project_tasks').insert(
            selectedProjects.map((p) => ({
              task_id: newTask.id,
              project_id: p.id,
            }))
          );
        }

        await invalidateTaskCaches(queryClient, boardId);
        toast({ title: 'Task created', description: 'New task added.' });
        onUpdate();
        if (createMultiple) {
          // Reset for next task: only clear title and description; persist others
          setName('');
          setDescription(null);
          // Focus name input on next tick for quick entry
          setTimeout(() => {
            const input = document.querySelector<HTMLInputElement>(
              'input[placeholder="What needs to be done?"]'
            );
            input?.focus();
          }, 0);
        } else {
          // Reset all form state before closing to prevent stale data on next open
          setName('');
          setDescription(null);
          setPriority(null);
          setStartDate(undefined);
          setEndDate(undefined);
          setEstimationPoints(null);
          setSelectedLabels([]);
          onClose();
        }
      } catch (error: any) {
        console.error('Error creating task:', error);
        toast({
          title: 'Error creating task',
          description: error.message || 'Please try again later',
          variant: 'destructive',
        });
      } finally {
        setIsLoading(false);
        setIsSaving(false);
      }
      return;
    }

    // Prepare task updates (edit mode)
    // Note: We need to include description, start_date, end_date, and estimation_points even if null to clear them in the database
    const taskUpdates: any = {
      name: name.trim(),
      description: descriptionString, // Explicitly null when empty, not undefined
      priority: priority,
      start_date: startDate ? startDate.toISOString() : null, // Explicitly null when undefined
      end_date: endDate ? endDate.toISOString() : null, // Explicitly null when undefined
      list_id: selectedListId,
      estimation_points: estimationPoints ?? null, // Include estimation points
    };

    if (task?.id)
      updateTaskMutation.mutate(
        {
          taskId: task.id,
          updates: taskUpdates,
        },
        {
          onSuccess: async () => {
            console.log('✅ Task update successful, refreshing data...');

            // Invalidate all task-related caches
            await invalidateTaskCaches(queryClient, boardId);

            // Force refetch and wait for it to complete with fresh data
            await queryClient.refetchQueries({
              queryKey: ['tasks', boardId],
              type: 'active',
            });

            toast({
              title: 'Task updated',
              description: 'The task has been successfully updated.',
            });
            onUpdate();
            onClose();
          },
          onError: (error) => {
            console.error('Error updating task:', error);
            toast({
              title: 'Error updating task',
              description: error.message || 'Please try again later',
              variant: 'destructive',
            });
          },
          onSettled: () => {
            setIsLoading(false);
            setIsSaving(false);
          },
        }
      );
  };
  // Keep the ref pointing to the latest handleSave on every render (no hook deps warnings)
  handleSaveRef.current = handleSave;

  const handleClose = () => {
    if (!isLoading) {
      // If closing from edit mode, clear any stale create draft to avoid unintended restoration
      try {
        if (!isCreateMode && typeof window !== 'undefined') {
          localStorage.removeItem(draftStorageKey);
        }
      } catch {}
      onClose();
    }
  };

  // Keep stable refs for handlers and change state
  handleSaveRef.current = handleSave;
  handleCloseRef.current = handleClose;
  hasUnsavedChangesRef.current = hasUnsavedChanges;
  quickDueRef.current = handleQuickDueDate;
  updateEstimationRef.current = updateEstimation;

  // Handle escape key - disabled to let Radix handle it
  // useEffect(() => {
  //   const handleEscape = (e: KeyboardEvent) => {
  //     if (e.key === 'Escape' && !isLoading) {
  //       handleClose();
  //     }
  //   };

  //   if (isOpen) {
  //     window.addEventListener('keydown', handleEscape);
  //     return () => window.removeEventListener('keydown', handleEscape);
  //   }
  // }, [isOpen, isLoading, handleClose]);

  // Keyboard shortcuts for options (Alt-based). Skips when typing in inputs/contenteditable.
  useEffect(() => {
    if (!isOpen) return;
    const isTypingTarget = (target: EventTarget | null): boolean => {
      const el = target as HTMLElement | null;
      if (!el) return false;
      const tag = el.tagName?.toLowerCase();
      const editable = (el as any).isContentEditable === true;
      return (
        editable || tag === 'input' || tag === 'textarea' || tag === 'select'
      );
    };

    const handleOptionShortcuts = (e: KeyboardEvent) => {
      if (!e.altKey) return;
      if (isTypingTarget(e.target)) return;

      // Priority: Alt+1/2/3/4, Alt+0 clear
      if (e.key === '1') {
        e.preventDefault();
        setPriority('critical');
        return;
      }
      if (e.key === '2') {
        e.preventDefault();
        setPriority('high');
        return;
      }
      if (e.key === '3') {
        e.preventDefault();
        setPriority('normal');
        return;
      }
      if (e.key === '4') {
        e.preventDefault();
        setPriority('low');
        return;
      }
      if (e.key === '0') {
        e.preventDefault();
        setPriority(null);
        return;
      }

      // Due date: Alt+T/M/W set, Alt+D clear
      const lower = e.key.toLowerCase();
      if (lower === 't') {
        e.preventDefault();
        quickDueRef.current(0);
        return;
      }
      if (lower === 'm') {
        e.preventDefault();
        quickDueRef.current(1);
        return;
      }
      if (lower === 'w') {
        e.preventDefault();
        quickDueRef.current(7);
        return;
      }
      if (lower === 'd') {
        e.preventDefault();
        quickDueRef.current(null);
        return;
      }

      // Advanced toggle: Alt+A
      if (lower === 'a') {
        e.preventDefault();
        setShowAdvancedOptions((prev) => !prev);
        return;
      }

      // Estimation: Alt+Shift+0..7 set index, Alt+Shift+X clear
      if (e.shiftKey && boardConfig?.estimation_type) {
        if (/^[0-7]$/.test(e.key)) {
          e.preventDefault();
          const idx = Number(e.key);
          updateEstimationRef.current(idx);
          return;
        }
        if (lower === 'x') {
          e.preventDefault();
          updateEstimationRef.current(null);
          return;
        }
      }
    };

    window.addEventListener('keydown', handleOptionShortcuts);
    return () => window.removeEventListener('keydown', handleOptionShortcuts);
    // Intentionally not depending on handleQuickDueDate/updateEstimation to avoid re-binding on every render.
    // They are stable enough for user interactions and not critical for stale closure risks here.
    // eslint-disable-next-line react-hooks/exhaustive-deps
  }, [isOpen, boardConfig?.estimation_type]);

  // Label color utilities (matching task-labels-display.tsx approach)
  const normalizeHex = (input: string): string | null => {
    if (!input) return null;
    let c = input.trim();
    if (c.startsWith('#')) c = c.slice(1);
    if (c.length === 3) {
      c = c
        .split('')
        .map((ch) => ch + ch)
        .join('');
    }
    if (c.length !== 6) return null;
    if (!/^[0-9a-fA-F]{6}$/.test(c)) return null;
    return `#${c.toLowerCase()}`;
  };

  const hexToRgb = (hex: string) => {
    const n = normalizeHex(hex);
    if (!n) return null;
    const r = parseInt(n.substring(1, 3), 16);
    const g = parseInt(n.substring(3, 5), 16);
    const b = parseInt(n.substring(5, 7), 16);
    return { r, g, b };
  };

  const luminance = ({ r, g, b }: { r: number; g: number; b: number }) => {
    const channel = (v: number) => {
      const s = v / 255;
      return s <= 0.03928 ? s / 12.92 : ((s + 0.055) / 1.055) ** 2.4;
    };
    return 0.2126 * channel(r) + 0.7152 * channel(g) + 0.0722 * channel(b);
  };

  const adjust = (hex: string, factor: number) => {
    const rgb = hexToRgb(hex);
    if (!rgb) return hex;
    const rN = rgb.r / 255;
    const gN = rgb.g / 255;
    const bN = rgb.b / 255;
    const max = Math.max(rN, gN, bN);
    const min = Math.min(rN, gN, bN);
    let h = 0;
    const l = (max + min) / 2;
    const d = max - min;
    let s = 0;
    if (d !== 0) {
      s = l > 0.5 ? d / (2 - max - min) : d / (max + min);
      switch (max) {
        case rN:
          h = (gN - bN) / d + (gN < bN ? 6 : 0);
          break;
        case gN:
          h = (bN - rN) / d + 2;
          break;
        default:
          h = (rN - gN) / d + 4;
      }
      h /= 6;
    }
    const targetL = Math.min(
      1,
      Math.max(0, l * (factor >= 1 ? 1 + (factor - 1) * 0.75 : factor))
    );
    const targetS = factor > 1 && targetL > 0.7 ? s * 0.85 : s;
    const hue2rgb = (p: number, q: number, t: number) => {
      if (t < 0) t += 1;
      if (t > 1) t -= 1;
      if (t < 1 / 6) return p + (q - p) * 6 * t;
      if (t < 1 / 2) return q;
      if (t < 2 / 3) return p + (q - p) * (2 / 3 - t) * 6;
      return p;
    };
    const q =
      targetL < 0.5
        ? targetL * (1 + targetS)
        : targetL + targetS - targetL * targetS;
    const p = 2 * targetL - q;
    const r = Math.round(hue2rgb(p, q, h + 1 / 3) * 255);
    const g = Math.round(hue2rgb(p, q, h) * 255);
    const b = Math.round(hue2rgb(p, q, h - 1 / 3) * 255);
    return `#${[r, g, b].map((v) => v.toString(16).padStart(2, '0')).join('')}`;
  };

  const computeAccessibleLabelStyles = (raw: string) => {
    const nameMap: Record<string, string> = {
      red: '#ef4444',
      orange: '#f97316',
      amber: '#f59e0b',
      yellow: '#eab308',
      lime: '#84cc16',
      green: '#22c55e',
      emerald: '#10b981',
      teal: '#14b8a6',
      cyan: '#06b6d4',
      sky: '#0ea5e9',
      blue: '#3b82f6',
      indigo: '#6366f1',
      violet: '#8b5cf6',
      purple: '#a855f7',
      fuchsia: '#d946ef',
      pink: '#ec4899',
      rose: '#f43f5e',
      gray: '#6b7280',
      slate: '#64748b',
      zinc: '#71717a',
    };
    const baseHex = normalizeHex(raw) || nameMap[raw.toLowerCase?.()] || null;
    if (!baseHex) return null;
    const rgb = hexToRgb(baseHex);
    if (!rgb) return null;
    const lum = luminance(rgb);
    const bg = `${baseHex}1a`; // 10% opacity
    const border = `${baseHex}4d`; // 30% opacity
    let text = baseHex;
    if (lum < 0.22) {
      text = adjust(baseHex, 1.25);
    } else if (lum > 0.82) {
      text = adjust(baseHex, 0.65);
    }
    return { bg, border, text };
  };

  // Build estimation indices via shared util - memoize to prevent recalculation
  const estimationIndices: number[] = useMemo(() => {
    return boardConfig?.estimation_type
      ? buildEstimationIndices({
          extended: boardConfig?.extended_estimation,
          allowZero: boardConfig?.allow_zero_estimates,
        })
      : [];
  }, [
    boardConfig?.estimation_type,
    boardConfig?.extended_estimation,
    boardConfig?.allow_zero_estimates,
  ]);

  const handleDialogOpenChange = (open: boolean) => {
    if (!open) handleClose();
  };

  return (
    <>
      {slashCommandMenu}
      {mentionSuggestionMenu}
      <Dialog
        key="main-dialog"
        open={isOpen}
        onOpenChange={handleDialogOpenChange}
        modal={true}
      >
        <DialogContent
          showCloseButton={false}
          className="!inset-0 !top-0 !left-0 !max-w-none !translate-x-0 !translate-y-0 !rounded-none data-[state=closed]:fade-out-0 data-[state=open]:fade-in-0 data-[state=closed]:slide-out-to-bottom-2 data-[state=open]:slide-in-from-bottom-2 flex h-screen max-h-screen w-screen gap-0 border-0 p-0"
          onContextMenu={(e) => {
            e.preventDefault();
            e.stopPropagation();
          }}
        >
          {/* Main content area - Task title and description */}
          <div className="flex min-w-0 flex-1 flex-col bg-background">
            {/* Enhanced Header with gradient */}
            <div className="flex items-center justify-between border-b bg-gradient-to-r from-dynamic-orange/5 via-background to-background px-4 py-3 backdrop-blur-sm md:px-8 md:py-4">
              <div className="flex items-center gap-2 md:gap-3">
                <div className="flex h-10 w-10 items-center justify-center rounded-lg bg-dynamic-orange/10 ring-1 ring-dynamic-orange/20">
                  <ListTodo className="h-4 w-4 text-dynamic-orange" />
                </div>
                <div className="flex min-w-0 flex-col gap-0.5">
                  <DialogTitle className="truncate font-semibold text-base text-foreground md:text-lg">
                    {isCreateMode ? 'Create New Task' : 'Edit Task'}
                  </DialogTitle>
                  <DialogDescription className="sr-only">
                    {isCreateMode
                      ? 'Create a new task with details, assignments, and project associations'
                      : 'Edit task details, assignments, and project associations'}
                  </DialogDescription>
                </div>
              </div>
              <div className="flex items-center gap-1 md:gap-2">
                {/* Online Users */}
                {showUserPresence && isOpen && !isCreateMode && (
                  <UserPresenceAvatarsComponent
                    channelName={`task_presence_${task?.id}`}
                  />
                )}
                {isCreateMode && (
                  <label className="hidden items-center gap-2 text-muted-foreground text-xs md:flex">
                    <Switch
                      checked={createMultiple}
                      onCheckedChange={(v) => setCreateMultiple(Boolean(v))}
                    />
                    Create multiple
                  </label>
                )}
                {!isCreateMode && (
                  <Button
                    variant="ghost"
                    size="icon"
                    className="h-7 w-7 text-muted-foreground hover:text-dynamic-red"
                    onClick={() => setShowDeleteConfirm(true)}
                    title="Delete task"
                  >
                    <Trash className="h-4 w-4" />
                  </Button>
                )}
                <Button
                  variant="ghost"
                  size="icon"
                  className="h-7 w-7 text-muted-foreground hover:text-foreground"
                  onClick={handleClose}
                  title="Close"
                >
                  <X className="h-4 w-4" />
                </Button>
                {isCreateMode && hasDraft && (
                  <Button
                    variant="ghost"
                    size="icon"
                    className="h-7 w-7 text-muted-foreground hover:text-dynamic-red"
                    onClick={() => {
                      try {
                        if (typeof window !== 'undefined')
                          localStorage.removeItem(draftStorageKey);
                      } catch {}
                      setHasDraft(false);
                      // Also clear current local state to an empty fresh draft
                      setName('');
                      setDescription(null);
                      setPriority(null);
                      setStartDate(undefined);
                      setEndDate(undefined);
                      setEstimationPoints(null);
                      setSelectedLabels([]);
                    }}
                    title="Discard draft"
                  >
                    <Trash className="h-4 w-4" />
                  </Button>
                )}
                <Tooltip>
                  <TooltipTrigger asChild>
                    <Button
                      variant="secondary"
                      onClick={handleSave}
                      disabled={!canSave}
                      size="xs"
                      className="hidden md:inline-flex"
                    >
                      {isLoading ? (
                        <>
                          <Loader2 className="h-4 w-4 animate-spin" />
                          Saving...
                        </>
                      ) : (
                        <>
                          <Check className="h-4 w-4" />
                          {isCreateMode ? 'Create Task' : 'Save Changes'}
                        </>
                      )}
                    </Button>
                  </TooltipTrigger>
                  <TooltipContent side="bottom">
                    Cmd/Ctrl + Enter
                  </TooltipContent>
                </Tooltip>
              </div>
            </div>

            {/* Main editing area with improved spacing */}
            <div className="flex min-h-0 flex-1 flex-col overflow-y-auto">
              <div className="mx-auto flex h-full min-h-full w-full flex-col">
                {/* Task Name - Large and prominent with underline effect */}
                <div className="group">
                  <Input
                    ref={titleInputRef}
                    value={name}
                    onChange={(e) => setName(e.target.value)}
                    onKeyDown={(e) => {
                      // Enter key moves to description
                      if (e.key === 'Enter') {
                        e.preventDefault();
                        const editorElement = editorRef.current?.querySelector(
                          '.ProseMirror'
                        ) as HTMLElement;
                        if (editorElement) {
                          editorElement.focus();
                          // Clear the target cursor so it goes to the start
                          targetEditorCursorRef.current = null;
                        }
                      }

                      if (e.key === 'ArrowDown') {
                        e.preventDefault();
                        const input = e.currentTarget;
                        const cursorPosition = input.selectionStart ?? 0;

                        // Store cursor position for smart navigation
                        lastCursorPositionRef.current = cursorPosition;
                        targetEditorCursorRef.current = cursorPosition;

                        // Focus the editor - cursor positioning will be handled by the editor via prop
                        const editorElement = editorRef.current?.querySelector(
                          '.ProseMirror'
                        ) as HTMLElement;
                        if (editorElement) {
                          editorElement.focus();
                        }
                      }

                      // Right arrow at end of title moves to description
                      if (e.key === 'ArrowRight') {
                        const input = e.currentTarget;
                        const cursorPosition = input.selectionStart ?? 0;
                        const textLength = input.value.length;

                        // Only move if cursor is at the end
                        if (cursorPosition === textLength) {
                          e.preventDefault();
                          const editorElement =
                            editorRef.current?.querySelector(
                              '.ProseMirror'
                            ) as HTMLElement;
                          if (editorElement) {
                            editorElement.focus();
                          }
                        }
                      }
                    }}
                    placeholder="What needs to be done?"
                    className="h-auto border-0 bg-transparent p-4 font-bold text-2xl text-foreground leading-tight tracking-tight transition-colors placeholder:text-muted-foreground/30 focus-visible:outline-0 focus-visible:ring-0 md:px-8 md:pt-10 md:pb-6 md:text-2xl"
                    autoFocus
                  />
                </div>

                {/* Task Description - Full editor experience with subtle border */}
                <div ref={editorRef} className="h-full">
                  <RichTextEditor
                    content={description}
                    onChange={setDescription}
                    writePlaceholder="Add a detailed description, attach files, or use markdown..."
                    titlePlaceholder=""
                    className="h-full border-0 bg-transparent px-4 focus-visible:outline-0 focus-visible:ring-0 md:px-8"
                    workspaceId={workspaceId || undefined}
                    onImageUpload={handleImageUpload}
                    flushPendingRef={flushEditorPendingRef}
                    initialCursorOffset={targetEditorCursorRef.current}
                    onEditorReady={handleEditorReady}
                    onArrowUp={(cursorOffset) => {
                      // Focus the title input when pressing arrow up at the start
                      if (titleInputRef.current) {
                        titleInputRef.current.focus();

                        // Apply smart cursor positioning
                        if (cursorOffset !== undefined) {
                          const textLength = titleInputRef.current.value.length;
                          // Use the stored position from last down arrow, or the offset from editor
                          const targetPosition =
                            lastCursorPositionRef.current ??
                            Math.min(cursorOffset, textLength);
                          titleInputRef.current.setSelectionRange(
                            targetPosition,
                            targetPosition
                          );
                          // Clear the stored position after use
                          lastCursorPositionRef.current = null;
                        }
                      }
                    }}
                    onArrowLeft={() => {
                      // Focus the title input at the end when pressing arrow left at the start
                      if (titleInputRef.current) {
                        titleInputRef.current.focus();
                        // Set cursor to the end of the input
                        const length = titleInputRef.current.value.length;
                        titleInputRef.current.setSelectionRange(length, length);
                      }
                    }}
                  />
                </div>
              </div>
            </div>
          </div>

          {/* Simplified Right sidebar - hidden on mobile by default */}
          <div
            className={cn(
              'fixed inset-y-0 right-0 z-50 flex w-full flex-col border-l bg-background shadow-lg transition-transform duration-300 sm:w-[380px] md:relative md:z-auto md:translate-x-0 md:bg-gradient-to-b md:from-muted/20 md:to-muted/5 md:shadow-none',
              showMobileSidebar
                ? 'translate-x-0'
                : 'translate-x-full md:translate-x-0'
            )}
          >
            {/* Sidebar header with icon */}
            <div className="border-border/50 border-b bg-gradient-to-b from-background/95 to-background/80 px-6 py-4 backdrop-blur-md">
              <div className="flex items-center justify-between gap-2">
                <div className="flex items-center gap-2.5">
                  <div className="flex h-8 w-8 items-center justify-center rounded-lg bg-dynamic-orange/10">
                    <Settings className="h-4 w-4 text-dynamic-orange" />
                  </div>
                  <div>
                    <h3 className="font-semibold text-foreground text-sm leading-none tracking-tight">
                      Task Options
                    </h3>
                    <p className="mt-1 text-muted-foreground text-xs">
                      Configure task settings
                    </p>
                  </div>
                </div>
                {/* Close button for mobile */}
                <Button
                  variant="ghost"
                  size="icon"
                  className="h-8 w-8 shrink-0 md:hidden"
                  onClick={() => setShowMobileSidebar(false)}
                >
                  <X className="h-4 w-4" />
                </Button>
              </div>
            </div>

            <div className="scrollbar-thin flex-1 overflow-y-auto">
              <div className="space-y-4 p-4 md:space-y-5 md:p-6">
                {/* Essential Options - Always Visible */}
                {/* List Selection */}
                <div className="space-y-2.5 rounded-lg border border-border/60 bg-gradient-to-br from-muted/30 to-muted/10 p-3.5 shadow-sm transition-shadow hover:shadow-md">
                  <Label className="flex items-center gap-2 font-semibold text-foreground text-sm">
                    <div className="flex h-5 w-5 items-center justify-center rounded-md bg-dynamic-orange/15">
                      <ListTodo className="h-3.5 w-3.5 text-dynamic-orange" />
                    </div>
                    List
                  </Label>
                  <DropdownMenu>
                    <DropdownMenuTrigger asChild>
                      <Button
                        variant="outline"
                        className="h-8 w-full justify-between text-xs transition-all hover:border-dynamic-orange/50 hover:bg-dynamic-orange/5 md:text-sm"
                        title="Priority – Alt+1 Urgent, Alt+2 High, Alt+3 Medium, Alt+4 Low, Alt+0 Clear"
                      >
                        <span className="truncate">
                          {availableLists.find(
                            (list) => list.id === selectedListId
                          )?.name || 'Select list'}
                        </span>
                        <ChevronDown className="ml-2 h-4 w-4 shrink-0 opacity-50" />
                      </Button>
                    </DropdownMenuTrigger>
                    <DropdownMenuContent className="w-[320px] md:w-[376px]">
                      {availableLists.map((list) => (
                        <DropdownMenuItem
                          key={list.id}
                          onClick={() => setSelectedListId(list.id)}
                          className={cn(
                            'cursor-pointer transition-colors',
                            selectedListId === list.id &&
                              'bg-dynamic-orange/10 font-medium text-dynamic-orange'
                          )}
                        >
                          <Check
                            className={cn(
                              'h-4 w-4',
                              selectedListId === list.id
                                ? 'opacity-100'
                                : 'opacity-0'
                            )}
                          />
                          {list.name}
                        </DropdownMenuItem>
                      ))}
                    </DropdownMenuContent>
                  </DropdownMenu>
                </div>

                {/* Priority (Dropdown) */}
                <div className="space-y-2.5 rounded-lg border border-border/60 bg-gradient-to-br from-muted/30 to-muted/10 p-3.5 shadow-sm transition-shadow hover:shadow-md">
                  <Label className="flex items-center gap-2 font-semibold text-foreground text-sm">
                    <div className="flex h-5 w-5 items-center justify-center rounded-md bg-dynamic-orange/15">
                      <Flag className="h-3.5 w-3.5 text-dynamic-orange" />
                    </div>
                    Priority
                  </Label>
                  <DropdownMenu>
                    <DropdownMenuTrigger asChild>
                      <Button
                        variant="outline"
                        className={cn(
                          'h-8 w-full justify-between text-xs transition-all hover:border-dynamic-orange/50 hover:bg-dynamic-orange/5 md:text-sm',
                          priority === 'critical' &&
                            'border-dynamic-red bg-dynamic-red/10 font-semibold text-dynamic-red hover:bg-dynamic-red/20'
                        )}
                      >
                        <span className="truncate">
                          {priority
                            ? priority === 'critical'
                              ? '🔥 Urgent'
                              : priority === 'high'
                                ? 'High'
                                : priority === 'normal'
                                  ? 'Medium'
                                  : 'Low'
                            : 'Set priority'}
                        </span>
                        <ChevronDown className="ml-2 h-4 w-4 shrink-0 opacity-50" />
                      </Button>
                    </DropdownMenuTrigger>
                    <DropdownMenuContent className="w-[220px]">
                      {[
                        {
                          value: 'critical',
                          label: '🔥 Urgent',
                          dot: 'bg-dynamic-red',
                          className: 'font-semibold text-dynamic-red',
                        },
                        {
                          value: 'high',
                          label: 'High',
                          dot: 'bg-dynamic-orange',
                          className: '',
                        },
                        {
                          value: 'normal',
                          label: 'Medium',
                          dot: 'bg-dynamic-yellow',
                          className: '',
                        },
                        {
                          value: 'low',
                          label: 'Low',
                          dot: 'bg-dynamic-blue',
                          className: '',
                        },
                      ].map((opt) => (
                        <DropdownMenuItem
                          key={opt.value}
                          onClick={() => setPriority(opt.value as TaskPriority)}
                          className={cn(
                            'cursor-pointer',
                            opt.className,
                            priority === opt.value &&
                              opt.value === 'critical' &&
                              'bg-dynamic-red/10'
                          )}
                        >
                          <span
                            className={cn(
                              'mr-2 inline-block h-2 w-2 rounded-full',
                              opt.dot
                            )}
                          />
                          <span className="flex-1">{opt.label}</span>
                          {priority === (opt.value as any) && (
                            <Check className="h-4 w-4" />
                          )}
                        </DropdownMenuItem>
                      ))}
                      <DropdownMenuItem
                        onClick={() => setPriority(null)}
                        className="cursor-pointer text-dynamic-red focus:text-dynamic-red"
                      >
                        <X className="mr-2 h-4 w-4" /> Clear priority
                      </DropdownMenuItem>
                    </DropdownMenuContent>
                  </DropdownMenu>
                </div>

                {/* Estimation (Dropdown) */}
                {boardConfig?.estimation_type && (
                  <div className="space-y-2.5 rounded-lg border border-border/60 bg-gradient-to-br from-muted/30 to-muted/10 p-3.5 shadow-sm transition-shadow hover:shadow-md">
                    <Label className="flex items-center gap-2 font-semibold text-foreground text-sm">
                      <div className="flex h-5 w-5 items-center justify-center rounded-md bg-dynamic-orange/15">
                        <Timer className="h-3.5 w-3.5 text-dynamic-orange" />
                      </div>
                      Estimation
                    </Label>
                    <DropdownMenu>
                      <DropdownMenuTrigger asChild>
                        <Button
                          variant="outline"
                          className="h-8 w-full justify-between text-xs transition-all hover:border-dynamic-orange/50 hover:bg-dynamic-orange/5 md:text-sm"
                          title="Estimation – Alt+Shift+0..7 set, Alt+Shift+X clear"
                        >
                          <span className="truncate">
                            {typeof estimationPoints === 'number'
                              ? mapEstimationPoints(
                                  estimationPoints,
                                  boardConfig.estimation_type
                                )
                              : 'Set estimation'}
                          </span>
                          <ChevronDown className="ml-2 h-4 w-4 shrink-0 opacity-50" />
                        </Button>
                      </DropdownMenuTrigger>
                      <DropdownMenuContent className="w-[220px]">
                        {estimationIndices.map((idx) => (
                          <DropdownMenuItem
                            key={idx}
                            onClick={() => updateEstimation(idx)}
                            className="cursor-pointer"
                          >
                            <span className="flex-1">
                              {mapEstimationPoints(
                                idx,
                                boardConfig.estimation_type
                              )}
                            </span>
                            {idx === estimationPoints && (
                              <Check className="h-4 w-4" />
                            )}
                          </DropdownMenuItem>
                        ))}
                        <DropdownMenuItem
                          onClick={() => updateEstimation(null)}
                          className="cursor-pointer text-dynamic-red focus:text-dynamic-red"
                        >
                          <X className="mr-2 h-4 w-4" /> Clear estimation
                        </DropdownMenuItem>
                      </DropdownMenuContent>
                    </DropdownMenu>
                  </div>
                )}

                {/* Quick Due Date */}
                <div className="space-y-2.5 rounded-lg border border-border/60 bg-gradient-to-br from-muted/30 to-muted/10 p-3.5 shadow-sm transition-shadow hover:shadow-md">
                  <Label className="flex items-center justify-between gap-2 font-semibold text-foreground text-sm">
                    <span className="flex items-center gap-2">
                      <div className="flex h-5 w-5 items-center justify-center rounded-md bg-dynamic-orange/15">
                        <Calendar className="h-3.5 w-3.5 text-dynamic-orange" />
                      </div>
                      Due Date
                    </span>
                    <span className="flex items-center gap-3">
                      {endDate && (
                        <Button
                          type="button"
                          variant="ghost"
                          size="icon"
                          onClick={() => handleQuickDueDate(null)}
                          disabled={isLoading}
                          className="h-6 w-6 text-muted-foreground hover:text-dynamic-red"
                          title="Clear due date"
                        >
                          <X className="h-3.5 w-3.5" />
                        </Button>
                      )}
                    </span>
                  </Label>
                  <div className="grid grid-cols-2 gap-1.5 md:gap-2">
                    <Button
                      type="button"
                      variant="outline"
                      size="xs"
                      onClick={() => handleQuickDueDate(0)}
                      disabled={isLoading}
                      className="h-7 text-[11px] transition-all hover:border-dynamic-orange/50 hover:bg-dynamic-orange/5 md:text-xs"
                      title="Today – Alt+T"
                    >
                      Today
                    </Button>
                    <Button
                      type="button"
                      variant="outline"
                      size="xs"
                      onClick={() => handleQuickDueDate(1)}
                      disabled={isLoading}
                      className="h-7 text-[11px] transition-all hover:border-dynamic-orange/50 hover:bg-dynamic-orange/5 md:text-xs"
                      title="Tomorrow – Alt+M"
                    >
                      Tomorrow
                    </Button>
                    <Button
                      type="button"
                      variant="outline"
                      size="xs"
                      onClick={() => handleQuickDueDate(7)}
                      disabled={isLoading}
                      className="h-7 text-[11px] transition-all hover:border-dynamic-orange/50 hover:bg-dynamic-orange/5 md:text-xs"
                      title="Next week – Alt+W"
                    >
                      Next week
                    </Button>
                  </div>
                </div>

                {/* Advanced Options Toggle */}
                <Button
                  type="button"
                  variant="ghost"
                  size="xs"
                  onClick={() => setShowAdvancedOptions(!showAdvancedOptions)}
                  className="h-8 w-full justify-between text-muted-foreground text-xs transition-all hover:bg-dynamic-orange/5 hover:text-dynamic-orange"
                  title="Toggle advanced options – Alt+A"
                >
                  <span className="flex items-center gap-2">
                    <Settings className="h-3 w-3" />
                    {showAdvancedOptions ? 'Hide' : 'Show'} advanced options
                  </span>
                  <ChevronDown
                    className={cn(
                      'h-3 w-3 transition-transform',
                      showAdvancedOptions && 'rotate-180'
                    )}
                  />
                </Button>

                {/* Advanced Options - Collapsible */}
                {showAdvancedOptions && (
                  <div className="slide-in-from-top-2 animate-in space-y-4 duration-200">
                    {/* Custom Date Pickers */}
                    <div className="space-y-2.5 rounded-lg border border-border/60 bg-gradient-to-br from-muted/30 to-muted/10 p-3.5 shadow-sm">
                      <Label className="flex items-center gap-2 font-semibold text-foreground text-sm">
                        <div className="flex h-5 w-5 items-center justify-center rounded-md bg-dynamic-orange/15">
                          <Calendar className="h-3.5 w-3.5 text-dynamic-orange" />
                        </div>
                        Dates
                      </Label>
                      <div className="space-y-3">
                        <div className="space-y-1">
                          <Label className="font-normal text-muted-foreground text-xs">
                            Start Date
                          </Label>
                          <DateTimePicker
                            date={startDate}
                            setDate={setStartDate}
                            showTimeSelect={true}
                            allowClear={true}
                            showFooterControls={true}
                          />
                        </div>
                        <div className="space-y-1">
                          <Label className="font-normal text-muted-foreground text-xs">
                            Due Date
                          </Label>
                          <DateTimePicker
                            date={endDate}
                            setDate={handleEndDateChange}
                            showTimeSelect={true}
                            allowClear={true}
                            showFooterControls={true}
                          />
                        </div>
                      </div>
                    </div>

                    {/* Estimation Section moved above as dropdown */}

                    {/* Labels Section */}
                    <div className="space-y-2.5 rounded-lg border border-border/60 bg-gradient-to-br from-muted/30 to-muted/10 p-3.5 shadow-sm">
                      <Label className="flex items-center justify-between gap-2">
                        <span className="flex items-center gap-2 font-semibold text-foreground text-sm">
                          <div className="flex h-5 w-5 items-center justify-center rounded-md bg-dynamic-orange/15">
                            <Tag className="h-3.5 w-3.5 text-dynamic-orange" />
                          </div>
                          Labels
                        </span>
                      </Label>
                      {boardConfig && (
                        <div className="space-y-2">
                          <div className="flex items-center gap-2">
                            <Input
                              placeholder="New label name"
                              value={newLabelName}
                              onChange={(e) => setNewLabelName(e.target.value)}
                              className="h-8 flex-1 text-xs transition-all focus:border-dynamic-orange/50"
                            />
                            <select
                              className="h-8 rounded-md border bg-background px-2 text-xs transition-all hover:border-dynamic-orange/50 focus:border-dynamic-orange/50 focus:outline-none focus:ring-1 focus:ring-dynamic-orange/20"
                              value={newLabelColor}
                              onChange={(e) => setNewLabelColor(e.target.value)}
                            >
                              {[
                                'red',
                                'orange',
                                'yellow',
                                'green',
                                'blue',
                                'indigo',
                                'purple',
                                'pink',
                                'gray',
                              ].map((c) => (
                                <option key={c} value={c}>
                                  {c.charAt(0).toUpperCase() + c.slice(1)}
                                </option>
                              ))}
                            </select>
                            <Button
                              type="button"
                              size="xs"
                              className="h-8 bg-dynamic-orange px-3 text-white text-xs shadow-sm hover:bg-dynamic-orange/90"
                              onClick={handleCreateLabel}
                              disabled={creatingLabel || !newLabelName.trim()}
                            >
                              {creatingLabel ? (
                                <Loader2 className="h-3 w-3 animate-spin" />
                              ) : (
                                'Add'
                              )}
                            </Button>
                          </div>
                        </div>
                      )}

                      {labelsLoading ? (
                        <div className="flex flex-col items-center justify-center gap-3 rounded-lg bg-muted/30 py-6">
                          <Loader2 className="h-4 w-4 animate-spin text-dynamic-orange" />
                          <p className="text-muted-foreground text-xs">
                            Loading labels...
                          </p>
                        </div>
                      ) : availableLabels.length === 0 ? (
                        <div className="flex flex-col items-center justify-center gap-3 rounded-lg border-2 border-muted-foreground/20 border-dashed bg-muted/20 py-6">
                          <Tag className="h-4 w-4 text-muted-foreground/40" />
                          <div className="text-center">
                            <p className="font-medium text-muted-foreground text-xs">
                              No labels yet
                            </p>
                            <p className="mt-1 text-[10px] text-muted-foreground/60">
                              Create your first label above
                            </p>
                          </div>
                        </div>
                      ) : (
                        <div className="flex flex-wrap gap-1.5 md:gap-2">
                          {availableLabels.map((label) => {
                            const active = selectedLabels.some(
                              (l) => l.id === label.id
                            );
                            const styles = computeAccessibleLabelStyles(
                              label.color
                            );
                            return (
                              <Button
                                key={label.id}
                                type="button"
                                variant={active ? 'default' : 'outline'}
                                size="xs"
                                onClick={() => toggleLabel(label)}
                                className={cn(
                                  'h-7 border px-3 text-xs transition-all',
                                  !active &&
                                    'bg-background hover:border-dynamic-orange/50',
                                  active && 'shadow-sm'
                                )}
                                style={
                                  active && styles
                                    ? {
                                        backgroundColor: styles.bg,
                                        borderColor: styles.border,
                                        color: styles.text,
                                      }
                                    : undefined
                                }
                              >
                                {label.name || 'Unnamed'}
                                {active && <X className="ml-1.5 h-3 w-3" />}
                              </Button>
                            );
                          })}
                        </div>
                      )}
                    </div>

                    {/* Projects Section */}
                    <div className="space-y-2.5 rounded-lg border border-border/60 bg-gradient-to-br from-muted/30 to-muted/10 p-3.5 shadow-sm">
                      <Label className="flex items-center justify-between gap-2">
                        <span className="flex items-center gap-2 font-semibold text-foreground text-sm">
                          <div className="flex h-5 w-5 items-center justify-center rounded-md bg-dynamic-orange/15">
                            <Box className="h-3.5 w-3.5 text-dynamic-orange" />
                          </div>
                          Projects
                        </span>
                        {selectedProjects.length > 0 && (
                          <Badge
                            variant="secondary"
                            className="h-5 rounded-full px-2 font-semibold text-[10px]"
                          >
                            {selectedProjects.length}
                          </Badge>
                        )}
                      </Label>

                      {loadingProjects ? (
                        <div className="flex flex-col items-center justify-center gap-3 rounded-lg bg-muted/30 py-8">
                          <Loader2 className="h-5 w-5 animate-spin text-dynamic-orange" />
                          <p className="text-muted-foreground text-xs">
                            Loading projects...
                          </p>
                        </div>
                      ) : taskProjects.length === 0 ? (
                        <div className="flex flex-col items-center justify-center gap-3 rounded-lg border-2 border-muted-foreground/20 border-dashed bg-muted/20 py-8">
                          <Box className="h-5 w-5 text-muted-foreground/40" />
                          <p className="text-center text-muted-foreground text-xs">
                            No projects available
                          </p>
                        </div>
                      ) : (
                        <div className="space-y-2.5">
                          {/* Search input */}
                          <div className="relative">
                            <Search className="-translate-y-1/2 pointer-events-none absolute top-1/2 left-2.5 h-3.5 w-3.5 text-muted-foreground" />
                            <Input
                              type="text"
                              placeholder="Search projects..."
                              value={projectSearchQuery}
                              onChange={(e) =>
                                setProjectSearchQuery(e.target.value)
                              }
                              className="h-8 border-muted-foreground/20 bg-background/50 pl-8 text-xs placeholder:text-muted-foreground/50"
                            />
                            {projectSearchQuery && (
                              <button
                                type="button"
                                onClick={() => setProjectSearchQuery('')}
                                className="-translate-y-1/2 absolute top-1/2 right-2 rounded-full p-0.5 text-muted-foreground transition-colors hover:bg-muted hover:text-foreground"
                              >
                                <X className="h-3 w-3" />
                              </button>
                            )}
                          </div>

                          {/* Selected projects (if any) */}
                          {selectedProjects.length > 0 && (
                            <div className="space-y-1.5">
                              <p className="font-medium text-[10px] text-muted-foreground uppercase tracking-wide">
                                Selected ({selectedProjects.length})
                              </p>
                              <div className="flex flex-wrap gap-1.5">
                                {selectedProjects.map((project) => (
                                  <Button
                                    key={`selected-project-${project.id}`}
                                    type="button"
                                    variant="default"
                                    size="xs"
                                    onClick={() => toggleProject(project)}
                                    className="h-7 gap-1.5 rounded-full border border-dynamic-orange/30 bg-dynamic-orange/15 px-3 font-medium text-dynamic-orange text-xs shadow-sm transition-all hover:border-dynamic-orange/50 hover:bg-dynamic-orange/25"
                                  >
                                    {project.name}
                                    <X className="h-3 w-3 opacity-70" />
                                  </Button>
                                ))}
                              </div>
                            </div>
                          )}

                          {/* Available projects */}
                          <div className="space-y-1.5">
                            {(() => {
                              const filteredProjects = taskProjects.filter(
                                (project) => {
                                  const isSelected = selectedProjects.some(
                                    (p) => p.id === project.id
                                  );
                                  const matchesSearch =
                                    !projectSearchQuery ||
                                    (project.name || '')
                                      .toLowerCase()
                                      .includes(
                                        projectSearchQuery.toLowerCase()
                                      );
                                  return !isSelected && matchesSearch;
                                }
                              );

                              if (filteredProjects.length === 0) {
                                return projectSearchQuery ? (
                                  <div className="flex flex-col items-center justify-center gap-2 rounded-lg bg-muted/30 py-6">
                                    <Search className="h-4 w-4 text-muted-foreground/40" />
                                    <p className="text-center text-muted-foreground text-xs">
                                      No projects found
                                    </p>
                                  </div>
                                ) : (
                                  <div className="rounded-lg bg-muted/30 py-3 text-center">
                                    <p className="text-muted-foreground text-xs">
                                      All projects selected
                                    </p>
                                  </div>
                                );
                              }

                              return (
                                <>
                                  <p className="font-medium text-[10px] text-muted-foreground uppercase tracking-wide">
                                    Available ({filteredProjects.length})
                                  </p>
                                  <div className="flex max-h-48 flex-col gap-1 overflow-y-auto">
                                    {filteredProjects.map((project) => (
                                      <button
                                        key={`available-project-${project.id}`}
                                        type="button"
                                        onClick={() => toggleProject(project)}
                                        className="group flex items-center gap-2.5 rounded-md border border-transparent bg-background/50 px-3 py-2 text-left transition-all hover:border-dynamic-orange/30 hover:bg-dynamic-orange/5"
                                      >
                                        <div className="flex h-7 w-7 shrink-0 items-center justify-center rounded-md bg-dynamic-orange/10">
                                          <ListTodo className="h-4 w-4 text-dynamic-orange" />
                                        </div>
                                        <div className="flex-1 truncate">
                                          <span className="block truncate text-sm">
                                            {project.name}
                                          </span>
                                          {project.status && (
                                            <span className="block text-muted-foreground text-xs">
                                              {project.status}
                                            </span>
                                          )}
                                        </div>
                                        <Plus className="h-3.5 w-3.5 shrink-0 text-muted-foreground opacity-0 transition-opacity group-hover:opacity-100" />
                                      </button>
                                    ))}
                                  </div>
                                </>
                              );
                            })()}
                          </div>
                        </div>
                      )}
                    </div>

                    {/* Assignees Section */}
                    <div className="space-y-2.5 rounded-lg border border-border/60 bg-gradient-to-br from-muted/30 to-muted/10 p-3.5 shadow-sm">
                      <Label className="flex items-center justify-between gap-2">
                        <span className="flex items-center gap-2 font-semibold text-foreground text-sm">
                          <div className="flex h-5 w-5 items-center justify-center rounded-md bg-dynamic-orange/15">
                            <Users className="h-3.5 w-3.5 text-dynamic-orange" />
                          </div>
                          Assignees
                        </span>
                        {selectedAssignees.length > 0 && (
                          <Badge
                            variant="secondary"
                            className="h-5 rounded-full px-2 font-semibold text-[10px]"
                          >
                            {selectedAssignees.length}
                          </Badge>
                        )}
                      </Label>

                      {loadingMembers ? (
                        <div className="flex flex-col items-center justify-center gap-3 rounded-lg bg-muted/30 py-8">
                          <Loader2 className="h-5 w-5 animate-spin text-dynamic-orange" />
                          <p className="text-muted-foreground text-xs">
                            Loading members...
                          </p>
                        </div>
                      ) : workspaceMembers.length === 0 ? (
                        <div className="flex flex-col items-center justify-center gap-3 rounded-lg border-2 border-muted-foreground/20 border-dashed bg-muted/20 py-8">
                          <Users className="h-5 w-5 text-muted-foreground/40" />
                          <p className="text-center text-muted-foreground text-xs">
                            No workspace members
                          </p>
                        </div>
                      ) : (
                        <div className="space-y-2.5">
                          {/* Search input */}
                          <div className="relative">
                            <Search className="-translate-y-1/2 pointer-events-none absolute top-1/2 left-2.5 h-3.5 w-3.5 text-muted-foreground" />
                            <Input
                              type="text"
                              placeholder="Search members..."
                              value={assigneeSearchQuery}
                              onChange={(e) =>
                                setAssigneeSearchQuery(e.target.value)
                              }
                              className="h-8 border-muted-foreground/20 bg-background/50 pl-8 text-xs placeholder:text-muted-foreground/50"
                            />
                            {assigneeSearchQuery && (
                              <button
                                type="button"
                                onClick={() => setAssigneeSearchQuery('')}
                                className="-translate-y-1/2 absolute top-1/2 right-2 rounded-full p-0.5 text-muted-foreground transition-colors hover:bg-muted hover:text-foreground"
                              >
                                <X className="h-3 w-3" />
                              </button>
                            )}
                          </div>

                          {/* Selected assignees (if any) */}
                          {selectedAssignees.length > 0 && (
                            <div className="space-y-1.5">
                              <p className="font-medium text-[10px] text-muted-foreground uppercase tracking-wide">
                                Selected ({selectedAssignees.length})
                              </p>
                              <div className="flex flex-wrap gap-1.5">
                                {selectedAssignees.map((assignee) => (
                                  <Button
                                    key={`selected-assignee-${assignee.user_id}`}
                                    type="button"
                                    variant="default"
                                    size="xs"
                                    onClick={() => toggleAssignee(assignee)}
                                    className="h-7 gap-1.5 rounded-full border border-dynamic-orange/30 bg-dynamic-orange/15 px-3 font-medium text-dynamic-orange text-xs shadow-sm transition-all hover:border-dynamic-orange/50 hover:bg-dynamic-orange/25"
                                  >
                                    <Avatar className="h-4 w-4">
                                      <AvatarImage
                                        src={assignee.avatar_url}
                                        alt={assignee.display_name || 'Unknown'}
                                      />
                                      <AvatarFallback className="bg-dynamic-orange/20 font-bold text-[9px]">
                                        {(assignee.display_name ||
                                          'Unknown')[0]?.toUpperCase()}
                                      </AvatarFallback>
                                    </Avatar>
                                    {assignee.display_name || 'Unknown'}
                                    <X className="h-3 w-3 opacity-70" />
                                  </Button>
                                ))}
                              </div>
                            </div>
                          )}

                          {/* Available members */}
                          <div className="space-y-1.5">
                            {(() => {
                              const filteredMembers = workspaceMembers.filter(
                                (member) => {
                                  const isSelected = selectedAssignees.some(
                                    (a) => a.user_id === member.user_id
                                  );
                                  const matchesSearch =
                                    !assigneeSearchQuery ||
                                    (member.display_name || '')
                                      .toLowerCase()
                                      .includes(
                                        assigneeSearchQuery.toLowerCase()
                                      );
                                  return !isSelected && matchesSearch;
                                }
                              );

                              if (filteredMembers.length === 0) {
                                return assigneeSearchQuery ? (
                                  <div className="flex flex-col items-center justify-center gap-2 rounded-lg bg-muted/30 py-6">
                                    <Search className="h-4 w-4 text-muted-foreground/40" />
                                    <p className="text-center text-muted-foreground text-xs">
                                      No members found
                                    </p>
                                  </div>
                                ) : (
                                  <div className="rounded-lg bg-muted/30 py-3 text-center">
                                    <p className="text-muted-foreground text-xs">
                                      All members assigned
                                    </p>
                                  </div>
                                );
                              }

                              return (
                                <>
                                  <p className="font-medium text-[10px] text-muted-foreground uppercase tracking-wide">
                                    Available ({filteredMembers.length})
                                  </p>
                                  <div className="flex max-h-48 flex-col gap-1 overflow-y-auto">
                                    {filteredMembers.map((member) => (
                                      <button
                                        key={`available-member-${member.user_id}`}
                                        type="button"
                                        onClick={() => toggleAssignee(member)}
                                        className="group flex items-center gap-2.5 rounded-md border border-transparent bg-background/50 px-3 py-2 text-left transition-all hover:border-dynamic-orange/30 hover:bg-dynamic-orange/5"
                                      >
                                        <Avatar className="h-7 w-7 shrink-0">
                                          <AvatarImage
                                            src={member.avatar_url}
                                            alt={
                                              member.display_name || 'Unknown'
                                            }
                                          />
                                          <AvatarFallback className="bg-muted font-semibold text-muted-foreground text-xs group-hover:bg-dynamic-orange/20 group-hover:text-dynamic-orange">
                                            {(member.display_name ||
                                              'Unknown')[0]?.toUpperCase()}
                                          </AvatarFallback>
                                        </Avatar>
                                        <span className="flex-1 truncate text-sm">
                                          {member.display_name || 'Unknown'}
                                        </span>
                                        <Plus className="h-3.5 w-3.5 shrink-0 text-muted-foreground opacity-0 transition-opacity group-hover:opacity-100" />
                                      </button>
                                    ))}
                                  </div>
                                </>
                              );
                            })()}
                          </div>
                        </div>
                      )}
                    </div>
                  </div>
                )}
              </div>
            </div>
          </div>

          {/* Mobile floating action buttons */}
          <div className="fixed right-4 bottom-4 z-40 flex flex-col gap-2 md:hidden">
            {/* Save button */}
            <Button
              variant="default"
              size="lg"
              onClick={handleSave}
              disabled={!canSave}
              className="h-14 w-14 rounded-full bg-dynamic-orange shadow-lg hover:bg-dynamic-orange/90"
            >
              {isLoading ? (
                <Loader2 className="h-6 w-6 animate-spin" />
              ) : (
                <Check className="h-6 w-6" />
              )}
            </Button>
            {/* Options button */}
            <Button
              variant="secondary"
              size="lg"
              onClick={() => setShowMobileSidebar(true)}
              className="h-14 w-14 rounded-full shadow-lg"
            >
              <Settings className="h-6 w-6" />
            </Button>
          </div>

          {/* Mobile overlay */}
          {showMobileSidebar && (
            <button
              type="button"
              className="fixed inset-0 z-40 bg-black/70 backdrop-blur-sm md:hidden"
              onClick={() => setShowMobileSidebar(false)}
              aria-label="Close sidebar"
            />
          )}
        </DialogContent>
      </Dialog>

      {/* Delete confirmation dialog */}
      <Dialog
        key="delete-dialog"
        open={showDeleteConfirm}
        onOpenChange={setShowDeleteConfirm}
        modal={true}
      >
        <DialogContent showCloseButton={false} className="max-w-sm">
          <div className="flex items-start gap-3">
            <div className="mt-1 flex h-8 w-8 items-center justify-center rounded-full bg-dynamic-red/10 ring-1 ring-dynamic-red/20">
              <Trash className="h-4 w-4 text-dynamic-red" />
            </div>
            <div className="flex-1">
              <DialogTitle className="text-base">Delete task?</DialogTitle>
              <DialogDescription className="mt-1 text-muted-foreground text-sm">
                This action cannot be undone. The task will be permanently
                removed.
              </DialogDescription>
            </div>
          </div>
          <div className="flex justify-end gap-2 pt-2">
            <Button
              variant="ghost"
              size="sm"
              onClick={() => setShowDeleteConfirm(false)}
            >
              Cancel
            </Button>
            <Button
              variant="destructive"
              size="sm"
              disabled={isLoading}
              onClick={async () => {
                try {
                  if (task?.id) {
                    const supabase = createClient();
                    const { error } = await supabase
                      .from('tasks')
                      .delete()
                      .eq('id', task.id);
                    if (error) throw error;
                  }

                  await invalidateTaskCaches(queryClient, boardId);
                  toast({ title: 'Task deleted' });
                  setShowDeleteConfirm(false);
                  onUpdate();
                  onClose();
                } catch (e: any) {
                  toast({
                    title: 'Failed to delete task',
                    description: e.message || 'Please try again',
                    variant: 'destructive',
                  });
                }
              }}
            >
              Delete
            </Button>
          </div>
        </DialogContent>
      </Dialog>
    </>
  );
}

export function TaskEditDialog(
  props: TaskEditDialogProps & {
    mode?: 'edit' | 'create';
    showUserPresence?: boolean;
  }
) {
  return <TaskEditDialogComponent {...props} />;
}<|MERGE_RESOLUTION|>--- conflicted
+++ resolved
@@ -1948,62 +1948,6 @@
     }
   };
 
-<<<<<<< HEAD
-  // Quick due date setter (today, tomorrow, etc.)
-  const handleQuickDueDate = (days: number | null) => {
-    let newDate: Date | undefined;
-    if (days !== null) {
-      newDate = dayjs().add(days, 'day').endOf('day').toDate();
-    }
-    setEndDate(newDate);
-    if (isCreateMode) {
-      // Defer persistence to save
-      return;
-    }
-    setIsLoading(true);
-    const taskUpdates: Partial<Task> = {
-      end_date: newDate ? newDate.toISOString() : null,
-    };
-
-    if (task?.id)
-      updateTaskMutation.mutate(
-        { taskId: task?.id, updates: taskUpdates },
-        {
-          onSuccess: async () => {
-            await invalidateTaskCaches(queryClient, boardId);
-
-            // Wait for the refetch to complete before closing
-            if (boardId) {
-              await queryClient.refetchQueries({
-                queryKey: ['tasks', boardId],
-                type: 'active',
-              });
-            }
-
-            toast({
-              title: 'Due date updated',
-              description: newDate
-                ? `Due date set to ${newDate.toLocaleDateString()}`
-                : 'Due date removed',
-            });
-            onUpdate();
-            onClose();
-          },
-          onError: (error: any) => {
-            console.error('Error updating due date:', error);
-            toast({
-              title: 'Error updating due date',
-              description: error.message || 'Please try again later',
-              variant: 'destructive',
-            });
-          },
-          onSettled: () => setIsLoading(false),
-        }
-      );
-  };
-
-=======
->>>>>>> a3b00760
   // Handle estimation save (optimistic local update + API call)
   const updateEstimation = async (points: number | null) => {
     if (points === estimationPoints) return;
@@ -2123,53 +2067,6 @@
     }
   };
 
-<<<<<<< HEAD
-  const toggleAssignee = async (member: any) => {
-    const exists = selectedAssignees.some((a) => a.user_id === member.user_id);
-    const supabase = createClient();
-    try {
-      if (isCreateMode) {
-        // Local toggle only; persist on create
-        setSelectedAssignees((prev) =>
-          exists
-            ? prev.filter((a) => a.user_id !== member.user_id)
-            : [...prev, member]
-        );
-        return;
-      }
-      if (exists) {
-        if (!task?.id) return;
-        // remove
-        const { error } = await supabase
-          .from('task_assignees')
-          .delete()
-          .eq('task_id', task.id)
-          .eq('user_id', member.user_id);
-        if (error) throw error;
-        setSelectedAssignees((prev) =>
-          prev.filter((a) => a.user_id !== member.user_id)
-        );
-      } else {
-        if (!task?.id) return;
-        const { error } = await supabase
-          .from('task_assignees')
-          .insert({ task_id: task.id, user_id: member.user_id });
-        if (error) throw error;
-        setSelectedAssignees((prev) => [...prev, member]);
-      }
-      await invalidateTaskCaches(queryClient, boardId);
-      onUpdate();
-    } catch (e: any) {
-      toast({
-        title: 'Assignee update failed',
-        description: e.message || 'Unable to update assignees',
-        variant: 'destructive',
-      });
-    }
-  };
-
-=======
->>>>>>> a3b00760
   const toggleProject = async (project: any) => {
     const exists = selectedProjects.some((p) => p.id === project.id);
     const supabase = createClient();
