import { CalendarHeader } from './calendar-header';
import { CalendarViewWithTrail } from './calendar-view-with-trail';
import { CreateEventButton } from './create-event-button';
import { EventModal } from './event-modal';
import { MonthCalendar } from './month-calendar';
import { SettingsButton } from './settings-button';
import type { CalendarSettings } from './settings/settings-context';
import { WeekdayBar } from './weekday-bar';
import type {
  Workspace,
  WorkspaceCalendarGoogleToken,
} from '@tuturuuu/types/db';
import { useCalendar } from '@tuturuuu/ui/hooks/use-calendar';
import { useCalendarSync } from '@tuturuuu/ui/hooks/use-calendar-sync';
import type { CalendarView } from '@tuturuuu/ui/hooks/use-view-transition';
import { useViewTransition } from '@tuturuuu/ui/hooks/use-view-transition';
<<<<<<< HEAD
import { useCallback, useEffect, useMemo, useState } from 'react';
import { CalendarHeader } from './calendar-header';
import { CalendarViewWithTrail } from './calendar-view-with-trail';
import { CreateEventButton } from './create-event-button';
import { EventModal } from './event-modal';
import { MonthCalendar } from './month-calendar';
import type { CalendarSettings } from './settings/settings-context';
import { SettingsButton } from './settings-button';
import { WeekdayBar } from './weekday-bar';
=======
import { useCallback, useEffect, useState } from 'react';
>>>>>>> 86064939

function getMonthGridDates(date: Date, firstDayOfWeek: number): Date[] {
  const newDate = new Date(date);
  newDate.setHours(0, 0, 0, 0);
  newDate.setDate(1);

  const monthStart = new Date(newDate);
  const monthEnd = new Date(newDate.getFullYear(), newDate.getMonth() + 1, 0);

  // Calculate the first visible day (start of the week containing the 1st)
  const gridStart = new Date(monthStart);
  while (gridStart.getDay() !== firstDayOfWeek) {
    gridStart.setDate(gridStart.getDate() - 1);
  }

  // Calculate the last visible day (end of the week containing the last day)
  const gridEnd = new Date(monthEnd);
  const lastDayOfWeek = (firstDayOfWeek + 6) % 7;
  while (gridEnd.getDay() !== lastDayOfWeek) {
    gridEnd.setDate(gridEnd.getDate() + 1);
  }

  // Fill all days in the grid
  const gridDates: Date[] = [];
  for (let d = new Date(gridStart); d <= gridEnd; d.setDate(d.getDate() + 1)) {
    gridDates.push(new Date(d));
  }
  return gridDates;
}

export const CalendarContent = ({
  t,
  locale,
  disabled,
  workspace,
  initialSettings,
  enableHeader = true,
  experimentalGoogleToken,
  onSaveSettings,
  externalState,
  extras,
  onSidebarToggle,
  sidebarToggleButton,
}: {
  t: (key: string) => string;
  locale: string;
  disabled?: boolean;
  workspace?: Workspace;
  initialSettings?: Partial<CalendarSettings>;
  enableHeader?: boolean;
  experimentalGoogleToken?: WorkspaceCalendarGoogleToken | null;
  onSaveSettings?: (settings: CalendarSettings) => Promise<void>;
  externalState?: {
    date: Date;
    setDate: React.Dispatch<React.SetStateAction<Date>>;
    view: 'day' | '4-days' | 'week' | 'month';
    setView: React.Dispatch<
      React.SetStateAction<'day' | '4-days' | 'week' | 'month'>
    >;
    availableViews: { value: string; label: string; disabled?: boolean }[];
  };
  extras?: React.ReactNode;
  onSidebarToggle?: () => void;
  sidebarToggleButton?: React.ReactNode;
}) => {
  const { transition } = useViewTransition();
  const { settings } = useCalendar();
  const { dates, setDates, isLoading, isSyncing } = useCalendarSync();

  const [initialized, setInitialized] = useState(false);
  const [date, setDate] = useState(externalState?.date || new Date());
  const [view, setView] = useState<CalendarView>(externalState?.view || 'week');
  const [availableViews, setAvailableViews] = useState<
    { value: string; label: string; disabled?: boolean }[]
  >(externalState?.availableViews || []);
  const [showLoadingSkeleton, setShowLoadingSkeleton] = useState(true);

  // Memoize settings values to avoid unnecessary re-renders
  const firstDayOfWeek = useMemo(() => settings?.appearance?.firstDayOfWeek || 'monday', [settings?.appearance?.firstDayOfWeek]);
  const showWeekends = useMemo(() => settings?.appearance?.showWeekends !== false, [settings?.appearance?.showWeekends]);

  // Use the external state handlers when provided
  const handleSetDate = useCallback(
    (newDate: Date | ((prevDate: Date) => Date)) => {
      if (externalState?.setDate) {
        externalState.setDate(newDate);
      } else {
        setDate(newDate);
      }
    },
    [externalState]
  );

  const handleSetView = useCallback(
    (newView: CalendarView) => {
      if (externalState?.setView) {
        externalState.setView(newView);
      } else {
        setView(newView);
      }
    },
    [externalState]
  );

  // View switching handlers
  const enableDayView = useCallback(() => {
    const newDate = new Date(date);
    newDate.setHours(0, 0, 0, 0);

    transition('day', () => {
      handleSetView('day');
      setDates([newDate]);
    });
  }, [date, transition, handleSetView, setDates]);

  const enable4DayView = useCallback(() => {
    // For 4-day view, show 4 consecutive days starting from the current date
    const dates: Date[] = [];
    for (let i = 0; i < 4; i++) {
      const newDate = new Date(date);
      newDate.setHours(0, 0, 0, 0);
      newDate.setDate(newDate.getDate() + i);
      dates.push(newDate);
    }

    transition('4-days', () => {
      handleSetView('4-days');
      setDates(dates);
    });
    console.log('enable4DayView', dates);
  }, [date, transition, handleSetView, setDates]);

  const enableWeekView = useCallback(() => {
    console.log('Week view settings:', { firstDayOfWeek, showWeekends });

    // Convert firstDayOfWeek string to number (0 = Sunday, 1 = Monday, 6 = Saturday)
    const firstDayNumber =
      firstDayOfWeek === 'sunday'
        ? 0
        : firstDayOfWeek === 'monday'
          ? 1
          : firstDayOfWeek === 'saturday'
            ? 6
            : 1; // Default to Monday if invalid

    console.log(
      'First day of week:',
      firstDayOfWeek,
      'Number:',
      firstDayNumber
    );

    const getFirstDayOfWeek = () => {
      const currentDate = new Date(date);
      const day = currentDate.getDay(); // 0 = Sunday, 1 = Monday, etc.

      // Calculate the difference between current day and desired first day
      let diff = day - firstDayNumber;

      // If the difference is negative, we need to go back to the previous week
      if (diff < 0) diff += 7;

      // Create a new date by subtracting the difference
      const newDate = new Date(currentDate);
      newDate.setDate(currentDate.getDate() - diff);
      return newDate;
    };

    const getWeekdays = () => {
      const firstDay = getFirstDayOfWeek();
      const dates: Date[] = [];

      for (let i = 0; i < 7; i++) {
        const newDate = new Date(firstDay);
        newDate.setHours(0, 0, 0, 0);
        newDate.setDate(newDate.getDate() + i);

        // Skip weekends if showWeekends is false
        if (!showWeekends) {
          const day = newDate.getDay();
          if (day === 0 || day === 6) continue; // Skip Saturday and Sunday
        }

        dates.push(newDate);
      }
      return dates;
    };

    transition('week', () => {
      handleSetView('week');
      setDates(getWeekdays());
    });
  }, [
    date,
    transition,
    handleSetView,
    setDates,
    firstDayOfWeek,
    showWeekends,
  ]);

  const enableMonthView = useCallback(() => {
    let firstDayNumber = 1; // Monday
    if (firstDayOfWeek === 'sunday') firstDayNumber = 0;
    if (firstDayOfWeek === 'saturday') firstDayNumber = 6;
    const newDate = new Date(date);
    newDate.setDate(1);
    setView('month');
    setDate(newDate);
    const gridDates = getMonthGridDates(newDate, firstDayNumber);
    setDates(gridDates);
  }, [date, firstDayOfWeek, setDates]);

  // Initialize available views
  useEffect(() => {
    if (initialized) return;

    setInitialized(true);

    if (!externalState?.availableViews) {
      setAvailableViews([
        {
          value: 'day',
          label: t('day'),
          disabled: false,
        },
        {
          value: '4-days',
          label: t('4-days'),
          disabled: window.innerWidth <= 768,
        },
        {
          value: 'week',
          label: t('week'),
          disabled: window.innerWidth <= 768,
        },
        {
          value: 'month',
          label: t('month'),
          disabled: false,
        },
      ]);
    }

    // Set initial view based on settings or external state
    if (externalState?.view) {
      if (externalState.view === 'day') enableDayView();
      else if (externalState.view === '4-days') enable4DayView();
      else if (externalState.view === 'week') enableWeekView();
      else if (externalState.view === 'month') enableMonthView();
    } else if (initialSettings?.appearance?.defaultView) {
      const defaultView = initialSettings.appearance.defaultView;
      if (defaultView === 'day') enableDayView();
      else if (defaultView === '4-days') enable4DayView();
      else if (defaultView === 'week') enableWeekView();
      else if (defaultView === 'month') enableMonthView();
    } else {
      // Default to week view if no setting is provided
      enableWeekView();
    }
  }, [
    t,
    initialized,
    initialSettings,
    enableDayView,
    enable4DayView,
    enableWeekView,
    enableMonthView,
    externalState,
  ]);

  // Update the date when external state changes
  useEffect(() => {
    if (externalState?.date) {
      setDate(externalState.date);
    }
  }, [externalState?.date]);

  // Update the view when external state changes
  useEffect(() => {
    if (externalState?.view && view !== externalState.view) {
      setView(externalState.view);
    }
  }, [externalState?.view, view]);

  // Update the date's hour and minute, every minute
  useEffect(() => {
    const secondsToNextMinute = 60 - new Date().getSeconds();

    const timeout = setTimeout(() => {
      handleSetDate((date) => {
        const newDate = new Date(date);
        newDate.setHours(new Date().getHours());
        newDate.setMinutes(new Date().getMinutes());
        return newDate;
      });

      const interval = setInterval(() => {
        handleSetDate((date) => {
          const newDate = new Date(date);
          newDate.setHours(new Date().getHours());
          newDate.setMinutes(new Date().getMinutes());
          return newDate;
        });
      }, 60000);

      return () => clearInterval(interval);
    }, secondsToNextMinute * 1000);

    return () => clearTimeout(timeout);
  }, [handleSetDate]);

  // Update the dates array when date changes while maintaining the same view
  useEffect(() => {
    if (!view) return;

    if (view === 'day') {
      const newDate = new Date(date);
      newDate.setHours(0, 0, 0, 0);
      setDates([newDate]);
    } else if (view === '4-days') {
      // For 4-day view, show 4 consecutive days starting from the current date
      const dates: Date[] = [];
      for (let i = 0; i < 4; i++) {
        const newDate = new Date(date);
        newDate.setHours(0, 0, 0, 0);
        newDate.setDate(newDate.getDate() + i);
        dates.push(newDate);
      }
      setDates(dates);
    } else if (view === 'week') {
      const getMonday = () => {
        const day = date.getDay() || 7;
        const newDate = new Date(date);
        if (day !== 1) newDate.setHours(-24 * (day - 1));
        return newDate;
      };

      const monday = getMonday();
      const weekDates: Date[] = [];
      for (let i = 0; i < 7; i++) {
        const newDate = new Date(monday);
        newDate.setHours(0, 0, 0, 0);
        newDate.setDate(newDate.getDate() + i);
        weekDates.push(newDate);
      }
      setDates(weekDates);
    } else if (view === 'month') {
      let firstDayNumber = 1; // Monday
      if (firstDayOfWeek === 'sunday') firstDayNumber = 0;
      if (firstDayOfWeek === 'saturday')
        firstDayNumber = 6;
      const gridDates = getMonthGridDates(date, firstDayNumber);
      setDates(gridDates);
    }
  }, [date, view, firstDayOfWeek, setDates]);

  // Set initial view based on screen size
  useEffect(() => {
    const handleResize = () => {
      if (!view) {
        // Only set default view if there isn't one already
        if (window.innerWidth <= 768) enableDayView();
        else enableWeekView();
      } else if (view === '4-days' || view === 'week') {
        // If the current view is 4-days or week and the screen is small, switch to day view
        if (window.innerWidth <= 768) enableDayView();
      }
    };

    handleResize();
    window.addEventListener('resize', handleResize);
    return () => window.removeEventListener('resize', handleResize);
  }, [enableDayView, enableWeekView, view]);

  // Keyboard shortcut to change view
  useEffect(() => {
    const handleKeyDown = (e: KeyboardEvent) => {
      if (
        e.target instanceof HTMLInputElement ||
        e.target instanceof HTMLTextAreaElement
      ) {
        return;
        // Ignore if typing in a form field
      }

      switch (e.key.toLowerCase()) {
        case 'd':
          enableDayView();
          break;
        case '4':
          enable4DayView();
          break;
        case 'w':
          enableWeekView();
          break;
        case 'm':
          enableMonthView();
          break;
      }
    };

    window.addEventListener('keydown', handleKeyDown);
    return () => window.removeEventListener('keydown', handleKeyDown);
  }, [enableDayView, enable4DayView, enableWeekView, enableMonthView]);

  // Check if data is ready (for synchronized loading)
  const isDataReady = !isLoading && !isSyncing && dates.length > 0;

  // Hide loading skeleton after a minimum time to ensure users see it
  useEffect(() => {
    if (isDataReady) {
      const timer = setTimeout(() => {
        setShowLoadingSkeleton(false);
      }, 500); // Minimum 500ms loading time
      return () => clearTimeout(timer);
    }
  }, [isDataReady]);

  // Reusable loading UI component
  const LoadingUI = ({ 
    enableHeader, 
    sidebarToggleButton, 
    extras, 
    showSkeleton = true,
    showHeader = true,
    children 
  }: {
    enableHeader: boolean;
    sidebarToggleButton?: React.ReactNode;
    extras?: React.ReactNode;
    showSkeleton?: boolean;
    showHeader?: boolean;
    children?: React.ReactNode;
  }) => (
    <div className="flex h-full w-full flex-col">
      {enableHeader && showHeader && (
        <div className="sticky top-0 z-10 bg-background/95 backdrop-blur supports-[backdrop-filter]:bg-background/60">
          <div className="p-4">
            {showSkeleton ? (
              <div className="flex flex-col gap-2 sm:flex-row sm:items-center sm:justify-between">
                <div className="flex items-center gap-2">
                  {sidebarToggleButton}
                  <div className="h-8 w-32 animate-pulse rounded bg-muted" />
                </div>
                <div className="flex flex-col gap-2 md:flex-row md:items-center">
                  <div className="flex items-center gap-2">
                    <div className="h-4 w-4 animate-spin rounded-full border-2 border-primary border-t-transparent" />
                    <div className="flex flex-none items-center justify-center gap-2 md:justify-start">
                      <div className="h-8 w-8 animate-pulse rounded border bg-muted" />
                      <div className="h-8 w-16 animate-pulse rounded bg-muted" />
                      <div className="h-8 w-8 animate-pulse rounded border bg-muted" />
                    </div>
                    <div className="h-8 w-24 animate-pulse rounded bg-muted" />
                  </div>
                  {extras}
                </div>
              </div>
<<<<<<< HEAD
            ) : (
=======
            </div>
          </div>
        )}
        <div className="flex flex-1 flex-col overflow-hidden">
          <div className="border-b bg-background/50">
            <div className="flex h-8 items-center justify-center">
              <div className="flex gap-1">
                {Array.from({ length: 7 }).map((_, i) => (
                  <div
                    key={`weekday-skeleton-${i}`}
                    className="h-6 w-16 animate-pulse rounded bg-muted"
                  />
                ))}
              </div>
            </div>
          </div>
          <div className="relative scrollbar-none flex-1 overflow-auto bg-background/50">
            <div className="flex h-full">
              <div className="w-16">
                {Array.from({ length: 24 }).map((_, i) => (
                  <div key={`time-slot-${i}`} className="h-20" />
                ))}
              </div>
              <div className="flex-1">
                <div className="grid h-full grid-cols-7">
                  {Array.from({ length: 7 }).map((_, colIndex) => (
                    <div key={`calendar-col-${colIndex}`}>
                      {Array.from({ length: 24 }).map((_, rowIndex) => (
                        <div
                          key={`calendar-cell-${colIndex}-${rowIndex}`}
                          className="h-20"
                        />
                      ))}
                    </div>
                  ))}
                </div>
              </div>
            </div>
          </div>
        </div>
      </div>
    );
  }

  if (!isDataReady) {
    return (
      <div className="flex h-full w-full flex-col">
        {enableHeader && (
          <div className="sticky top-0 z-10 bg-background/95 backdrop-blur supports-[backdrop-filter]:bg-background/60">
            <div className="p-4">
>>>>>>> 86064939
              <CalendarHeader
                t={t}
                locale={locale}
                availableViews={availableViews}
                date={date}
                setDate={handleSetDate}
                view={view}
                offset={
                  view === 'day'
                    ? 1
                    : view === '4-days'
                      ? 4
                      : view === 'week'
                        ? 7
                        : 0
                }
                onViewChange={(newView) => {
                  if (newView === 'day') enableDayView();
                  else if (newView === '4-days') enable4DayView();
                  else if (newView === 'week') enableWeekView();
                  else if (newView === 'month') enableMonthView();
                }}
                extras={extras}
                onSidebarToggle={onSidebarToggle}
                sidebarToggleButton={sidebarToggleButton}
              />
<<<<<<< HEAD
            )}
=======
            </div>
          </div>
        )}
        <div className="flex flex-1 flex-col overflow-hidden">
          {view !== 'month' && (
            <div className="bg-background/50">
              <WeekdayBar locale={locale} view={view} dates={dates} />
            </div>
          )}
          <div className="relative scrollbar-none flex-1 overflow-auto bg-background/50">
            <div className="flex h-full items-center justify-center">
              <div className="flex flex-col items-center gap-4">
                <div className="h-8 w-8 animate-spin rounded-full border-2 border-primary border-t-transparent" />
                <p className="text-sm text-muted-foreground">
                  {isLoading
                    ? 'Loading calendar data...'
                    : 'Syncing calendar...'}
                </p>
              </div>
            </div>
>>>>>>> 86064939
          </div>
        </div>
      )}
      <div className="flex flex-1 flex-col overflow-hidden">
        {children || (
          showSkeleton ? (
            <>
              <div className="border-b bg-background/50">
                <div className="flex h-8 items-center justify-center">
                  <div className="flex gap-1">
                                         {Array.from({ length: 7 }).map((_, i) => (
                       <div
                         key={`weekday-skeleton-${i}-${Date.now()}`}
                         className="h-6 w-16 animate-pulse rounded bg-muted"
                       />
                     ))}
                  </div>
                </div>
              </div>
              <div className="scrollbar-none relative flex-1 overflow-auto bg-background/50">
                <div className="flex h-full">
                                     <div className="w-16">
                     {Array.from({ length: 24 }).map((_, i) => (
                       <div key={`time-slot-${i}-${Date.now()}`} className="h-20" />
                     ))}
                   </div>
                   <div className="flex-1">
                     <div className="grid h-full grid-cols-7">
                       {Array.from({ length: 7 }).map((_, colIndex) => (
                         <div key={`calendar-col-${colIndex}-${Date.now()}`}>
                           {Array.from({ length: 24 }).map((_, rowIndex) => (
                             <div
                               key={`calendar-cell-${colIndex}-${rowIndex}-${Date.now()}`}
                               className="h-20"
                             />
                           ))}
                         </div>
                       ))}
                     </div>
                   </div>
                </div>
              </div>
            </>
          ) : (
            <>
              {view !== 'month' && (
                <div className="bg-background/50">
                  <WeekdayBar locale={locale} view={view} dates={dates} />
                </div>
              )}
              <div className="scrollbar-none relative flex-1 overflow-auto bg-background/50">
                <div className="flex h-full items-center justify-center">
                  <div className="flex flex-col items-center gap-4">
                    <div className="h-8 w-8 animate-spin rounded-full border-2 border-primary border-t-transparent" />
                    <p className="text-muted-foreground text-sm">
                      {isLoading
                        ? 'Loading calendar data...'
                        : 'Syncing calendar...'}
                    </p>
                  </div>
                </div>
              </div>
            </>
          )
        )}
      </div>
    </div>
  );

  // Show loading skeleton while data is loading or during minimum loading time
  if (!initialized || !view || !dates.length || showLoadingSkeleton) {
    return (
      <LoadingUI 
        enableHeader={enableHeader} 
        sidebarToggleButton={sidebarToggleButton} 
        extras={extras} 
        showSkeleton={true}
      />
    );
  }

  if (!isDataReady) {
    return (
      <LoadingUI 
        enableHeader={enableHeader} 
        sidebarToggleButton={sidebarToggleButton} 
        extras={extras} 
        showSkeleton={false}
      />
    );
  }

  return (
    <div className="flex h-full w-full flex-col">
      {enableHeader && (
        <div className="sticky top-0 z-10 bg-background/95 backdrop-blur supports-[backdrop-filter]:bg-background/60">
          <div className="p-4">
            <CalendarHeader
              t={t}
              locale={locale}
              availableViews={availableViews}
              date={date}
              setDate={handleSetDate}
              view={view}
              offset={
                view === 'day'
                  ? 1
                  : view === '4-days'
                    ? 4
                    : view === 'week'
                      ? 7
                      : 0
              }
              onViewChange={(newView) => {
                if (newView === 'day') enableDayView();
                else if (newView === '4-days') enable4DayView();
                else if (newView === 'week') enableWeekView();
                else if (newView === 'month') enableMonthView();
              }}
              extras={extras}
              onSidebarToggle={onSidebarToggle}
              sidebarToggleButton={sidebarToggleButton}
            />
          </div>
        </div>
      )}

      <div className="flex flex-1 flex-col overflow-hidden">
        {view !== 'month' && (
          <div className="bg-background/50">
            <WeekdayBar locale={locale} view={view} dates={dates} />
          </div>
        )}

        <div className="scrollbar-hide relative flex-1 overflow-auto bg-background/50">
          <div className="pb-6">
            {view === 'month' && dates?.[0] ? (
              <MonthCalendar
                date={dates[0]}
                workspace={workspace}
                visibleDates={dates}
                viewedMonth={date}
              />
            ) : (
              <CalendarViewWithTrail dates={dates} />
            )}
          </div>
        </div>
      </div>

      {disabled ? null : (
        <>
          {workspace && <EventModal />}
          <CreateEventButton />
          {workspace?.id && (
            <SettingsButton
              wsId={workspace?.id}
              experimentalGoogleToken={experimentalGoogleToken}
              initialSettings={initialSettings}
              onSaveSettings={onSaveSettings}
            />
          )}
        </>
      )}
    </div>
  );
};<|MERGE_RESOLUTION|>--- conflicted
+++ resolved
@@ -14,19 +14,7 @@
 import { useCalendarSync } from '@tuturuuu/ui/hooks/use-calendar-sync';
 import type { CalendarView } from '@tuturuuu/ui/hooks/use-view-transition';
 import { useViewTransition } from '@tuturuuu/ui/hooks/use-view-transition';
-<<<<<<< HEAD
 import { useCallback, useEffect, useMemo, useState } from 'react';
-import { CalendarHeader } from './calendar-header';
-import { CalendarViewWithTrail } from './calendar-view-with-trail';
-import { CreateEventButton } from './create-event-button';
-import { EventModal } from './event-modal';
-import { MonthCalendar } from './month-calendar';
-import type { CalendarSettings } from './settings/settings-context';
-import { SettingsButton } from './settings-button';
-import { WeekdayBar } from './weekday-bar';
-=======
-import { useCallback, useEffect, useState } from 'react';
->>>>>>> 86064939
 
 function getMonthGridDates(date: Date, firstDayOfWeek: number): Date[] {
   const newDate = new Date(date);
@@ -117,7 +105,7 @@
         setDate(newDate);
       }
     },
-    [externalState]
+    [externalState?.setDate]
   );
 
   const handleSetView = useCallback(
@@ -128,7 +116,7 @@
         setView(newView);
       }
     },
-    [externalState]
+    [externalState?.setView]
   );
 
   // View switching handlers
@@ -466,194 +454,57 @@
       {enableHeader && showHeader && (
         <div className="sticky top-0 z-10 bg-background/95 backdrop-blur supports-[backdrop-filter]:bg-background/60">
           <div className="p-4">
-            {showSkeleton ? (
-              <div className="flex flex-col gap-2 sm:flex-row sm:items-center sm:justify-between">
-                <div className="flex items-center gap-2">
-                  {sidebarToggleButton}
-                  <div className="h-8 w-32 animate-pulse rounded bg-muted" />
-                </div>
-                <div className="flex flex-col gap-2 md:flex-row md:items-center">
-                  <div className="flex items-center gap-2">
-                    <div className="h-4 w-4 animate-spin rounded-full border-2 border-primary border-t-transparent" />
-                    <div className="flex flex-none items-center justify-center gap-2 md:justify-start">
-                      <div className="h-8 w-8 animate-pulse rounded border bg-muted" />
-                      <div className="h-8 w-16 animate-pulse rounded bg-muted" />
-                      <div className="h-8 w-8 animate-pulse rounded border bg-muted" />
-                    </div>
-                    <div className="h-8 w-24 animate-pulse rounded bg-muted" />
-                  </div>
-                  {extras}
-                </div>
+            <div className="flex flex-col gap-2 sm:flex-row sm:items-center sm:justify-between">
+              <div className="flex items-center gap-2">
+                {sidebarToggleButton}
+                <div className="h-6 w-32 animate-pulse rounded bg-muted" />
               </div>
-<<<<<<< HEAD
-            ) : (
-=======
+              <div className="flex items-center gap-2">
+                <div className="h-8 w-8 animate-pulse rounded bg-muted" />
+                <div className="h-8 w-8 animate-pulse rounded bg-muted" />
+                <div className="h-8 w-20 animate-pulse rounded bg-muted" />
+              </div>
+              {extras}
             </div>
           </div>
-        )}
-        <div className="flex flex-1 flex-col overflow-hidden">
-          <div className="border-b bg-background/50">
-            <div className="flex h-8 items-center justify-center">
-              <div className="flex gap-1">
-                {Array.from({ length: 7 }).map((_, i) => (
-                  <div
-                    key={`weekday-skeleton-${i}`}
-                    className="h-6 w-16 animate-pulse rounded bg-muted"
-                  />
+        </div>
+      )}
+      <div className="flex flex-1 flex-col overflow-hidden">
+        <div className="border-b bg-background/50">
+          <div className="flex h-8 items-center justify-center">
+            <div className="flex gap-1">
+              {Array.from({ length: 7 }).map((_, i) => (
+                <div
+                  key={`weekday-skeleton-${i}`}
+                  className="h-6 w-16 animate-pulse rounded bg-muted"
+                />
+              ))}
+            </div>
+          </div>
+        </div>
+        <div className="relative scrollbar-none flex-1 overflow-auto bg-background/50">
+          <div className="flex h-full">
+            <div className="w-16">
+              {Array.from({ length: 24 }).map((_, i) => (
+                <div key={`time-slot-${i}`} className="h-20" />
+              ))}
+            </div>
+            <div className="flex-1">
+              <div className="grid h-full grid-cols-7">
+                {Array.from({ length: 7 }).map((_, colIndex) => (
+                  <div key={`calendar-col-${colIndex}`}>
+                    {Array.from({ length: 24 }).map((_, rowIndex) => (
+                      <div
+                        key={`calendar-cell-${colIndex}-${rowIndex}`}
+                        className="h-20"
+                      />
+                    ))}
+                  </div>
                 ))}
               </div>
             </div>
           </div>
-          <div className="relative scrollbar-none flex-1 overflow-auto bg-background/50">
-            <div className="flex h-full">
-              <div className="w-16">
-                {Array.from({ length: 24 }).map((_, i) => (
-                  <div key={`time-slot-${i}`} className="h-20" />
-                ))}
-              </div>
-              <div className="flex-1">
-                <div className="grid h-full grid-cols-7">
-                  {Array.from({ length: 7 }).map((_, colIndex) => (
-                    <div key={`calendar-col-${colIndex}`}>
-                      {Array.from({ length: 24 }).map((_, rowIndex) => (
-                        <div
-                          key={`calendar-cell-${colIndex}-${rowIndex}`}
-                          className="h-20"
-                        />
-                      ))}
-                    </div>
-                  ))}
-                </div>
-              </div>
-            </div>
-          </div>
         </div>
-      </div>
-    );
-  }
-
-  if (!isDataReady) {
-    return (
-      <div className="flex h-full w-full flex-col">
-        {enableHeader && (
-          <div className="sticky top-0 z-10 bg-background/95 backdrop-blur supports-[backdrop-filter]:bg-background/60">
-            <div className="p-4">
->>>>>>> 86064939
-              <CalendarHeader
-                t={t}
-                locale={locale}
-                availableViews={availableViews}
-                date={date}
-                setDate={handleSetDate}
-                view={view}
-                offset={
-                  view === 'day'
-                    ? 1
-                    : view === '4-days'
-                      ? 4
-                      : view === 'week'
-                        ? 7
-                        : 0
-                }
-                onViewChange={(newView) => {
-                  if (newView === 'day') enableDayView();
-                  else if (newView === '4-days') enable4DayView();
-                  else if (newView === 'week') enableWeekView();
-                  else if (newView === 'month') enableMonthView();
-                }}
-                extras={extras}
-                onSidebarToggle={onSidebarToggle}
-                sidebarToggleButton={sidebarToggleButton}
-              />
-<<<<<<< HEAD
-            )}
-=======
-            </div>
-          </div>
-        )}
-        <div className="flex flex-1 flex-col overflow-hidden">
-          {view !== 'month' && (
-            <div className="bg-background/50">
-              <WeekdayBar locale={locale} view={view} dates={dates} />
-            </div>
-          )}
-          <div className="relative scrollbar-none flex-1 overflow-auto bg-background/50">
-            <div className="flex h-full items-center justify-center">
-              <div className="flex flex-col items-center gap-4">
-                <div className="h-8 w-8 animate-spin rounded-full border-2 border-primary border-t-transparent" />
-                <p className="text-sm text-muted-foreground">
-                  {isLoading
-                    ? 'Loading calendar data...'
-                    : 'Syncing calendar...'}
-                </p>
-              </div>
-            </div>
->>>>>>> 86064939
-          </div>
-        </div>
-      )}
-      <div className="flex flex-1 flex-col overflow-hidden">
-        {children || (
-          showSkeleton ? (
-            <>
-              <div className="border-b bg-background/50">
-                <div className="flex h-8 items-center justify-center">
-                  <div className="flex gap-1">
-                                         {Array.from({ length: 7 }).map((_, i) => (
-                       <div
-                         key={`weekday-skeleton-${i}-${Date.now()}`}
-                         className="h-6 w-16 animate-pulse rounded bg-muted"
-                       />
-                     ))}
-                  </div>
-                </div>
-              </div>
-              <div className="scrollbar-none relative flex-1 overflow-auto bg-background/50">
-                <div className="flex h-full">
-                                     <div className="w-16">
-                     {Array.from({ length: 24 }).map((_, i) => (
-                       <div key={`time-slot-${i}-${Date.now()}`} className="h-20" />
-                     ))}
-                   </div>
-                   <div className="flex-1">
-                     <div className="grid h-full grid-cols-7">
-                       {Array.from({ length: 7 }).map((_, colIndex) => (
-                         <div key={`calendar-col-${colIndex}-${Date.now()}`}>
-                           {Array.from({ length: 24 }).map((_, rowIndex) => (
-                             <div
-                               key={`calendar-cell-${colIndex}-${rowIndex}-${Date.now()}`}
-                               className="h-20"
-                             />
-                           ))}
-                         </div>
-                       ))}
-                     </div>
-                   </div>
-                </div>
-              </div>
-            </>
-          ) : (
-            <>
-              {view !== 'month' && (
-                <div className="bg-background/50">
-                  <WeekdayBar locale={locale} view={view} dates={dates} />
-                </div>
-              )}
-              <div className="scrollbar-none relative flex-1 overflow-auto bg-background/50">
-                <div className="flex h-full items-center justify-center">
-                  <div className="flex flex-col items-center gap-4">
-                    <div className="h-8 w-8 animate-spin rounded-full border-2 border-primary border-t-transparent" />
-                    <p className="text-muted-foreground text-sm">
-                      {isLoading
-                        ? 'Loading calendar data...'
-                        : 'Syncing calendar...'}
-                    </p>
-                  </div>
-                </div>
-              </div>
-            </>
-          )
-        )}
       </div>
     </div>
   );
