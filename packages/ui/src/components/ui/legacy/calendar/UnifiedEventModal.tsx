--- conflicted
+++ resolved
@@ -52,7 +52,6 @@
 import { Switch } from '@tuturuuu/ui/switch';
 import { Tabs, TabsContent, TabsList, TabsTrigger } from '@tuturuuu/ui/tabs';
 import { format } from 'date-fns';
-import { OAuth2Client } from 'google-auth-library';
 import {
   AlertCircle,
   Brain,
@@ -101,51 +100,7 @@
     updateEvent,
     deleteEvent,
     getEvents,
-    syncWithGoogleCalendar, // Thêm hàm này từ context
   } = useCalendar();
-
-  const [isGoogleAuthenticating, setIsGoogleAuthenticating] = useState(false);
-
-  const handleGoogleAuth = async () => {
-    setIsGoogleAuthenticating(true);
-    try {
-      const response = await fetch('/api/v1/calendar/auth', {
-        method: 'GET',
-      });
-
-      if (!response.ok) {
-        throw new Error(`HTTP error! Status: ${response.status}`);
-      }
-
-      const { authUrl } = await response.json();
-      window.location.href = authUrl;
-    } catch (error) {
-      console.error('Error initiating Google auth:', error);
-      toast({
-        title: 'Error',
-        description: 'Failed to initiate Google authentication',
-        variant: 'destructive',
-      });
-      setIsGoogleAuthenticating(false);
-    }
-  };
-
-  const handleSyncWithGoogle = async () => {
-    if (!activeEvent) return;
-    try {
-      await syncWithGoogleCalendar(activeEvent);
-      toast({
-        title: 'Success',
-        description: 'Event synced with Google Calendar',
-      });
-    } catch (error) {
-      toast({
-        title: 'Error',
-        description: 'Failed to sync with Google Calendar',
-        variant: 'destructive',
-      });
-    }
-  };
 
   // State for manual event creation/editing
   const [event, setEvent] = useState<Partial<CalendarEvent>>({
@@ -620,7 +575,7 @@
   return (
     <Dialog open={isModalOpen} onOpenChange={(open) => !open && closeModal()}>
       <DialogContent className="max-h-[90vh] max-w-3xl overflow-hidden p-0">
-        <DialogHeader className="border-b px-6 pb-4 pt-6">
+        <DialogHeader className="border-b px-6 pt-6 pb-4">
           <DialogTitle className="text-xl font-semibold">
             {isEditing ? 'Edit Event' : 'Create Event'}
           </DialogTitle>
@@ -636,17 +591,10 @@
           onValueChange={(value) => setActiveTab(value as any)}
           className="flex h-[calc(90vh-140px)] flex-col"
         >
-          <TabsList className="justify-start gap-2 bg-transparent px-6 pb-0 pt-4">
-            <TabsTrigger
-              value="manual"
-              className="data-[state=active]:bg-background rounded-b-none rounded-t-md border-b-0 px-4 py-2 data-[state=active]:border data-[state=active]:border-b-0 data-[state=active]:shadow-sm"
-            >
-              <CalendarIcon className="mr-2 h-4 w-4" />
-              Manual
-            </TabsTrigger>
+          <TabsList className="justify-start gap-2 bg-transparent px-6 pt-4 pb-0">
             <TabsTrigger
               value="ai"
-              className="data-[state=active]:bg-background rounded-b-none rounded-t-md border-b-0 px-4 py-2 data-[state=active]:border data-[state=active]:border-b-0 data-[state=active]:shadow-sm"
+              className="rounded-t-md rounded-b-none border-b-0 px-4 py-2 data-[state=active]:border data-[state=active]:border-b-0 data-[state=active]:bg-background data-[state=active]:shadow-sm"
               disabled={!!isEditing}
             >
               <Sparkles className="mr-2 h-4 w-4" />
@@ -665,7 +613,7 @@
             {/* Manual Event Creation Tab */}
             <TabsContent
               value="manual"
-              className="h-full p-0 focus-visible:outline-none focus-visible:ring-0 data-[state=active]:flex data-[state=active]:flex-col"
+              className="h-full p-0 focus-visible:ring-0 focus-visible:outline-none data-[state=active]:flex data-[state=active]:flex-col"
               style={{ display: activeTab === 'manual' ? 'flex' : 'none' }}
             >
               <div className="flex flex-1 flex-col overflow-hidden">
@@ -746,8 +694,8 @@
                             Advanced Settings
                           </div>
                         </AccordionTrigger>
-                        <AccordionContent className="pb-0 pt-2">
-                          <div className="bg-muted/30 space-y-4 rounded-lg p-4">
+                        <AccordionContent className="pt-2 pb-0">
+                          <div className="space-y-4 rounded-lg bg-muted/30 p-4">
                             <h3 className="text-sm font-medium">
                               Event Properties
                             </h3>
@@ -765,7 +713,7 @@
                                 }
                               /> */}
                             </div>
-                            <div className="text-muted-foreground mt-2 text-xs">
+                            <div className="mt-2 text-xs text-muted-foreground">
                               <p className="flex items-center gap-1">
                                 <Info className="h-3 w-3" />
                                 Color and priority help organize and prioritize
@@ -820,24 +768,6 @@
                       <div></div>
                     )}
                     <div className="flex gap-2">
-                      <Button
-                        variant="outline"
-                        onClick={handleGoogleAuth}
-                        disabled={isGoogleAuthenticating}
-                      >
-                        {isGoogleAuthenticating ? (
-                          <Loader2 className="h-4 w-4 animate-spin" />
-                        ) : (
-                          'Link Google Calendar'
-                        )}
-                      </Button>
-                      <Button
-                        variant="outline"
-                        onClick={handleSyncWithGoogle}
-                        disabled={!activeEvent || isSaving}
-                      >
-                        Sync with Google
-                      </Button>
                       <Button
                         variant="outline"
                         onClick={closeModal}
@@ -873,7 +803,7 @@
             {/* AI Event Generation Tab */}
             <TabsContent
               value="ai"
-              className="h-full p-0 focus-visible:outline-none focus-visible:ring-0 data-[state=active]:flex data-[state=active]:flex-col"
+              className="h-full p-0 focus-visible:ring-0 focus-visible:outline-none data-[state=active]:flex data-[state=active]:flex-col"
               style={{ display: activeTab === 'ai' ? 'flex' : 'none' }}
             >
               <Form {...aiForm}>
@@ -884,14 +814,14 @@
                   <div className="flex flex-1 flex-col overflow-hidden">
                     <ScrollArea className="h-[calc(90vh-250px)] flex-1">
                       <div className="space-y-6 p-6">
-                        <div className="from-primary/10 via-primary/5 rounded-lg bg-gradient-to-r to-transparent p-4">
-                          <div className="mb-2 flex items-center gap-2">
-                            <Sparkles className="text-primary h-4 w-4" />
-                            <h3 className="text-base font-medium">
+                        <div className="rounded-lg bg-gradient-to-r from-primary/20 via-primary/10 to-transparent p-6">
+                          <div className="mb-3 flex items-center gap-2">
+                            <Sparkles className="h-5 w-5 text-primary" />
+                            <h3 className="text-lg font-medium">
                               AI Event Assistant
                             </h3>
                           </div>
-                          <p className="text-muted-foreground text-sm">
+                          <p className="mb-4 text-sm text-muted-foreground">
                             Describe your event in natural language and our AI
                             will create it for you. Include details like title,
                             date, time, duration, location, and any other
@@ -935,7 +865,7 @@
                               <FormControl>
                                 <textarea
                                   {...field}
-                                  className="border-input bg-background focus:ring-ring min-h-[150px] w-full resize-none rounded-md border p-4 focus:outline-none focus:ring-1"
+                                  className="min-h-[150px] w-full resize-none rounded-md border border-input bg-background p-4 text-base focus:ring-1 focus:ring-ring focus:outline-none"
                                   placeholder="E.g., Schedule a team meeting next Monday at 2pm for 1 hour to discuss the new project roadmap with the engineering team"
                                   autoFocus
                                 />
@@ -967,211 +897,55 @@
                                   on your existing events
                                 </p>
                               </div>
-                            </AccordionTrigger>
-                            <AccordionContent className="pb-0 pt-2">
-                              <div className="bg-muted/30 space-y-4 rounded-lg p-4">
-                                <div className="flex items-center justify-between space-x-2">
-                                  <div className="space-y-0.5">
-                                    <h3 className="text-sm font-medium">
-                                      Smart Scheduling
-                                    </h3>
-                                    <p className="text-muted-foreground text-xs">
-                                      Automatically find available time slots
-                                      based on your existing events
-                                    </p>
+                              <Switch
+                                id="smart-scheduling"
+                                checked={!!aiForm.watch('smart_scheduling')}
+                                onCheckedChange={(checked) =>
+                                  aiForm.setValue('smart_scheduling', checked)
+                                }
+                              />
+                            </div>
+
+                            <FormField
+                              control={aiForm.control}
+                              name="priority"
+                              render={({ field }) => (
+                                <FormItem>
+                                  <div className="flex items-center justify-between">
+                                    <FormLabel className="text-sm font-medium">
+                                      Priority
+                                    </FormLabel>
+                                    <FormControl>
+                                      <select
+                                        {...field}
+                                        className="w-[180px] rounded-md border border-input bg-background p-2 text-sm"
+                                      >
+                                        <option value="low">
+                                          Low - Can be rescheduled
+                                        </option>
+                                        <option value="medium">
+                                          Medium - Standard
+                                        </option>
+                                        <option value="high">
+                                          High - Important
+                                        </option>
+                                      </select>
+                                    </FormControl>
                                   </div>
-                                  <Switch
-                                    id="smart-scheduling"
-                                    checked={!!aiForm.watch('smart_scheduling')}
-                                    onCheckedChange={(checked) =>
-                                      aiForm.setValue(
-                                        'smart_scheduling',
-                                        checked
-                                      )
-                                    }
-                                  />
-                                </div>
-
-                                <FormField
-                                  control={aiForm.control}
-                                  name="priority"
-                                  render={({ field }) => (
-                                    <FormItem>
-                                      <FormLabel className="text-sm font-medium">
-                                        Priority
-                                      </FormLabel>
-                                      <FormControl>
-                                        <select
-                                          {...field}
-                                          className="border-input bg-background w-full rounded-md border p-2"
-                                        >
-                                          <option value="low">
-                                            Low - Can be easily rescheduled
-                                          </option>
-                                          <option value="medium">
-                                            Medium - Standard priority
-                                          </option>
-                                          <option value="high">
-                                            High - Important, avoid rescheduling
-                                          </option>
-                                        </select>
-                                      </FormControl>
-                                      <FormDescription className="text-xs">
-                                        Set the priority level for this event
-                                      </FormDescription>
-                                    </FormItem>
-                                  )}
-                                />
-                              </div>
-                            </AccordionContent>
-                          </AccordionItem>
-                        </Accordion>
-
-                        {error && (
-                          <div className="rounded-md bg-red-50 p-3 text-sm text-red-500">
-                            <AlertCircle className="mr-1 inline h-4 w-4" />
-                            {error instanceof Error
-                              ? error.message
-                              : String(error)}
-                          </div>
-                        )}
-                      </div>
-                    </ScrollArea>
-
-                    <div className="mt-auto border-t p-6">
-                      <Button
-                        type="submit"
-                        className="flex w-full items-center justify-center gap-2 py-5"
-                        disabled={isLoading}
-                      >
-                        {isLoading ? (
-                          <>
-                            <Loader2 className="h-5 w-5 animate-spin" />
-                            <span>Generating your event...</span>
-                          </>
-                        ) : (
-                          <>
-                            <Brain className="h-5 w-5" />
-                            <span>Generate Event with AI</span>
-                          </>
-                        )}
-                      </Button>
-                    </div>
-                  </div>
-                </form>
-              </Form>
-            </TabsContent>
-
-            {/* AI Preview Tab */}
-            <TabsContent
-              value="preview"
-              className="h-full p-0 focus-visible:outline-none focus-visible:ring-0 data-[state=active]:flex data-[state=active]:flex-col"
-              style={{ display: activeTab === 'preview' ? 'flex' : 'none' }}
-            >
-              {generatedEvent ? (
-                <>
-                  <div className="flex flex-1 flex-col overflow-hidden">
-                    <ScrollArea className="h-[calc(90vh-250px)] flex-1">
-                      <div className="space-y-6 p-6">
-                        <div className="bg-background rounded-lg border p-6">
-                          <div className="mb-6 flex items-center gap-3">
-                            <div
-                              className={cn(
-                                'h-4 w-4 rounded-full',
-                                generatedEvent.color === 'BLUE' &&
-                                  'bg-blue-500',
-                                generatedEvent.color === 'RED' && 'bg-red-500',
-                                generatedEvent.color === 'GREEN' &&
-                                  'bg-green-500',
-                                generatedEvent.color === 'YELLOW' &&
-                                  'bg-yellow-500',
-                                generatedEvent.color === 'ORANGE' &&
-                                  'bg-orange-500',
-                                generatedEvent.color === 'PURPLE' &&
-                                  'bg-purple-500',
-                                generatedEvent.color === 'PINK' &&
-                                  'bg-pink-500',
-                                generatedEvent.color === 'INDIGO' &&
-                                  'bg-indigo-500',
-                                generatedEvent.color === 'CYAN' &&
-                                  'bg-cyan-500',
-                                generatedEvent.color === 'GRAY' && 'bg-gray-500'
+                                </FormItem>
                               )}
                             />
                           </div>
                         </div>
 
-                          <div className="space-y-6">
-                            <div className="grid grid-cols-1 gap-6 md:grid-cols-2">
-                              <div className="flex items-start gap-3">
-                                <Clock className="mt-0.5 h-5 w-5 flex-shrink-0 text-blue-500" />
-                                <div>
-                                  <p className="text-muted-foreground mb-1 text-sm">
-                                    Start
-                                  </p>
-                                  <p className="font-medium">
-                                    {format(
-                                      new Date(generatedEvent.start_at),
-                                      'PPP'
-                                    )}
-                                  </p>
-                                  <p className="text-sm">
-                                    {format(
-                                      new Date(generatedEvent.start_at),
-                                      'p'
-                                    )}
-                                  </p>
-                                </div>
-                              </div>
-                              <div className="flex items-start gap-3">
-                                <Clock className="mt-0.5 h-5 w-5 flex-shrink-0 text-red-500" />
-                                <div>
-                                  <p className="text-muted-foreground mb-1 text-sm">
-                                    End
-                                  </p>
-                                  <p className="font-medium">
-                                    {format(
-                                      new Date(generatedEvent.end_at),
-                                      'PPP'
-                                    )}
-                                  </p>
-                                  <p className="text-sm">
-                                    {format(
-                                      new Date(generatedEvent.end_at),
-                                      'p'
-                                    )}
-                                  </p>
-                                </div>
-                              </div>
+                        {isLoading && (
+                          <div className="flex items-center justify-center py-8">
+                            <div className="flex flex-col items-center gap-2">
+                              <Loader2 className="h-8 w-8 animate-spin text-primary" />
+                              <p className="text-sm text-muted-foreground">
+                                Creating your event...
+                              </p>
                             </div>
-
-                            {generatedEvent.location && (
-                              <div className="flex items-start gap-3">
-                                <MapPin className="text-muted-foreground mt-0.5 h-5 w-5 flex-shrink-0" />
-                                <div>
-                                  <p className="text-muted-foreground mb-1 text-sm">
-                                    Location
-                                  </p>
-                                  <p className="font-medium">
-                                    {generatedEvent.location}
-                                  </p>
-                                </div>
-                              </div>
-                            )}
-
-                            {generatedEvent.description && (
-                              <div className="flex items-start gap-3">
-                                <FileText className="text-muted-foreground mt-0.5 h-5 w-5 flex-shrink-0" />
-                                <div>
-                                  <p className="text-muted-foreground mb-1 text-sm">
-                                    Description
-                                  </p>
-                                  <p className="whitespace-pre-wrap">
-                                    {generatedEvent.description}
-                                  </p>
-                                </div>
-                              </div>
-                            )}
                           </div>
                         )}
 
@@ -1220,14 +994,6 @@
                       </div>
                     </div>
                   </div>
-<<<<<<< HEAD
-                </>
-              ) : (
-                <div className="flex flex-1 items-center justify-center">
-                  <div className="p-6 text-center">
-                    <div className="bg-muted/50 mx-auto mb-4 flex h-16 w-16 items-center justify-center rounded-full">
-                      <Sparkles className="text-muted-foreground h-8 w-8" />
-=======
                 </form>
               </Form>
             </TabsContent>
@@ -1415,14 +1181,7 @@
                         <FileText className="h-4 w-4" />
                         <span>Edit Details</span>
                       </Button>
->>>>>>> e33df5fa
                     </div>
-                    <h3 className="mb-2 text-lg font-medium">
-                      No event generated yet
-                    </h3>
-                    <p className="text-muted-foreground mb-6">
-                      Go to the AI Assistant tab to create one
-                    </p>
                     <Button
                       onClick={handleAISave}
                       disabled={isSaving || generatedEvents.length === 0}
