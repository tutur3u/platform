'use client';

import { useCalendar } from '../../../../hooks/use-calendar';
import { Alert, AlertDescription, AlertTitle } from '../../alert';
import { AutosizeTextarea } from '../../custom/autosize-textarea';
import {
  COLOR_OPTIONS,
  DateError,
  EventColorPicker,
  EventDateTimePicker,
  EventDescriptionInput,
  EventLocationInput,
  EventTitleInput,
  EventToggleSwitch,
  OverlapWarning,
} from './EventFormComponents';
import { zodResolver } from '@hookform/resolvers/zod';
import { calendarEventSchema } from '@tuturuuu/ai/calendar/events';
import { calendarEventsSchema } from '@tuturuuu/ai/calendar/events';
import { useObject } from '@tuturuuu/ai/object/core';
import { SupportedColor } from '@tuturuuu/types/primitives/SupportedColors';
import {
  CalendarEvent,
  EventPriority,
} from '@tuturuuu/types/primitives/calendar-event';
import {
  Accordion,
  AccordionContent,
  AccordionItem,
  AccordionTrigger,
} from '@tuturuuu/ui/accordion';
import { Badge } from '@tuturuuu/ui/badge';
import { Button } from '@tuturuuu/ui/button';
import {
  Dialog,
  DialogContent,
  DialogDescription,
  DialogHeader,
  DialogTitle,
} from '@tuturuuu/ui/dialog';
import {
  Form,
  FormControl,
  FormDescription,
  FormField,
  FormItem,
  FormLabel,
  FormMessage,
} from '@tuturuuu/ui/form';
import { useForm } from '@tuturuuu/ui/hooks/use-form';
import { useToast } from '@tuturuuu/ui/hooks/use-toast';
import { ScrollArea } from '@tuturuuu/ui/scroll-area';
import { Separator } from '@tuturuuu/ui/separator';
import { Tabs, TabsContent, TabsList, TabsTrigger } from '@tuturuuu/ui/tabs';
import { getEventStyles } from '@tuturuuu/utils/color-helper';
import { format } from 'date-fns';
import { OAuth2Client } from 'google-auth-library';
import {
  AlertCircle,
  Brain,
  Calendar as CalendarIcon,
  Check,
  ChevronLeft,
  ChevronRight,
  Clock,
  FileText,
  Image as ImageIcon,
  Info,
  Loader2,
  Lock,
  MapPin,
  Mic,
  Settings,
  Sparkles,
  StopCircle,
  Trash2,
  Unlock,
  X,
} from 'lucide-react';
import { useEffect, useRef, useState } from 'react';
import { z } from 'zod';

interface ExtendedCalendarEvent extends CalendarEvent {
  _originalId?: string;
  _isMultiDay?: boolean;
  _dayPosition?: 'start' | 'middle' | 'end';
}

const AIFormSchema = z.object({
  prompt: z.string().min(1, 'Please enter a prompt to generate an event'),
  timezone: z
    .string()
    .default(() => Intl.DateTimeFormat().resolvedOptions().timeZone),
  smart_scheduling: z.boolean().default(true),
  priority: z.enum(['low', 'medium', 'high']).default('medium'),
});

export function UnifiedEventModal() {
  const { toast } = useToast();

  const {
    activeEvent,
    isModalOpen,
    closeModal,
    addEvent,
    updateEvent,
    deleteEvent,
    getEvents,
<<<<<<< HEAD
    syncWithGoogleCalendar,
=======
    settings,
>>>>>>> 65e0a2e8
  } = useCalendar();

  const [isGoogleAuthenticating, setIsGoogleAuthenticating] = useState(false);

  const handleGoogleAuth = async () => {
    setIsGoogleAuthenticating(true);
    try {
      const response = await fetch('/api/v1/calendar/auth', {
        method: 'GET',
      });

      if (!response.ok) {
        throw new Error(`HTTP error! Status: ${response.status}`);
      }

      const { authUrl } = await response.json();
      window.location.href = authUrl;
    } catch (error) {
      console.error('Error initiating Google auth:', error);
      toast({
        title: 'Error',
        description: 'Failed to initiate Google authentication',
        variant: 'destructive',
      });
      setIsGoogleAuthenticating(false);
    }
  };

  const handleSyncWithGoogle = async () => {
    if (!activeEvent) return;
    try {
      await syncWithGoogleCalendar(activeEvent);
      toast({
        title: 'Success',
        description: 'Event synced with Google Calendar',
      });
    } catch (error) {
      toast({
        title: 'Error',
        description: 'Failed to sync with Google Calendar',
        variant: 'destructive',
      });
    }
  };

  // State for manual event creation/editing
  const [event, setEvent] = useState<Partial<CalendarEvent>>({
    title: '',
    description: '',
    start_at: new Date().toISOString(),
    end_at: new Date(new Date().getTime() + 60 * 60 * 1000).toISOString(), // Default to 1 hour
    color: 'BLUE',
    location: '',
    priority: 'medium',
    locked: false,
  });

  // State for AI event generation
  const [generatedEvents, setGeneratedEvents] = useState<any[]>([]);
  const [currentEventIndex, setCurrentEventIndex] = useState(0);
  const [userTimezone] = useState(
    Intl.DateTimeFormat().resolvedOptions().timeZone
  );

  // Get the current event being previewed
  const generatedEvent = generatedEvents[currentEventIndex];

  // Determine if we're editing an existing event
  const isEditing = activeEvent?.id && activeEvent.id !== 'new';

  // Shared state
  const [activeTab, setActiveTab] = useState<'manual' | 'ai' | 'preview'>(
    isEditing ? 'manual' : 'ai' // Default to AI for new events
  );
  const [isAllDay, setIsAllDay] = useState(false);
  const [isMultiDay, setIsMultiDay] = useState(false);
  const [isSaving, setIsSaving] = useState(false);
  const [isDeleting, setIsDeleting] = useState(false);
  const [dateError, setDateError] = useState<string | null>(null);
  const [overlappingEvents, setOverlappingEvents] = useState<CalendarEvent[]>(
    []
  );
  const [showOverlapWarning, setShowOverlapWarning] = useState(false);
  const [aiSuggestions, setAiSuggestions] = useState<string[]>([]);

  // AI form
  const aiForm = useForm<z.infer<typeof AIFormSchema>>({
    resolver: zodResolver(AIFormSchema),
    defaultValues: {
      prompt: '',
      timezone: userTimezone,
      smart_scheduling: true,
      priority: 'medium',
    },
  });

  // AI generation
  const { object, submit, error, isLoading } = useObject({
    api: '/api/v1/calendar/events/generate',
    schema: calendarEventsSchema,
  });

  // Handle AI-generated events
  useEffect(() => {
    if (object && !isLoading) {
      // Process the generated events
      const processedEvents = Array.isArray(object) ? object : [object];

      setGeneratedEvents(processedEvents);
      setCurrentEventIndex(0);

      // Find overlapping events for the first event
      if (processedEvents.length > 0 && aiForm.getValues().smart_scheduling) {
        const firstEvent = processedEvents[0];
        if (firstEvent && firstEvent.start_at && firstEvent.end_at) {
          checkForOverlaps(firstEvent as Partial<CalendarEvent>);
        }
      }

      setActiveTab('preview');
    }
  }, [object, isLoading, settings?.categoryColors?.categories]);

  // Reset form when modal opens/closes or active event changes
  useEffect(() => {
    if (activeEvent) {
      // Handle IDs for split multi-day events (they contain a dash and date)
      const originalId = activeEvent.id.includes('-')
        ? activeEvent.id.split('-')[0]
        : activeEvent.id;

      // If this is a split event, we need to get the original event data
      const extendedEvent = activeEvent as ExtendedCalendarEvent;
      const eventData = extendedEvent._originalId
        ? { ...extendedEvent, id: originalId }
        : extendedEvent;

      setEvent({
        ...eventData,
        priority: eventData.priority || 'medium',
      });

      // Check if this is an all-day event (no time component)
      const start = new Date(eventData.start_at);
      const end = new Date(eventData.end_at);

      const isAllDayEvent =
        start.getHours() === 0 &&
        start.getMinutes() === 0 &&
        end.getHours() === 23 &&
        end.getMinutes() === 59;

      setIsAllDay(isAllDayEvent);

      // Check if this is a multi-day event
      const startDay = new Date(start);
      startDay.setHours(0, 0, 0, 0);

      const endDay = new Date(end);
      endDay.setHours(0, 0, 0, 0);

      setIsMultiDay(startDay.getTime() !== endDay.getTime());

      // Check for overlapping events
      checkForOverlaps(eventData);

      // Set active tab to manual when editing an existing event
      setActiveTab('manual');
    } else {
      // Set default values for new event
      const now = new Date();
      const oneHourLater = new Date(now.getTime() + 60 * 60 * 1000);

      const newEvent = {
        title: '',
        description: '',
        start_at: now.toISOString(),
        end_at: oneHourLater.toISOString(),
        color: 'BLUE' as SupportedColor,
        location: '',
        priority: 'medium' as EventPriority,
        locked: false,
      };

      setEvent(newEvent);
      setIsAllDay(false);
      setIsMultiDay(false);

      // Reset AI form
      aiForm.reset();
      setGeneratedEvents([]);
    }

    // Clear any error messages
    setDateError(null);
  }, [activeEvent, isModalOpen]);

  // Function to check for overlapping events
  const checkForOverlaps = (eventToCheck: Partial<CalendarEvent>) => {
    if (!eventToCheck.start_at || !eventToCheck.end_at) return;

    const allEvents = getEvents();
    const eventStart = new Date(eventToCheck.start_at);
    const eventEnd = new Date(eventToCheck.end_at);

    // Find events that overlap with this event
    const overlaps = allEvents.filter((existingEvent) => {
      // Skip comparing with the current event being edited
      if (existingEvent.id === activeEvent?.id) return false;

      const existingStart = new Date(existingEvent.start_at);
      const existingEnd = new Date(existingEvent.end_at);

      // Check if the events are on the same day
      const isSameDay =
        existingStart.getDate() === eventStart.getDate() &&
        existingStart.getMonth() === eventStart.getMonth() &&
        existingStart.getFullYear() === eventStart.getFullYear();

      if (!isSameDay) return false;

      // Check for time overlap
      return !(existingEnd <= eventStart || existingStart >= eventEnd);
    });

    setOverlappingEvents(overlaps);
    setShowOverlapWarning(overlaps.length > 0);
  };

  // Handle manual event save
  const handleManualSave = async () => {
    if (!event.start_at || !event.end_at) return;

    const startDate = new Date(event.start_at);
    const endDate = new Date(event.end_at);

    if (endDate <= startDate) {
      setDateError('End date must be after start date');
      return;
    }

    setDateError(null);
    setIsSaving(true);

    try {
      let savedEvent: CalendarEvent;
      if (activeEvent?.id === 'new') {
        savedEvent = await addEvent(event as Omit<CalendarEvent, 'id'>);
      } else if (activeEvent?.id) {
        const originalId = activeEvent.id;
        if (originalId) {
          savedEvent = await updateEvent(originalId, event);
        } else {
          throw new Error('Invalid event ID');
        }
      } else {
        throw new Error('No event to save');
      }

      await syncWithGoogleCalendar(savedEvent);
      toast({
        title: 'Success',
        description: 'Event saved and synced with Google Calendar',
      });

      closeModal();
    } catch (error) {
      console.error('Error saving event:', error);
      toast({
        title: 'Error',
        description: 'Failed to save or sync event. Please try again.',
        variant: 'destructive',
      });
    } finally {
      setIsSaving(false);
    }
  };

  // Handle AI event generation
  const handleGenerateEvent = async (values: z.infer<typeof AIFormSchema>) => {
    try {
      // Include timezone in the prompt for accurate time conversion
      const promptWithTimezone = `${values.prompt}\n\nUser timezone: ${values.timezone}`;

      // Get existing events for smart scheduling
      const existingEvents = values.smart_scheduling ? getEvents() : [];

      // Generate helpful suggestions based on the prompt
      const suggestions = [
        'Consider adding a buffer time before/after these events',
        'These events might benefit from reminder notifications',
        'Based on your schedule, early morning might be better for focus',
        'Consider adding meeting agenda or preparation notes',
      ];

      // Add category-based suggestions
      if (settings?.categoryColors?.categories.length > 0) {
        const categoryNames = settings.categoryColors.categories
          .map((cat) => cat.name)
          .join(', ');
        suggestions.push(
          `You have categories set up: ${categoryNames}. Events will be colored based on these categories.`
        );
      }

      setAiSuggestions(suggestions.slice(0, 3)); // Show up to 3 relevant suggestions

      // Format categories for the AI request
      const formattedCategories = settings?.categoryColors?.categories.map(
        (category) => ({
          name: category.name,
          color: category.color.toLowerCase(),
        })
      );

      submit({
        prompt: promptWithTimezone,
        current_time: new Date().toISOString(),
        smart_scheduling: values.smart_scheduling,
        existing_events: values.smart_scheduling ? existingEvents : undefined,
        categories: formattedCategories,
      });
    } catch (error) {
      console.error('Error generating events:', error);
      toast({
        title: 'Error generating events',
        description: 'Please try again with a different prompt',
        variant: 'destructive',
      });
    }
  };

  // Handle AI event save
  const handleAISave = async () => {
    if (generatedEvents.length === 0) return;

    setIsSaving(true);
    try {
      const eventsToSave = generatedEvents;
      const savedEvents: CalendarEvent[] = [];

      for (const eventData of eventsToSave) {
        const calendarEvent: Omit<CalendarEvent, 'id'> = {
          title: eventData.title || 'New Event',
          description: eventData.description || '',
          start_at: eventData.start_at,
          end_at: eventData.end_at,
          color: eventData.color || 'BLUE',
          // location: eventData.location,
          locked: false, // Default to unlocked for AI-generated events
        };

        const savedEvent = await addEvent(calendarEvent);
        savedEvents.push(savedEvent);
        await syncWithGoogleCalendar(savedEvent); // Đồng bộ từng sự kiện
      }

      toast({
        title: 'Success',
        description: `${eventsToSave.length} event${eventsToSave.length > 1 ? 's' : ''} saved and synced with Google Calendar`,
      });

      closeModal();
    } catch (error) {
      console.error('Error saving AI events to calendar:', error);
      toast({
        title: 'Error',
        description: 'Failed to save or sync AI-generated events.',
        variant: 'destructive',
      });
    } finally {
      setIsSaving(false);
    }
  };

  // Handle event deletion
  const handleDelete = async () => {
    if (isRecording) {
      console.log('🛑 Cancel recording due to event deletion');
      stopRecording();
    }
    if (!activeEvent?.id) return;

    setIsDeleting(true);
    try {
      // For split events, use the original ID
      const originalId = activeEvent.id;

      // Make sure originalId is not undefined
      if (originalId) {
        await deleteEvent(originalId);
      }
      closeModal();
    } catch (error) {
      console.error('Error deleting event:', error);
      toast({
        title: 'Error',
        description: 'Failed to delete event. Please try again.',
        variant: 'destructive',
      });
    } finally {
      setIsDeleting(false);
    }
  };

  // Handle start date change
  const handleStartDateChange = (date: Date | undefined) => {
    if (!date) return;

    setEvent((prev) => {
      const newEvent = { ...prev, start_at: date.toISOString() };

      // If start time is after end time, push end time forward
      const endDate = new Date(prev.end_at || '');
      if (date > endDate) {
        const duration =
          endDate.getTime() - new Date(prev.start_at || '').getTime();
        const newEndDate = new Date(date.getTime() + duration);
        newEvent.end_at = newEndDate.toISOString();
      }

      return newEvent;
    });

    // Clear any error messages
    setDateError(null);
  };

  // Handle end date change
  const handleEndDateChange = (date: Date | undefined) => {
    if (!date) return;

    setEvent((prev) => {
      const newEvent = { ...prev, end_at: date.toISOString() };

      // If end time is before start time, pull start time backward
      const startDate = new Date(prev.start_at || '');
      if (date < startDate) {
        newEvent.start_at = date.toISOString();
      }

      return newEvent;
    });

    // Clear any error messages
    setDateError(null);
  };

  // Handle all-day toggle
  const handleAllDayChange = (checked: boolean) => {
    setIsAllDay(checked);

    setEvent((prev) => {
      const startDate = new Date(prev.start_at || '');
      const endDate = new Date(prev.end_at || '');

      if (checked) {
        // Set to all day: start at 00:00, end at 23:59
        startDate.setHours(0, 0, 0, 0);
        endDate.setHours(23, 59, 59, 999);
      } else {
        // Set to specific time: default to current time for start, +1 hour for end
        const now = new Date();
        startDate.setHours(now.getHours(), now.getMinutes(), 0, 0);
        endDate.setHours(now.getHours() + 1, now.getMinutes(), 0, 0);
      }

      return {
        ...prev,
        start_at: startDate.toISOString(),
        end_at: endDate.toISOString(),
      };
    });
  };

  // Handle multi-day toggle
  const handleMultiDayChange = (checked: boolean) => {
    setIsMultiDay(checked);

    setEvent((prev) => {
      const startDate = new Date(prev.start_at || '');
      const endDate = new Date(prev.end_at || '');

      if (checked && startDate.getDate() === endDate.getDate()) {
        // If turning on multi-day and currently same day, extend to next day
        endDate.setDate(endDate.getDate() + 1);
      } else if (!checked && startDate.getDate() !== endDate.getDate()) {
        // If turning off multi-day and currently different days, set end to same day
        endDate.setFullYear(
          startDate.getFullYear(),
          startDate.getMonth(),
          startDate.getDate()
        );
        endDate.setHours(23, 59, 59, 999);
      }

      return {
        ...prev,
        end_at: endDate.toISOString(),
      };
    });
  };

  const [isRecording, setIsRecording] = useState(false);
  const [isProcessingAudio, setIsProcessingAudio] = useState(false);
  const [isProcessingImage, setIsProcessingImage] = useState(false);
  const mediaRecorder = useRef<MediaRecorder | null>(null);
  const mediaStream = useRef<MediaStream | null>(null);
  const audioChunks = useRef<Blob[]>([]);
  const fileInputRef = useRef<HTMLInputElement>(null);

  const startRecording = async () => {
    setIsRecording(true);
    try {
      const stream = await navigator.mediaDevices.getUserMedia({ audio: true });
      mediaStream.current = stream;
      mediaRecorder.current = new MediaRecorder(stream, {
        mimeType: 'audio/webm',
      });

      mediaRecorder.current.ondataavailable = (event) => {
        if (event.data.size > 0) {
          audioChunks.current.push(event.data);
        }
      };

      mediaRecorder.current.onstop = async () => {
        if (audioChunks.current.length === 0) {
          console.error('No recording data!');
          setIsRecording(false);
          setIsProcessingAudio(false);
          return;
        }

        const audioBlob = new Blob(audioChunks.current, { type: 'audio/webm' });
        const reader = new FileReader();

        reader.readAsDataURL(audioBlob);
        reader.onloadend = async () => {
          const base64Audio = reader.result?.toString().split(',')[1];

          if (!base64Audio) {
            console.error('Error when converting audio to base64');
            setIsProcessingAudio(false);
            return;
          }

          console.log('Sending Base64 Audio to server...');
          sendAudioToServer(base64Audio);
        };

        // Cleanup
        revokeMediaPermissions();
        audioChunks.current = [];
      };

      mediaRecorder.current.start();
    } catch (error) {
      console.error('Error accessing microphone:', error);
      setIsRecording(false);
    }
  };

  const triggerImageUpload = () => {
    fileInputRef.current?.click();
  };

  const stopRecording = () => {
    setIsRecording(false);
    setIsProcessingAudio(true);
    if (mediaRecorder.current && mediaRecorder.current.state !== 'inactive') {
      mediaRecorder.current.stop();
    } else {
      revokeMediaPermissions();
      setIsProcessingAudio(false);
    }
  };

  const revokeMediaPermissions = () => {
    if (mediaStream.current) {
      mediaStream.current.getTracks().forEach((track) => {
        track.stop();
      });
      mediaStream.current = null;
    }
  };

  const sendAudioToServer = async (base64Audio: string) => {
    try {
      const response = await fetch('/api/v1/calendar/audio', {
        method: 'POST',
        headers: { 'Content-Type': 'application/json' },
        body: JSON.stringify({ base64Audio }),
      });

      const result = await response.json();
      if (result.text) {
        console.log('Transcribed text:', result.text);
        aiForm.setValue('prompt', result.text);
      } else {
        console.error('Failed to transcribe audio:', result.error);
        toast({
          title: 'Transcription Error',
          description: result.error || 'Failed to transcribe audio',
          variant: 'destructive',
        });
      }
    } catch (error) {
      console.error('Error calling API:', error);
      toast({
        title: 'API Error',
        description: 'Failed to process audio recording',
        variant: 'destructive',
      });
    } finally {
      setIsProcessingAudio(false);
    }
  };

  const handleUploadImage = async (
    event: React.ChangeEvent<HTMLInputElement>
  ) => {
    const file = event.target.files?.[0]; // image file from input
    if (!file) return;

    setIsProcessingImage(true);
    const reader = new FileReader();
    reader.readAsDataURL(file);
    reader.onloadend = async () => {
      const base64Image = reader.result?.toString().split(',')[1]; // convert to base64
      if (!base64Image) {
        console.error('Error when changing image to base64');
        setIsProcessingImage(false);
        return;
      }

      console.log('Uploading Base64 Image to server...');

      try {
        const response = await fetch('/api/v1/calendar/image', {
          // send to API
          method: 'POST',
          headers: { 'Content-Type': 'application/json' },
          body: JSON.stringify({ base64Image }),
        });

        const result = await response.json();
        if (result.text) {
          console.log('Extracted text from image:', result.text);
          aiForm.setValue('prompt', result.text);
        } else {
          console.error('Failed to extract text from image:', result.error);
          toast({
            title: 'Image Processing Error',
            description: result.error || 'Failed to extract text from image',
            variant: 'destructive',
          });
        }
      } catch (error) {
        console.error('Error when sending image to server:', error);
        toast({
          title: 'API Error',
          description: 'Failed to process uploaded image',
          variant: 'destructive',
        });
      } finally {
        setIsProcessingImage(false);
        if (fileInputRef.current) {
          fileInputRef.current.value = '';
        }
      }
    };
  };

  // Handle navigation between multiple events in preview
  const goToNextEvent = () => {
    if (currentEventIndex < generatedEvents.length - 1) {
      const nextIndex = currentEventIndex + 1;
      setCurrentEventIndex(nextIndex);
      if (aiForm.getValues().smart_scheduling) {
        const nextEvent = generatedEvents[nextIndex];
        if (nextEvent && nextEvent.start_at && nextEvent.end_at) {
          checkForOverlaps(nextEvent as Partial<CalendarEvent>);
        }
      }
    }
  };

  const goToPreviousEvent = () => {
    if (currentEventIndex > 0) {
      const prevIndex = currentEventIndex - 1;
      setCurrentEventIndex(prevIndex);
      if (aiForm.getValues().smart_scheduling) {
        const prevEvent = generatedEvents[prevIndex];
        if (prevEvent && prevEvent.start_at && prevEvent.end_at) {
          checkForOverlaps(prevEvent as Partial<CalendarEvent>);
        }
      }
    }
  };

  return (
    <Dialog open={isModalOpen} onOpenChange={(open) => !open && closeModal()}>
      <DialogContent className="max-h-[90vh] max-w-3xl overflow-hidden p-0">
        <DialogHeader className="border-b px-6 pb-4 pt-6">
          <DialogTitle className="text-xl font-semibold">
            {isEditing ? 'Edit Event' : 'Create Event'}
          </DialogTitle>
          <DialogDescription>
            {isEditing
              ? 'Make changes to your existing event'
              : 'Add a new event to your calendar'}
          </DialogDescription>
        </DialogHeader>

        <Tabs
          value={activeTab}
          onValueChange={(value) => setActiveTab(value as any)}
          className="flex h-[calc(90vh-140px)] flex-col"
        >
          <TabsList className="justify-start gap-2 bg-transparent px-6 pb-0 pt-4">
            <TabsTrigger
              value="ai"
              className="data-[state=active]:bg-background rounded-b-none rounded-t-md border-b-0 px-4 py-2 data-[state=active]:border data-[state=active]:border-b-0 data-[state=active]:shadow-sm"
              disabled={!!isEditing}
            >
              <Sparkles className="mr-2 h-4 w-4" />
              AI Assistant
            </TabsTrigger>
            <TabsTrigger
              value="manual"
              className="data-[state=active]:bg-background rounded-b-none rounded-t-md border-b-0 px-4 py-2 data-[state=active]:border data-[state=active]:border-b-0 data-[state=active]:shadow-sm"
            >
              <CalendarIcon className="mr-2 h-4 w-4" />
              Manual
            </TabsTrigger>
          </TabsList>

          <div className="flex-1 overflow-hidden border-t">
            {/* Manual Event Creation Tab */}
            <TabsContent
              value="manual"
              className="h-full p-0 focus-visible:outline-none focus-visible:ring-0 data-[state=active]:flex data-[state=active]:flex-col"
              style={{ display: activeTab === 'manual' ? 'flex' : 'none' }}
            >
              <div className="flex flex-1 flex-col overflow-hidden">
                <ScrollArea className="h-[calc(90vh-250px)] flex-1">
                  <div className="space-y-6 p-6">
                    {/* Locked Event Indicator */}
                    {event.locked && (
                      <div className="mb-4 flex items-center gap-2 rounded-md border border-dynamic-light-yellow/30 bg-dynamic-light-yellow/10 p-3 text-dynamic-light-yellow">
                        <div>
                          <h3 className="font-semibold">Event is Locked</h3>
                          <p className="text-sm">
                            This event is locked and can't be modified. Unlock
                            it from the Advanced Settings section to make
                            changes.
                          </p>
                        </div>
                      </div>
                    )}

                    {/* Title */}
                    <EventTitleInput
                      value={event.title || ''}
                      onEnter={handleManualSave}
                      onChange={(value) => setEvent({ ...event, title: value })}
                      disabled={event.locked}
                    />

                    {/* Date and Time Selection */}
                    <div className="space-y-4">
                      <div className="flex items-center justify-between">
                        <h3 className="text-sm font-medium">Date & Time</h3>
                        <div className="flex items-center gap-4">
                          <EventToggleSwitch
                            id="all-day"
                            label="All Day"
                            checked={isAllDay}
                            onChange={handleAllDayChange}
                            disabled={event.locked}
                          />
                          <EventToggleSwitch
                            id="multi-day"
                            label="Multi-Day"
                            checked={isMultiDay}
                            onChange={handleMultiDayChange}
                            disabled={event.locked}
                          />
                        </div>
                      </div>

                      <div className="grid grid-cols-1 gap-4">
                        <EventDateTimePicker
                          label="Start"
                          value={new Date(event.start_at || new Date())}
                          onChange={handleStartDateChange}
                          disabled={event.locked}
                        />
                        <EventDateTimePicker
                          label="End"
                          value={new Date(event.end_at || new Date())}
                          onChange={handleEndDateChange}
                          disabled={event.locked}
                        />
                      </div>
                    </div>

                    <Separator />

                    {/* Location and Description */}
                    <div className="space-y-4">
                      <EventLocationInput
                        value={event.location || ''}
                        onChange={(value) =>
                          setEvent({ ...event, location: value })
                        }
                        disabled={event.locked}
                      />
                      <EventDescriptionInput
                        value={event.description || ''}
                        onChange={(value) =>
                          setEvent({ ...event, description: value })
                        }
                        disabled={event.locked}
                      />
                    </div>

                    <Separator />

                    {/* Advanced Settings */}
                    <Accordion type="single" collapsible className="w-full">
                      <AccordionItem
                        value="advanced-settings"
                        className="border-none"
                      >
                        <AccordionTrigger className="py-2 hover:no-underline">
                          <div className="flex items-center gap-2 text-sm font-medium">
                            <Settings className="h-4 w-4" />
                            Advanced Settings
                          </div>
                        </AccordionTrigger>
                        <AccordionContent className="pb-0 pt-2">
                          <div className="bg-muted/30 space-y-4 rounded-lg p-4">
                            <h3 className="text-sm font-medium">
                              Event Properties
                            </h3>
                            <div className="grid grid-cols-1 gap-6 md:grid-cols-2">
                              <EventColorPicker
                                value={event.color || 'BLUE'}
                                onChange={(value) =>
                                  setEvent({ ...event, color: value })
                                }
                                disabled={event.locked}
                              />
                              <div className="flex flex-col space-y-3">
                                <label className="text-sm font-medium">
                                  Event Protection
                                </label>
                                <EventToggleSwitch
                                  id="locked"
                                  label="Lock Event"
                                  description="Locked events cannot be modified accidentally"
                                  checked={event.locked || false}
                                  onChange={(checked) =>
                                    setEvent({ ...event, locked: checked })
                                  }
                                />
                                <div className="mt-1 flex items-center gap-2">
                                  {event.locked ? (
                                    <Lock className="h-3.5 w-3.5 text-muted-foreground" />
                                  ) : (
                                    <Unlock className="h-3.5 w-3.5 text-muted-foreground" />
                                  )}
                                  <p className="text-xs text-muted-foreground">
                                    {event.locked
                                      ? 'Event is locked'
                                      : 'Event is unlocked'}
                                  </p>
                                </div>
                              </div>
                            </div>
                            <div className="text-muted-foreground mt-2 text-xs">
                              <p className="flex items-center gap-1">
                                <Info className="h-3 w-3" />
                                Color and protection settings help organize and
                                secure your events
                              </p>
                            </div>
                          </div>
                        </AccordionContent>
                      </AccordionItem>
                    </Accordion>

                    {/* Warnings and Errors */}
                    {(showOverlapWarning || dateError) && (
                      <>
                        <Separator />
                        <div className="space-y-3">
                          {showOverlapWarning && (
                            <OverlapWarning
                              overlappingEvents={overlappingEvents}
                            />
                          )}
                          {dateError && <DateError error={dateError} />}
                        </div>
                      </>
                    )}
                  </div>
                </ScrollArea>

                {/* Action Buttons */}
                <div className="mt-auto border-t p-6">
                  <div className="flex justify-between">
                    {isEditing ? (
                      <Button
                        variant="destructive"
                        onClick={handleDelete}
                        disabled={isSaving || isDeleting}
                        className="flex items-center gap-2"
                      >
                        {isDeleting ? (
                          <>
                            <Loader2 className="h-4 w-4 animate-spin" />
                            <span>Deleting...</span>
                          </>
                        ) : (
                          <>
                            <Trash2 className="h-4 w-4" />
                            <span>Delete</span>
                          </>
                        )}
                      </Button>
                    ) : (
                      <div></div>
                    )}
                    <div className="flex gap-2">
                      <Button
                        variant="outline"
                        onClick={handleGoogleAuth}
                        disabled={isGoogleAuthenticating}
                      >
                        {isGoogleAuthenticating ? (
                          <Loader2 className="h-4 w-4 animate-spin" />
                        ) : (
                          'Link Google Calendar'
                        )}
                      </Button>
                      <Button
                        variant="outline"
                        onClick={handleSyncWithGoogle}
                        disabled={!activeEvent || isSaving}
                      >
                        Sync with Google
                      </Button>
                      <Button
                        variant="outline"
                        onClick={closeModal}
                        disabled={isSaving || isDeleting}
                        className="flex items-center gap-2"
                      >
                        <X className="h-4 w-4" />
                        <span>Cancel</span>
                      </Button>
                      <Button
                        onClick={handleManualSave}
                        disabled={isSaving || isDeleting || event.locked}
                        className="flex items-center gap-2"
                      >
                        {isSaving ? (
                          <>
                            <Loader2 className="h-4 w-4 animate-spin" />
                            <span>Saving...</span>
                          </>
                        ) : (
                          <>
                            <Check className="h-4 w-4" />
                            <span>
                              {isEditing
                                ? event.locked
                                  ? 'Locked'
                                  : 'Update'
                                : 'Create'}
                            </span>
                          </>
                        )}
                      </Button>
                    </div>
                  </div>
                </div>
              </div>
            </TabsContent>

            {/* AI Event Generation Tab */}
            <TabsContent
              value="ai"
              className="h-full p-0 focus-visible:outline-none focus-visible:ring-0 data-[state=active]:flex data-[state=active]:flex-col"
              style={{ display: activeTab === 'ai' ? 'flex' : 'none' }}
            >
              <Form {...aiForm}>
                <form
                  onSubmit={aiForm.handleSubmit(handleGenerateEvent)}
                  className="flex h-full flex-1 flex-col"
                >
                  <div className="flex flex-1 flex-col overflow-hidden">
                    <ScrollArea className="h-[calc(90vh-250px)] flex-1">
                      <div className="space-y-6 p-6">
<<<<<<< HEAD
                        <div className="from-primary/20 via-primary/10 rounded-lg bg-gradient-to-r to-transparent p-6">
                          <div className="mb-3 flex items-center gap-2">
                            <Sparkles className="text-primary h-5 w-5" />
                            <h3 className="text-lg font-medium">
                              AI Event Assistant
                            </h3>
                          </div>
                          <p className="text-muted-foreground mb-4 text-sm">
                            Describe your event in natural language and our AI
                            will create it for you. Include details like title,
                            date, time, duration, location, and any other
                            relevant information. You can also describe multiple
                            events at once.
                          </p>
                          <div className="space-y-2">
                            <p className="text-muted-foreground text-xs font-medium">
                              Examples:
                            </p>
                            <div className="space-y-2">
                              <div className="bg-muted/50 rounded-md p-2 text-xs">
                                "Schedule a team meeting next Monday at 2pm for
                                1 hour to discuss the new project roadmap"
                              </div>
                              <div className="bg-muted/50 rounded-md p-2 text-xs">
                                "Lunch with Sarah at Cafe Milano tomorrow at
                                noon, high priority"
                              </div>
                              <div className="bg-muted/50 rounded-md p-2 text-xs">
                                "Block 3 hours for focused work on the
                                presentation every morning this week"
                              </div>
                              <div className="bg-muted/50 rounded-md p-2 text-xs">
                                "Create a series of 1-hour workout sessions at
                                the gym on Monday, Wednesday, and Friday at 7am
                                next week"
                              </div>
                            </div>
                          </div>
                        </div>

=======
>>>>>>> 65e0a2e8
                        <FormField
                          control={aiForm.control}
                          name="prompt"
                          render={({ field }) => (
                            <FormItem>
                              <FormLabel className="text-base font-medium">
                                Describe your event
                              </FormLabel>
                              <FormControl>
<<<<<<< HEAD
                                <textarea
                                  {...field}
                                  className="border-input bg-background focus:ring-ring min-h-[150px] w-full resize-none rounded-md border p-4 text-base focus:outline-none focus:ring-1"
                                  placeholder="E.g., Schedule a team meeting next Monday at 2pm for 1 hour to discuss the new project roadmap with the engineering team"
                                  autoFocus
                                />
=======
                                <div className="relative w-full">
                                  <AutosizeTextarea
                                    {...field}
                                    autoFocus
                                    placeholder="E.g., Schedule a team meeting next Monday at 2pm for 1 hour..."
                                    className="min-h-[200px] w-full resize-none rounded-md border border-input bg-background p-4 pr-20 text-base focus:ring-1 focus:ring-ring focus:outline-none"
                                    disabled={
                                      isLoading ||
                                      isRecording ||
                                      isProcessingAudio ||
                                      isProcessingImage
                                    }
                                  />

                                  {/* Record Button */}
                                  <div className="absolute right-2 bottom-2 flex items-center gap-1">
                                    <Button
                                      size="xs"
                                      type="button"
                                      variant={
                                        isRecording ? 'destructive' : 'default'
                                      }
                                      onClick={
                                        isRecording
                                          ? stopRecording
                                          : startRecording
                                      }
                                      disabled={
                                        isProcessingAudio ||
                                        isProcessingImage ||
                                        isLoading
                                      }
                                      className="flex items-center rounded-md"
                                    >
                                      {isRecording ? (
                                        <StopCircle className="h-4 w-4" />
                                      ) : isProcessingAudio ? (
                                        <Loader2 className="h-4 w-4 animate-spin" />
                                      ) : (
                                        <Mic className="h-4 w-4" />
                                      )}
                                    </Button>

                                    {/* 📸 Image button */}
                                    <Button
                                      size="xs"
                                      type="button"
                                      variant="default"
                                      onClick={triggerImageUpload}
                                      disabled={
                                        isRecording ||
                                        isProcessingAudio ||
                                        isProcessingImage ||
                                        isLoading
                                      }
                                      className="flex items-center rounded-md"
                                    >
                                      {isProcessingImage ? (
                                        <Loader2 className="h-4 w-4 animate-spin" />
                                      ) : (
                                        <ImageIcon className="h-4 w-4" />
                                      )}
                                    </Button>
                                    <input
                                      type="file"
                                      ref={fileInputRef}
                                      accept="image/*"
                                      onChange={handleUploadImage}
                                      className="hidden"
                                    />
                                  </div>
                                </div>
>>>>>>> 65e0a2e8
                              </FormControl>
                              <FormDescription className="flex items-center gap-1 text-xs">
                                <Info className="h-3 w-3" />
                                Be as specific as possible for best results
                              </FormDescription>
                              <FormMessage />
                            </FormItem>
                          )}
                        />
<<<<<<< HEAD

                        {/* AI Settings - Simplified and more prominent */}
                        <div className="bg-muted/10 rounded-lg border p-4">
                          <h3 className="mb-3 flex items-center gap-2 text-sm font-medium">
                            <Cog className="h-4 w-4" />
                            AI Settings
                          </h3>

                          <div className="space-y-4">
                            <div className="flex items-center justify-between space-x-2">
                              <div className="space-y-0.5">
                                <h4 className="text-sm font-medium">
                                  Smart Scheduling
                                </h4>
                                <p className="text-muted-foreground text-xs">
                                  Automatically find available time slots based
                                  on your existing events
                                </p>
                              </div>
                              <Switch
                                id="smart-scheduling"
                                checked={!!aiForm.watch('smart_scheduling')}
                                onCheckedChange={(checked) =>
                                  aiForm.setValue('smart_scheduling', checked)
                                }
                              />
                            </div>

                            <FormField
                              control={aiForm.control}
                              name="priority"
                              render={({ field }) => (
                                <FormItem>
                                  <div className="flex items-center justify-between">
                                    <FormLabel className="text-sm font-medium">
                                      Priority
                                    </FormLabel>
                                    <FormControl>
                                      <select
                                        {...field}
                                        className="border-input bg-background w-[180px] rounded-md border p-2 text-sm"
                                      >
                                        <option value="low">
                                          Low - Can be rescheduled
                                        </option>
                                        <option value="medium">
                                          Medium - Standard
                                        </option>
                                        <option value="high">
                                          High - Important
                                        </option>
                                      </select>
                                    </FormControl>
                                  </div>
                                </FormItem>
                              )}
                            />
                          </div>
                        </div>

=======
>>>>>>> 65e0a2e8
                        {isLoading && (
                          <div className="flex items-center justify-center py-8">
                            <div className="flex flex-col items-center gap-2">
                              <Loader2 className="text-primary h-8 w-8 animate-spin" />
                              <p className="text-muted-foreground text-sm">
                                Creating your event...
                              </p>
                            </div>
                          </div>
                        )}
                        {error && (
                          <Alert variant="destructive">
                            <AlertCircle className="h-4 w-4" />
                            <AlertTitle>Error</AlertTitle>
                            <AlertDescription>
                              {error.message ||
                                'Failed to generate event. Please try again.'}
                            </AlertDescription>
                          </Alert>
                        )}
                      </div>
                    </ScrollArea>

                    {/* Action Buttons */}
                    <div className="mt-auto border-t p-6">
                      <div className="flex justify-between">
                        <Button
                          variant="outline"
                          onClick={closeModal}
                          disabled={isLoading}
                          className="flex items-center gap-2"
                        >
                          <X className="h-4 w-4" />
                          <span>Cancel</span>
                        </Button>
                        <Button
                          type="submit"
                          disabled={isLoading || !aiForm.watch('prompt')}
                          className="bg-primary flex items-center gap-2"
                        >
                          {isLoading ? (
                            <>
                              <Loader2 className="h-4 w-4 animate-spin" />
                              <span>Creating...</span>
                            </>
                          ) : (
                            <>
                              <Sparkles className="h-4 w-4" />
                              <span>Generate Event</span>
                            </>
                          )}
                        </Button>
                      </div>
                    </div>
                  </div>
                </form>
              </Form>
            </TabsContent>

            {/* Preview Tab */}
            <TabsContent
              value="preview"
              className="h-full p-0 focus-visible:outline-none focus-visible:ring-0 data-[state=active]:flex data-[state=active]:flex-col"
              style={{ display: activeTab === 'preview' ? 'flex' : 'none' }}
            >
              <div className="flex flex-1 flex-col overflow-hidden">
                <ScrollArea className="h-[calc(90vh-250px)] flex-1">
                  <div className="space-y-6 p-6">
                    {/* AI Generated Event Preview */}
                    <div className="bg-muted/10 rounded-lg border p-4">
                      <div className="mb-3 flex items-center justify-between">
                        <h3 className="flex items-center gap-2 text-base font-medium">
                          <Sparkles className="text-primary h-4 w-4" />
                          AI Generated Event
                          {generatedEvents.length > 1 ? 's' : ''}
                        </h3>
                        <div className="flex items-center gap-2">
                          {generatedEvents.length > 1 && (
                            <div className="text-muted-foreground flex items-center gap-1 text-xs">
                              <span>{currentEventIndex + 1}</span>
                              <span>/</span>
                              <span>{generatedEvents.length}</span>
                            </div>
                          )}
                          <Badge variant="outline" className="text-xs">
                            Preview
                          </Badge>
                        </div>
                      </div>

                      {generatedEvent && (
                        <div className="space-y-4">
<<<<<<< HEAD
                          <div className="space-y-2">
                            <h4 className="text-lg font-medium">
                              {generatedEvent.title}
                            </h4>
                            <div className="text-muted-foreground flex flex-wrap gap-2 text-sm">
                              <div className="flex items-center gap-1">
                                <CalendarIcon className="h-3.5 w-3.5" />
                                <span>
                                  {format(
                                    new Date(generatedEvent.start_at),
                                    'PPP'
                                  )}
                                </span>
                              </div>
                              <div className="flex items-center gap-1">
                                <Clock className="h-3.5 w-3.5" />
                                <span>
                                  {format(
                                    new Date(generatedEvent.start_at),
                                    'h:mm a'
                                  )}{' '}
                                  -{' '}
                                  {format(
                                    new Date(generatedEvent.end_at),
                                    'h:mm a'
                                  )}
                                </span>
                              </div>
                              {generatedEvent.location && (
=======
                          <div className="mt-3 space-y-3 rounded-md border p-3">
                            <div className="space-y-2">
                              <h4 className="text-lg font-medium">
                                {generatedEvent.title}
                              </h4>
                              <div className="flex flex-wrap gap-2 text-sm text-muted-foreground">
>>>>>>> 65e0a2e8
                                <div className="flex items-center gap-1">
                                  <CalendarIcon className="h-3.5 w-3.5" />
                                  <span>
                                    {format(
                                      new Date(generatedEvent.start_at),
                                      'PPP'
                                    )}
                                  </span>
                                </div>
                                <div className="flex items-center gap-1">
                                  <Clock className="h-3.5 w-3.5" />
                                  <span>
                                    {format(
                                      new Date(generatedEvent.start_at),
                                      'h:mm a'
                                    )}{' '}
                                    -{' '}
                                    {format(
                                      new Date(generatedEvent.end_at),
                                      'h:mm a'
                                    )}
                                  </span>
                                </div>
                                {generatedEvent.location && (
                                  <div className="flex items-center gap-1">
                                    <MapPin className="h-3.5 w-3.5" />
                                    <span>{generatedEvent.location}</span>
                                  </div>
                                )}
                              </div>
                            </div>

<<<<<<< HEAD
                          {generatedEvent.description && (
                            <div className="space-y-1">
                              <h5 className="text-sm font-medium">
                                Description
                              </h5>
                              <p className="text-muted-foreground text-sm">
                                {generatedEvent.description}
                              </p>
=======
                            {generatedEvent.description && (
                              <div className="space-y-1">
                                <h5 className="text-sm font-medium">
                                  Description
                                </h5>
                                <p className="text-sm text-muted-foreground">
                                  {generatedEvent.description}
                                </p>
                              </div>
                            )}

                            <Separator />

                            {/* Color indicator and category */}
                            <div className="flex items-center gap-2">
                              {generatedEvent.color &&
                                (() => {
                                  const { bg, border, text } = getEventStyles(
                                    generatedEvent.color
                                  );
                                  return (
                                    <div
                                      className={`flex items-center gap-2 rounded-full border px-2 py-1 text-center ${bg} ${border}`}
                                    >
                                      <span
                                        className={`text-xs font-medium ${text}`}
                                      >
                                        {COLOR_OPTIONS.find(
                                          (c) =>
                                            c.value ===
                                            (generatedEvent.color
                                              ? generatedEvent.color.toUpperCase()
                                              : 'BLUE')
                                        )?.name || 'Default'}
                                      </span>
                                    </div>
                                  );
                                })()}
>>>>>>> 65e0a2e8
                            </div>

<<<<<<< HEAD
                          <div className="flex items-center gap-2">
                            <div
                              className={`h-3 w-3 rounded-full`}
                              style={{
                                backgroundColor: `var(--dynamic-light-${generatedEvent.color.toLowerCase()})`,
                              }}
                            />
                            <span className="text-muted-foreground text-xs">
                              {
                                COLOR_OPTIONS.find(
                                  (c) => c.value === generatedEvent.color
                                )?.name
                              }
                            </span>
=======
                            {/* Event protection status */}
                            <div className="flex items-center gap-2">
                              <Unlock className="h-3.5 w-3.5 text-muted-foreground" />
                              <span className="text-xs text-muted-foreground">
                                Event will be created unlocked
                              </span>
                            </div>
>>>>>>> 65e0a2e8
                          </div>
                        </div>
                      )}

                      {/* Navigation buttons for multiple events */}
                      {generatedEvents.length > 1 && (
                        <div className="mt-4 flex items-center justify-center gap-2">
                          <Button
                            variant="outline"
                            size="sm"
                            onClick={goToPreviousEvent}
                            disabled={currentEventIndex === 0}
                            className="h-8 w-8 p-0"
                          >
                            <ChevronLeft className="h-4 w-4" />
                          </Button>
                          <Button
                            variant="outline"
                            size="sm"
                            onClick={goToNextEvent}
                            disabled={
                              currentEventIndex === generatedEvents.length - 1
                            }
                            className="h-8 w-8 p-0"
                          >
                            <ChevronRight className="h-4 w-4" />
                          </Button>
                        </div>
                      )}
                    </div>

                    {/* AI Insights and Suggestions */}
                    {aiSuggestions.length > 0 && (
                      <div className="bg-muted/10 rounded-lg border p-4">
                        <h3 className="mb-3 flex items-center gap-2 text-sm font-medium">
                          <Brain className="text-primary h-4 w-4" />
                          AI Insights & Suggestions
                        </h3>
                        <ul className="space-y-2">
                          {aiSuggestions.map((suggestion, index) => (
                            <li
                              key={index}
                              className="flex items-start gap-2 text-sm"
                            >
                              <div className="text-primary mt-0.5">•</div>
                              <span>{suggestion}</span>
                            </li>
                          ))}
                        </ul>
                      </div>
                    )}

                    {/* Warnings and Errors */}
                    {showOverlapWarning && (
                      <OverlapWarning overlappingEvents={overlappingEvents} />
                    )}
                  </div>
                </ScrollArea>

                {/* Action Buttons */}
                <div className="mt-auto border-t p-6">
                  <div className="flex justify-between">
                    <div className="flex gap-2">
                      <Button
                        variant="outline"
                        onClick={() => setActiveTab('ai')}
                        className="flex items-center gap-2"
                      >
                        <ChevronLeft className="h-4 w-4" />
                        <span>Back</span>
                      </Button>
                      <Button
                        variant="outline"
                        onClick={() => {
                          // Transfer AI generated event to manual form
                          if (generatedEvent) {
                            setEvent({
                              ...generatedEvent,
                              id: undefined, // Remove ID to create a new event
                            });
                            setActiveTab('manual');
                          }
                        }}
                        className="flex items-center gap-2"
                      >
                        <FileText className="h-4 w-4" />
                        <span>Edit Details</span>
                      </Button>
                    </div>
                    <Button
                      onClick={handleAISave}
                      disabled={isSaving || generatedEvents.length === 0}
                      className="flex items-center gap-2"
                    >
                      {isSaving ? (
                        <>
                          <Loader2 className="h-4 w-4 animate-spin" />
                          <span>Saving...</span>
                        </>
                      ) : (
                        <>
                          <Check className="h-4 w-4" />
                          <span>
                            Save{' '}
                            {generatedEvents.length > 1
                              ? 'All Events'
                              : 'Event'}
                          </span>
                        </>
                      )}
                    </Button>
                  </div>
                </div>
              </div>
            </TabsContent>
          </div>
        </Tabs>
      </DialogContent>
    </Dialog>
  );
}<|MERGE_RESOLUTION|>--- conflicted
+++ resolved
@@ -106,11 +106,8 @@
     updateEvent,
     deleteEvent,
     getEvents,
-<<<<<<< HEAD
     syncWithGoogleCalendar,
-=======
     settings,
->>>>>>> 65e0a2e8
   } = useCalendar();
 
   const [isGoogleAuthenticating, setIsGoogleAuthenticating] = useState(false);
@@ -861,7 +858,7 @@
                   <div className="space-y-6 p-6">
                     {/* Locked Event Indicator */}
                     {event.locked && (
-                      <div className="mb-4 flex items-center gap-2 rounded-md border border-dynamic-light-yellow/30 bg-dynamic-light-yellow/10 p-3 text-dynamic-light-yellow">
+                      <div className="border-dynamic-light-yellow/30 bg-dynamic-light-yellow/10 text-dynamic-light-yellow mb-4 flex items-center gap-2 rounded-md border p-3">
                         <div>
                           <h3 className="font-semibold">Event is Locked</h3>
                           <p className="text-sm">
@@ -981,11 +978,11 @@
                                 />
                                 <div className="mt-1 flex items-center gap-2">
                                   {event.locked ? (
-                                    <Lock className="h-3.5 w-3.5 text-muted-foreground" />
+                                    <Lock className="text-muted-foreground h-3.5 w-3.5" />
                                   ) : (
-                                    <Unlock className="h-3.5 w-3.5 text-muted-foreground" />
+                                    <Unlock className="text-muted-foreground h-3.5 w-3.5" />
                                   )}
-                                  <p className="text-xs text-muted-foreground">
+                                  <p className="text-muted-foreground text-xs">
                                     {event.locked
                                       ? 'Event is locked'
                                       : 'Event is unlocked'}
@@ -1118,49 +1115,6 @@
                   <div className="flex flex-1 flex-col overflow-hidden">
                     <ScrollArea className="h-[calc(90vh-250px)] flex-1">
                       <div className="space-y-6 p-6">
-<<<<<<< HEAD
-                        <div className="from-primary/20 via-primary/10 rounded-lg bg-gradient-to-r to-transparent p-6">
-                          <div className="mb-3 flex items-center gap-2">
-                            <Sparkles className="text-primary h-5 w-5" />
-                            <h3 className="text-lg font-medium">
-                              AI Event Assistant
-                            </h3>
-                          </div>
-                          <p className="text-muted-foreground mb-4 text-sm">
-                            Describe your event in natural language and our AI
-                            will create it for you. Include details like title,
-                            date, time, duration, location, and any other
-                            relevant information. You can also describe multiple
-                            events at once.
-                          </p>
-                          <div className="space-y-2">
-                            <p className="text-muted-foreground text-xs font-medium">
-                              Examples:
-                            </p>
-                            <div className="space-y-2">
-                              <div className="bg-muted/50 rounded-md p-2 text-xs">
-                                "Schedule a team meeting next Monday at 2pm for
-                                1 hour to discuss the new project roadmap"
-                              </div>
-                              <div className="bg-muted/50 rounded-md p-2 text-xs">
-                                "Lunch with Sarah at Cafe Milano tomorrow at
-                                noon, high priority"
-                              </div>
-                              <div className="bg-muted/50 rounded-md p-2 text-xs">
-                                "Block 3 hours for focused work on the
-                                presentation every morning this week"
-                              </div>
-                              <div className="bg-muted/50 rounded-md p-2 text-xs">
-                                "Create a series of 1-hour workout sessions at
-                                the gym on Monday, Wednesday, and Friday at 7am
-                                next week"
-                              </div>
-                            </div>
-                          </div>
-                        </div>
-
-=======
->>>>>>> 65e0a2e8
                         <FormField
                           control={aiForm.control}
                           name="prompt"
@@ -1170,20 +1124,12 @@
                                 Describe your event
                               </FormLabel>
                               <FormControl>
-<<<<<<< HEAD
-                                <textarea
-                                  {...field}
-                                  className="border-input bg-background focus:ring-ring min-h-[150px] w-full resize-none rounded-md border p-4 text-base focus:outline-none focus:ring-1"
-                                  placeholder="E.g., Schedule a team meeting next Monday at 2pm for 1 hour to discuss the new project roadmap with the engineering team"
-                                  autoFocus
-                                />
-=======
                                 <div className="relative w-full">
                                   <AutosizeTextarea
                                     {...field}
                                     autoFocus
                                     placeholder="E.g., Schedule a team meeting next Monday at 2pm for 1 hour..."
-                                    className="min-h-[200px] w-full resize-none rounded-md border border-input bg-background p-4 pr-20 text-base focus:ring-1 focus:ring-ring focus:outline-none"
+                                    className="border-input bg-background focus:ring-ring min-h-[200px] w-full resize-none rounded-md border p-4 pr-20 text-base focus:outline-none focus:ring-1"
                                     disabled={
                                       isLoading ||
                                       isRecording ||
@@ -1193,7 +1139,7 @@
                                   />
 
                                   {/* Record Button */}
-                                  <div className="absolute right-2 bottom-2 flex items-center gap-1">
+                                  <div className="absolute bottom-2 right-2 flex items-center gap-1">
                                     <Button
                                       size="xs"
                                       type="button"
@@ -1250,7 +1196,6 @@
                                     />
                                   </div>
                                 </div>
->>>>>>> 65e0a2e8
                               </FormControl>
                               <FormDescription className="flex items-center gap-1 text-xs">
                                 <Info className="h-3 w-3" />
@@ -1260,69 +1205,6 @@
                             </FormItem>
                           )}
                         />
-<<<<<<< HEAD
-
-                        {/* AI Settings - Simplified and more prominent */}
-                        <div className="bg-muted/10 rounded-lg border p-4">
-                          <h3 className="mb-3 flex items-center gap-2 text-sm font-medium">
-                            <Cog className="h-4 w-4" />
-                            AI Settings
-                          </h3>
-
-                          <div className="space-y-4">
-                            <div className="flex items-center justify-between space-x-2">
-                              <div className="space-y-0.5">
-                                <h4 className="text-sm font-medium">
-                                  Smart Scheduling
-                                </h4>
-                                <p className="text-muted-foreground text-xs">
-                                  Automatically find available time slots based
-                                  on your existing events
-                                </p>
-                              </div>
-                              <Switch
-                                id="smart-scheduling"
-                                checked={!!aiForm.watch('smart_scheduling')}
-                                onCheckedChange={(checked) =>
-                                  aiForm.setValue('smart_scheduling', checked)
-                                }
-                              />
-                            </div>
-
-                            <FormField
-                              control={aiForm.control}
-                              name="priority"
-                              render={({ field }) => (
-                                <FormItem>
-                                  <div className="flex items-center justify-between">
-                                    <FormLabel className="text-sm font-medium">
-                                      Priority
-                                    </FormLabel>
-                                    <FormControl>
-                                      <select
-                                        {...field}
-                                        className="border-input bg-background w-[180px] rounded-md border p-2 text-sm"
-                                      >
-                                        <option value="low">
-                                          Low - Can be rescheduled
-                                        </option>
-                                        <option value="medium">
-                                          Medium - Standard
-                                        </option>
-                                        <option value="high">
-                                          High - Important
-                                        </option>
-                                      </select>
-                                    </FormControl>
-                                  </div>
-                                </FormItem>
-                              )}
-                            />
-                          </div>
-                        </div>
-
-=======
->>>>>>> 65e0a2e8
                         {isLoading && (
                           <div className="flex items-center justify-center py-8">
                             <div className="flex flex-col items-center gap-2">
@@ -1415,44 +1297,12 @@
 
                       {generatedEvent && (
                         <div className="space-y-4">
-<<<<<<< HEAD
-                          <div className="space-y-2">
-                            <h4 className="text-lg font-medium">
-                              {generatedEvent.title}
-                            </h4>
-                            <div className="text-muted-foreground flex flex-wrap gap-2 text-sm">
-                              <div className="flex items-center gap-1">
-                                <CalendarIcon className="h-3.5 w-3.5" />
-                                <span>
-                                  {format(
-                                    new Date(generatedEvent.start_at),
-                                    'PPP'
-                                  )}
-                                </span>
-                              </div>
-                              <div className="flex items-center gap-1">
-                                <Clock className="h-3.5 w-3.5" />
-                                <span>
-                                  {format(
-                                    new Date(generatedEvent.start_at),
-                                    'h:mm a'
-                                  )}{' '}
-                                  -{' '}
-                                  {format(
-                                    new Date(generatedEvent.end_at),
-                                    'h:mm a'
-                                  )}
-                                </span>
-                              </div>
-                              {generatedEvent.location && (
-=======
                           <div className="mt-3 space-y-3 rounded-md border p-3">
                             <div className="space-y-2">
                               <h4 className="text-lg font-medium">
                                 {generatedEvent.title}
                               </h4>
-                              <div className="flex flex-wrap gap-2 text-sm text-muted-foreground">
->>>>>>> 65e0a2e8
+                              <div className="text-muted-foreground flex flex-wrap gap-2 text-sm">
                                 <div className="flex items-center gap-1">
                                   <CalendarIcon className="h-3.5 w-3.5" />
                                   <span>
@@ -1485,22 +1335,12 @@
                               </div>
                             </div>
 
-<<<<<<< HEAD
-                          {generatedEvent.description && (
-                            <div className="space-y-1">
-                              <h5 className="text-sm font-medium">
-                                Description
-                              </h5>
-                              <p className="text-muted-foreground text-sm">
-                                {generatedEvent.description}
-                              </p>
-=======
                             {generatedEvent.description && (
                               <div className="space-y-1">
                                 <h5 className="text-sm font-medium">
                                   Description
                                 </h5>
-                                <p className="text-sm text-muted-foreground">
+                                <p className="text-muted-foreground text-sm">
                                   {generatedEvent.description}
                                 </p>
                               </div>
@@ -1533,33 +1373,15 @@
                                     </div>
                                   );
                                 })()}
->>>>>>> 65e0a2e8
                             </div>
 
-<<<<<<< HEAD
-                          <div className="flex items-center gap-2">
-                            <div
-                              className={`h-3 w-3 rounded-full`}
-                              style={{
-                                backgroundColor: `var(--dynamic-light-${generatedEvent.color.toLowerCase()})`,
-                              }}
-                            />
-                            <span className="text-muted-foreground text-xs">
-                              {
-                                COLOR_OPTIONS.find(
-                                  (c) => c.value === generatedEvent.color
-                                )?.name
-                              }
-                            </span>
-=======
                             {/* Event protection status */}
                             <div className="flex items-center gap-2">
-                              <Unlock className="h-3.5 w-3.5 text-muted-foreground" />
-                              <span className="text-xs text-muted-foreground">
+                              <Unlock className="text-muted-foreground h-3.5 w-3.5" />
+                              <span className="text-muted-foreground text-xs">
                                 Event will be created unlocked
                               </span>
                             </div>
->>>>>>> 65e0a2e8
                           </div>
                         </div>
                       )}
