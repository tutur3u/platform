--- conflicted
+++ resolved
@@ -9,11 +9,8 @@
   Workspace,
   WorkspaceCalendarGoogleToken,
 } from '@tuturuuu/types/db';
-<<<<<<< HEAD
+import { CalendarProvider } from '@tuturuuu/ui/hooks/use-calendar';
 import type { WorkspaceScheduledEventWithAttendees } from '@tuturuuu/types/primitives/RSVP';
-=======
-import { CalendarProvider } from '@tuturuuu/ui/hooks/use-calendar';
->>>>>>> 6ecf49a5
 
 export const SmartCalendar = ({
   t,
@@ -67,21 +64,6 @@
       useQueryClient={useQueryClient}
       experimentalGoogleToken={experimentalGoogleToken}
     >
-<<<<<<< HEAD
-      <CalendarContent
-        t={t}
-        locale={locale}
-        disabled={disabled}
-        workspace={workspace}
-        initialSettings={initialSettings}
-        enableHeader={enableHeader}
-        experimentalGoogleToken={experimentalGoogleToken}
-        onSaveSettings={onSaveSettings}
-        externalState={externalState}
-        extras={extras}
-        onOpenEventDetails={onOpenEventDetails}
-      />
-=======
       <CalendarSettingsProvider onSave={handleSaveSettings}>
         <CalendarContent
           t={t}
@@ -92,9 +74,9 @@
           experimentalGoogleToken={experimentalGoogleToken}
           externalState={externalState}
           extras={extras}
+          onOpenEventDetails={onOpenEventDetails}
         />
       </CalendarSettingsProvider>
->>>>>>> 6ecf49a5
     </CalendarProvider>
   );
 };