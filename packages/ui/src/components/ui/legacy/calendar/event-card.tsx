--- conflicted
+++ resolved
@@ -47,15 +47,18 @@
 };
 
 interface EventCardProps {
+  dates: Date[];
+  wsId: string;
   event: CalendarEvent;
-  dates: Date[];
-  level?: number;
+  level?: number; // Level for stacking events
 }
 
 import { createAllDayEventFromTimed } from './calendar-utils';
 
 // Cache refresh interval (refresh every 100ms during drag to handle resize)
 const CACHE_REFRESH_MS = 100;
+
+
 
 export function EventCard({ dates, event, level = 0 }: EventCardProps) {
   const {
@@ -80,13 +83,6 @@
     useCalendar();
   const tz = settings?.timezone?.timezone;
 
-  // Stabilize function references to prevent useEffect re-registration
-  const stableUpdateEvent = useCallback(updateEvent, []);
-  const stableHideModal = useCallback(hideModal, []);
-  const stableOpenModal = useCallback(openModal, []);
-  const stableDeleteEvent = useCallback(deleteEvent, []);
-  const stableSetCrossZoneDragState = useCallback(setCrossZoneDragState, []);
-
   // Local state for immediate UI updates
   const [localEvent, setLocalEvent] = useState<CalendarEvent>(event);
 
@@ -121,6 +117,62 @@
       ? MAX_HOURS - startHours + endHours
       : endHours - startHours;
   }, [endHours, startHours, _isMultiDay]);
+
+  // Calculate duration in minutes
+  // const durationMs = (dayjs(endDate).valueOf() - dayjs(startDate).valueOf());
+  // const durationMinutes = Math.round(durationMs / (1000 * 60));
+
+  // Refs for DOM elements
+  const cardRef = useRef<HTMLDivElement>(null);
+  const handleRef = useRef<HTMLDivElement>(null);
+  const contentRef = useRef<HTMLDivElement>(null);
+
+  // Refs for tracking interaction state without re-renders
+  const isDraggingRef = useRef(false);
+  const isResizingRef = useRef(false);
+  const wasDraggedRef = useRef(false);
+  const wasResizedRef = useRef(false);
+  const initialPositionRef = useRef({ x: 0, y: 0 });
+  const currentPositionRef = useRef({ top: 0, left: 0 });
+  const syncPendingRef = useRef(false);
+
+  // Performance optimization: Cache DOM elements and calculations
+  const cachedElements = useRef<{
+    allDayContainer: HTMLElement | null;
+    calendarView: HTMLElement | null;
+    allDayRect: DOMRect | null;
+    calendarRect: DOMRect | null;
+    lastCacheTime: number;
+  }>({
+    allDayContainer: null,
+    calendarView: null,
+    allDayRect: null,
+    calendarRect: null,
+    lastCacheTime: 0,
+  });
+
+  // Performance optimization: Cache expensive calculations
+  const calculationCache = useRef<{
+    lastPosition: { top: number; left: number };
+    lastTimeData: { start_at: string; end_at: string };
+    lastCrossZoneCheck: { clientY: number; result: boolean; timestamp: number };
+    lastTargetDateCheck: { clientX: number; result: Date | null; timestamp: number };
+  }>({
+    lastPosition: { top: -1, left: -1 },
+    lastTimeData: { start_at: '', end_at: '' },
+    lastCrossZoneCheck: { clientY: -1, result: false, timestamp: 0 },
+    lastTargetDateCheck: { clientX: -1, result: null, timestamp: 0 },
+  });
+
+  // Throttle expensive state updates
+  const lastStateUpdateRef = useRef(0);
+
+  // Stabilize function references to prevent useEffect re-registration
+  const stableUpdateEvent = useCallback(updateEvent, []);
+  const stableHideModal = useCallback(hideModal, []);
+  const stableOpenModal = useCallback(openModal, []);
+  const stableDeleteEvent = useCallback(deleteEvent, []);
+  const stableSetCrossZoneDragState = useCallback(setCrossZoneDragState, []);
 
   // Refs to access current values without including them in dependencies
   const startDateRef = useRef(startDate);
@@ -139,83 +191,6 @@
     startHoursRef.current = startHours;
     settingsRef.current = settings;
   }, [startDate, endDate, dates, event, startHours, settings]);
-
-  // Calculate duration in minutes
-  // const durationMs = (dayjs(endDate).valueOf() - dayjs(startDate).valueOf());
-  // const durationMinutes = Math.round(durationMs / (1000 * 60));
-
-  // Refs for DOM elements
-  const cardRef = useRef<HTMLDivElement>(null);
-  const handleRef = useRef<HTMLDivElement>(null);
-  const contentRef = useRef<HTMLDivElement>(null);
-
-  // Refs for tracking interaction state without re-renders
-  const isDraggingRef = useRef(false);
-  const isResizingRef = useRef(false);
-  const wasDraggedRef = useRef(false);
-  const wasResizedRef = useRef(false);
-  const initialPositionRef = useRef({ x: 0, y: 0 });
-  const currentPositionRef = useRef({ top: 0, left: 0 });
-  const syncPendingRef = useRef(false);
-
-  // Performance optimization: Cache DOM elements and calculations
-  const cachedElements = useRef<{
-    allDayContainer: HTMLElement | null;
-    calendarView: HTMLElement | null;
-    allDayRect: DOMRect | null;
-    calendarRect: DOMRect | null;
-    lastCacheTime: number;
-  }>({
-    allDayContainer: null,
-    calendarView: null,
-    allDayRect: null,
-    calendarRect: null,
-    lastCacheTime: 0,
-  });
-
-  // Performance optimization: Cache expensive calculations
-  const calculationCache = useRef<{
-    lastPosition: { top: number; left: number };
-    lastTimeData: { start_at: string; end_at: string };
-    lastCrossZoneCheck: { clientY: number; result: boolean; timestamp: number };
-    lastTargetDateCheck: { clientX: number; result: Date | null; timestamp: number };
-  }>({
-    lastPosition: { top: -1, left: -1 },
-    lastTimeData: { start_at: '', end_at: '' },
-    lastCrossZoneCheck: { clientY: -1, result: false, timestamp: 0 },
-    lastTargetDateCheck: { clientX: -1, result: null, timestamp: 0 },
-  });
-
-  // Throttle expensive state updates
-  const lastStateUpdateRef = useRef(0);
-<<<<<<< HEAD
-=======
-
-  // Stabilize function references to prevent useEffect re-registration
-  const stableUpdateEvent = useCallback(updateEvent, []);
-  const stableHideModal = useCallback(hideModal, []);
-  const stableOpenModal = useCallback(openModal, []);
-  const stableDeleteEvent = useCallback(deleteEvent, []);
-  const stableSetCrossZoneDragState = useCallback(setCrossZoneDragState, []);
-
-  // Refs to access current values without including them in dependencies
-  const startDateRef = useRef(startDate);
-  const endDateRef = useRef(endDate);
-  const datesRef = useRef(dates);
-  const eventRef = useRef(event);
-  const startHoursRef = useRef(startHours);
-  const settingsRef = useRef(settings);
-  
-  // Update refs when values change
-  useEffect(() => {
-    startDateRef.current = startDate;
-    endDateRef.current = endDate;
-    datesRef.current = dates;
-    eventRef.current = event;
-    startHoursRef.current = startHours;
-    settingsRef.current = settings;
-  }, [startDate, endDate, dates, event, startHours, settings]);
->>>>>>> 22231a49
 
   // Enhanced auto-scroll functionality based on proven techniques
   const autoScrollTimerRef = useRef<ReturnType<typeof setTimeout> | null>(null);
@@ -641,7 +616,6 @@
           targetTimeSlot: null,
         });
       }
-<<<<<<< HEAD
     };
   }, [id, stableSetCrossZoneDragState]);
 
@@ -684,50 +658,6 @@
         });
       }
     };
-=======
-    };
-  }, [id, stableSetCrossZoneDragState]);
-
-  // Handle window blur and visibility changes to prevent stuck drag states
-  useEffect(() => {
-    const handleWindowBlur = () => {
-      if (isDraggingRef.current || isResizingRef.current) {
-        isDraggingRef.current = false;
-        isResizingRef.current = false;
-        
-        // Reset body styles
-        document.body.style.cursor = '';
-        document.body.classList.remove('select-none');
-        
-        // Reset visual state
-        setVisualState({ isDragging: false, isResizing: false });
-        
-        // Clean up any static reference elements
-        const staticReference = document.getElementById(`static-ref-${id}`);
-        if (staticReference) {
-          staticReference.remove();
-        }
-        
-        // Reset cross-zone drag state
-        setCrossZoneDrag({
-          isInAllDayZone: false,
-          targetDate: null,
-        });
-        
-        // Reset global cross-zone state
-        stableSetCrossZoneDragState({
-          isActive: false,
-          draggedEvent: null,
-          targetDate: null,
-          sourceZone: null,
-          targetZone: null,
-          mouseX: 0,
-          mouseY: 0,
-          targetTimeSlot: null,
-        });
-      }
-    };
->>>>>>> 22231a49
 
     const handleVisibilityChange = () => {
       if (document.hidden) {
@@ -1071,7 +1001,7 @@
           pendingUpdateRef.current = null;
         }
 
-                // Clean up
+        // Clean up
         document.removeEventListener('mousemove', handleMouseMove);
         document.removeEventListener('mouseup', handleMouseUp);
       };
@@ -1091,7 +1021,7 @@
     stableHideModal,
   ]);
 
-      // Enhanced drag state for seamless cross-zone support
+  // Enhanced drag state for seamless cross-zone support
   const [crossZoneDrag, setCrossZoneDrag] = useState<{
     isInAllDayZone: boolean;
     targetDate: Date | null;
@@ -1100,241 +1030,213 @@
     targetDate: null,
   });
 
-
-
-    // Auto-scroll indicator state
-    const [scrollIndicator, setScrollIndicator] = useState<{
-      show: boolean;
-      direction: 'up' | 'down' | null;
-      position: { x: number; y: number };
-    }>({
-      show: false,
-      direction: null,
-      position: { x: 0, y: 0 },
-    });
-
-    // Ref to store current localEvent value for stable access in handlers
-    const localEventRef = useRef<CalendarEvent>(localEvent);
-    localEventRef.current = localEvent;
-
-    // Ref to store current crossZoneDrag state for stable access in handlers
-    const crossZoneDragRef = useRef(crossZoneDrag);
-    crossZoneDragRef.current = crossZoneDrag;
-
-    // Event dragging - enhanced with seamless cross-zone support
-    useEffect(() => {
-      // Disable dragging for multi-day events or locked events
-      if (_isMultiDay || locked) return;
-
-      const contentEl = contentRef.current;
-      const eventCardEl = document.getElementById(`event-${id}`);
-      const cellEl = document.querySelector('.calendar-cell') as HTMLDivElement;
-
-      // Use calendar view container instead of specific cell for width calculation
-      const calendarContainer = document.getElementById('calendar-view') || 
-                                document.getElementById('calendar-event-matrix') ||
-                                cellEl;
-
-      if (!contentEl || !eventCardEl || !calendarContainer) return;
-
-      let startX = 0;
-      let startY = 0;
-      let initialCardPosition = { top: 0, left: 0 };
-      let columnWidth = 0;
-      let hasMoved = false;
-
-      const handleMouseDown = (e: MouseEvent) => {
-        // Debug logging (minimal)
-        if (process.env.NODE_ENV === 'development' && e.button !== 0) {
-          console.log('Non-primary button clicked on event:', id);
-        }
-        
-        // Only handle primary mouse button (left click)
-        if (e.button !== 0) {
-          return;
-        }
-
-        // Don't allow interaction with locked events or during sync
-        if (locked || isSyncing) {
-          return;
-        }
-
-        e.stopPropagation();
-
-        // Don't allow multiple operations
-        if (isResizingRef.current || isDraggingRef.current) {
-          return;
-        }
-
-<<<<<<< HEAD
-        // Record initial positions
-        startX = e.clientX;
-        startY = e.clientY;
-=======
+  // Auto-scroll indicator state
+  const [scrollIndicator, setScrollIndicator] = useState<{
+    show: boolean;
+    direction: 'up' | 'down' | null;
+    position: { x: number; y: number };
+  }>({
+    show: false,
+    direction: null,
+    position: { x: 0, y: 0 },
+  });
+
+  // Ref to store current localEvent value for stable access in handlers
+  const localEventRef = useRef<CalendarEvent>(localEvent);
+  localEventRef.current = localEvent;
+
+  // Ref to store current crossZoneDrag state for stable access in handlers
+  const crossZoneDragRef = useRef(crossZoneDrag);
+  crossZoneDragRef.current = crossZoneDrag;
+
+  // Event dragging - enhanced with seamless cross-zone support
+  useEffect(() => {
+    // Disable dragging for multi-day events or locked events
+    if (_isMultiDay || locked) return;
+
+    const contentEl = contentRef.current;
+    const eventCardEl = document.getElementById(`event-${id}`);
+    const cellEl = document.querySelector('.calendar-cell') as HTMLDivElement;
+
+    // Use calendar view container instead of specific cell for width calculation
+    const calendarContainer = document.getElementById('calendar-view') || 
+                              document.getElementById('calendar-event-matrix') ||
+                              cellEl;
+
+    if (!contentEl || !eventCardEl || !calendarContainer) return;
+
+    let startX = 0;
+    let startY = 0;
+    let initialCardPosition = { top: 0, left: 0 };
+    let columnWidth = 0;
+    let hasMoved = false;
+
+    const handleMouseDown = (e: MouseEvent) => {
+      // Debug logging (minimal)
+      if (process.env.NODE_ENV === 'development' && e.button !== 0) {
+        console.log('Non-primary button clicked on event:', id);
+      }
+      
+      // Only handle primary mouse button (left click)
+      if (e.button !== 0) {
+        return;
+      }
+
+      // Don't allow interaction with locked events or during sync
+      if (locked || isSyncing) {
+        return;
+      }
+
+      e.stopPropagation();
+
+      // Don't allow multiple operations
+      if (isResizingRef.current || isDraggingRef.current) {
+        return;
+      }
+
+      // Record initial positions
+      startX = e.clientX;
+      startY = e.clientY;
+
+      // Record initial card position
+      initialCardPosition = {
+        top: eventCardEl.offsetTop,
+        left: eventCardEl.offsetLeft,
+      };
+
       // Update cached dimensions
       columnWidth = calendarContainer.offsetWidth / datesRef.current.length;
->>>>>>> 22231a49
-
-        // Record initial card position
-        initialCardPosition = {
-          top: eventCardEl.offsetTop,
-          left: eventCardEl.offsetLeft,
-        };
-
-              // Update cached dimensions
-      columnWidth = calendarContainer.offsetWidth / datesRef.current.length;
-
-<<<<<<< HEAD
-        // Reset tracking state
-        hasMoved = false;
-        wasDraggedRef.current = false;
-        initialPositionRef.current = { x: e.clientX, y: e.clientY };
-        currentPositionRef.current = initialCardPosition;
-        isDraggingRef.current = true;
-=======
+
+      // Reset tracking state
+      hasMoved = false;
+      wasDraggedRef.current = false;
+      initialPositionRef.current = { x: e.clientX, y: e.clientY };
+      currentPositionRef.current = initialCardPosition;
+      isDraggingRef.current = true;
+
+      // Reset cross-zone drag state
+      setCrossZoneDrag({
+        isInAllDayZone: false,
+        targetDate: null,
+      });
+
+      // Update visual state for immediate feedback
+      updateVisualState({ isDragging: true });
+      setUpdateStatus('idle'); // Reset any previous status
+
       // Prevent interaction with other events
       stableHideModal();
->>>>>>> 22231a49
-
-        // Reset cross-zone drag state
-        setCrossZoneDrag({
-          isInAllDayZone: false,
-          targetDate: null,
-        });
-
-        // Update visual state for immediate feedback
-        updateVisualState({ isDragging: true });
-        setUpdateStatus('idle'); // Reset any previous status
-
-        // Prevent interaction with other events
-        stableHideModal();
-
-        // Apply drag styling
-        document.body.style.cursor = 'grabbing';
-        document.body.classList.add('select-none');
-
-        const handleMouseMove = (e: MouseEvent) => {
-          e.preventDefault();
-
-          if (isResizingRef.current) return;
-          
-          // Debug logging (throttled) - commented out to reduce noise
-          // if (process.env.NODE_ENV === 'development' && Math.random() < 0.1) {
-          //   console.log('Mouse move during drag:', {
-          //     eventId: id,
-          //     clientX: e.clientX,
-          //     clientY: e.clientY,
-          //     hasMoved
-          //   });
-          // }
-
-          // Calculate delta movement
-          const dx = e.clientX - startX;
-          const dy = e.clientY - startY;
-
-          // Only start dragging if moved beyond threshold
-          if (!hasMoved) {
-            if (Math.abs(dx) < 8 && Math.abs(dy) < 8) return;
-
-            // Start drag mode
-            isDraggingRef.current = true;
-            wasDraggedRef.current = true;
-            hasMoved = true;
-
-            // Debug logging (reduced)
-            if (process.env.NODE_ENV === 'development') {
-              console.log('Drag initiated for event:', id);
-            }
-
-            // Update visual state
-            updateVisualState({ isDragging: true });
-
-<<<<<<< HEAD
-            // Other UI adjustments
-            stableHideModal();
-            document.body.classList.add('select-none');
+
+      // Apply drag styling
+      document.body.style.cursor = 'grabbing';
+      document.body.classList.add('select-none');
+
+      const handleMouseMove = (e: MouseEvent) => {
+        e.preventDefault();
+
+        if (isResizingRef.current) return;
+        
+        // Debug logging (throttled) - commented out to reduce noise
+        // if (process.env.NODE_ENV === 'development' && Math.random() < 0.1) {
+        //   console.log('Mouse move during drag:', {
+        //     eventId: id,
+        //     clientX: e.clientX,
+        //     clientY: e.clientY,
+        //     hasMoved
+        //   });
+        // }
+
+        // Calculate delta movement
+        const dx = e.clientX - startX;
+        const dy = e.clientY - startY;
+
+        // Only start dragging if moved beyond threshold
+        if (!hasMoved) {
+          if (Math.abs(dx) < 8 && Math.abs(dy) < 8) return;
+
+          // Start drag mode
+          isDraggingRef.current = true;
+          wasDraggedRef.current = true;
+          hasMoved = true;
+
+          // Debug logging (reduced)
+          if (process.env.NODE_ENV === 'development') {
+            console.log('Drag initiated for event:', id);
           }
-=======
+
+          // Update visual state
+          updateVisualState({ isDragging: true });
+
           // Other UI adjustments
           stableHideModal();
           document.body.classList.add('select-none');
         }
->>>>>>> 22231a49
-
-          // Handle auto-scroll FIRST for better UX - this should work regardless of zone
-          if (isDraggingRef.current) {
-            handleAutoScroll(e.clientX, e.clientY);
-          }
-
-          // Optimized cross-zone detection with caching
-          const now = Date.now();
-          let isInAllDayZone: boolean;
-          let targetDate: Date | null = null;
-
-          // Cache cross-zone check (within 5px and 10ms for performance)
-          if (Math.abs(e.clientY - calculationCache.current.lastCrossZoneCheck.clientY) < 5 && 
-              now - calculationCache.current.lastCrossZoneCheck.timestamp < 10) {
-            isInAllDayZone = calculationCache.current.lastCrossZoneCheck.result;
+
+        // Handle auto-scroll FIRST for better UX - this should work regardless of zone
+        if (isDraggingRef.current) {
+          handleAutoScroll(e.clientX, e.clientY);
+        }
+
+        // Optimized cross-zone detection with caching
+        const now = Date.now();
+        let isInAllDayZone: boolean;
+        let targetDate: Date | null = null;
+
+        // Cache cross-zone check (within 5px and 10ms for performance)
+        if (Math.abs(e.clientY - calculationCache.current.lastCrossZoneCheck.clientY) < 5 && 
+            now - calculationCache.current.lastCrossZoneCheck.timestamp < 10) {
+          isInAllDayZone = calculationCache.current.lastCrossZoneCheck.result;
+        } else {
+          isInAllDayZone = detectAllDayDropZoneOptimized(e.clientY);
+          calculationCache.current.lastCrossZoneCheck = {
+            clientY: e.clientY,
+            result: isInAllDayZone,
+            timestamp: now
+          };
+        }
+        
+        // Calculate target date only if in all-day zone and cache it
+        if (isInAllDayZone) {
+          if (Math.abs(e.clientX - calculationCache.current.lastTargetDateCheck.clientX) < 5 && 
+              now - calculationCache.current.lastTargetDateCheck.timestamp < 50) {
+            targetDate = calculationCache.current.lastTargetDateCheck.result;
           } else {
-<<<<<<< HEAD
-            isInAllDayZone = detectAllDayDropZoneOptimized(e.clientY);
-            calculationCache.current.lastCrossZoneCheck = {
-              clientY: e.clientY,
-              result: isInAllDayZone,
-              timestamp: now
-            };
-          }
-          
-          // Calculate target date only if in all-day zone and cache it
-          if (isInAllDayZone) {
-            if (Math.abs(e.clientX - calculationCache.current.lastTargetDateCheck.clientX) < 5 && 
-                now - calculationCache.current.lastTargetDateCheck.timestamp < 50) {
-              targetDate = calculationCache.current.lastTargetDateCheck.result;
-                      } else {
-=======
->>>>>>> 22231a49
             targetDate = calculateAllDayTargetOptimized(e.clientX, datesRef.current);
             calculationCache.current.lastTargetDateCheck = {
               clientX: e.clientX,
               result: targetDate,
               timestamp: now
             };
-              
-              // Debug logging for target date calculation
-              if (process.env.NODE_ENV === 'development') {
-                console.log('Timed event drag - target date calculated:', {
-                  clientX: e.clientX,
-                  targetDate,
-                  isInAllDayZone
-                });
-              }
-            }
-          }
-
-          // Update cross-zone state more responsively
-          const crossZoneStateChanged = 
-            crossZoneDrag.isInAllDayZone !== isInAllDayZone || 
-            crossZoneDrag.targetDate !== targetDate;
-
-          if (crossZoneStateChanged) {
-            setCrossZoneDrag({ isInAllDayZone, targetDate });
             
-            // Debug logging for local cross-zone state change (throttled)
-            if (process.env.NODE_ENV === 'development' && Math.random() < 0.01) {
-              console.log('Local cross-zone state updated:', {
-                isInAllDayZone,
+            // Debug logging for target date calculation
+            if (process.env.NODE_ENV === 'development') {
+              console.log('Timed event drag - target date calculated:', {
+                clientX: e.clientX,
                 targetDate,
-                changed: crossZoneStateChanged
+                isInAllDayZone
               });
             }
           }
-
-<<<<<<< HEAD
-          if (isInAllDayZone) {
-            // Update global cross-zone drag state for visual feedback (more responsive throttling)
-            if (now - lastStateUpdateRef.current > 30 || !crossZoneDrag.isInAllDayZone) { // 30ms throttle, or immediately if entering zone
-              stableSetCrossZoneDragState({
-=======
+        }
+
+        // Update cross-zone state more responsively
+        const crossZoneStateChanged = 
+          crossZoneDrag.isInAllDayZone !== isInAllDayZone || 
+          crossZoneDrag.targetDate !== targetDate;
+
+        if (crossZoneStateChanged) {
+          setCrossZoneDrag({ isInAllDayZone, targetDate });
+          
+          // Debug logging for local cross-zone state change (throttled)
+          if (process.env.NODE_ENV === 'development' && Math.random() < 0.01) {
+            console.log('Local cross-zone state updated:', {
+              isInAllDayZone,
+              targetDate,
+              changed: crossZoneStateChanged
+            });
+          }
+        }
+
         if (isInAllDayZone) {
           // Update global cross-zone drag state for visual feedback (more responsive throttling)
           if (now - lastStateUpdateRef.current > 30 || !crossZoneDrag.isInAllDayZone) { // 30ms throttle, or immediately if entering zone
@@ -1353,79 +1255,37 @@
             // Debug logging for cross-zone state update (throttled)
             if (process.env.NODE_ENV === 'development' && Math.random() < 0.02) {
               console.log('Cross-zone drag state updated - IN all-day zone:', {
->>>>>>> 22231a49
                 isActive: true,
-                draggedEvent: localEventRef.current,
                 targetDate,
                 sourceZone: 'timed',
                 targetZone: 'all-day',
-                mouseX: e.clientX,
-                mouseY: e.clientY,
-                targetTimeSlot: null, // Not needed for all-day conversion
+                mousePosition: { x: e.clientX, y: e.clientY }
               });
-              lastStateUpdateRef.current = now;
-              
-              // Debug logging for cross-zone state update (throttled)
-              if (process.env.NODE_ENV === 'development' && Math.random() < 0.02) {
-                console.log('Cross-zone drag state updated - IN all-day zone:', {
-                  isActive: true,
-                  targetDate,
-                  sourceZone: 'timed',
-                  targetZone: 'all-day',
-                  mousePosition: { x: e.clientX, y: e.clientY }
-                });
-              }
             }
+          }
+          
+          // Hide the original event completely during cross-zone drag (preview shows in all-day bar)
+          eventCardEl.style.opacity = '0';
+          eventCardEl.style.visibility = 'hidden'; // Completely hide from rendering
+          eventCardEl.style.cursor = 'grabbing';
+          
+          // Still maintain the static reference during all-day preview
+          let staticReference = document.getElementById(`static-ref-${id}`);
+          if (!staticReference) {
+            staticReference = eventCardEl.cloneNode(true) as HTMLElement;
+            staticReference.id = `static-ref-${id}`;
+            staticReference.style.position = 'absolute';
+            staticReference.style.top = `${initialCardPosition.top}px`;
+            staticReference.style.left = `${initialCardPosition.left}px`;
+            staticReference.style.width = `${eventCardEl.offsetWidth}px`;
+            staticReference.style.height = `${eventCardEl.offsetHeight}px`;
+            staticReference.style.opacity = '0.4';
+            staticReference.style.pointerEvents = 'none';
+            staticReference.style.cursor = 'default';
+            staticReference.style.border = '2px dashed rgba(59, 130, 246, 0.5)';
+            staticReference.style.zIndex = '1';
+            staticReference.style.transform = 'none';
             
-<<<<<<< HEAD
-            // Hide the original event completely during cross-zone drag (preview shows in all-day bar)
-            eventCardEl.style.opacity = '0';
-            eventCardEl.style.visibility = 'hidden'; // Completely hide from rendering
-            eventCardEl.style.cursor = 'grabbing';
-            
-            // Still maintain the static reference during all-day preview
-            let staticReference = document.getElementById(`static-ref-${id}`);
-            if (!staticReference) {
-              staticReference = eventCardEl.cloneNode(true) as HTMLElement;
-              staticReference.id = `static-ref-${id}`;
-              staticReference.style.position = 'absolute';
-              staticReference.style.top = `${initialCardPosition.top}px`;
-              staticReference.style.left = `${initialCardPosition.left}px`;
-              staticReference.style.width = `${eventCardEl.offsetWidth}px`;
-              staticReference.style.height = `${eventCardEl.offsetHeight}px`;
-              staticReference.style.opacity = '0.4';
-              staticReference.style.pointerEvents = 'none';
-              staticReference.style.cursor = 'default';
-              staticReference.style.border = '2px dashed rgba(59, 130, 246, 0.5)';
-              staticReference.style.zIndex = '1';
-              staticReference.style.transform = 'none';
-              
-              // Insert the static reference before the original in the DOM
-              eventCardEl.parentElement?.insertBefore(staticReference, eventCardEl);
-            }
-            
-            return; // Don't do normal positioning when in all-day zone
-          } else {
-            // CRITICAL: Always clear global state when not in all-day zone
-            stableSetCrossZoneDragState({
-              isActive: false,
-              draggedEvent: null,
-              targetDate: null,
-              sourceZone: null,
-              targetZone: null,
-              mouseX: 0,
-              mouseY: 0,
-              targetTimeSlot: null,
-            });
-            
-            // CRITICAL: Also clear the local cross-zone state immediately
-            setCrossZoneDrag({
-              isInAllDayZone: false,
-              targetDate: null,
-            });
-            
-                    // Debug logging for cross-zone state clearing (throttled)
-=======
             // Insert the static reference before the original in the DOM
             eventCardEl.parentElement?.insertBefore(staticReference, eventCardEl);
           }
@@ -1451,7 +1311,6 @@
           });
           
                 // Debug logging for cross-zone state clearing (throttled)
->>>>>>> 22231a49
       if (process.env.NODE_ENV === 'development' && Math.random() < 0.05) {
         console.log('Cross-zone drag state cleared - NOT in all-day zone:', {
           clientY: e.clientY,
@@ -1459,77 +1318,77 @@
           clearingBothStates: true
         });
       }
+          
+          // Reset for normal dragging when moving out of all-day zone
+          eventCardEl.style.opacity = '0.7'; // Keep it slightly transparent during normal drag
+          eventCardEl.style.visibility = 'visible'; // Restore visibility
+          eventCardEl.style.cursor = 'grabbing';
+          eventCardEl.style.pointerEvents = 'none';
+          eventCardEl.style.transform = ''; // Reset any scaling applied during cross-zone drag
+          
+          // IMPORTANT: Continue with normal timed event positioning logic below
+          // Don't return here so the normal drag positioning can work
+        }
+
+        // Normal timed event dragging logic
+        // Snap to grid - ensure we move in whole units
+        const snapToGrid = (value: number, gridSize: number) => {
+          return Math.round(value / gridSize) * gridSize;
+        };
+
+        // Calculate new position with snapping
+        const newTop = snapToGrid(initialCardPosition.top + dy, GRID_SNAP);
+        const newLeft = snapToGrid(initialCardPosition.left + dx, columnWidth);
+        
+        // Calculate target date index early for use in snap indicator
+        const newDateIdx = Math.floor(newLeft / columnWidth);
+
+        // Constrain vertical position to stay within the day (0-24h)
+        const constrainedTop = Math.max(
+          0,
+          Math.min(newTop, MAX_HOURS * HOUR_HEIGHT - MIN_EVENT_HEIGHT)
+        );
+
+        // Keep track of the current position to avoid redundant updates
+        const positionChanged =
+          constrainedTop !== currentPositionRef.current.top ||
+          newLeft !== currentPositionRef.current.left;
+
+        if (positionChanged) {
+          // Create static reference shadow at original position (only once)
+          let staticReference = document.getElementById(`static-ref-${id}`);
+          if (!staticReference) {
+            staticReference = eventCardEl.cloneNode(true) as HTMLElement;
+            staticReference.id = `static-ref-${id}`;
+            staticReference.style.position = 'absolute';
+            staticReference.style.top = `${initialCardPosition.top}px`;
+            staticReference.style.left = `${initialCardPosition.left}px`;
+            staticReference.style.width = `${eventCardEl.offsetWidth}px`;
+            staticReference.style.height = `${eventCardEl.offsetHeight}px`;
+            staticReference.style.opacity = '0.4';
+            staticReference.style.pointerEvents = 'none';
+            staticReference.style.cursor = 'default';
+            staticReference.style.border = '2px dashed rgba(59, 130, 246, 0.5)';
+            staticReference.style.zIndex = '1';
+            staticReference.style.transform = 'none';
             
-            // Reset for normal dragging when moving out of all-day zone
-            eventCardEl.style.opacity = '0.7'; // Keep it slightly transparent during normal drag
-            eventCardEl.style.visibility = 'visible'; // Restore visibility
-            eventCardEl.style.cursor = 'grabbing';
-            eventCardEl.style.pointerEvents = 'none';
-            eventCardEl.style.transform = ''; // Reset any scaling applied during cross-zone drag
-            
-            // IMPORTANT: Continue with normal timed event positioning logic below
-            // Don't return here so the normal drag positioning can work
+            // Insert the static reference before the original in the DOM
+            eventCardEl.parentElement?.insertBefore(staticReference, eventCardEl);
           }
-
-          // Normal timed event dragging logic
-          // Snap to grid - ensure we move in whole units
-          const snapToGrid = (value: number, gridSize: number) => {
-            return Math.round(value / gridSize) * gridSize;
-          };
-
-          // Calculate new position with snapping
-          const newTop = snapToGrid(initialCardPosition.top + dy, GRID_SNAP);
-          const newLeft = snapToGrid(initialCardPosition.left + dx, columnWidth);
           
-          // Calculate target date index early for use in snap indicator
-          const newDateIdx = Math.floor(newLeft / columnWidth);
-
-          // Constrain vertical position to stay within the day (0-24h)
-          const constrainedTop = Math.max(
-            0,
-            Math.min(newTop, MAX_HOURS * HOUR_HEIGHT - MIN_EVENT_HEIGHT)
-          );
-
-          // Keep track of the current position to avoid redundant updates
-          const positionChanged =
-            constrainedTop !== currentPositionRef.current.top ||
-            newLeft !== currentPositionRef.current.left;
-
-          if (positionChanged) {
-            // Create static reference shadow at original position (only once)
-            let staticReference = document.getElementById(`static-ref-${id}`);
-            if (!staticReference) {
-              staticReference = eventCardEl.cloneNode(true) as HTMLElement;
-              staticReference.id = `static-ref-${id}`;
-              staticReference.style.position = 'absolute';
-              staticReference.style.top = `${initialCardPosition.top}px`;
-              staticReference.style.left = `${initialCardPosition.left}px`;
-              staticReference.style.width = `${eventCardEl.offsetWidth}px`;
-              staticReference.style.height = `${eventCardEl.offsetHeight}px`;
-              staticReference.style.opacity = '0.4';
-              staticReference.style.pointerEvents = 'none';
-              staticReference.style.cursor = 'default';
-              staticReference.style.border = '2px dashed rgba(59, 130, 246, 0.5)';
-              staticReference.style.zIndex = '1';
-              staticReference.style.transform = 'none';
-              
-              // Insert the static reference before the original in the DOM
-              eventCardEl.parentElement?.insertBefore(staticReference, eventCardEl);
-            }
-            
-            // Keep the original event visible but slightly transparent during drag
-            eventCardEl.style.opacity = '0.7';
-            eventCardEl.style.pointerEvents = 'none';
-
-            // Store the current position for data calculation
-            currentPositionRef.current = { top: constrainedTop, left: newLeft };
-
-            // Optimize: Only recalculate times if position actually changed significantly
-            const positionDelta = Math.abs(constrainedTop - calculationCache.current.lastPosition.top) + 
-                                 Math.abs(newLeft - calculationCache.current.lastPosition.left);
-
-            if (positionDelta > 5) { // Only recalculate if moved more than 5px
-                          // Calculate new times based on position
+          // Keep the original event visible but slightly transparent during drag
+          eventCardEl.style.opacity = '0.7';
+          eventCardEl.style.pointerEvents = 'none';
+
+          // Store the current position for data calculation
+          currentPositionRef.current = { top: constrainedTop, left: newLeft };
+
+          // Optimize: Only recalculate times if position actually changed significantly
+          const positionDelta = Math.abs(constrainedTop - calculationCache.current.lastPosition.top) + 
+                               Math.abs(newLeft - calculationCache.current.lastPosition.left);
+
+          if (positionDelta > 5) { // Only recalculate if moved more than 5px
+            // Calculate new times based on position
             const newStartHour = constrainedTop / HOUR_HEIGHT;
             const newStartHourFloor = Math.floor(newStartHour);
             const newStartMinute = Math.round((newStartHour - newStartHourFloor) * 60);
@@ -1556,58 +1415,26 @@
               .add(endDateRef.current.valueOf() - startDateRef.current.valueOf(), 'millisecond')
               .toDate();
 
-              const newTimeData = {
-                start_at: roundedStartAt.toISOString(),
-                end_at: newEndAt.toISOString(),
-              };
-
-              // Only update if times actually changed
-              if (newTimeData.start_at !== calculationCache.current.lastTimeData.start_at || 
-                  newTimeData.end_at !== calculationCache.current.lastTimeData.end_at) {
-                calculationCache.current.lastTimeData = newTimeData;
-                calculationCache.current.lastPosition = { top: constrainedTop, left: newLeft };
-                
-                // Schedule update with additional safeguard
-                if (!syncPendingRef.current || now - lastScheduleUpdateRef.current > SCHEDULE_UPDATE_THROTTLE_MS) {
-                  scheduleUpdate(newTimeData);
-                }
+            const newTimeData = {
+              start_at: roundedStartAt.toISOString(),
+              end_at: newEndAt.toISOString(),
+            };
+
+            // Only update if times actually changed
+            if (newTimeData.start_at !== calculationCache.current.lastTimeData.start_at || 
+                newTimeData.end_at !== calculationCache.current.lastTimeData.end_at) {
+              calculationCache.current.lastTimeData = newTimeData;
+              calculationCache.current.lastPosition = { top: constrainedTop, left: newLeft };
+              
+              // Schedule update with additional safeguard
+              if (!syncPendingRef.current || now - lastScheduleUpdateRef.current > SCHEDULE_UPDATE_THROTTLE_MS) {
+                scheduleUpdate(newTimeData);
               }
             }
           }
-        };
-
-<<<<<<< HEAD
-        const handleMouseUp = async (e: MouseEvent) => {
-          
-          if (hasMoved) {
-                      // Get current zone status at the time of mouse up (most accurate)
-          const currentlyInAllDayZone = detectAllDayDropZoneOptimized(e.clientY);
-          const currentTargetDate = currentlyInAllDayZone ? calculateAllDayTargetOptimized(e.clientX, datesRef.current) : null;
-            
-            // Debug logging for mouse up decision
-            if (process.env.NODE_ENV === 'development') {
-              console.log('Mouse up - conversion decision:', {
-                currentlyInAllDayZone,
-                currentTargetDate,
-                refState: {
-                  isInAllDayZone: crossZoneDragRef.current.isInAllDayZone,
-                  targetDate: crossZoneDragRef.current.targetDate
-                },
-                mousePosition: { x: e.clientX, y: e.clientY }
-              });
-            }
-            
-            // Seamless cross-zone conversion - use current state, not ref state
-            if (currentlyInAllDayZone && currentTargetDate) {
-                            try {
-                  // Convert timed event to all-day event
-                  const convertedEvent = createAllDayEventFromTimed(
-                    localEventRef.current,
-                    currentTargetDate as Date
-                  );
-
-                              // Update the event in the database
-=======
+        }
+      };
+
       const handleMouseUp = async (e: MouseEvent) => {
         
         if (hasMoved) {
@@ -1638,24 +1465,12 @@
                 );
 
               // Update the event in the database
->>>>>>> 22231a49
               await stableUpdateEvent(eventRef.current._originalId || id, {
                 start_at: convertedEvent.start_at,
                 end_at: convertedEvent.end_at,
                 scheduling_note: convertedEvent.scheduling_note,
               });
 
-<<<<<<< HEAD
-                // Clean up static reference after successful conversion
-                const staticReference = document.getElementById(`static-ref-${id}`);
-                if (staticReference) staticReference.remove();
-
-                // Show success feedback
-                setUpdateStatus('success');
-                showStatusFeedback('success');
-                            } catch (error) {
-                                console.error('Failed to convert to all-day event:', {
-=======
               // Clean up static reference after successful conversion
               const staticReference = document.getElementById(`static-ref-${id}`);
               if (staticReference) staticReference.remove();
@@ -1665,32 +1480,11 @@
               showStatusFeedback('success');
                           } catch (error) {
                               console.error('Failed to convert to all-day event:', {
->>>>>>> 22231a49
                 error,
                 eventId: eventRef.current._originalId || id,
                 targetDate: currentTargetDate,
                 originalEvent: localEventRef.current
               });
-<<<<<<< HEAD
-                setUpdateStatus('error');
-                showStatusFeedback('error');
-                
-                // Clean up static reference on error too
-                const staticReference = document.getElementById(`static-ref-${id}`);
-                if (staticReference) staticReference.remove();
-                
-                // Revert visual changes
-                eventCardEl.style.opacity = '1';
-                eventCardEl.style.visibility = 'visible';
-                eventCardEl.style.transform = ''; // Reset any cross-zone transforms
-                eventCardEl.style.pointerEvents = 'auto';
-                eventCardEl.style.cursor = '';
-                eventCardEl.style.border = '';
-                eventCardEl.style.zIndex = '10';
-              }
-            } else if (currentlyInAllDayZone && !currentTargetDate) {
-              // Revert visual changes and cleanup
-=======
               setUpdateStatus('error');
               showStatusFeedback('error');
               
@@ -1699,95 +1493,59 @@
               if (staticReference) staticReference.remove();
               
               // Revert visual changes
->>>>>>> 22231a49
               eventCardEl.style.opacity = '1';
-              eventCardEl.style.transform = '';
+              eventCardEl.style.visibility = 'visible';
+              eventCardEl.style.transform = ''; // Reset any cross-zone transforms
               eventCardEl.style.pointerEvents = 'auto';
               eventCardEl.style.cursor = '';
               eventCardEl.style.border = '';
               eventCardEl.style.zIndex = '10';
-              
-              // Clean up static reference
-              const staticReference = document.getElementById(`static-ref-${id}`);
-              if (staticReference) staticReference.remove();
-            } else {
-              // Normal timed event drag completion
-              // Reset drag state
-              isDraggingRef.current = false;
-              updateVisualState({ isDragging: false });
-              document.body.classList.remove('select-none');
-              document.body.style.cursor = '';
-
-              // Set flag to indicate this was a drag operation
-              wasDraggedRef.current = true;
-
-              // Clean up static reference
-              const staticReference = document.getElementById(`static-ref-${id}`);
-              if (staticReference) staticReference.remove();
-
-              // Restore original event and update position
-              if (eventCardEl) {
-                // Restore original event appearance
-                eventCardEl.style.opacity = '1';
-                eventCardEl.style.visibility = 'visible';
-                eventCardEl.style.pointerEvents = 'auto';
-                eventCardEl.style.cursor = '';
-                eventCardEl.style.border = '';
-                eventCardEl.style.zIndex = '10';
-                eventCardEl.style.transform = ''; // Reset any transforms from cross-zone dragging
-                
-                const currentTop = currentPositionRef.current.top;
-                const currentLeft = currentPositionRef.current.left;
-
-                // Set final position
-                eventCardEl.style.top = `${currentTop}px`;
-                eventCardEl.style.left = `${currentLeft}px`;
-
-                              // Ensure final update is sent
-              if (pendingUpdateRef.current) {
-                setUpdateStatus('syncing'); // Start syncing animation immediately
-                stableUpdateEvent(eventRef.current._originalId || id, pendingUpdateRef.current)
-                    .then(() => {
-                      showStatusFeedback('success');
-                    })
-                    .catch((error: unknown) => {
-                      console.error('Failed to update event:', error);
-                      showStatusFeedback('error');
-                    });
-                  pendingUpdateRef.current = null;
-                }
-              }
             }
+          } else if (currentlyInAllDayZone && !currentTargetDate) {
+            // Revert visual changes and cleanup
+            eventCardEl.style.opacity = '1';
+            eventCardEl.style.transform = '';
+            eventCardEl.style.pointerEvents = 'auto';
+            eventCardEl.style.cursor = '';
+            eventCardEl.style.border = '';
+            eventCardEl.style.zIndex = '10';
+            
+            // Clean up static reference
+            const staticReference = document.getElementById(`static-ref-${id}`);
+            if (staticReference) staticReference.remove();
           } else {
-            // Reset state if no actual drag occurred
+            // Normal timed event drag completion
+            // Reset drag state
             isDraggingRef.current = false;
             updateVisualState({ isDragging: false });
             document.body.classList.remove('select-none');
             document.body.style.cursor = '';
 
+            // Set flag to indicate this was a drag operation
+            wasDraggedRef.current = true;
+
             // Clean up static reference
             const staticReference = document.getElementById(`static-ref-${id}`);
             if (staticReference) staticReference.remove();
-            
-            // Restore original event to fully interactive state
+
+            // Restore original event and update position
             if (eventCardEl) {
+              // Restore original event appearance
               eventCardEl.style.opacity = '1';
               eventCardEl.style.visibility = 'visible';
               eventCardEl.style.pointerEvents = 'auto';
+              eventCardEl.style.cursor = '';
               eventCardEl.style.border = '';
-              eventCardEl.style.cursor = ''; 
               eventCardEl.style.zIndex = '10';
-              eventCardEl.style.transform = ''; // Reset any cross-zone transforms
-            }
-
-            // Check if this was just a click (no significant movement)
-            const deltaX = Math.abs(e.clientX - initialPositionRef.current.x);
-            const deltaY = Math.abs(e.clientY - initialPositionRef.current.y);
-
-<<<<<<< HEAD
-            if (deltaX < 5 && deltaY < 5) {
-              stableOpenModal(eventRef.current._originalId || id);
-=======
+              eventCardEl.style.transform = ''; // Reset any transforms from cross-zone dragging
+              
+              const currentTop = currentPositionRef.current.top;
+              const currentLeft = currentPositionRef.current.left;
+
+              // Set final position
+              eventCardEl.style.top = `${currentTop}px`;
+              eventCardEl.style.left = `${currentLeft}px`;
+
               // Ensure final update is sent
               if (pendingUpdateRef.current) {
                 setUpdateStatus('syncing'); // Start syncing animation immediately
@@ -1801,25 +1559,15 @@
                   });
                 pendingUpdateRef.current = null;
               }
->>>>>>> 22231a49
             }
           }
-
-          // Final cleanup: Reset all drag-related states
+        } else {
+          // Reset state if no actual drag occurred
           isDraggingRef.current = false;
           updateVisualState({ isDragging: false });
           document.body.classList.remove('select-none');
           document.body.style.cursor = '';
 
-<<<<<<< HEAD
-          // Stop auto-scroll and hide indicators
-          if (autoScrollTimerRef.current) {
-            clearTimeout(autoScrollTimerRef.current);
-            autoScrollTimerRef.current = null;
-          }
-          isAutoScrollingRef.current = false;
-          setScrollIndicator({ show: false, direction: null, position: { x: 0, y: 0 } });
-=======
           // Clean up static reference
           const staticReference = document.getElementById(`static-ref-${id}`);
           if (staticReference) staticReference.remove();
@@ -1843,40 +1591,21 @@
               stableOpenModal(eventRef.current._originalId || id);
             }
         }
->>>>>>> 22231a49
-
-          // Reset cross-zone drag state
-          setCrossZoneDrag({
-            isInAllDayZone: false,
-            targetDate: null,
-          });
-          
-          // Clear global cross-zone drag state
-          stableSetCrossZoneDragState({
-            isActive: false,
-            draggedEvent: null,
-            targetDate: null,
-            sourceZone: null,
-            targetZone: null,
-            mouseX: 0,
-            mouseY: 0,
-            targetTimeSlot: null,
-          });
-
-          // Final static reference cleanup (safety net)
-          const staticReference = document.getElementById(`static-ref-${id}`);
-          if (staticReference) staticReference.remove();
-
-<<<<<<< HEAD
-          // Performance cleanup: Clear caches after drag
-          calculationCache.current = {
-            lastPosition: { top: -1, left: -1 },
-            lastTimeData: { start_at: '', end_at: '' },
-            lastCrossZoneCheck: { clientY: -1, result: false, timestamp: 0 },
-            lastTargetDateCheck: { clientX: -1, result: null, timestamp: 0 },
-          };
-          cachedElements.current.lastCacheTime = 0; // Force DOM cache refresh on next drag
-=======
+
+        // Final cleanup: Reset all drag-related states
+        isDraggingRef.current = false;
+        updateVisualState({ isDragging: false });
+        document.body.classList.remove('select-none');
+        document.body.style.cursor = '';
+
+        // Stop auto-scroll and hide indicators
+        if (autoScrollTimerRef.current) {
+          clearTimeout(autoScrollTimerRef.current);
+          autoScrollTimerRef.current = null;
+        }
+        isAutoScrollingRef.current = false;
+        setScrollIndicator({ show: false, direction: null, position: { x: 0, y: 0 } });
+
         // Reset cross-zone drag state
         setCrossZoneDrag({
           isInAllDayZone: false,
@@ -1894,32 +1623,44 @@
           mouseY: 0,
           targetTimeSlot: null,
         });
->>>>>>> 22231a49
-
-          window.removeEventListener('mousemove', handleMouseMove);
-          window.removeEventListener('mouseup', handleMouseUp);
+
+        // Final static reference cleanup (safety net)
+        const staticReference = document.getElementById(`static-ref-${id}`);
+        if (staticReference) staticReference.remove();
+
+        // Performance cleanup: Clear caches after drag
+        calculationCache.current = {
+          lastPosition: { top: -1, left: -1 },
+          lastTimeData: { start_at: '', end_at: '' },
+          lastCrossZoneCheck: { clientY: -1, result: false, timestamp: 0 },
+          lastTargetDateCheck: { clientX: -1, result: null, timestamp: 0 },
         };
-
-        window.addEventListener('mousemove', handleMouseMove, { passive: false });
-        window.addEventListener('mouseup', handleMouseUp);
+        cachedElements.current.lastCacheTime = 0; // Force DOM cache refresh on next drag
+
+        window.removeEventListener('mousemove', handleMouseMove);
+        window.removeEventListener('mouseup', handleMouseUp);
       };
 
-      // Debug logging for event listener setup (reduced to only show issues)
-      if (process.env.NODE_ENV === 'development' && (!contentEl || !eventCardEl || !calendarContainer)) {
-        console.warn('Missing elements for drag setup:', {
-          eventId: id,
-          contentEl: !!contentEl,
-          eventCardEl: !!eventCardEl,
-          calendarContainer: !!calendarContainer,
-          _isMultiDay,
-          locked
-        });
-      }
-      
-      contentEl.addEventListener('mousedown', handleMouseDown);
-      return () => {
-        // Removed debug logging to reduce console noise
-              contentEl.removeEventListener('mousedown', handleMouseDown);
+      window.addEventListener('mousemove', handleMouseMove, { passive: false });
+      window.addEventListener('mouseup', handleMouseUp);
+    };
+
+    // Debug logging for event listener setup (reduced to only show issues)
+    if (process.env.NODE_ENV === 'development' && (!contentEl || !eventCardEl || !calendarContainer)) {
+      console.warn('Missing elements for drag setup:', {
+        eventId: id,
+        contentEl: !!contentEl,
+        eventCardEl: !!eventCardEl,
+        calendarContainer: !!calendarContainer,
+        _isMultiDay,
+        locked
+      });
+    }
+    
+    contentEl.addEventListener('mousedown', handleMouseDown);
+    return () => {
+      // Removed debug logging to reduce console noise
+      contentEl.removeEventListener('mousedown', handleMouseDown);
     };
   }, [id, _isMultiDay, locked, stableUpdateEvent, stableHideModal, stableOpenModal, stableSetCrossZoneDragState]);
 
