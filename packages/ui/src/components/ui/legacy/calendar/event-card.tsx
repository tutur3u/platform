<<<<<<< HEAD
import { useCalendar } from '../../../../hooks/use-calendar';
import { useCalendarSync } from '../../../../hooks/use-calendar-sync';
=======
>>>>>>> 6ecf49a5
import {
  ContextMenu,
  ContextMenuContent,
  ContextMenuItem,
  ContextMenuSeparator,
  ContextMenuSub,
  ContextMenuSubContent,
  ContextMenuSubTrigger,
  ContextMenuTrigger,
} from '../../context-menu';
import { GRID_SNAP, HOUR_HEIGHT, MAX_HOURS, MIN_EVENT_HEIGHT } from './config';
<<<<<<< HEAD
import { ScheduledEventQuickActions } from './scheduled-event-quick-actions';
import type {
  EventAttendeeWithUser,
  WorkspaceScheduledEventWithAttendees,
} from '@tuturuuu/types/primitives/RSVP';
import type { SupportedColor } from '@tuturuuu/types/primitives/SupportedColors';
import type { CalendarEvent } from '@tuturuuu/types/primitives/calendar-event';
import {
  HoverCard,
  HoverCardContent,
  HoverCardTrigger,
} from '@tuturuuu/ui/hover-card';
=======
import { useCalendarSettings } from './settings/settings-context';
import type { SupportedColor } from '@tuturuuu/types/primitives/SupportedColors';
import type { CalendarEvent } from '@tuturuuu/types/primitives/calendar-event';
import { useCalendar } from '@tuturuuu/ui/hooks/use-calendar';
>>>>>>> 6ecf49a5
import { getEventStyles } from '@tuturuuu/utils/color-helper';
import { cn } from '@tuturuuu/utils/format';
import dayjs from 'dayjs';
import timezone from 'dayjs/plugin/timezone';
import {
  AlertTriangle,
  ArrowLeft,
  ArrowRight,
  Check,
  Clock,
  Edit,
  HelpCircle,
  Lock,
  Palette,
  Pencil,
  RefreshCw,
  Trash2,
  Unlock,
  Users,
  X,
} from 'lucide-react';
import { useCallback, useEffect, useMemo, useRef, useState } from 'react';

dayjs.extend(timezone);

// Utility function to round time to nearest 15-minute interval
const roundToNearest15Minutes = (date: Date): Date => {
  const minutes = date.getMinutes();
  const remainder = minutes % 15;
  const roundedMinutes =
    remainder < 8 ? minutes - remainder : minutes + (15 - remainder);
  const roundedDate = new Date(date);
  roundedDate.setMinutes(roundedMinutes);
  roundedDate.setSeconds(0);
  roundedDate.setMilliseconds(0);
  return roundedDate;
};

interface EventCardProps {
  dates: Date[];
  wsId: string;
  event: CalendarEvent;
  level?: number; // Level for stacking events
  scheduledEvents?: WorkspaceScheduledEventWithAttendees[];
  currentUserId?: string;
  onOpenEventDetails?: (
    eventId: string,
    scheduledEvent?: WorkspaceScheduledEventWithAttendees
  ) => void;
}

export function EventCard({
  dates,
  event,
  level = 0,
  scheduledEvents,
  currentUserId,
  onOpenEventDetails,
}: EventCardProps) {
  const {
    id,
    title,
    description,
    // start_at,
    end_at,
    color = 'BLUE',
    locked = false,
    _isMultiDay,
    _dayPosition,
    _overlapCount,
    _overlapGroup,
  } = event;

  // Default values for overlap properties if not provided
  const overlapCount = _overlapCount || 1;
  const overlapGroup = useMemo(
    () => _overlapGroup || [id],
    [_overlapGroup, id]
  );

<<<<<<< HEAD
  const { updateEvent, hideModal, openModal, deleteEvent, settings } =
    useCalendar();
  const { refreshScheduledEvents } = useCalendarSync();
=======
  const { updateEvent, hideModal, openModal, deleteEvent } = useCalendar();
  const { settings } = useCalendarSettings();
>>>>>>> 6ecf49a5
  const tz = settings?.timezone?.timezone;

  // Local state for immediate UI updates
  const [localEvent, setLocalEvent] = useState<CalendarEvent>(event);

  // Parse dates properly using selected time zone
  const startDate =
    tz === 'auto'
      ? dayjs(localEvent.start_at)
      : dayjs(localEvent.start_at).tz(tz);
  const endDate =
    tz === 'auto' ? dayjs(localEvent.end_at) : dayjs(localEvent.end_at).tz(tz);

  // Calculate hours with decimal minutes for positioning
  const startHours = Math.min(
    MAX_HOURS - 0.01,
    startDate.hour() + startDate.minute() / 60
  );

  const endHours = Math.min(MAX_HOURS, endDate.hour() + endDate.minute() / 60);

  // Calculate duration, handling overnight events correctly
  const duration =
    endHours <= startHours && !_isMultiDay
      ? MAX_HOURS - startHours + endHours
      : endHours - startHours;

  // Calculate duration in minutes
  // const durationMs = (dayjs(endDate).valueOf() - dayjs(startDate).valueOf());
  // const durationMinutes = Math.round(durationMs / (1000 * 60));

  // Refs for DOM elements
  const cardRef = useRef<HTMLDivElement>(null);
  const handleRef = useRef<HTMLDivElement>(null);
  const contentRef = useRef<HTMLDivElement>(null);

  // Refs for tracking interaction state without re-renders
  const isDraggingRef = useRef(false);
  const isResizingRef = useRef(false);
  const wasDraggedRef = useRef(false);
  const wasResizedRef = useRef(false);
  const initialPositionRef = useRef({ x: 0, y: 0 });
  const currentPositionRef = useRef({ top: 0, left: 0 });
  const syncPendingRef = useRef(false);

  // Visual states that trigger renders
  const [isHovering, setIsHovering] = useState(false);
  const [isSyncing, setIsSyncing] = useState(false);
  const [updateStatus, setUpdateStatus] = useState<
    'idle' | 'syncing' | 'success' | 'error'
  >('idle');
  const [visualState, setVisualState] = useState({
    isDragging: false,
    isResizing: false,
  });

  // Status feedback timeout
  const statusTimeoutRef = useRef<ReturnType<typeof setTimeout> | null>(null);

  // Show temporary status feedback
  const showStatusFeedback = useCallback((status: 'success' | 'error') => {
    setUpdateStatus(status);

    // Clear any existing timeout
    if (statusTimeoutRef.current) {
      clearTimeout(statusTimeoutRef.current);
    }

    // Reset status after a short delay, regardless of pending updates
    // This ensures status indicators don't stay visible indefinitely
    statusTimeoutRef.current = setTimeout(() => {
      // For success status, always clear after a short delay
      if (status === 'success') {
        setUpdateStatus('idle');
        statusTimeoutRef.current = null;
      } else if (status === 'error') {
        // For errors, we might want to keep them visible a bit longer
        // but still clear them eventually
        setTimeout(() => {
          setUpdateStatus('idle');
        }, 3000);
        statusTimeoutRef.current = null;
      }
    }, 1500);
  }, []);

  // Batch visual state updates to reduce renders
  const updateVisualState = useCallback(
    (updates: Partial<typeof visualState>) => {
      setVisualState((prev) => ({ ...prev, ...updates }));
    },
    []
  );

  // Debounced update function to reduce API calls
  const updateTimeoutRef = useRef<ReturnType<typeof setTimeout> | null>(null);
  const pendingUpdateRef = useRef<{
    start_at: string;
    end_at: string;
  } | null>(null);

  // Schedule a throttled update
  const scheduleUpdate = useCallback(
    (updateData: { start_at: string; end_at: string }) => {
      // For multi-day events, we need to update the original event
      const eventId = event._originalId || id;

      // Store the latest update data
      pendingUpdateRef.current = updateData;
      syncPendingRef.current = true;

      // Immediately update local event data for UI rendering
      setLocalEvent((prev) => ({
        ...prev,
        ...updateData,
      }));

      // Show syncing state immediately
      setIsSyncing(true);
      setUpdateStatus('syncing');

      // Only start a new timer if there isn't one already
      if (!updateTimeoutRef.current) {
        updateTimeoutRef.current = setTimeout(() => {
          if (pendingUpdateRef.current) {
            updateEvent(eventId, pendingUpdateRef.current)
              .then(() => {
                showStatusFeedback('success');
              })
              .catch((error) => {
                console.error('Failed to update event:', error);
                showStatusFeedback('error');

                // Revert to original data on error
                setLocalEvent(event);
              })
              .finally(() => {
                syncPendingRef.current = false;
                setTimeout(() => {
                  if (!syncPendingRef.current) {
                    setIsSyncing(false);
                  }
                }, 300);
              });

            pendingUpdateRef.current = null;
          }

          updateTimeoutRef.current = null;
        }, 250); // Throttle to once every 250ms
      }
    },
    [event, id, updateEvent, showStatusFeedback]
  );

  // Clean up any pending updates
  useEffect(() => {
    return () => {
      if (updateTimeoutRef.current) {
        clearTimeout(updateTimeoutRef.current);
      }
    };
  }, []);

  // Keep local state in sync with prop changes
  useEffect(() => {
    // Only update if we're not in the middle of a drag/resize operation
    if (!isDraggingRef.current && !isResizingRef.current && !isSyncing) {
      setLocalEvent(event);
    }
  }, [event, isSyncing]);

  // Initial event positioning
  useEffect(() => {
    const cardEl = document.getElementById(`event-${id}`);
    const cellEl = document.querySelector('.calendar-cell') as HTMLDivElement;

    if (!cardEl || !cellEl) return;

    // Calculate event height based on duration
    let height = Math.max(MIN_EVENT_HEIGHT, duration * HOUR_HEIGHT);

    // For multi-day events, adjust the height and position
    if (_isMultiDay) {
      if (_dayPosition === 'start') {
        // First day - start at the event's start time, end at midnight
        height = Math.max(
          MIN_EVENT_HEIGHT,
          (MAX_HOURS - startHours) * HOUR_HEIGHT
        );
      } else if (_dayPosition === 'end') {
        // Last day - start at midnight, end at the event's end time
        height = Math.max(MIN_EVENT_HEIGHT, endHours * HOUR_HEIGHT);
      } else {
        // Middle days - full day from midnight to midnight
        height = MAX_HOURS * HOUR_HEIGHT;
      }
    }

    // Ensure height doesn't exceed the day's bounds
    height = Math.min(
      height,
      MAX_HOURS * HOUR_HEIGHT - startHours * HOUR_HEIGHT
    );

    // Calculate the index of the day the event is in
    const dateIdx = dates.findIndex((date) => {
      const eventDate = startDate;
      return (
        date.getFullYear() === eventDate.year() &&
        date.getMonth() === eventDate.month() &&
        date.getDate() === eventDate.date()
      );
    });

    if (dateIdx === -1) {
      cardEl.style.opacity = '0';
      cardEl.style.pointerEvents = 'none';
      return;
    }

    // Update event dimensions and position
    cardEl.style.height = `${height - 4}px`;

    // Position based on start time
    if (_isMultiDay && _dayPosition !== 'start') {
      // For middle and end segments, start at the top of the day
      cardEl.style.top = '0px';
    } else {
      // Ensure startHours doesn't exceed 24 hours
      const clampedStartHours = Math.min(startHours, MAX_HOURS - 0.01);
      cardEl.style.top = `${clampedStartHours * HOUR_HEIGHT}px`;
    }

    const updatePosition = () => {
      if (!cardEl || !cellEl) return;

      const columnWidth = cellEl.offsetWidth;

      // Calculate event index within its overlap group
      // const overlapIndex = overlapGroup.indexOf(id);

      // If this event has overlaps, distribute width among overlapping events
      const hasOverlaps = overlapCount > 1;

      // Width calculation based on overlap count
      let eventWidth, eventLeft;

      if (hasOverlaps) {
        // Calculate the position of this event within its overlap group
        // Sort the overlap group by ID to ensure consistent ordering
        const sortedGroup = [...overlapGroup].sort();
        const positionIndex = sortedGroup.indexOf(id);

        // Split width calculation - give each event an equal portion of the column
        // Use a small gap between events for visual separation
        const gap = 2;
        const totalGap = gap * (overlapCount - 1);
        const availableWidth = columnWidth - totalGap;
        const singleWidth = availableWidth / overlapCount;

        // Calculate width and position
        eventWidth = singleWidth;
        eventLeft = dateIdx * columnWidth + positionIndex * (singleWidth + gap);
      } else {
        // No overlaps - use full width (with small margin)
        eventWidth = columnWidth - 8;
        eventLeft = dateIdx * (columnWidth + 2); // 4px margin on each side
      }

      cardEl.style.width = `${eventWidth}px`;
      cardEl.style.left = `${eventLeft}px`;

      // All events at same z-index for level ordering
      cardEl.style.zIndex = '10';

      // Store the initial position
      currentPositionRef.current = {
        top: parseInt(cardEl.style.top, 10),
        left: parseInt(cardEl.style.left, 10),
      };
    };

    // Set initial position
    updatePosition();

    // Track resize for responsive layout
    const observer = new ResizeObserver(() => {
      requestAnimationFrame(updatePosition);
    });

    observer.observe(cellEl);

    // Check if the event is in the past
    const isPastEvent = endDate.isBefore(dayjs());

    // Set opacity based on whether the event is in the past
    cardEl.style.opacity = isPastEvent ? '0.5' : '1';
    cardEl.style.pointerEvents = 'all';

    return () => observer.disconnect();
  }, [
    id,
    startDate,
    endDate,
    duration,
    level,
    dates,
    _isMultiDay,
    _dayPosition,
    startHours,
    endHours,
    overlapCount,
    overlapGroup,
  ]);

  // Event resizing - only enable for non-multi-day events or the start/end segments
  useEffect(() => {
    // Disable resizing for middle segments of multi-day events, locked events, or scheduled events
    if (
      (_isMultiDay && _dayPosition === 'middle') ||
      locked ||
      event._isScheduledEvent
    )
      return;

    const handleEl = handleRef.current;
    const eventCardEl = document.getElementById(`event-${id}`);
    if (!handleEl || !eventCardEl) return;

    let startY = 0;
    let startHeight = 0;
    let hasMoved = false;

    const handleMouseDown = (e: MouseEvent) => {
      e.stopPropagation();
      e.preventDefault();

      // Don't allow interaction with locked events
      if (locked) return;

      // Don't allow multiple operations
      if (isDraggingRef.current || isResizingRef.current) return;

      startY = e.clientY;
      startHeight = eventCardEl.offsetHeight;
      isResizingRef.current = true;
      wasResizedRef.current = false;
      hasMoved = false;

      // Update visual state
      updateVisualState({ isResizing: true });
      setUpdateStatus('idle'); // Reset any previous status

      // Prevent interaction with other events
      hideModal();

      // Change cursor for better UX
      document.body.style.cursor = 'ns-resize';
      document.body.classList.add('select-none');

      const handleMouseMove = (e: MouseEvent) => {
        e.preventDefault();

        if (!isResizingRef.current) return;

        // Calculate height change
        const dy = e.clientY - startY;

        // Only process if there's significant movement
        if (!hasMoved && Math.abs(dy) < 5) return;

        hasMoved = true;
        wasResizedRef.current = true;

        // Snap to grid
        const newHeight = Math.max(
          MIN_EVENT_HEIGHT,
          Math.round((startHeight + dy) / GRID_SNAP) * GRID_SNAP
        );

        // Update height with a maximum limit
        const maxHeight = _isMultiDay
          ? _dayPosition === 'start'
            ? (MAX_HOURS - startHours) * HOUR_HEIGHT
            : MAX_HOURS * HOUR_HEIGHT
          : MAX_HOURS * HOUR_HEIGHT;

        const constrainedHeight = Math.min(newHeight, maxHeight);
        eventCardEl.style.height = `${constrainedHeight}px`;

        // Calculate new end time
        let newEndAt: dayjs.Dayjs;

        if (_isMultiDay) {
          if (_dayPosition === 'start') {
            // For start segment, we're adjusting the end time of the first day
            newEndAt = startDate.clone();
            // Calculate hours directly from pixels for better precision
            const newEndHours = constrainedHeight / HOUR_HEIGHT + startHours;
            const newEndHour = Math.min(23, Math.floor(newEndHours));
            const newEndMinute = Math.round(
              (newEndHours - Math.floor(newEndHours)) * 60
            );
            newEndAt = newEndAt
              .hour(newEndHour)
              .minute(newEndMinute)
              .second(0)
              .millisecond(0);
            // Snap to 15-minute intervals
            newEndAt = dayjs(roundToNearest15Minutes(newEndAt.toDate()));
          } else if (_dayPosition === 'end') {
            // For end segment, we're adjusting the end time of the last day
            newEndAt = endDate.clone();
            const newDuration = constrainedHeight / HOUR_HEIGHT;
            const newEndHour = Math.min(23, Math.floor(newDuration));
            const newEndMinute = Math.round(
              (newDuration - Math.floor(newDuration)) * 60
            );
            newEndAt = newEndAt
              .hour(newEndHour)
              .minute(newEndMinute)
              .second(0)
              .millisecond(0);
            // Snap to 15-minute intervals
            newEndAt = dayjs(roundToNearest15Minutes(newEndAt.toDate()));
          } else {
            return; // Should not happen
          }
        } else {
          // Regular event
          const newDuration = constrainedHeight / HOUR_HEIGHT; // Convert pixels to hours
          // Calculate end time directly from start time + duration
          newEndAt = startDate.clone().add(newDuration, 'hour');
          // Snap to 15-minute intervals
          newEndAt = dayjs(roundToNearest15Minutes(newEndAt.toDate()));
          // Ensure end time doesn't wrap to the next day
          if (newEndAt.isBefore(startDate)) {
            newEndAt = newEndAt.add(1, 'day');
          }
        }

        // After calculating the rounded end time, adjust the visual height to match
        const durationInHours =
          (dayjs(newEndAt).valueOf() - startDate.valueOf()) / (1000 * 60 * 60);
        const adjustedHeight = durationInHours * HOUR_HEIGHT;
        eventCardEl.style.height = `${Math.max(MIN_EVENT_HEIGHT, adjustedHeight)}px`;

        // Schedule the update
        scheduleUpdate({
          start_at: startDate.toISOString(),
          end_at: newEndAt.toISOString(),
        });

        // Explicitly set local event end time for immediate UI update
        setLocalEvent((prev) => ({
          ...prev,
          end_at: newEndAt.toISOString(),
        }));
      };

      const handleMouseUp = () => {
        isResizingRef.current = false;
        updateVisualState({ isResizing: false });

        // Restore cursor
        document.body.style.cursor = '';
        document.body.classList.remove('select-none');

        // Set resize flag
        wasResizedRef.current = hasMoved;

        // Send a final update if needed
        if (pendingUpdateRef.current) {
          setUpdateStatus('syncing'); // Start syncing animation immediately
          updateEvent(event._originalId || id, pendingUpdateRef.current)
            .then(() => {
              showStatusFeedback('success');
            })
            .catch((error) => {
              console.error('Failed to update event:', error);
              showStatusFeedback('error');
            });
          pendingUpdateRef.current = null;
        }

        // Clean up
        document.removeEventListener('mousemove', handleMouseMove);
        document.removeEventListener('mouseup', handleMouseUp);
      };

      window.addEventListener('mousemove', handleMouseMove, { passive: false });
      window.addEventListener('mouseup', handleMouseUp);
    };

    handleEl.addEventListener('mousedown', handleMouseDown);
    return () => handleEl.removeEventListener('mousedown', handleMouseDown);
  }, [
    id,
    startDate,
    endDate,
    updateEvent,
    hideModal,
    _isMultiDay,
    _dayPosition,
    event._originalId,
    event._isScheduledEvent,
    startHours,
    locked,
    scheduleUpdate,
    updateVisualState,
    showStatusFeedback,
  ]);

  // Event dragging - only enable for non-multi-day events
  useEffect(() => {
    // Disable dragging for multi-day events, locked events, or scheduled events
    if (_isMultiDay || locked || event._isScheduledEvent) return;

    const contentEl = contentRef.current;
    const eventCardEl = document.getElementById(`event-${id}`);
    const cellEl = document.querySelector('.calendar-cell') as HTMLDivElement;

    if (!contentEl || !eventCardEl || !cellEl) return;

    let startX = 0;
    let startY = 0;
    let initialCardPosition = { top: 0, left: 0 };
    let columnWidth = 0;
    let hasMoved = false;

    const handleMouseDown = (e: MouseEvent) => {
      // Only handle primary mouse button (left click)
      if (e.button !== 0) return;

      // Don't allow interaction with locked events
      if (locked) return;

      e.stopPropagation();

      // Don't allow multiple operations
      if (isResizingRef.current || isDraggingRef.current) return;

      // Record initial positions
      startX = e.clientX;
      startY = e.clientY;

      // Record initial card position
      initialCardPosition = {
        top: eventCardEl.offsetTop,
        left: eventCardEl.offsetLeft,
      };

      // Update cached dimensions
      columnWidth = cellEl.offsetWidth;

      // Reset tracking state
      hasMoved = false;
      wasDraggedRef.current = false;
      initialPositionRef.current = { x: e.clientX, y: e.clientY };
      currentPositionRef.current = initialCardPosition;
      isDraggingRef.current = true;

      // Update visual state for immediate feedback
      updateVisualState({ isDragging: true });
      setUpdateStatus('idle'); // Reset any previous status

      // Prevent interaction with other events
      hideModal();

      // Apply drag styling
      document.body.style.cursor = 'grabbing';
      document.body.classList.add('select-none');

      const handleMouseMove = (e: MouseEvent) => {
        e.preventDefault();

        if (isResizingRef.current) return;

        // Calculate delta movement
        const dx = e.clientX - startX;
        const dy = e.clientY - startY;

        // Only start dragging if moved beyond threshold
        if (!hasMoved) {
          if (Math.abs(dx) < 8 && Math.abs(dy) < 8) return;

          // Start drag mode
          isDraggingRef.current = true;
          wasDraggedRef.current = true;
          hasMoved = true;

          // Update visual state
          updateVisualState({ isDragging: true });

          // Other UI adjustments
          hideModal();
          document.body.classList.add('select-none');
        }

        // Snap to grid - ensure we move in whole units
        const snapToGrid = (value: number, gridSize: number) => {
          return Math.round(value / gridSize) * gridSize;
        };

        // Calculate new position with snapping
        const newTop = snapToGrid(initialCardPosition.top + dy, GRID_SNAP);
        const newLeft = snapToGrid(initialCardPosition.left + dx, columnWidth);

        // Constrain vertical position to stay within the day (0-24h)
        const constrainedTop = Math.max(
          0,
          Math.min(newTop, MAX_HOURS * HOUR_HEIGHT - MIN_EVENT_HEIGHT)
        );

        // Keep track of the current position to avoid redundant updates
        const positionChanged =
          constrainedTop !== currentPositionRef.current.top ||
          newLeft !== currentPositionRef.current.left;

        if (positionChanged) {
          // Update visual position immediately (with GPU acceleration)
          eventCardEl.style.transform = `translate3d(${
            newLeft - initialCardPosition.left
          }px, ${constrainedTop - initialCardPosition.top}px, 0)`;

          // Store the current position
          currentPositionRef.current = { top: constrainedTop, left: newLeft };

          // Calculate new times based on position
          const newDateIdx = Math.floor(newLeft / columnWidth);
          // Calculate hours directly from pixels - improve precision
          const newStartHour = constrainedTop / HOUR_HEIGHT;
          const newStartHourFloor = Math.floor(newStartHour);
          const newStartMinute = Math.round(
            (newStartHour - newStartHourFloor) * 60
          );

          const newStartAt = startDate.toDate();
          newStartAt.setHours(newStartHourFloor);
          newStartAt.setMinutes(newStartMinute);

          // Snap start time to 15-minute intervals
          const roundedStartAt = roundToNearest15Minutes(newStartAt);

          // Adjust the visual position to match the snapped time
          const roundedHours =
            roundedStartAt.getHours() + roundedStartAt.getMinutes() / 60;
          const roundedTop = roundedHours * HOUR_HEIGHT;

          // Update the visual position to match the snapped time
          eventCardEl.style.transform = `translate3d(${Math.max(
            (newLeft - initialCardPosition.left) / 60 - 4,
            0
          )}px, ${Math.max((roundedTop - initialCardPosition.top) / 60 - 4, 0)}px, 0)`;

          // Update the current position reference
          currentPositionRef.current = { top: roundedTop, left: newLeft };

          // Update date if moved to different day
          if (newDateIdx >= 0 && newDateIdx < dates.length) {
            const newDate = dates[newDateIdx];
            if (newDate) {
              roundedStartAt.setFullYear(newDate.getFullYear());
              roundedStartAt.setMonth(newDate.getMonth());
              roundedStartAt.setDate(newDate.getDate());
            }
          }

          // Calculate new end time maintaining original duration
          const newEndAt = dayjs(roundedStartAt)
            .add(endDate.valueOf() - startDate.valueOf(), 'millisecond')
            .toDate();

          // Schedule update
          scheduleUpdate({
            start_at: roundedStartAt.toISOString(),
            end_at: newEndAt.toISOString(),
          });

          // Explicitly update local event for immediate UI update
          setLocalEvent((prev) => ({
            ...prev,
            start_at: roundedStartAt.toISOString(),
            end_at: newEndAt.toISOString(),
          }));
        }
      };

      const handleMouseUp = (e: MouseEvent) => {
        if (hasMoved) {
          // Reset drag state
          isDraggingRef.current = false;
          updateVisualState({ isDragging: false });
          document.body.classList.remove('select-none');
          document.body.style.cursor = '';

          // Set flag to indicate this was a drag operation
          wasDraggedRef.current = true;

          // Need to update the actual position properties
          // to match the transform we've been using
          if (eventCardEl) {
            const currentTop = currentPositionRef.current.top;
            const currentLeft = currentPositionRef.current.left;

            // Reset transform and set direct position
            eventCardEl.style.transform = '';
            eventCardEl.style.top = `${currentTop}px`;
            eventCardEl.style.left = `${currentLeft}px`;

            // Ensure final update is sent
            if (pendingUpdateRef.current) {
              setUpdateStatus('syncing'); // Start syncing animation immediately
              updateEvent(event._originalId || id, pendingUpdateRef.current)
                .then(() => {
                  showStatusFeedback('success');
                })
                .catch((error) => {
                  console.error('Failed to update event:', error);
                  showStatusFeedback('error');
                });
              pendingUpdateRef.current = null;
            }
          }
        } else {
          // Reset state if no actual drag occurred
          isDraggingRef.current = false;
          updateVisualState({ isDragging: false });
          document.body.classList.remove('select-none');
          document.body.style.cursor = '';

          // Check if this was just a click (no significant movement)
          const deltaX = Math.abs(e.clientX - initialPositionRef.current.x);
          const deltaY = Math.abs(e.clientY - initialPositionRef.current.y);

          if (deltaX < 5 && deltaY < 5) {
            openModal(event._originalId || id);
          }
        }

        window.removeEventListener('mousemove', handleMouseMove);
        window.removeEventListener('mouseup', handleMouseUp);
      };

      window.addEventListener('mousemove', handleMouseMove, { passive: false });
      window.addEventListener('mouseup', handleMouseUp);
    };

    contentEl.addEventListener('mousedown', handleMouseDown);
    return () => contentEl.removeEventListener('mousedown', handleMouseDown);
  }, [
    id,
    startDate,
    endDate,
    dates,
    updateEvent,
    hideModal,
    openModal,
    _isMultiDay,
    event._originalId,
    event._isScheduledEvent,
    locked,
    scheduleUpdate,
    updateVisualState,
    showStatusFeedback,
  ]);

  // Color styles based on event color

  const { bg, border, text, dragBg, syncingBg, successBg, errorBg } =
    getEventStyles(color);

  // Get the appropriate background based on event state
  const getBackgroundStyle = () => {
    if (updateStatus === 'syncing') return syncingBg;
    if (updateStatus === 'success') return successBg;
    if (updateStatus === 'error') return errorBg;
    if (visualState.isDragging) return dragBg;
    return bg;
  };

  // Use the visual state for UI rendering
  const { isDragging, isResizing } = visualState;

  // Determine if we should show continuation indicators for multi-day events
  const showStartIndicator = _isMultiDay && _dayPosition !== 'start';
  const showEndIndicator = _isMultiDay && _dayPosition !== 'end';

  // Format time for display
  const formatEventTime = (date: Date | dayjs.Dayjs) => {
<<<<<<< HEAD
=======
    const { settings } = useCalendarSettings();
>>>>>>> 6ecf49a5
    const timeFormat = settings.appearance.timeFormat;
    const d = dayjs.isDayjs(date)
      ? date
      : tz === 'auto'
        ? dayjs(date)
        : dayjs(date).tz(tz);
    return d.format(timeFormat === '24h' ? 'HH:mm' : 'h:mm a');
  };

  // Check if the event is in the past
  const isPastEvent = new Date(end_at) < new Date();

  // Handle color change
  const handleColorChange = (newColor: SupportedColor) => {
    const eventId = event._originalId || id;
    updateEvent(eventId, { color: newColor })
      .then(() => {
        showStatusFeedback('success');
      })
      .catch((error) => {
        console.error('Failed to update event color:', error);
        showStatusFeedback('error');
      });
  };

  // Handle delete
  const handleDelete = () => {
    const eventId = event._originalId || id;
    deleteEvent(eventId).catch((error) => {
      console.error('Failed to delete event:', error);
    });
  };

  // Handle lock/unlock
  const handleLockToggle = () => {
    const eventId = event._originalId || id;
    const newLockedState = !locked;

    console.log(
      `Toggling lock status for event ${eventId} from ${locked} to ${newLockedState}`
    );

    updateEvent(eventId, { locked: newLockedState })
      .then(() => {
        console.log(`Successfully updated lock status to ${newLockedState}`);
        // Update local state immediately for better UX
        setLocalEvent((prev) => ({
          ...prev,
          locked: newLockedState,
        }));
        showStatusFeedback('success');
      })
      .catch((error) => {
        console.error('Failed to update event lock status:', error);
        showStatusFeedback('error');
      });
  };

  // Conditional click handler for events
  const handleEventClick = (e: React.MouseEvent) => {
    const isScheduledEvent = event._isScheduledEvent;

    if (isScheduledEvent && onOpenEventDetails && event._scheduledEventId) {
      // For scheduled events, try to find the full event data and pass it
      e.stopPropagation();
      const scheduledEvent = scheduledEvents?.find(
        (se) => se.id === event._scheduledEventId
      );

      // Pass the eventId and potentially the scheduledEvent object
      onOpenEventDetails(event._scheduledEventId, scheduledEvent);
    } else {
      // For regular events, open EventModal
      if (!wasDraggedRef.current && !wasResizedRef.current) {
        e.stopPropagation();
        openModal(event._originalId || id);
      }

      // Reset state flags
      wasDraggedRef.current = false;
      wasResizedRef.current = false;
    }
  };

  return (
    <HoverCard openDelay={200} closeDelay={100}>
      <HoverCardTrigger asChild>
        <ContextMenu>
          <ContextMenuTrigger asChild>
            <div
              ref={cardRef}
              id={`event-${id}`}
              className={cn(
                'pointer-events-auto absolute max-w-none overflow-hidden rounded-l rounded-r-md border-l-2 transition-colors duration-300 select-none',
                'group transition-all hover:ring-1 focus:outline-none',
                {
                  'transform shadow-md': isDragging || isResizing, // Subtle transform during interaction
                  'opacity-50': isPastEvent, // Lower opacity for past events
                  'rounded-l-none border-l-4': showStartIndicator, // Special styling for continuation from previous day
                  'rounded-r-none border-r-4': showEndIndicator, // Special styling for continuation to next day
                },
                border,
                text,
                getBackgroundStyle() // Use dynamic background based on status
              )}
              style={{
                transition:
                  isDragging || isResizing
                    ? 'none' // No transition during interaction
                    : 'all 0.2s cubic-bezier(0.4, 0, 0.2, 1)', // Smoother transition
                zIndex:
                  isHovering || isDragging || isResizing ? 50 : 10 - level, // Use level for z-index
                willChange:
                  isDragging || isResizing ? 'transform, top, left' : 'auto', // GPU acceleration
                transform: isDragging || isResizing ? 'translateZ(0)' : 'none', // Force GPU acceleration during interaction
              }}
              onMouseEnter={() => setIsHovering(true)}
              onMouseLeave={() => setIsHovering(false)}
              tabIndex={0}
              onClick={handleEventClick}
              role="button"
              aria-label={`Event: ${title || 'Untitled event'}`}
            >
              {/* Continuation indicators for multi-day events */}
              {showStartIndicator && (
                <div className="absolute top-1/2 left-2 -translate-x-1 -translate-y-1/2">
                  <ArrowLeft className={`h-3 w-3 ${text}`} />
                </div>
              )}

              {showEndIndicator && (
                <div className="absolute top-1/2 right-2 translate-x-1 -translate-y-1/2">
                  <ArrowRight className={`h-3 w-3 ${text}`} />
                </div>
              )}

              {/* Edit button overlay - only show for non-scheduled events */}
              {!event._isScheduledEvent && (
                <div
                  className={cn(
                    'absolute top-2 right-2 rounded-full p-0.5 opacity-0 shadow-sm',
                    'z-10 transition-opacity group-hover:opacity-100', // Higher z-index
                    {
                      'opacity-0!':
                        isDragging || isResizing || updateStatus !== 'idle',
                    } // Hide during interaction or status updates
                  )}
                  onClick={(e) => {
                    e.stopPropagation();
                    e.preventDefault();
                    openModal(event._originalId || id);
                  }}
                >
                  <Pencil className="h-3 w-3" />
                </div>
              )}

              {/* Status indicators */}
              {updateStatus === 'syncing' && (
                <div className="pointer-events-none absolute inset-0 z-20 flex items-center justify-center bg-background/5">
                  <div className="absolute top-2 right-2 rounded-full bg-background/30 p-1">
                    <RefreshCw className="h-3 w-3 animate-spin" />
                  </div>
                </div>
              )}

              {updateStatus === 'success' && (
                <div className="pointer-events-none absolute top-2 right-2 z-20">
                  <Check className="h-3 w-3 text-dynamic-light-green" />
                </div>
              )}

              {updateStatus === 'error' && (
                <div className="pointer-events-none absolute top-2 right-2 z-20">
                  <AlertTriangle className="h-3 w-3 text-dynamic-light-red" />
                </div>
              )}

              <div
                ref={contentRef}
                className={cn(
                  'flex h-full flex-col text-left select-none',
                  duration <= 0.25 ? 'px-1 py-0' : 'p-1',
                  duration <= 0.5 ? 'text-xs' : 'text-sm',
                  _isMultiDay && 'items-start'
                )}
              >
                <div
                  className={cn(
                    'w-full flex-1',
                    _isMultiDay && _dayPosition !== 'start' && 'pl-3'
                  )}
                >
                  <div
                    className={cn(
                      'space-x-1 text-xs font-semibold',
                      duration <= 0.5 ? 'line-clamp-1' : 'line-clamp-2'
                    )}
                  >
                    {locked && (
                      <Lock
                        className="mt-0.5 inline-block h-3 w-3 shrink-0 -translate-y-0.5 opacity-70"
                        aria-label="Event locked"
                      />
                    )}
                    {typeof localEvent.google_event_id === 'string' &&
                      localEvent.google_event_id.trim() !== '' && (
                        <img
                          src="/media/google-calendar-icon.png"
                          alt="Google Calendar"
                          className="mr-1 inline-block h-4 w-4 align-text-bottom"
                          title="Synced from Google Calendar"
                          data-testid="google-calendar-logo"
                          width={18}
                          height={18}
                        />
                      )}
                    <span className="min-w-0 overflow-hidden text-ellipsis">
                      {localEvent.title || 'Untitled event'}
                    </span>
                    {/* Show scheduled event indicator and quick actions on hover */}
                    {event._isScheduledEvent && (
                      <span className="ml-1 inline-flex items-center text-xs opacity-70">
                        📅
                      </span>
                    )}
                  </div>

                  {/* Show time for regular events or start/end segments of multi-day events */}
                  {((!_isMultiDay && duration > 0.5) ||
                    (_isMultiDay &&
                      (_dayPosition === 'start' ||
                        _dayPosition === 'end'))) && (
                    <div className="mt-1 flex items-center text-xs opacity-80">
                      {_isMultiDay ? (
                        _dayPosition === 'start' ? (
                          <span>Starts {formatEventTime(startDate)}</span>
                        ) : (
                          <span>Ends {formatEventTime(endDate)}</span>
                        )
                      ) : (
                        <span>
                          {formatEventTime(startDate)} -{' '}
                          {formatEventTime(endDate)}
                        </span>
                      )}
                    </div>
                  )}

                  {/* Show description if there's enough space */}
                  {(duration > 1 || _isMultiDay) && description && (
                    <div className="mt-1 line-clamp-2 text-xs opacity-80">
                      {description}
                    </div>
                  )}
                </div>
              </div>

              {/* Only show resize handle for non-multi-day events or start/end segments, and not for scheduled events */}
              {(!_isMultiDay || _dayPosition !== 'middle') &&
                !event._isScheduledEvent && (
                  <div
                    ref={handleRef}
                    className={cn(
                      'absolute inset-x-0 bottom-0 cursor-s-resize hover:bg-primary/20',
                      'h-2 transition-colors'
                    )}
                    aria-label="Resize event"
                  />
                )}
            </div>
          </ContextMenuTrigger>
          <ContextMenuContent className="w-48">
            {/* For scheduled events, show different context menu */}
            {event._isScheduledEvent ? (
              <>
                <ContextMenuItem
                  onClick={(e) => {
                    e.stopPropagation();
                    if (onOpenEventDetails && event._scheduledEventId) {
                      const scheduledEvent = scheduledEvents?.find(
                        (se) => se.id === event._scheduledEventId
                      );
                      onOpenEventDetails(
                        event._scheduledEventId,
                        scheduledEvent
                      );
                    }
                  }}
                  className="flex items-center gap-2"
                >
                  <Edit className="h-4 w-4" />
                  <span>View Event</span>
                </ContextMenuItem>
                {scheduledEvents &&
                  currentUserId &&
                  (() => {
                    const scheduledEvent = scheduledEvents.find(
                      (se) => se.id === event._scheduledEventId
                    );
                    return scheduledEvent ? (
                      <div className="px-2 py-1">
                        <ScheduledEventQuickActions
                          scheduledEvent={scheduledEvent}
                          userId={currentUserId}
                          onStatusUpdate={async () => {
                            // Refresh the calendar data
                            await refreshScheduledEvents();
                          }}
                          className="w-full"
                          compact={false}
                        />
                      </div>
                    ) : null;
                  })()}
              </>
            ) : (
              <>
                <ContextMenuItem
                  onClick={(e) => {
                    e.stopPropagation();
                    openModal(event._originalId || id);
                  }}
                  className={cn('flex items-center gap-2', {
                    'cursor-not-allowed opacity-50': locked,
                  })}
                  disabled={locked}
                >
                  <Edit className="h-4 w-4" />
                  <span>{locked ? 'View Event' : 'Edit Event'}</span>
                </ContextMenuItem>

                <ContextMenuItem
                  onClick={handleLockToggle}
                  className="flex items-center gap-2"
                >
                  {locked ? (
                    <>
                      <Unlock className="h-4 w-4" />
                      <span>Unlock Event</span>
                    </>
                  ) : (
                    <>
                      <Lock className="h-4 w-4" />
                      <span>Lock Event</span>
                    </>
                  )}
                </ContextMenuItem>

                <ContextMenuSub>
                  <ContextMenuSubTrigger
                    className={cn('flex items-center gap-2', {
                      'cursor-not-allowed opacity-50': locked,
                    })}
                    disabled={locked}
                  >
                    <Palette className="h-4 w-4" />
                    <span className="text-foreground">Change Color</span>
                  </ContextMenuSubTrigger>
                  <ContextMenuSubContent className="grid w-56 grid-cols-2 gap-1 p-2">
                    <ContextMenuItem
                      onClick={() => handleColorChange('RED')}
                      className="flex items-center gap-2"
                    >
                      <div className="h-4 w-4 flex-none rounded-full border border-dynamic-light-red/80 bg-calendar-bg-red"></div>
                      <span>Red</span>
                    </ContextMenuItem>
                    <ContextMenuItem
                      onClick={() => handleColorChange('BLUE')}
                      className="flex items-center gap-2"
                    >
                      <div className="h-4 w-4 flex-none rounded-full border border-dynamic-light-blue/80 bg-calendar-bg-blue"></div>
                      <span>Blue</span>
                    </ContextMenuItem>
                    <ContextMenuItem
                      onClick={() => handleColorChange('GREEN')}
                      className="flex items-center gap-2"
                    >
                      <div className="h-4 w-4 flex-none rounded-full border border-dynamic-light-green/80 bg-calendar-bg-green"></div>
                      <span>Green</span>
                    </ContextMenuItem>
                    <ContextMenuItem
                      onClick={() => handleColorChange('YELLOW')}
                      className="flex items-center gap-2"
                    >
                      <div className="h-4 w-4 flex-none rounded-full border border-dynamic-light-yellow/80 bg-calendar-bg-yellow"></div>
                      <span>Yellow</span>
                    </ContextMenuItem>
                    <ContextMenuItem
                      onClick={() => handleColorChange('PURPLE')}
                      className="flex items-center gap-2"
                    >
                      <div className="h-4 w-4 flex-none rounded-full border border-dynamic-light-purple/80 bg-calendar-bg-purple"></div>
                      <span>Purple</span>
                    </ContextMenuItem>
                    <ContextMenuItem
                      onClick={() => handleColorChange('PINK')}
                      className="flex items-center gap-2"
                    >
                      <div className="h-4 w-4 flex-none rounded-full border border-dynamic-light-pink/80 bg-calendar-bg-pink"></div>
                      <span>Pink</span>
                    </ContextMenuItem>
                    <ContextMenuItem
                      onClick={() => handleColorChange('ORANGE')}
                      className="flex items-center gap-2"
                    >
                      <div className="h-4 w-4 flex-none rounded-full border border-dynamic-light-orange/80 bg-calendar-bg-orange"></div>
                      <span>Orange</span>
                    </ContextMenuItem>
                    <ContextMenuItem
                      onClick={() => handleColorChange('INDIGO')}
                      className="flex items-center gap-2"
                    >
                      <div className="h-4 w-4 flex-none rounded-full border border-dynamic-light-indigo/80 bg-calendar-bg-indigo"></div>
                      <span>Indigo</span>
                    </ContextMenuItem>
                    <ContextMenuItem
                      onClick={() => handleColorChange('CYAN')}
                      className="flex items-center gap-2"
                    >
                      <div className="h-4 w-4 flex-none rounded-full border border-dynamic-light-cyan/80 bg-calendar-bg-cyan"></div>
                      <span>Cyan</span>
                    </ContextMenuItem>
                    <ContextMenuItem
                      onClick={() => handleColorChange('GRAY')}
                      className="flex items-center gap-2"
                    >
                      <div className="h-4 w-4 flex-none rounded-full border border-dynamic-light-gray/80 bg-calendar-bg-gray"></div>
                      <span>Gray</span>
                    </ContextMenuItem>
                  </ContextMenuSubContent>
                </ContextMenuSub>

                <ContextMenuSeparator />

                <ContextMenuItem
                  onClick={handleDelete}
                  className={cn('flex items-center gap-2', {
                    'cursor-not-allowed opacity-50': locked,
                  })}
                  disabled={locked}
                >
                  <Trash2 className="h-4 w-4" />
                  <span>Delete Event</span>
                </ContextMenuItem>
              </>
            )}
          </ContextMenuContent>
        </ContextMenu>
      </HoverCardTrigger>

      {/* Hover content for scheduled events */}
      {event._isScheduledEvent &&
        scheduledEvents &&
        currentUserId &&
        (() => {
          const scheduledEvent = scheduledEvents.find(
            (se) => se.id === event._scheduledEventId
          );
          return scheduledEvent ? (
            <HoverCardContent side="right" align="start" className="w-80">
              <div className="space-y-3">
                <h4 className="line-clamp-2 font-medium break-words">
                  {event.title || 'Untitled event'}
                </h4>
                {event.description && (
                  <p className="text-sm text-muted-foreground">
                    {event.description}
                  </p>
                )}
                <div className="flex items-center text-xs text-muted-foreground">
                  <Clock className="mr-1 h-3 w-3" />
                  <span>
                    {formatEventTime(startDate)} - {formatEventTime(endDate)}
                  </span>
                </div>

                {/* Participant Information */}
                {scheduledEvent.attendee_count && (
                  <div className="space-y-2 border-t pt-2">
                    <div className="flex items-center text-sm font-medium">
                      <Users className="mr-1 h-3 w-3" />
                      <span>
                        {scheduledEvent.attendee_count.total} participant
                        {scheduledEvent.attendee_count.total !== 1 ? 's' : ''}
                      </span>
                    </div>

                    {/* Status breakdown */}
                    <div className="flex gap-2 text-xs">
                      {scheduledEvent.attendee_count.accepted > 0 && (
                        <div className="flex items-center text-green-600">
                          <Check className="mr-1 h-3 w-3" />
                          <span>
                            {scheduledEvent.attendee_count.accepted} accepted
                          </span>
                        </div>
                      )}
                      {scheduledEvent.attendee_count.pending > 0 && (
                        <div className="flex items-center text-yellow-600">
                          <Clock className="mr-1 h-3 w-3" />
                          <span>
                            {scheduledEvent.attendee_count.pending} pending
                          </span>
                        </div>
                      )}
                      {scheduledEvent.attendee_count.tentative > 0 && (
                        <div className="flex items-center text-blue-600">
                          <HelpCircle className="mr-1 h-3 w-3" />
                          <span>
                            {scheduledEvent.attendee_count.tentative} maybe
                          </span>
                        </div>
                      )}
                      {scheduledEvent.attendee_count.declined > 0 && (
                        <div className="flex items-center text-red-600">
                          <X className="mr-1 h-3 w-3" />
                          <span>
                            {scheduledEvent.attendee_count.declined} declined
                          </span>
                        </div>
                      )}
                    </div>

                    {/* Participant names */}
                    {scheduledEvent.attendees &&
                      scheduledEvent.attendees.length > 0 && (
                        <div className="space-y-1">
                          <div className="text-xs font-medium text-muted-foreground">
                            Participants:
                          </div>
                          <div className="max-h-20 space-y-0.5 overflow-y-auto">
                            {scheduledEvent.attendees
                              .filter(
                                (attendee: EventAttendeeWithUser) =>
                                  attendee.status !== 'declined'
                              )
                              .slice(0, 8)
                              .map((attendee: EventAttendeeWithUser) => (
                                <div
                                  key={attendee.id}
                                  className="flex items-center justify-between text-xs"
                                >
                                  <span className="flex-1 truncate">
                                    {attendee.user?.display_name ||
                                      'Unknown User'}
                                  </span>
                                  <div className="ml-2 flex-shrink-0">
                                    {attendee.status === 'accepted' && (
                                      <Check className="h-3 w-3 text-green-600" />
                                    )}
                                    {attendee.status === 'pending' && (
                                      <Clock className="h-3 w-3 text-yellow-600" />
                                    )}
                                    {attendee.status === 'tentative' && (
                                      <HelpCircle className="h-3 w-3 text-blue-600" />
                                    )}
                                  </div>
                                </div>
                              ))}
                            {scheduledEvent.attendees.filter(
                              (a: EventAttendeeWithUser) =>
                                a.status !== 'declined'
                            ).length > 8 && (
                              <div className="text-xs text-muted-foreground italic">
                                +
                                {scheduledEvent.attendees.filter(
                                  (a: EventAttendeeWithUser) =>
                                    a.status !== 'declined'
                                ).length - 8}{' '}
                                more...
                              </div>
                            )}
                          </div>
                        </div>
                      )}
                  </div>
                )}

                <div className="border-t pt-2">
                  <ScheduledEventQuickActions
                    scheduledEvent={scheduledEvent}
                    userId={currentUserId}
                    onStatusUpdate={async () => {
                      // Refresh the calendar data
                      await refreshScheduledEvents();
                    }}
                  />
                </div>
              </div>
            </HoverCardContent>
          ) : null;
        })()}
    </HoverCard>
  );
}<|MERGE_RESOLUTION|>--- conflicted
+++ resolved
@@ -1,38 +1,15 @@
-<<<<<<< HEAD
-import { useCalendar } from '../../../../hooks/use-calendar';
-import { useCalendarSync } from '../../../../hooks/use-calendar-sync';
-=======
->>>>>>> 6ecf49a5
-import {
-  ContextMenu,
-  ContextMenuContent,
-  ContextMenuItem,
-  ContextMenuSeparator,
-  ContextMenuSub,
-  ContextMenuSubContent,
-  ContextMenuSubTrigger,
-  ContextMenuTrigger,
-} from '../../context-menu';
-import { GRID_SNAP, HOUR_HEIGHT, MAX_HOURS, MIN_EVENT_HEIGHT } from './config';
-<<<<<<< HEAD
-import { ScheduledEventQuickActions } from './scheduled-event-quick-actions';
+import type { CalendarEvent } from '@tuturuuu/types/primitives/calendar-event';
 import type {
   EventAttendeeWithUser,
   WorkspaceScheduledEventWithAttendees,
 } from '@tuturuuu/types/primitives/RSVP';
 import type { SupportedColor } from '@tuturuuu/types/primitives/SupportedColors';
-import type { CalendarEvent } from '@tuturuuu/types/primitives/calendar-event';
+import { useCalendar } from '@tuturuuu/ui/hooks/use-calendar';
 import {
   HoverCard,
   HoverCardContent,
   HoverCardTrigger,
 } from '@tuturuuu/ui/hover-card';
-=======
-import { useCalendarSettings } from './settings/settings-context';
-import type { SupportedColor } from '@tuturuuu/types/primitives/SupportedColors';
-import type { CalendarEvent } from '@tuturuuu/types/primitives/calendar-event';
-import { useCalendar } from '@tuturuuu/ui/hooks/use-calendar';
->>>>>>> 6ecf49a5
 import { getEventStyles } from '@tuturuuu/utils/color-helper';
 import { cn } from '@tuturuuu/utils/format';
 import dayjs from 'dayjs';
@@ -55,6 +32,20 @@
   X,
 } from 'lucide-react';
 import { useCallback, useEffect, useMemo, useRef, useState } from 'react';
+import { useCalendarSync } from '../../../../hooks/use-calendar-sync';
+import {
+  ContextMenu,
+  ContextMenuContent,
+  ContextMenuItem,
+  ContextMenuSeparator,
+  ContextMenuSub,
+  ContextMenuSubContent,
+  ContextMenuSubTrigger,
+  ContextMenuTrigger,
+} from '../../context-menu';
+import { GRID_SNAP, HOUR_HEIGHT, MAX_HOURS, MIN_EVENT_HEIGHT } from './config';
+import { ScheduledEventQuickActions } from './scheduled-event-quick-actions';
+import { useCalendarSettings } from './settings/settings-context';
 
 dayjs.extend(timezone);
 
@@ -113,14 +104,9 @@
     [_overlapGroup, id]
   );
 
-<<<<<<< HEAD
-  const { updateEvent, hideModal, openModal, deleteEvent, settings } =
-    useCalendar();
+  const { updateEvent, hideModal, openModal, deleteEvent } = useCalendar();
   const { refreshScheduledEvents } = useCalendarSync();
-=======
-  const { updateEvent, hideModal, openModal, deleteEvent } = useCalendar();
   const { settings } = useCalendarSettings();
->>>>>>> 6ecf49a5
   const tz = settings?.timezone?.timezone;
 
   // Local state for immediate UI updates
@@ -912,10 +898,7 @@
 
   // Format time for display
   const formatEventTime = (date: Date | dayjs.Dayjs) => {
-<<<<<<< HEAD
-=======
     const { settings } = useCalendarSettings();
->>>>>>> 6ecf49a5
     const timeFormat = settings.appearance.timeFormat;
     const d = dayjs.isDayjs(date)
       ? date
@@ -1009,7 +992,7 @@
               ref={cardRef}
               id={`event-${id}`}
               className={cn(
-                'pointer-events-auto absolute max-w-none overflow-hidden rounded-l rounded-r-md border-l-2 transition-colors duration-300 select-none',
+                'pointer-events-auto absolute max-w-none select-none overflow-hidden rounded-r-md rounded-l border-l-2 transition-colors duration-300',
                 'group transition-all hover:ring-1 focus:outline-none',
                 {
                   'transform shadow-md': isDragging || isResizing, // Subtle transform during interaction
@@ -1041,13 +1024,13 @@
             >
               {/* Continuation indicators for multi-day events */}
               {showStartIndicator && (
-                <div className="absolute top-1/2 left-2 -translate-x-1 -translate-y-1/2">
+                <div className="-translate-x-1 -translate-y-1/2 absolute top-1/2 left-2">
                   <ArrowLeft className={`h-3 w-3 ${text}`} />
                 </div>
               )}
 
               {showEndIndicator && (
-                <div className="absolute top-1/2 right-2 translate-x-1 -translate-y-1/2">
+                <div className="-translate-y-1/2 absolute top-1/2 right-2 translate-x-1">
                   <ArrowRight className={`h-3 w-3 ${text}`} />
                 </div>
               )}
@@ -1097,7 +1080,7 @@
               <div
                 ref={contentRef}
                 className={cn(
-                  'flex h-full flex-col text-left select-none',
+                  'flex h-full select-none flex-col text-left',
                   duration <= 0.25 ? 'px-1 py-0' : 'p-1',
                   duration <= 0.5 ? 'text-xs' : 'text-sm',
                   _isMultiDay && 'items-start'
@@ -1111,13 +1094,13 @@
                 >
                   <div
                     className={cn(
-                      'space-x-1 text-xs font-semibold',
+                      'space-x-1 font-semibold text-xs',
                       duration <= 0.5 ? 'line-clamp-1' : 'line-clamp-2'
                     )}
                   >
                     {locked && (
                       <Lock
-                        className="mt-0.5 inline-block h-3 w-3 shrink-0 -translate-y-0.5 opacity-70"
+                        className="-translate-y-0.5 mt-0.5 inline-block h-3 w-3 shrink-0 opacity-70"
                         aria-label="Event locked"
                       />
                     )}
@@ -1183,7 +1166,6 @@
                       'absolute inset-x-0 bottom-0 cursor-s-resize hover:bg-primary/20',
                       'h-2 transition-colors'
                     )}
-                    aria-label="Resize event"
                   />
                 )}
             </div>
@@ -1378,15 +1360,15 @@
           return scheduledEvent ? (
             <HoverCardContent side="right" align="start" className="w-80">
               <div className="space-y-3">
-                <h4 className="line-clamp-2 font-medium break-words">
+                <h4 className="line-clamp-2 break-words font-medium">
                   {event.title || 'Untitled event'}
                 </h4>
                 {event.description && (
-                  <p className="text-sm text-muted-foreground">
+                  <p className="text-muted-foreground text-sm">
                     {event.description}
                   </p>
                 )}
-                <div className="flex items-center text-xs text-muted-foreground">
+                <div className="flex items-center text-muted-foreground text-xs">
                   <Clock className="mr-1 h-3 w-3" />
                   <span>
                     {formatEventTime(startDate)} - {formatEventTime(endDate)}
@@ -1396,7 +1378,7 @@
                 {/* Participant Information */}
                 {scheduledEvent.attendee_count && (
                   <div className="space-y-2 border-t pt-2">
-                    <div className="flex items-center text-sm font-medium">
+                    <div className="flex items-center font-medium text-sm">
                       <Users className="mr-1 h-3 w-3" />
                       <span>
                         {scheduledEvent.attendee_count.total} participant
@@ -1444,7 +1426,7 @@
                     {scheduledEvent.attendees &&
                       scheduledEvent.attendees.length > 0 && (
                         <div className="space-y-1">
-                          <div className="text-xs font-medium text-muted-foreground">
+                          <div className="font-medium text-muted-foreground text-xs">
                             Participants:
                           </div>
                           <div className="max-h-20 space-y-0.5 overflow-y-auto">
@@ -1480,7 +1462,7 @@
                               (a: EventAttendeeWithUser) =>
                                 a.status !== 'declined'
                             ).length > 8 && (
-                              <div className="text-xs text-muted-foreground italic">
+                              <div className="text-muted-foreground text-xs italic">
                                 +
                                 {scheduledEvent.attendees.filter(
                                   (a: EventAttendeeWithUser) =>
