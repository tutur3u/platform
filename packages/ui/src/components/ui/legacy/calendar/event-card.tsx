import { useCalendar } from '../../../../hooks/use-calendar';
import {
  ContextMenu,
  ContextMenuContent,
  ContextMenuItem,
  ContextMenuSeparator,
  ContextMenuSub,
  ContextMenuSubContent,
  ContextMenuSubTrigger,
  ContextMenuTrigger,
} from '../../context-menu';
import { GRID_SNAP, HOUR_HEIGHT, MAX_HOURS, MIN_EVENT_HEIGHT } from './config';
import type { SupportedColor } from '@tuturuuu/types/primitives/SupportedColors';
import type { CalendarEvent } from '@tuturuuu/types/primitives/calendar-event';
import { getEventStyles } from '@tuturuuu/utils/color-helper';
import { cn } from '@tuturuuu/utils/format';
import dayjs from 'dayjs';
import timezone from 'dayjs/plugin/timezone';
import {
  AlertTriangle,
  ArrowLeft,
  ArrowRight,
  Check,
  Edit,
  Lock,
  Palette,
  Pencil,
  RefreshCw,
  Trash2,
  Unlock,
} from 'lucide-react';
<<<<<<< HEAD
import { useCallback, useEffect, useRef, useState } from 'react';
import { useCalendar } from '../../../../hooks/use-calendar';
import {
  ContextMenu,
  ContextMenuContent,
  ContextMenuItem,
  ContextMenuSeparator,
  ContextMenuSub,
  ContextMenuSubContent,
  ContextMenuSubTrigger,
  ContextMenuTrigger,
} from '../../context-menu';
import { GRID_SNAP, HOUR_HEIGHT, MAX_HOURS, MIN_EVENT_HEIGHT } from './config';
=======
import { useEffect, useRef, useState } from 'react';
>>>>>>> 86064939

dayjs.extend(timezone);

// Utility function to round time to nearest 15-minute interval
const roundToNearest15Minutes = (date: Date): Date => {
  const minutes = date.getMinutes();
  const remainder = minutes % 15;
  const roundedMinutes =
    remainder < 8 ? minutes - remainder : minutes + (15 - remainder);
  const roundedDate = new Date(date);
  roundedDate.setMinutes(roundedMinutes);
  roundedDate.setSeconds(0);
  roundedDate.setMilliseconds(0);
  return roundedDate;
};

interface EventCardProps {
  dates: Date[];
  wsId: string;
  event: CalendarEvent;
  level?: number; // Level for stacking events
}

export function EventCard({ dates, event, level = 0 }: EventCardProps) {
  const {
    id,
    title,
    description,
    // start_at,
    end_at,
    color = 'BLUE',
    locked = false,
    _isMultiDay,
    _dayPosition,
    _overlapCount,
    _overlapGroup,
  } = event;

  // Default values for overlap properties if not provided
  const overlapCount = _overlapCount || 1;
  const overlapGroup = _overlapGroup || [id];

  const { updateEvent, hideModal, openModal, deleteEvent, settings } =
    useCalendar();
  const tz = settings?.timezone?.timezone;

  // Local state for immediate UI updates
  const [localEvent, setLocalEvent] = useState<CalendarEvent>(event);

  // Parse dates properly using selected time zone
  const startDate =
    tz === 'auto'
      ? dayjs(localEvent.start_at)
      : dayjs(localEvent.start_at).tz(tz);
  const endDate =
    tz === 'auto' ? dayjs(localEvent.end_at) : dayjs(localEvent.end_at).tz(tz);

  // Calculate hours with decimal minutes for positioning
  const startHours = Math.min(
    MAX_HOURS - 0.01,
    startDate.hour() + startDate.minute() / 60
  );

  const endHours = Math.min(MAX_HOURS, endDate.hour() + endDate.minute() / 60);

  // Calculate duration, handling overnight events correctly
  const duration =
    endHours <= startHours && !_isMultiDay
      ? MAX_HOURS - startHours + endHours
      : endHours - startHours;

  // Calculate duration in minutes
  // const durationMs = (dayjs(endDate).valueOf() - dayjs(startDate).valueOf());
  // const durationMinutes = Math.round(durationMs / (1000 * 60));

  // Refs for DOM elements
  const cardRef = useRef<HTMLDivElement>(null);
  const handleRef = useRef<HTMLDivElement>(null);
  const contentRef = useRef<HTMLDivElement>(null);

  // Refs for tracking interaction state without re-renders
  const isDraggingRef = useRef(false);
  const isResizingRef = useRef(false);
  const wasDraggedRef = useRef(false);
  const wasResizedRef = useRef(false);
  const initialPositionRef = useRef({ x: 0, y: 0 });
  const currentPositionRef = useRef({ top: 0, left: 0 });
  const syncPendingRef = useRef(false);

  // Visual states that trigger renders
  const [isHovering, setIsHovering] = useState(false);
  const [isSyncing, setIsSyncing] = useState(false);
  const [updateStatus, setUpdateStatus] = useState<
    'idle' | 'syncing' | 'success' | 'error'
  >('idle');
  const [visualState, setVisualState] = useState({
    isDragging: false,
    isResizing: false,
  });

  // Status feedback timeout
  const statusTimeoutRef = useRef<ReturnType<typeof setTimeout> | null>(null);

  // Show temporary status feedback
  const showStatusFeedback = useCallback((status: 'success' | 'error') => {
    setUpdateStatus(status);

    // Clear any existing timeout
    if (statusTimeoutRef.current) {
      clearTimeout(statusTimeoutRef.current);
    }

    // Reset status after a short delay, regardless of pending updates
    // This ensures status indicators don't stay visible indefinitely
    statusTimeoutRef.current = setTimeout(() => {
      // For success status, always clear after a short delay
      if (status === 'success') {
        setUpdateStatus('idle');
        statusTimeoutRef.current = null;
      } else if (status === 'error') {
        // For errors, we might want to keep them visible a bit longer
        // but still clear them eventually
        setTimeout(() => {
          setUpdateStatus('idle');
        }, 3000);
        statusTimeoutRef.current = null;
      }
    }, 1500);
  }, []);

  // Batch visual state updates to reduce renders
  const updateVisualState = useCallback((updates: Partial<typeof visualState>) => {
    setVisualState((prev) => ({ ...prev, ...updates }));
  }, []);

  // Debounced update function to reduce API calls
  const updateTimeoutRef = useRef<ReturnType<typeof setTimeout> | null>(null);
  const pendingUpdateRef = useRef<{
    start_at: string;
    end_at: string;
  } | null>(null);

  // Schedule a throttled update
  const scheduleUpdate = useCallback((updateData: { start_at: string; end_at: string }) => {
    // For multi-day events, we need to update the original event
    const eventId = event._originalId || id;

    // Store the latest update data
    pendingUpdateRef.current = updateData;
    syncPendingRef.current = true;

    // Immediately update local event data for UI rendering
    setLocalEvent((prev) => ({
      ...prev,
      ...updateData,
    }));

    // Show syncing state immediately
    setIsSyncing(true);
    setUpdateStatus('syncing');

    // Only start a new timer if there isn't one already
    if (!updateTimeoutRef.current) {
      updateTimeoutRef.current = setTimeout(() => {
        if (pendingUpdateRef.current) {
          updateEvent(eventId, pendingUpdateRef.current)
            .then(() => {
              showStatusFeedback('success');
            })
            .catch((error) => {
              console.error('Failed to update event:', error);
              showStatusFeedback('error');

              // Revert to original data on error
              setLocalEvent(event);
            })
            .finally(() => {
              syncPendingRef.current = false;
              setTimeout(() => {
                if (!syncPendingRef.current) {
                  setIsSyncing(false);
                }
              }, 300);
            });

          pendingUpdateRef.current = null;
        }

        updateTimeoutRef.current = null;
      }, 250); // Throttle to once every 250ms
    }
  }, [event._originalId, id, updateEvent, showStatusFeedback, event]);

  // Clean up any pending updates
  useEffect(() => {
    return () => {
      if (updateTimeoutRef.current) {
        clearTimeout(updateTimeoutRef.current);
      }
    };
  }, []);

  // Keep local state in sync with prop changes
  useEffect(() => {
    // Only update if we're not in the middle of a drag/resize operation
    if (!isDraggingRef.current && !isResizingRef.current && !isSyncing) {
      setLocalEvent(event);
    }
  }, [event, isSyncing]);

  // Initial event positioning
  useEffect(() => {
    const cardEl = document.getElementById(`event-${id}`);
    const cellEl = document.querySelector('.calendar-cell') as HTMLDivElement;

    if (!cardEl || !cellEl) return;

    // Calculate event height based on duration
    let height = Math.max(MIN_EVENT_HEIGHT, duration * HOUR_HEIGHT);

    // For multi-day events, adjust the height and position
    if (_isMultiDay) {
      if (_dayPosition === 'start') {
        // First day - start at the event's start time, end at midnight
        height = Math.max(
          MIN_EVENT_HEIGHT,
          (MAX_HOURS - startHours) * HOUR_HEIGHT
        );
      } else if (_dayPosition === 'end') {
        // Last day - start at midnight, end at the event's end time
        height = Math.max(MIN_EVENT_HEIGHT, endHours * HOUR_HEIGHT);
      } else {
        // Middle days - full day from midnight to midnight
        height = MAX_HOURS * HOUR_HEIGHT;
      }
    }

    // Ensure height doesn't exceed the day's bounds
    height = Math.min(
      height,
      MAX_HOURS * HOUR_HEIGHT - startHours * HOUR_HEIGHT
    );

    // Calculate the index of the day the event is in
    const dateIdx = dates.findIndex((date) => {
      const eventDate = startDate;
      return (
        date.getFullYear() === eventDate.year() &&
        date.getMonth() === eventDate.month() &&
        date.getDate() === eventDate.date()
      );
    });

    if (dateIdx === -1) {
      cardEl.style.opacity = '0';
      cardEl.style.pointerEvents = 'none';
      return;
    }

    // Update event dimensions and position
    cardEl.style.height = `${height - 4}px`;

    // Position based on start time
    if (_isMultiDay && _dayPosition !== 'start') {
      // For middle and end segments, start at the top of the day
      cardEl.style.top = '0px';
    } else {
      // Ensure startHours doesn't exceed 24 hours
      const clampedStartHours = Math.min(startHours, MAX_HOURS - 0.01);
      cardEl.style.top = `${clampedStartHours * HOUR_HEIGHT}px`;
    }

    const updatePosition = () => {
      if (!cardEl || !cellEl) return;

      const columnWidth = cellEl.offsetWidth;

      // Calculate event index within its overlap group
      // const overlapIndex = overlapGroup.indexOf(id);

      // If this event has overlaps, distribute width among overlapping events
      const hasOverlaps = overlapCount > 1;

      // Width calculation based on overlap count
      let eventWidth, eventLeft;

      if (hasOverlaps) {
        // Calculate the position of this event within its overlap group
        // Sort the overlap group by ID to ensure consistent ordering
        const sortedGroup = [...overlapGroup].sort();
        const positionIndex = sortedGroup.indexOf(id);

        // Split width calculation - give each event an equal portion of the column
        // Use a small gap between events for visual separation
        const gap = 2;
        const totalGap = gap * (overlapCount - 1);
        const availableWidth = columnWidth - totalGap;
        const singleWidth = availableWidth / overlapCount;

        // Calculate width and position
        eventWidth = singleWidth;
        eventLeft = dateIdx * columnWidth + positionIndex * (singleWidth + gap);
      } else {
        // No overlaps - use full width (with small margin)
        eventWidth = columnWidth - 8;
        eventLeft = dateIdx * (columnWidth + 2); // 4px margin on each side
      }

      cardEl.style.width = `${eventWidth}px`;
      cardEl.style.left = `${eventLeft}px`;

      // All events at same z-index for level ordering
      cardEl.style.zIndex = '10';

      // Store the initial position
      currentPositionRef.current = {
        top: parseInt(cardEl.style.top, 10),
        left: parseInt(cardEl.style.left, 10),
      };
    };

    // Set initial position
    updatePosition();

    // Track resize for responsive layout
    const observer = new ResizeObserver(() => {
      requestAnimationFrame(updatePosition);
    });

    observer.observe(cellEl);

    // Check if the event is in the past
    const isPastEvent = endDate.isBefore(dayjs());

    // Set opacity based on whether the event is in the past
    cardEl.style.opacity = isPastEvent ? '0.5' : '1';
    cardEl.style.pointerEvents = 'all';

    return () => observer.disconnect();
  }, [
    id,
    startDate,
    duration,
    dates,
    _isMultiDay,
    _dayPosition,
    startHours,
    endHours,
    overlapCount,
    overlapGroup,
    endDate,
  ]);

  // Event resizing - only enable for non-multi-day events or the start/end segments
  useEffect(() => {
    // Disable resizing for middle segments of multi-day events or locked events
    if ((_isMultiDay && _dayPosition === 'middle') || locked) return;

    const handleEl = handleRef.current;
    const eventCardEl = document.getElementById(`event-${id}`);
    if (!handleEl || !eventCardEl) return;

    let startY = 0;
    let startHeight = 0;
    let hasMoved = false;

    const handleMouseDown = (e: MouseEvent) => {
      e.stopPropagation();
      e.preventDefault();

      // Don't allow interaction with locked events
      if (locked) return;

      // Don't allow multiple operations
      if (isDraggingRef.current || isResizingRef.current) return;

      startY = e.clientY;
      startHeight = eventCardEl.offsetHeight;
      isResizingRef.current = true;
      wasResizedRef.current = false;
      hasMoved = false;

      // Update visual state
      updateVisualState({ isResizing: true });
      setUpdateStatus('idle'); // Reset any previous status

      // Prevent interaction with other events
      hideModal();

      // Change cursor for better UX
      document.body.style.cursor = 'ns-resize';
      document.body.classList.add('select-none');

      const handleMouseMove = (e: MouseEvent) => {
        e.preventDefault();

        if (!isResizingRef.current) return;

        // Calculate height change
        const dy = e.clientY - startY;

        // Only process if there's significant movement
        if (!hasMoved && Math.abs(dy) < 5) return;

        hasMoved = true;
        wasResizedRef.current = true;

        // Snap to grid
        const newHeight = Math.max(
          MIN_EVENT_HEIGHT,
          Math.round((startHeight + dy) / GRID_SNAP) * GRID_SNAP
        );

        // Update height with a maximum limit
        const maxHeight = _isMultiDay
          ? _dayPosition === 'start'
            ? (MAX_HOURS - startHours) * HOUR_HEIGHT
            : MAX_HOURS * HOUR_HEIGHT
          : MAX_HOURS * HOUR_HEIGHT;

        const constrainedHeight = Math.min(newHeight, maxHeight);
        eventCardEl.style.height = `${constrainedHeight}px`;

        // Calculate new end time
        let newEndAt: dayjs.Dayjs;

        if (_isMultiDay) {
          if (_dayPosition === 'start') {
            // For start segment, we're adjusting the end time of the first day
            newEndAt = startDate.clone();
            // Calculate hours directly from pixels for better precision
            const newEndHours = constrainedHeight / HOUR_HEIGHT + startHours;
            const newEndHour = Math.min(23, Math.floor(newEndHours));
            const newEndMinute = Math.round(
              (newEndHours - Math.floor(newEndHours)) * 60
            );
            newEndAt = newEndAt
              .hour(newEndHour)
              .minute(newEndMinute)
              .second(0)
              .millisecond(0);
            // Snap to 15-minute intervals
            newEndAt = dayjs(roundToNearest15Minutes(newEndAt.toDate()));
          } else if (_dayPosition === 'end') {
            // For end segment, we're adjusting the end time of the last day
            newEndAt = endDate.clone();
            const newDuration = constrainedHeight / HOUR_HEIGHT;
            const newEndHour = Math.min(23, Math.floor(newDuration));
            const newEndMinute = Math.round(
              (newDuration - Math.floor(newDuration)) * 60
            );
            newEndAt = newEndAt
              .hour(newEndHour)
              .minute(newEndMinute)
              .second(0)
              .millisecond(0);
            // Snap to 15-minute intervals
            newEndAt = dayjs(roundToNearest15Minutes(newEndAt.toDate()));
          } else {
            return; // Should not happen
          }
        } else {
          // Regular event
          const newDuration = constrainedHeight / HOUR_HEIGHT; // Convert pixels to hours
          // Calculate end time directly from start time + duration
          newEndAt = startDate.clone().add(newDuration, 'hour');
          // Snap to 15-minute intervals
          newEndAt = dayjs(roundToNearest15Minutes(newEndAt.toDate()));
          // Ensure end time doesn't wrap to the next day
          if (newEndAt.isBefore(startDate)) {
            newEndAt = newEndAt.add(1, 'day');
          }
        }

        // After calculating the rounded end time, adjust the visual height to match
        const durationInHours =
          (dayjs(newEndAt).valueOf() - startDate.valueOf()) / (1000 * 60 * 60);
        const adjustedHeight = durationInHours * HOUR_HEIGHT;
        eventCardEl.style.height = `${Math.max(MIN_EVENT_HEIGHT, adjustedHeight)}px`;

        // Schedule the update
        scheduleUpdate({
          start_at: startDate.toISOString(),
          end_at: newEndAt.toISOString(),
        });

        // Explicitly set local event end time for immediate UI update
        setLocalEvent((prev) => ({
          ...prev,
          end_at: newEndAt.toISOString(),
        }));
      };

      const handleMouseUp = () => {
        isResizingRef.current = false;
        updateVisualState({ isResizing: false });

        // Restore cursor
        document.body.style.cursor = '';
        document.body.classList.remove('select-none');

        // Set resize flag
        wasResizedRef.current = hasMoved;

        // Send a final update if needed
        if (pendingUpdateRef.current) {
          setUpdateStatus('syncing'); // Start syncing animation immediately
          updateEvent(event._originalId || id, pendingUpdateRef.current)
            .then(() => {
              showStatusFeedback('success');
            })
            .catch((error) => {
              console.error('Failed to update event:', error);
              showStatusFeedback('error');
            });
          pendingUpdateRef.current = null;
        }

        // Clean up
        document.removeEventListener('mousemove', handleMouseMove);
        document.removeEventListener('mouseup', handleMouseUp);
      };

      window.addEventListener('mousemove', handleMouseMove, { passive: false });
      window.addEventListener('mouseup', handleMouseUp);
    };

    handleEl.addEventListener('mousedown', handleMouseDown);
    return () => handleEl.removeEventListener('mousedown', handleMouseDown);
  }, [
    id,
    startDate,
    updateEvent,
    hideModal,
    _isMultiDay,
    _dayPosition,
    event._originalId,
    startHours,
    locked,
    endDate,
    scheduleUpdate,
    showStatusFeedback,
    updateVisualState,
  ]);

  // Event dragging - only enable for non-multi-day events
  useEffect(() => {
    // Disable dragging for multi-day events or locked events
    if (_isMultiDay || locked) return;

    const contentEl = contentRef.current;
    const eventCardEl = document.getElementById(`event-${id}`);
    const cellEl = document.querySelector('.calendar-cell') as HTMLDivElement;

    if (!contentEl || !eventCardEl || !cellEl) return;

    let startX = 0;
    let startY = 0;
    let initialCardPosition = { top: 0, left: 0 };
    let columnWidth = 0;
    let hasMoved = false;

    const handleMouseDown = (e: MouseEvent) => {
      // Only handle primary mouse button (left click)
      if (e.button !== 0) return;

      // Don't allow interaction with locked events
      if (locked) return;

      e.stopPropagation();

      // Don't allow multiple operations
      if (isResizingRef.current || isDraggingRef.current) return;

      // Record initial positions
      startX = e.clientX;
      startY = e.clientY;

      // Record initial card position
      initialCardPosition = {
        top: eventCardEl.offsetTop,
        left: eventCardEl.offsetLeft,
      };

      // Update cached dimensions
      columnWidth = cellEl.offsetWidth;

      // Reset tracking state
      hasMoved = false;
      wasDraggedRef.current = false;
      initialPositionRef.current = { x: e.clientX, y: e.clientY };
      currentPositionRef.current = initialCardPosition;
      isDraggingRef.current = true;

      // Update visual state for immediate feedback
      updateVisualState({ isDragging: true });
      setUpdateStatus('idle'); // Reset any previous status

      // Prevent interaction with other events
      hideModal();

      // Apply drag styling
      document.body.style.cursor = 'grabbing';
      document.body.classList.add('select-none');

      const handleMouseMove = (e: MouseEvent) => {
        e.preventDefault();

        if (isResizingRef.current) return;

        // Calculate delta movement
        const dx = e.clientX - startX;
        const dy = e.clientY - startY;

        // Only start dragging if moved beyond threshold
        if (!hasMoved) {
          if (Math.abs(dx) < 8 && Math.abs(dy) < 8) return;

          // Start drag mode
          isDraggingRef.current = true;
          wasDraggedRef.current = true;
          hasMoved = true;

          // Update visual state
          updateVisualState({ isDragging: true });

          // Other UI adjustments
          hideModal();
          document.body.classList.add('select-none');
        }

        // Snap to grid - ensure we move in whole units
        const snapToGrid = (value: number, gridSize: number) => {
          return Math.round(value / gridSize) * gridSize;
        };

        // Calculate new position with snapping
        const newTop = snapToGrid(initialCardPosition.top + dy, GRID_SNAP);
        const newLeft = snapToGrid(initialCardPosition.left + dx, columnWidth);

        // Constrain vertical position to stay within the day (0-24h)
        const constrainedTop = Math.max(
          0,
          Math.min(newTop, MAX_HOURS * HOUR_HEIGHT - MIN_EVENT_HEIGHT)
        );

        // Keep track of the current position to avoid redundant updates
        const positionChanged =
          constrainedTop !== currentPositionRef.current.top ||
          newLeft !== currentPositionRef.current.left;

        if (positionChanged) {
          // Update visual position immediately (with GPU acceleration)
          eventCardEl.style.transform = `translate3d(${
            newLeft - initialCardPosition.left
          }px, ${constrainedTop - initialCardPosition.top}px, 0)`;

          // Store the current position
          currentPositionRef.current = { top: constrainedTop, left: newLeft };

          // Calculate new times based on position
          const newDateIdx = Math.floor(newLeft / columnWidth);
          // Calculate hours directly from pixels - improve precision
          const newStartHour = constrainedTop / HOUR_HEIGHT;
          const newStartHourFloor = Math.floor(newStartHour);
          const newStartMinute = Math.round(
            (newStartHour - newStartHourFloor) * 60
          );

          const newStartAt = startDate.toDate();
          newStartAt.setHours(newStartHourFloor);
          newStartAt.setMinutes(newStartMinute);

          // Snap start time to 15-minute intervals
          const roundedStartAt = roundToNearest15Minutes(newStartAt);

          // Adjust the visual position to match the snapped time
          const roundedHours =
            roundedStartAt.getHours() + roundedStartAt.getMinutes() / 60;
          const roundedTop = roundedHours * HOUR_HEIGHT;

          // Update the visual position to match the snapped time
          eventCardEl.style.transform = `translate3d(${Math.max(
            (newLeft - initialCardPosition.left) / 60 - 4,
            0
          )}px, ${Math.max((roundedTop - initialCardPosition.top) / 60 - 4, 0)}px, 0)`;

          // Update the current position reference
          currentPositionRef.current = { top: roundedTop, left: newLeft };

          // Update date if moved to different day
          if (newDateIdx >= 0 && newDateIdx < dates.length) {
            const newDate = dates[newDateIdx];
            if (newDate) {
              roundedStartAt.setFullYear(newDate.getFullYear());
              roundedStartAt.setMonth(newDate.getMonth());
              roundedStartAt.setDate(newDate.getDate());
            }
          }

          // Calculate new end time maintaining original duration
          const newEndAt = dayjs(roundedStartAt)
            .add(endDate.valueOf() - startDate.valueOf(), 'millisecond')
            .toDate();

          // Schedule update
          scheduleUpdate({
            start_at: roundedStartAt.toISOString(),
            end_at: newEndAt.toISOString(),
          });

          // Explicitly update local event for immediate UI update
          setLocalEvent((prev) => ({
            ...prev,
            start_at: roundedStartAt.toISOString(),
            end_at: newEndAt.toISOString(),
          }));
        }
      };

      const handleMouseUp = (e: MouseEvent) => {
        if (hasMoved) {
          // Reset drag state
          isDraggingRef.current = false;
          updateVisualState({ isDragging: false });
          document.body.classList.remove('select-none');
          document.body.style.cursor = '';

          // Set flag to indicate this was a drag operation
          wasDraggedRef.current = true;

          // Need to update the actual position properties
          // to match the transform we've been using
          if (eventCardEl) {
            const currentTop = currentPositionRef.current.top;
            const currentLeft = currentPositionRef.current.left;

            // Reset transform and set direct position
            eventCardEl.style.transform = '';
            eventCardEl.style.top = `${currentTop}px`;
            eventCardEl.style.left = `${currentLeft}px`;

            // Ensure final update is sent
            if (pendingUpdateRef.current) {
              setUpdateStatus('syncing'); // Start syncing animation immediately
              updateEvent(event._originalId || id, pendingUpdateRef.current)
                .then(() => {
                  showStatusFeedback('success');
                })
                .catch((error) => {
                  console.error('Failed to update event:', error);
                  showStatusFeedback('error');
                });
              pendingUpdateRef.current = null;
            }
          }
        } else {
          // Reset state if no actual drag occurred
          isDraggingRef.current = false;
          updateVisualState({ isDragging: false });
          document.body.classList.remove('select-none');
          document.body.style.cursor = '';

          // Check if this was just a click (no significant movement)
          const deltaX = Math.abs(e.clientX - initialPositionRef.current.x);
          const deltaY = Math.abs(e.clientY - initialPositionRef.current.y);

          if (deltaX < 5 && deltaY < 5) {
            openModal(event._originalId || id);
          }
        }

        window.removeEventListener('mousemove', handleMouseMove);
        window.removeEventListener('mouseup', handleMouseUp);
      };

      window.addEventListener('mousemove', handleMouseMove, { passive: false });
      window.addEventListener('mouseup', handleMouseUp);
    };

    contentEl.addEventListener('mousedown', handleMouseDown);
    return () => contentEl.removeEventListener('mousedown', handleMouseDown);
  }, [
    id,
    startDate,
    endDate,
    dates,
    updateEvent,
    hideModal,
    openModal,
    _isMultiDay,
    event._originalId,
    locked,
    scheduleUpdate,
    showStatusFeedback,
    updateVisualState,
  ]);

  // Color styles based on event color

  const { bg, border, text, dragBg, syncingBg, successBg, errorBg } =
    getEventStyles(color);

  // Get the appropriate background based on event state
  const getBackgroundStyle = () => {
    if (updateStatus === 'syncing') return syncingBg;
    if (updateStatus === 'success') return successBg;
    if (updateStatus === 'error') return errorBg;
    if (visualState.isDragging) return dragBg;
    return bg;
  };

  // Use the visual state for UI rendering
  const { isDragging, isResizing } = visualState;

  // Determine if we should show continuation indicators for multi-day events
  const showStartIndicator = _isMultiDay && _dayPosition !== 'start';
  const showEndIndicator = _isMultiDay && _dayPosition !== 'end';

  // Format time for display
  const formatEventTime = (date: Date | dayjs.Dayjs) => {
    const { settings } = useCalendar();
    const timeFormat = settings.appearance.timeFormat;
    const d = dayjs.isDayjs(date)
      ? date
      : tz === 'auto'
        ? dayjs(date)
        : dayjs(date).tz(tz);
    return d.format(timeFormat === '24h' ? 'HH:mm' : 'h:mm a');
  };

  // Check if the event is in the past
  const isPastEvent = new Date(end_at) < new Date();

  // Handle color change
  const handleColorChange = (newColor: SupportedColor) => {
    const eventId = event._originalId || id;
    updateEvent(eventId, { color: newColor })
      .then(() => {
        showStatusFeedback('success');
      })
      .catch((error) => {
        console.error('Failed to update event color:', error);
        showStatusFeedback('error');
      });
  };

  // Handle delete
  const handleDelete = () => {
    const eventId = event._originalId || id;
    deleteEvent(eventId).catch((error) => {
      console.error('Failed to delete event:', error);
    });
  };

  // Handle lock/unlock
  const handleLockToggle = () => {
    const eventId = event._originalId || id;
    const newLockedState = !locked;

    console.log(
      `Toggling lock status for event ${eventId} from ${locked} to ${newLockedState}`
    );

    updateEvent(eventId, { locked: newLockedState })
      .then(() => {
        console.log(`Successfully updated lock status to ${newLockedState}`);
        // Update local state immediately for better UX
        setLocalEvent((prev) => ({
          ...prev,
          locked: newLockedState,
        }));
        showStatusFeedback('success');
      })
      .catch((error) => {
        console.error('Failed to update event lock status:', error);
        showStatusFeedback('error');
      });
  };

  return (
    <ContextMenu>
      <ContextMenuTrigger asChild>
        <div
          ref={cardRef}
          id={`event-${id}`}
          className={cn(
            'pointer-events-auto absolute max-w-none overflow-hidden rounded-l rounded-r-md border-l-2 transition-colors duration-300 select-none',
            'group transition-all hover:ring-1 focus:outline-none',
            {
              'transform shadow-md': isDragging || isResizing, // Subtle transform during interaction
              'opacity-50': isPastEvent, // Lower opacity for past events
              'rounded-l-none border-l-4': showStartIndicator, // Special styling for continuation from previous day
              'rounded-r-none border-r-4': showEndIndicator, // Special styling for continuation to next day
            },
            border,
            text,
            getBackgroundStyle() // Use dynamic background based on status
          )}
          style={{
            transition:
              isDragging || isResizing
                ? 'none' // No transition during interaction
                : 'all 0.2s cubic-bezier(0.4, 0, 0.2, 1)', // Smoother transition
            zIndex: isHovering || isDragging || isResizing ? 50 : 10 - level, // Use level for z-index
            willChange:
              isDragging || isResizing ? 'transform, top, left' : 'auto', // GPU acceleration
            transform: isDragging || isResizing ? 'translateZ(0)' : 'none', // Force GPU acceleration during interaction
          }}
          onMouseEnter={() => setIsHovering(true)}
          onMouseLeave={() => setIsHovering(false)}
          tabIndex={0}
          onClick={(e) => {
            // Only open modal if we haven't just finished dragging or resizing
            if (!wasDraggedRef.current && !wasResizedRef.current) {
              e.stopPropagation();
              // Open the modal with the event, it will be read-only if locked
              openModal(event._originalId || id);
            }

            // Reset state flags
            wasDraggedRef.current = false;
            wasResizedRef.current = false;
          }}
          role="button"
          aria-label={`Event: ${title || 'Untitled event'}`}
        >
          {/* Continuation indicators for multi-day events */}
          {showStartIndicator && (
            <div className="absolute top-1/2 left-2 -translate-x-1 -translate-y-1/2">
              <ArrowLeft className={`h-3 w-3 ${text}`} />
            </div>
          )}

          {showEndIndicator && (
            <div className="absolute top-1/2 right-2 translate-x-1 -translate-y-1/2">
              <ArrowRight className={`h-3 w-3 ${text}`} />
            </div>
          )}

          {/* Edit button overlay */}
          <div
            className={cn(
              'absolute top-2 right-2 rounded-full p-0.5 opacity-0 shadow-sm',
              'z-10 transition-opacity group-hover:opacity-100', // Higher z-index
              {
                'opacity-0!':
                  isDragging || isResizing || updateStatus !== 'idle',
              } // Hide during interaction or status updates
            )}
            onClick={(e) => {
              e.stopPropagation();
              e.preventDefault();
              openModal(event._originalId || id);
            }}
          >
            <Pencil className="h-3 w-3" />
          </div>

          {/* Status indicators */}
          {updateStatus === 'syncing' && (
            <div className="pointer-events-none absolute inset-0 z-20 flex items-center justify-center bg-background/5">
              {/* <div
                className="animate-shimmer h-full w-full bg-linear-to-r from-transparent via-background/10 to-transparent"
                style={{ backgroundSize: '200% 100%' }}
              /> */}
              <div className="absolute top-2 right-2 rounded-full bg-background/30 p-1">
                <RefreshCw className="h-3 w-3 animate-spin" />
              </div>
            </div>
          )}

          {updateStatus === 'success' && (
            <div className="pointer-events-none absolute top-2 right-2 z-20">
              <Check className="h-3 w-3 text-dynamic-light-green" />
            </div>
          )}

          {updateStatus === 'error' && (
            <div className="pointer-events-none absolute top-2 right-2 z-20">
              <AlertTriangle className="h-3 w-3 text-dynamic-light-red" />
            </div>
          )}

          <div
            ref={contentRef}
            className={cn(
              'flex h-full flex-col text-left select-none',
              duration <= 0.25 ? 'px-1 py-0' : 'p-1',
              duration <= 0.5 ? 'text-xs' : 'text-sm',
              _isMultiDay && 'items-start'
            )}
          >
            <div
              className={cn(
                'w-full flex-1',
                _isMultiDay && _dayPosition !== 'start' && 'pl-3'
              )}
            >
              <div
                className={cn(
                  'space-x-1 text-xs font-semibold',
                  duration <= 0.5 ? 'line-clamp-1' : 'line-clamp-2'
                )}
              >
                {locked && (
                  <Lock
                    className="mt-0.5 inline-block h-3 w-3 shrink-0 -translate-y-0.5 opacity-70"
                    aria-label="Event locked"
                  />
                )}
                {typeof localEvent.google_event_id === 'string' &&
                  localEvent.google_event_id.trim() !== '' && (
                    <img
                      src="/media/google-calendar-icon.png"
                      alt="Google Calendar"
                      className="mr-1 inline-block h-4 w-4 align-text-bottom"
                      title="Synced from Google Calendar"
                      data-testid="google-calendar-logo"
                      width={18}
                      height={18}
                    />
                  )}
                <span className="min-w-0 overflow-hidden text-ellipsis">
                  {localEvent.title || 'Untitled event'}
                </span>
              </div>

              {/* Show time for regular events or start/end segments of multi-day events */}
              {((!_isMultiDay && duration > 0.5) ||
                (_isMultiDay &&
                  (_dayPosition === 'start' || _dayPosition === 'end'))) && (
                <div className="mt-1 flex items-center text-xs opacity-80">
                  {_isMultiDay ? (
                    _dayPosition === 'start' ? (
                      <span>Starts {formatEventTime(startDate)}</span>
                    ) : (
                      <span>Ends {formatEventTime(endDate)}</span>
                    )
                  ) : (
                    <span>
                      {formatEventTime(startDate)} - {formatEventTime(endDate)}
                    </span>
                  )}
                </div>
              )}

              {/* Show description if there's enough space */}
              {(duration > 1 || _isMultiDay) && description && (
                <div className="mt-1 line-clamp-2 text-xs opacity-80">
                  {description}
                </div>
              )}
            </div>
          </div>

          {/* Only show resize handle for non-multi-day events or start/end segments */}
          {(!_isMultiDay || _dayPosition !== 'middle') && (
            <div
              ref={handleRef}
              className={cn(
                'absolute inset-x-0 bottom-0 cursor-s-resize hover:bg-primary/20',
                'h-2 transition-colors'
              )}
              aria-label="Resize event"
            />
          )}
        </div>
      </ContextMenuTrigger>
      <ContextMenuContent className="w-48">
        <ContextMenuItem
          onClick={() => openModal(event._originalId || id)}
          className={cn('flex items-center gap-2', {
            'cursor-not-allowed opacity-50': locked,
          })}
          disabled={locked}
        >
          <Edit className="h-4 w-4" />
          <span>{locked ? 'View Event' : 'Edit Event'}</span>
        </ContextMenuItem>

        <ContextMenuItem
          onClick={handleLockToggle}
          className="flex items-center gap-2"
        >
          {locked ? (
            <>
              <Unlock className="h-4 w-4" />
              <span>Unlock Event</span>
            </>
          ) : (
            <>
              <Lock className="h-4 w-4" />
              <span>Lock Event</span>
            </>
          )}
        </ContextMenuItem>

        <ContextMenuSub>
          <ContextMenuSubTrigger
            className={cn('flex items-center gap-2', {
              'cursor-not-allowed opacity-50': locked,
            })}
            disabled={locked}
          >
            <Palette className="h-4 w-4" />
            <span className="text-foreground">Change Color</span>
          </ContextMenuSubTrigger>
          <ContextMenuSubContent className="grid w-56 grid-cols-2 gap-1 p-2">
            <ContextMenuItem
              onClick={() => handleColorChange('RED')}
              className="flex items-center gap-2"
            >
              <div className="h-4 w-4 flex-none rounded-full border border-dynamic-light-red/80 bg-calendar-bg-red"></div>
              <span>Red</span>
            </ContextMenuItem>
            <ContextMenuItem
              onClick={() => handleColorChange('BLUE')}
              className="flex items-center gap-2"
            >
              <div className="h-4 w-4 flex-none rounded-full border border-dynamic-light-blue/80 bg-calendar-bg-blue"></div>
              <span>Blue</span>
            </ContextMenuItem>
            <ContextMenuItem
              onClick={() => handleColorChange('GREEN')}
              className="flex items-center gap-2"
            >
              <div className="h-4 w-4 flex-none rounded-full border border-dynamic-light-green/80 bg-calendar-bg-green"></div>
              <span>Green</span>
            </ContextMenuItem>
            <ContextMenuItem
              onClick={() => handleColorChange('YELLOW')}
              className="flex items-center gap-2"
            >
              <div className="h-4 w-4 flex-none rounded-full border border-dynamic-light-yellow/80 bg-calendar-bg-yellow"></div>
              <span>Yellow</span>
            </ContextMenuItem>
            <ContextMenuItem
              onClick={() => handleColorChange('PURPLE')}
              className="flex items-center gap-2"
            >
              <div className="h-4 w-4 flex-none rounded-full border border-dynamic-light-purple/80 bg-calendar-bg-purple"></div>
              <span>Purple</span>
            </ContextMenuItem>
            <ContextMenuItem
              onClick={() => handleColorChange('PINK')}
              className="flex items-center gap-2"
            >
              <div className="h-4 w-4 flex-none rounded-full border border-dynamic-light-pink/80 bg-calendar-bg-pink"></div>
              <span>Pink</span>
            </ContextMenuItem>
            <ContextMenuItem
              onClick={() => handleColorChange('ORANGE')}
              className="flex items-center gap-2"
            >
              <div className="h-4 w-4 flex-none rounded-full border border-dynamic-light-orange/80 bg-calendar-bg-orange"></div>
              <span>Orange</span>
            </ContextMenuItem>
            <ContextMenuItem
              onClick={() => handleColorChange('INDIGO')}
              className="flex items-center gap-2"
            >
              <div className="h-4 w-4 flex-none rounded-full border border-dynamic-light-indigo/80 bg-calendar-bg-indigo"></div>
              <span>Indigo</span>
            </ContextMenuItem>
            <ContextMenuItem
              onClick={() => handleColorChange('CYAN')}
              className="flex items-center gap-2"
            >
              <div className="h-4 w-4 flex-none rounded-full border border-dynamic-light-cyan/80 bg-calendar-bg-cyan"></div>
              <span>Cyan</span>
            </ContextMenuItem>
            <ContextMenuItem
              onClick={() => handleColorChange('GRAY')}
              className="flex items-center gap-2"
            >
              <div className="h-4 w-4 flex-none rounded-full border border-dynamic-light-gray/80 bg-calendar-bg-gray"></div>
              <span>Gray</span>
            </ContextMenuItem>
          </ContextMenuSubContent>
        </ContextMenuSub>

        <ContextMenuSeparator />

        <ContextMenuItem
          onClick={handleDelete}
          className={cn('flex items-center gap-2', {
            'cursor-not-allowed opacity-50': locked,
          })}
          disabled={locked}
        >
          <Trash2 className="h-4 w-4" />
          <span>Delete Event</span>
        </ContextMenuItem>
      </ContextMenuContent>
    </ContextMenu>
  );
}<|MERGE_RESOLUTION|>--- conflicted
+++ resolved
@@ -1,15 +1,3 @@
-import { useCalendar } from '../../../../hooks/use-calendar';
-import {
-  ContextMenu,
-  ContextMenuContent,
-  ContextMenuItem,
-  ContextMenuSeparator,
-  ContextMenuSub,
-  ContextMenuSubContent,
-  ContextMenuSubTrigger,
-  ContextMenuTrigger,
-} from '../../context-menu';
-import { GRID_SNAP, HOUR_HEIGHT, MAX_HOURS, MIN_EVENT_HEIGHT } from './config';
 import type { SupportedColor } from '@tuturuuu/types/primitives/SupportedColors';
 import type { CalendarEvent } from '@tuturuuu/types/primitives/calendar-event';
 import { getEventStyles } from '@tuturuuu/utils/color-helper';
@@ -29,7 +17,6 @@
   Trash2,
   Unlock,
 } from 'lucide-react';
-<<<<<<< HEAD
 import { useCallback, useEffect, useRef, useState } from 'react';
 import { useCalendar } from '../../../../hooks/use-calendar';
 import {
@@ -43,9 +30,6 @@
   ContextMenuTrigger,
 } from '../../context-menu';
 import { GRID_SNAP, HOUR_HEIGHT, MAX_HOURS, MIN_EVENT_HEIGHT } from './config';
-=======
-import { useEffect, useRef, useState } from 'react';
->>>>>>> 86064939
 
 dayjs.extend(timezone);
 
