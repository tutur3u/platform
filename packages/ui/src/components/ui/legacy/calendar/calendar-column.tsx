--- conflicted
+++ resolved
@@ -7,16 +7,7 @@
   last: boolean;
 }
 
-<<<<<<< HEAD
 export const CalendarColumn = ({ date, last }: CalendarColumnProps) => {
-=======
-export const CalendarColumn = ({
-  date,
-  last,
-  isDragging,
-  setIsDragging,
-}: CalendarColumnProps) => {
->>>>>>> a7ffcef2
   const hours = Array.from(Array(24).keys());
 
   return (
@@ -33,17 +24,7 @@
       data-column-date={date}
     >
       {hours.map((hour) => (
-<<<<<<< HEAD
         <CalendarCell key={`${date}-${hour}`} date={date} hour={hour} />
-=======
-        <CalendarCell
-          key={`${date}-${hour}`}
-          date={date}
-          hour={hour}
-          isDragging={isDragging}
-          setIsDragging={setIsDragging}
-        />
->>>>>>> a7ffcef2
       ))}
     </div>
   );
