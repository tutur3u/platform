import { Button } from '@tuturuuu/ui/button';
import { useCalendarSync } from '@tuturuuu/ui/hooks/use-calendar-sync';
import {
  Select,
  SelectContent,
  SelectItem,
  SelectTrigger,
  SelectValue,
} from '@tuturuuu/ui/select';
import dayjs from 'dayjs';
import { CalendarIcon, ChevronLeft, ChevronRight } from 'lucide-react';

export function CalendarHeader({
  t,
  locale,
  date,
  setDate,
  view,
  offset,
  availableViews,
  onViewChange,
  extras,
}: {
  t: any;
  locale: string;
  date: Date;
  setDate: React.Dispatch<React.SetStateAction<Date>>;
  view: 'day' | '4-days' | 'week' | 'month';
  offset: number;
  availableViews: { value: string; label: string; disabled?: boolean }[];
  // eslint-disable-next-line no-unused-vars
  onViewChange: (view: 'day' | '4-days' | 'week' | 'month') => void;
  extras?: React.ReactNode;
}) {
  const views = availableViews.filter((view) => view?.disabled !== true);

  const title = dayjs(date)
    .locale(locale)
    .format(locale === 'vi' ? 'MMMM, YYYY' : 'MMMM YYYY')
    .replace(/^\w/, (c) => c.toUpperCase());

  const handleNext = () =>
    setDate((date) => {
      const newDate = new Date(date);
      if (view === 'month') {
        newDate.setMonth(newDate.getMonth() + 1);
      } else {
        newDate.setDate(newDate.getDate() + offset);
      }
      return newDate;
    });

  const handlePrev = () =>
    setDate((date) => {
      const newDate = new Date(date);
      if (view === 'month') {
        newDate.setMonth(newDate.getMonth() - 1);
      } else {
        newDate.setDate(newDate.getDate() - offset);
      }
      return newDate;
    });

  const { isLoading, isSyncing } = useCalendarSync();
  const selectToday = () => setDate(new Date());
  const isToday = () => dayjs(date).isSame(dayjs(), 'day');
  const isCurrentMonth = () =>
    view === 'month' &&
    date.getMonth() === new Date().getMonth() &&
    date.getFullYear() === new Date().getFullYear();

  return (
    <div className="mb-2 flex flex-col gap-2 sm:flex-row sm:items-center sm:justify-between">
      <div className="flex items-center gap-2">
        <CalendarIcon className="h-5 w-5 text-muted-foreground" />
        <h2 className="text-xl font-semibold tracking-tight">{title}</h2>
      </div>
<<<<<<< HEAD
      {/* Loading circle */}
      <div className="flex items-center gap-2">
        {(isLoading || isSyncing) && (
          <div className="h-4 w-4 animate-spin rounded-full border-2 border-primary border-t-transparent" />
        )}
        <Button
          variant="outline"
          size="icon"
          className="h-8 w-8"
          onClick={handlePrev}
          aria-label="Previous period"
        >
          <ChevronLeft className="h-4 w-4" />
        </Button>

        <Button
          variant="outline"
          size="sm"
          onClick={isToday() || isCurrentMonth() ? undefined : selectToday}
          disabled={isToday() || isCurrentMonth()}
        >
          {view === 'day'
            ? t('today')
            : view === 'week'
              ? t('this-week')
              : view === 'month'
                ? t('this-month')
                : t('current')}
        </Button>
=======

      <div className="flex flex-col gap-2 md:flex-row md:items-center">
        <div className="flex items-center gap-2">
          <div className="flex flex-none items-center justify-center gap-2 md:justify-start">
            <Button
              variant="outline"
              size="icon"
              className="h-8 w-8"
              onClick={handlePrev}
              aria-label="Previous period"
            >
              <ChevronLeft className="h-4 w-4" />
            </Button>
>>>>>>> 2d49e69f

            <Button
              variant="outline"
              size="sm"
              onClick={isToday() || isCurrentMonth() ? undefined : selectToday}
              disabled={isToday() || isCurrentMonth()}
            >
              {view === 'day'
                ? t('today')
                : view === 'week'
                  ? t('this-week')
                  : view === 'month'
                    ? t('this-month')
                    : t('current')}
            </Button>

            <Button
              variant="outline"
              size="icon"
              className="h-8 w-8"
              onClick={handleNext}
              aria-label="Next period"
            >
              <ChevronRight className="h-4 w-4" />
            </Button>
          </div>

          {views.length > 1 && (
            <div className="w-full flex-1 md:w-auto">
              <Select
                value={view}
                onValueChange={(value) =>
                  onViewChange(value as 'day' | '4-days' | 'week' | 'month')
                }
              >
                <SelectTrigger className="h-8 w-full">
                  <SelectValue placeholder={t('view')} />
                </SelectTrigger>
                <SelectContent>
                  {views.map((view) => (
                    <SelectItem key={view.value} value={view.value}>
                      {view.label}
                    </SelectItem>
                  ))}
                </SelectContent>
              </Select>
            </div>
          )}
        </div>
        {extras}
      </div>
    </div>
  );
}<|MERGE_RESOLUTION|>--- conflicted
+++ resolved
@@ -75,40 +75,13 @@
         <CalendarIcon className="h-5 w-5 text-muted-foreground" />
         <h2 className="text-xl font-semibold tracking-tight">{title}</h2>
       </div>
-<<<<<<< HEAD
-      {/* Loading circle */}
-      <div className="flex items-center gap-2">
-        {(isLoading || isSyncing) && (
-          <div className="h-4 w-4 animate-spin rounded-full border-2 border-primary border-t-transparent" />
-        )}
-        <Button
-          variant="outline"
-          size="icon"
-          className="h-8 w-8"
-          onClick={handlePrev}
-          aria-label="Previous period"
-        >
-          <ChevronLeft className="h-4 w-4" />
-        </Button>
-
-        <Button
-          variant="outline"
-          size="sm"
-          onClick={isToday() || isCurrentMonth() ? undefined : selectToday}
-          disabled={isToday() || isCurrentMonth()}
-        >
-          {view === 'day'
-            ? t('today')
-            : view === 'week'
-              ? t('this-week')
-              : view === 'month'
-                ? t('this-month')
-                : t('current')}
-        </Button>
-=======
 
       <div className="flex flex-col gap-2 md:flex-row md:items-center">
         <div className="flex items-center gap-2">
+          {/* Loading circle */}
+          {(isLoading || isSyncing) && (
+            <div className="h-4 w-4 animate-spin rounded-full border-2 border-primary border-t-transparent" />
+          )}
           <div className="flex flex-none items-center justify-center gap-2 md:justify-start">
             <Button
               variant="outline"
@@ -119,7 +92,6 @@
             >
               <ChevronLeft className="h-4 w-4" />
             </Button>
->>>>>>> 2d49e69f
 
             <Button
               variant="outline"
