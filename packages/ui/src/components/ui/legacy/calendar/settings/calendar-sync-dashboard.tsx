--- conflicted
+++ resolved
@@ -1,168 +1,19 @@
 'use client';
 
-import type { SyncLog } from './types';
+import type { SyncLog, Workspace } from './types';
 import { useQuery } from '@tanstack/react-query';
-import type { Workspace } from '@tuturuuu/types/db';
+import type { Workspace as DbWorkspace } from '@tuturuuu/types/db';
 import { Button } from '@tuturuuu/ui/button';
 import { AnalyticsCharts } from '@tuturuuu/ui/legacy/calendar/settings/analytics-charts';
 import { SummaryCards } from '@tuturuuu/ui/legacy/calendar/settings/summary-cards';
 import { SyncLogsTable } from '@tuturuuu/ui/legacy/calendar/settings/sync-logs-table';
 import { Calendar, Download, RefreshCw } from 'lucide-react';
-import { useMemo, useState } from 'react';
-
-<<<<<<< HEAD
-// Mock data for workspaces
-const workspaces: Workspace[] = [
-  { id: 'ws_1', name: 'Marketing Team', color: 'bg-blue-500' },
-  { id: 'ws_2', name: 'Engineering', color: 'bg-green-500' },
-  { id: 'ws_3', name: 'Sales Department', color: 'bg-purple-500' },
-  { id: 'ws_4', name: 'Executive Team', color: 'bg-orange-500' },
-];
-
-// Mock data for sync logs with workspace context
-const syncLogs: SyncLog[] = [
-  {
-    id: 'sync_001',
-    timestamp: '2024-01-19T14:30:00Z',
-    type: 'active',
-    workspace: workspaces[0] as Workspace,
-    triggeredBy: {
-      id: 'user_1',
-      name: 'Sarah Chen',
-      email: 'sarah@company.com',
-      avatar: '/placeholder.svg?height=32&width=32',
-    },
-    status: 'completed',
-    duration: 2340,
-    events: {
-      added: 15,
-      updated: 8,
-      deleted: 2,
-    },
-    calendarSource: 'Google Calendar',
-  },
-  {
-    id: 'sync_002',
-    timestamp: '2024-01-19T14:00:00Z',
-    type: 'background',
-    workspace: workspaces[1] as Workspace,
-    triggeredBy: null,
-    status: 'completed',
-    duration: 1890,
-    events: {
-      added: 3,
-      updated: 12,
-      deleted: 0,
-    },
-    calendarSource: 'Outlook Calendar',
-  },
-  {
-    id: 'sync_003',
-    timestamp: '2024-01-19T13:45:00Z',
-    type: 'active',
-    workspace: workspaces[0] as Workspace,
-    triggeredBy: {
-      id: 'user_2',
-      name: 'Mike Johnson',
-      email: 'mike@company.com',
-      avatar: '/placeholder.svg?height=32&width=32',
-    },
-    status: 'failed',
-    duration: 890,
-    events: {
-      added: 0,
-      updated: 0,
-      deleted: 0,
-    },
-    calendarSource: 'Google Calendar',
-    error: 'Authentication failed',
-  },
-  {
-    id: 'sync_004',
-    timestamp: '2024-01-19T13:30:00Z',
-    type: 'background',
-    workspace: workspaces[2] as Workspace,
-    triggeredBy: null,
-    status: 'completed',
-    duration: 3200,
-    events: {
-      added: 22,
-      updated: 15,
-      deleted: 5,
-    },
-    calendarSource: 'Apple Calendar',
-  },
-  {
-    id: 'sync_005',
-    timestamp: '2024-01-19T13:15:00Z',
-    type: 'active',
-    workspace: workspaces[1] as Workspace,
-    triggeredBy: {
-      id: 'user_3',
-      name: 'Emma Davis',
-      email: 'emma@company.com',
-      avatar: '/placeholder.svg?height=32&width=32',
-    },
-    status: 'running',
-    duration: 1560,
-    events: {
-      added: 7,
-      updated: 4,
-      deleted: 1,
-    },
-    calendarSource: 'Google Calendar',
-  },
-  {
-    id: 'sync_006',
-    timestamp: '2024-01-19T13:00:00Z',
-    type: 'background',
-    workspace: workspaces[3] as Workspace,
-    triggeredBy: null,
-    status: 'completed',
-    duration: 2100,
-    events: {
-      added: 9,
-      updated: 18,
-      deleted: 3,
-    },
-    calendarSource: 'Outlook Calendar',
-  },
-];
-
-// Generate mock time series data for charts
-const generateTimeSeriesData = () => {
-  const data: {
-    time: string;
-    syncs: number;
-    success: number;
-    failed: number;
-    events: number;
-    duration: number;
-  }[] = [];
-  const now = new Date();
-
-  for (let i = 23; i >= 0; i--) {
-    const time = new Date(now.getTime() - i * 60 * 60 * 1000);
-    const hour = time.getHours();
-
-    // Simulate realistic sync patterns (more activity during business hours)
-    const baseActivity = hour >= 9 && hour <= 17 ? 3 : 1;
-    const variance = Math.random() * 2;
-
-    data.push({
-      time: time.toLocaleTimeString([], { hour: '2-digit', minute: '2-digit' }),
-      syncs: Math.floor(baseActivity + variance),
-      success: Math.floor((baseActivity + variance) * 0.85),
-      failed: Math.floor((baseActivity + variance) * 0.15),
-      events: Math.floor((baseActivity + variance) * 12),
-      duration: 1500 + Math.random() * 1000,
-    });
-=======
+import { useMemo, useState, useCallback } from 'react';
+
 const getWorkspaces = async () => {
   const workspaces = await fetch('/api/workspaces');
   if (!workspaces.ok) {
     throw new Error(`Failed to fetch workspaces: ${workspaces.status}`);
->>>>>>> c1e0e188
   }
   return workspaces.json();
 };
@@ -179,13 +30,15 @@
     refetchInterval: 1000 * 60 * 5, // 5 minutes
   });
 
-  // Fallback to mock workspaces if API fails
-  const workspaces: Workspace[] = workspacesQuery.data || [
-    { id: 'ws_1', name: 'Marketing Team' },
-    { id: 'ws_2', name: 'Engineering' },
-    { id: 'ws_3', name: 'Sales Department' },
-    { id: 'ws_4', name: 'Executive Team' },
-  ];
+  // Transform database workspaces to local format
+  const workspaces: Workspace[] = useMemo(() => {
+    const dbWorkspaces: DbWorkspace[] = workspacesQuery.data || [];
+    return dbWorkspaces.map((ws) => ({
+      id: ws.id,
+      name: ws.name || 'Unknown Workspace',
+      color: 'bg-blue-500', // Default color
+    }));
+  }, [workspacesQuery.data]);
 
   const filteredLogs = useMemo(() => {
     return syncLogs.filter((log) => {
@@ -194,10 +47,10 @@
         filterWorkspace === 'all' || log.workspace?.id === filterWorkspace;
       const matchesSearch =
         searchTerm === '' ||
-        log.triggeredBy?.display_name
+        log.triggeredBy?.name
           ?.toLowerCase()
           .includes(searchTerm.toLowerCase()) ||
-        log.triggeredBy?.handle
+        log.triggeredBy?.email
           ?.toLowerCase()
           .includes(searchTerm.toLowerCase()) ||
         log.workspace?.name?.toLowerCase().includes(searchTerm.toLowerCase()) ||
@@ -209,9 +62,9 @@
   const totalEvents = useMemo(() => {
     return syncLogs.reduce(
       (acc, log) => ({
-        added: acc.added + log.events.added,
-        updated: acc.updated + log.events.updated,
-        deleted: acc.deleted + log.events.deleted,
+        added: acc.added + (log.events?.added || 0),
+        updated: acc.updated + (log.events?.updated || 0),
+        deleted: acc.deleted + (log.events?.deleted || 0),
       }),
       { added: 0, updated: 0, deleted: 0 }
     );
@@ -226,10 +79,22 @@
   }, [syncLogs]);
 
   const successRate = useMemo(() => {
+    if (syncLogs.length === 0) return '0.0';
     return ((completedSyncs / syncLogs.length) * 100).toFixed(1);
   }, [completedSyncs, syncLogs.length]);
 
-  // Generate mock time series data for charts
+  // Helper function to get color for calendar sources
+  const getSourceColor = useCallback((source: string) => {
+    const colors: Record<string, string> = {
+      'Google Calendar': '#4285f4',
+      'Outlook Calendar': '#0078d4',
+      'Apple Calendar': '#007aff',
+      'Unknown': '#6b7280',
+    };
+    return colors[source] || '#6b7280';
+  }, []);
+
+  // Generate time series data for charts based on actual sync logs
   const generateTimeSeriesData = () => {
     const data: {
       time: string;
@@ -241,24 +106,36 @@
     }[] = [];
     const now = new Date();
 
+    // Group sync logs by hour for the last 24 hours
     for (let i = 23; i >= 0; i--) {
       const time = new Date(now.getTime() - i * 60 * 60 * 1000);
-      const hour = time.getHours();
-
-      // Simulate realistic sync patterns (more activity during business hours)
-      const baseActivity = hour >= 9 && hour <= 17 ? 3 : 1;
-      const variance = Math.random() * 2;
+      const hourStart = new Date(time.getTime());
+      const hourEnd = new Date(time.getTime() + 60 * 60 * 1000);
+
+      const hourLogs = syncLogs.filter((log) => {
+        const logTime = new Date(log.timestamp);
+        return logTime >= hourStart && logTime < hourEnd;
+      });
+
+      const successCount = hourLogs.filter((log) => log.status === 'completed').length;
+      const failedCount = hourLogs.filter((log) => log.status === 'failed').length;
+      const totalEvents = hourLogs.reduce((sum, log) => 
+        sum + (log.events?.added || 0) + (log.events?.updated || 0) + (log.events?.deleted || 0), 0
+      );
+      const avgDuration = hourLogs.length > 0 
+        ? hourLogs.reduce((sum, log) => sum + (log.duration || 0), 0) / hourLogs.length 
+        : 0;
 
       data.push({
         time: time.toLocaleTimeString([], {
           hour: '2-digit',
           minute: '2-digit',
         }),
-        syncs: Math.floor(baseActivity + variance),
-        success: Math.floor((baseActivity + variance) * 0.85),
-        failed: Math.floor((baseActivity + variance) * 0.15),
-        events: Math.floor((baseActivity + variance) * 12),
-        duration: 1500 + Math.random() * 1000,
+        syncs: hourLogs.length,
+        success: successCount,
+        failed: failedCount,
+        events: totalEvents,
+        duration: avgDuration,
       });
     }
 
@@ -267,14 +144,14 @@
 
   const timeSeriesData = generateTimeSeriesData();
 
-  // Workspace activity data
+  // Workspace activity data based on actual data
   const workspaceActivityData = workspaces.map((workspace) => {
     const workspaceLogs = syncLogs.filter(
       (log) => log.workspace?.id === workspace.id
     );
     const totalEvents = workspaceLogs.reduce(
       (sum, log) =>
-        sum + log.events.added + log.events.updated + log.events.deleted,
+        sum + (log.events?.added || 0) + (log.events?.updated || 0) + (log.events?.deleted || 0),
       0
     );
 
@@ -283,26 +160,49 @@
       syncs: workspaceLogs.length,
       events: totalEvents,
       success: workspaceLogs.filter((log) => log.status === 'completed').length,
-      color: 'bg-blue-500',
+      color: workspace.color,
     };
   });
 
-  // Calendar source distribution
-  const calendarSourceData = [
-    { name: 'Google Calendar', value: 45, color: '#4285f4' },
-    { name: 'Outlook Calendar', value: 35, color: '#0078d4' },
-    { name: 'Apple Calendar', value: 20, color: '#007aff' },
-  ];
-
-  // Event type distribution over time
-  const eventTypeData = [
-    { period: '00:00', added: 12, updated: 8, deleted: 3 },
-    { period: '04:00', added: 5, updated: 3, deleted: 1 },
-    { period: '08:00', added: 25, updated: 15, deleted: 4 },
-    { period: '12:00', added: 35, updated: 22, deleted: 6 },
-    { period: '16:00', added: 28, updated: 18, deleted: 5 },
-    { period: '20:00', added: 15, updated: 10, deleted: 2 },
-  ];
+  // Calendar source distribution based on actual data
+  const calendarSourceData = useMemo(() => {
+    const sourceCounts: Record<string, number> = {};
+    
+    syncLogs.forEach((log) => {
+      const source = log.calendarSource || 'Unknown';
+      if (source) {
+        sourceCounts[source] = (sourceCounts[source] || 0) + 1;
+      }
+    });
+
+    const total = syncLogs.length;
+    return Object.entries(sourceCounts).map(([name, count]) => ({
+      name: name || 'Unknown',
+      value: total > 0 ? Math.round((count / total) * 100) : 0,
+      color: getSourceColor(name || 'Unknown'),
+    }));
+  }, [syncLogs, getSourceColor]);
+
+  // Event type distribution over time based on actual data
+  const eventTypeData = useMemo(() => {
+    const periods = ['00:00', '04:00', '08:00', '12:00', '16:00', '20:00'];
+    return periods.map((period) => {
+             const periodLogs = syncLogs.filter((log) => {
+         const logTime = new Date(log.timestamp);
+         const hour = logTime.getHours();
+         const periodParts = period.split(':');
+         const periodHour = periodParts[0] ? parseInt(periodParts[0]) : 0;
+         return hour >= periodHour && hour < periodHour + 4;
+       });
+
+      return {
+        period,
+        added: periodLogs.reduce((sum, log) => sum + (log.events?.added || 0), 0),
+        updated: periodLogs.reduce((sum, log) => sum + (log.events?.updated || 0), 0),
+        deleted: periodLogs.reduce((sum, log) => sum + (log.events?.deleted || 0), 0),
+      };
+    });
+  }, [syncLogs]);
 
   return (
     <div className="flex min-h-screen flex-col gap-4">
