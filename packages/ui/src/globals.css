@import 'tailwindcss';
@source "components";

@plugin '@tailwindcss/typography';
@plugin 'tailwindcss-animate';
@plugin 'tailwind-scrollbar';

@custom-variant dark (&:is(.dark *));

/*
  The default border color has changed to `currentColor` in Tailwind CSS v4,
  so we've added these compatibility styles to make sure everything still
  looks the same as it did with Tailwind CSS v3.

  If we ever want to remove these styles, we need to add an explicit border
  color utility to any element that depends on these defaults.
*/
@layer base {
  *,
  ::after,
  ::before,
  ::backdrop,
  ::file-selector-button {
    border-color: var(--color-gray-200, currentColor);
  }
}

@layer utilities {
  body {
    font-family: Arial, Helvetica, sans-serif;
  }
  button {
    @apply cursor-pointer;
  }
  .overflow-wrap-anywhere {
    overflow-wrap: anywhere;
  }
}

:root {
<<<<<<< HEAD
  /* Brand Colors */
  --brand-light-blue: hsl(193 41% 48%);
  --brand-dark-blue: hsl(201 90% 12%);
  --brand-light-yellow: hsl(42 100% 45%);
  --brand-dark-yellow: hsl(42 95% 45%);
  --brand-light-red: hsl(0 100% 65%);
  --brand-dark-red: hsl(0 100% 30%);

  /* Default Colors */
  --background: hsl(195 65% 97%);
  --foreground: hsl(195 10% 3.9%);

  --card: hsl(195 0% 100%);
  --card-foreground: hsl(195 10% 3.9%);

  --popover: hsl(195 0% 100%);
  --popover-foreground: hsl(195 10% 3.9%);

  --primary: hsl(195 5.9% 10%);
  --primary-foreground: hsl(195 0% 98%);

  --secondary: hsl(195 4.8% 95.9%);
  --secondary-foreground: hsl(195 5.9% 10%);

  --muted: hsl(195 4.8% 95.9%);
  --muted-foreground: hsl(195 3.8% 46.1%);

  --accent: hsl(195 4.8% 95.9%);
  --accent-foreground: hsl(195 5.9% 10%);

  --destructive: hsl(195 84.2% 60.2%);
  --destructive-foreground: hsl(195 0% 98%);

  --border: hsl(195 39% 86%);
  --input: hsl(195 39% 86%);
  --ring: hsl(195 10% 3.9%);
=======
  --background: hsl(20, 60%, 98%);
  --foreground: hsl(0 0% 3.9%);

  --card: hsl(20, 60%, 98%);
  --card-foreground: hsl(0 0% 3.9%);

  --popover: hsl(20, 60%, 98%);
  --popover-foreground: hsl(0 0% 3.9%);

  --primary: hsl(0 0% 9%);
  --primary-foreground: hsl(0 0% 98%);

  --secondary: hsl(0 0% 96.1%);
  --secondary-foreground: hsl(0 0% 9%);

  --muted: hsl(0 0% 96.1%);
  --muted-foreground: hsl(0 0% 45.1%);

  --accent: hsl(0 0% 96.1%);
  --accent-foreground: hsl(0 0% 9%);

  --destructive: hsl(0 84.2% 60.2%);
  --destructive-foreground: hsl(0 0% 98%);

  --border: hsl(0 0% 89.8%);
  --input: hsl(0 0% 89.8%);
  --ring: hsl(0 0% 3.9%);
>>>>>>> 8db3b790

  --chart-1: hsl(12 76% 61%);
  --chart-2: hsl(173 58% 39%);
  --chart-3: hsl(197 37% 24%);
  --chart-4: hsl(43 74% 66%);
  --chart-5: hsl(27 87% 67%);

  --sidebar-background: hsl(0 0% 98%);
  --sidebar-foreground: hsl(240 5.3% 26.1%);
  --sidebar-primary: hsl(240 5.9% 10%);
  --sidebar-primary-foreground: hsl(0 0% 98%);
  --sidebar-accent: hsl(240 4.8% 95.9%);
  --sidebar-accent-foreground: hsl(240 5.9% 10%);
  --sidebar-border: hsl(220 13% 91%);
  --sidebar-ring: hsl(217.2 91.2% 59.8%);

  --radius: 0.5rem;

  /* Custom colors */
  --lime: hsl(90 40% 30%);
  --pink: hsl(344 50% 40%);
  --purple: hsl(270 50% 40%);
  --blue: hsl(220 50% 40%);
  --sky: hsl(200 50% 40%);
  --green: hsl(160 50% 40%);
  --yellow: hsl(40 50% 40%);
  --orange: hsl(25 50% 40%);
  --red: hsl(0 50% 40%);
  --indigo: hsl(250 40% 30%);
  --cyan: hsl(180 40% 30%);
  --gray: hsl(0 0% 30%);

  --light-lime: hsl(90 45% 60%);
  --light-purple: hsl(240 45% 60%);
  --light-pink: hsl(330 45% 60%);
  --light-blue: hsl(220 45% 60%);
  --light-sky: hsl(200 45% 60%);
  --light-green: hsl(140 45% 60%);
  --light-yellow: hsl(40 45% 60%);
  --light-orange: hsl(25 45% 60%);
  --light-red: hsl(0 45% 60%);
  --light-indigo: hsl(250 45% 60%);
  --light-cyan: hsl(180 45% 60%);
  --light-gray: hsl(0 0% 60%);

  /* Colors for calendar events */
  --calendar-bg-blue: hsl(220 64% 95%);
  --calendar-bg-red: hsl(0 64% 95%);
  --calendar-bg-green: hsl(140 64% 95%);
  --calendar-bg-yellow: hsl(40 64% 95%);
  --calendar-bg-purple: hsl(270 64% 95%);
  --calendar-bg-pink: hsl(330 64% 95%);
  --calendar-bg-orange: hsl(25 64% 95%);
  --calendar-bg-indigo: hsl(250 64% 95%);
  --calendar-bg-cyan: hsl(180 64% 95%);
  --calendar-bg-gray: hsl(0 0% 95%);
}

.light-pink {
  --background: hsl(344 100% 97%);
  --foreground: hsl(344 21% 41%);

  --card: hsl(344 100% 96%);
  --card-foreground: hsl(344 10% 3.9%);

  --popover: hsl(344 100% 96%);
  --popover-foreground: hsl(344 30% 30%);

  --primary: hsl(344 34% 48%);
  --primary-foreground: hsl(344 100% 93%);

  --secondary: hsl(344 34% 48%);
  --secondary-foreground: hsl(344 65% 92%);

  --muted: hsl(344 30% 80%);
  --muted-foreground: hsl(344 20% 50%);

  --accent: hsl(344 100% 93%);
  --accent-foreground: hsl(344 21% 41%);

  --destructive: hsl(4 71% 50%);
  --destructive-foreground: hsl(4 71% 92%);

  --border: hsl(344 30% 80%);
  --input: hsl(344 30% 80%);
  --ring: hsl(344 30% 50%);
}

.light-purple {
  --background: hsl(270 100% 97%);
  --foreground: hsl(270 21% 41%);

  --card: hsl(270 100% 96%);
  --card-foreground: hsl(270 10% 3.9%);

  --popover: hsl(270 100% 96%);
  --popover-foreground: hsl(270 30% 30%);

  --primary: hsl(270 34% 48%);
  --primary-foreground: hsl(270 100% 93%);

  --secondary: hsl(270 34% 48%);
  --secondary-foreground: hsl(270 65% 92%);

  --muted: hsl(270 30% 80%);
  --muted-foreground: hsl(270 20% 50%);

  --accent: hsl(270 100% 93%);
  --accent-foreground: hsl(270 21% 41%);

  --destructive: hsl(4 71% 50%);
  --destructive-foreground: hsl(4 71% 92%);

  --border: hsl(270 30% 80%);
  --input: hsl(270 30% 80%);
  --ring: hsl(270 30% 50%);
}

.light-yellow {
  --background: hsl(40 100% 97%);
  --foreground: hsl(40 21% 41%);

  --card: hsl(40 100% 96%);
  --card-foreground: hsl(40 10% 3.9%);

  --popover: hsl(40 100% 96%);
  --popover-foreground: hsl(40 30% 30%);

  --primary: hsl(40 34% 48%);
  --primary-foreground: hsl(40 100% 93%);

  --secondary: hsl(40 34% 48%);
  --secondary-foreground: hsl(40 65% 92%);

  --muted: hsl(40 30% 80%);
  --muted-foreground: hsl(40 20% 50%);

  --accent: hsl(40 100% 93%);
  --accent-foreground: hsl(40 21% 41%);

  --destructive: hsl(4 71% 50%);
  --destructive-foreground: hsl(4 71% 92%);

  --border: hsl(40 30% 80%);
  --input: hsl(40 30% 80%);
  --ring: hsl(40 30% 50%);
}

.light-orange {
  --background: hsl(25 100% 97%);
  --foreground: hsl(25 21% 41%);

  --card: hsl(25 100% 96%);
  --card-foreground: hsl(25 10% 3.9%);

  --popover: hsl(25 100% 96%);
  --popover-foreground: hsl(25 30% 30%);

  --primary: hsl(25 34% 48%);
  --primary-foreground: hsl(25 100% 93%);

  --secondary: hsl(25 34% 48%);
  --secondary-foreground: hsl(25 65% 92%);

  --muted: hsl(25 30% 80%);
  --muted-foreground: hsl(25 20% 50%);

  --accent: hsl(25 100% 93%);
  --accent-foreground: hsl(25 21% 41%);

  --destructive: hsl(4 71% 50%);
  --destructive-foreground: hsl(4 71% 92%);

  --border: hsl(25 30% 80%);
  --input: hsl(25 30% 80%);
  --ring: hsl(25 30% 50%);
}

.light-green {
  --background: hsl(140 100% 97%);
  --foreground: hsl(140 21% 41%);

  --card: hsl(140 100% 96%);
  --card-foreground: hsl(140 10% 3.9%);

  --popover: hsl(140 100% 96%);
  --popover-foreground: hsl(140 30% 30%);

  --primary: hsl(140 34% 48%);
  --primary-foreground: hsl(140 100% 93%);

  --secondary: hsl(140 34% 48%);
  --secondary-foreground: hsl(140 65% 92%);

  --muted: hsl(140 30% 80%);
  --muted-foreground: hsl(140 20% 50%);

  --accent: hsl(140 100% 93%);
  --accent-foreground: hsl(140 21% 41%);

  --destructive: hsl(4 71% 50%);
  --destructive-foreground: hsl(4 71% 92%);

  --border: hsl(140 30% 80%);
  --input: hsl(140 30% 80%);
  --ring: hsl(140 30% 50%);
}

.light-blue {
  --background: hsl(220 100% 97%);
  --foreground: hsl(220 21% 41%);

  --card: hsl(220 100% 96%);
  --card-foreground: hsl(220 10% 3.9%);

  --popover: hsl(220 100% 96%);
  --popover-foreground: hsl(220 30% 30%);

  --primary: hsl(220 34% 48%);
  --primary-foreground: hsl(220 100% 93%);

  --secondary: hsl(220 34% 48%);
  --secondary-foreground: hsl(220 65% 92%);

  --muted: hsl(220 30% 80%);
  --muted-foreground: hsl(220 20% 50%);

  --accent: hsl(220 100% 93%);
  --accent-foreground: hsl(220 21% 41%);

  --destructive: hsl(4 71% 50%);
  --destructive-foreground: hsl(4 71% 92%);

  --border: hsl(220 30% 80%);
  --input: hsl(220 30% 80%);
  --ring: hsl(220 30% 50%);
}

.dark {
<<<<<<< HEAD
  /* Brand Colors */
  --brand-light-blue: hsl(211 47% 90%);
  --brand-dark-blue: hsl(194 67% 60%);
  --brand-light-yellow: hsl(42 95% 65%);
  --brand-dark-yellow: hsl(42 95% 55%);
  --brand-light-red: hsl(0 100% 80%);
  --brand-dark-red: hsl(0 100% 70%);

  /* Default Colors */
  --background: hsl(240 23% 12%);
  --foreground: hsl(240 0% 98%);

  --card: hsl(240 23% 10%);
  --card-foreground: hsl(240 0% 98%);

  --popover: hsl(240 23% 10%);
  --popover-foreground: hsl(240 0% 98%);

  --primary: hsl(240 0% 98%);
  --primary-foreground: hsl(240 5.9% 10%);

  --secondary: hsl(240 15% 25%);
  --secondary-foreground: hsl(240 0% 98%);

  --muted: hsl(240 15% 25%);
  --muted-foreground: hsl(240 5% 64.9%);

  --accent: hsl(240 15% 25%);
  --accent-foreground: hsl(240 0% 98%);

  --destructive: hsl(240 62.8% 30.6%);
  --destructive-foreground: hsl(240 0% 98%);

  --border: hsl(240 15% 25%);
  --input: hsl(240 15% 25%);
  --ring: hsl(240 4.9% 83.9%);

  --radius: 0.5rem;
=======
  --background: hsl(0 0% 3.9%);
  --foreground: hsl(0 0% 98%);

  --card: hsl(0 0% 3.9%);
  --card-foreground: hsl(0 0% 98%);

  --popover: hsl(0 0% 3.9%);
  --popover-foreground: hsl(0 0% 98%);

  --primary: hsl(0 0% 98%);
  --primary-foreground: hsl(0 0% 9%);

  --secondary: hsl(0 0% 14.9%);
  --secondary-foreground: hsl(0 0% 98%);

  --muted: hsl(0 0% 14.9%);
  --muted-foreground: hsl(0 0% 63.9%);

  --accent: hsl(0 0% 14.9%);
  --accent-foreground: hsl(0 0% 98%);

  --destructive: hsl(0 62.8% 30.6%);
  --destructive-foreground: hsl(0 0% 98%);

  --border: hsl(0 0% 14.9%);
  --input: hsl(0 0% 14.9%);
  --ring: hsl(0 0% 83.1%);
>>>>>>> 8db3b790

  --chart-1: hsl(220 70% 50%);
  --chart-2: hsl(160 60% 45%);
  --chart-3: hsl(30 80% 55%);
  --chart-4: hsl(280 65% 60%);
  --chart-5: hsl(340 75% 55%);

<<<<<<< HEAD
  --sidebar-background: hsl(240 5.9% 10%);
  --sidebar-foreground: hsl(240 4.8% 95.9%);
  --sidebar-primary: hsl(224.3 76.3% 48%);
  --sidebar-primary-foreground: hsl(0 0% 100%);
  --sidebar-accent: hsl(240 3.7% 15.9%);
  --sidebar-accent-foreground: hsl(240 4.8% 95.9%);
  --sidebar-border: hsl(240 3.7% 15.9%);
=======
  --sidebar-background: hsl(0 0% 3.9%);
  --sidebar-foreground: hsl(0 0% 98%);
  --sidebar-primary: hsl(0 0% 98%);
  --sidebar-primary-foreground: hsl(0 0% 9%);
  --sidebar-accent: hsl(0 0% 14.9%);
  --sidebar-accent-foreground: hsl(0 0% 98%);
  --sidebar-border: hsl(0 0% 14.9%);
>>>>>>> 8db3b790
  --sidebar-ring: hsl(217.2 91.2% 59.8%);

  --radius: 0.5rem;

  /* Custom colors */
  --lime: hsl(90 50% 70%);
  --pink: hsl(344 50% 70%);
  --purple: hsl(270 50% 70%);
  --blue: hsl(220 50% 70%);
  --sky: hsl(200 70% 80%);
  --green: hsl(160 50% 70%);
  --yellow: hsl(40 50% 70%);
  --orange: hsl(25 50% 70%);
  --red: hsl(0 50% 70%);

  --light-lime: hsl(90 60% 75%);
  --light-purple: hsl(270 60% 75%);
  --light-pink: hsl(330 60% 75%);
  --light-blue: hsl(220 60% 75%);
  --light-sky: hsl(200 70% 80%);
  --light-green: hsl(160 60% 75%);
  --light-yellow: hsl(40 60% 75%);
  --light-orange: hsl(25 60% 75%);
  --light-red: hsl(0 60% 75%);
  --light-indigo: hsl(250 60% 75%);
  --light-cyan: hsl(180 60% 75%);
  --light-gray: hsl(0 0% 80%);

  /* Colors for calendar events */
  --calendar-bg-blue: hsl(220 14% 11%);
  --calendar-bg-red: hsl(0 14% 11%);
  --calendar-bg-green: hsl(140 14% 11%);
  --calendar-bg-yellow: hsl(40 14% 11%);
  --calendar-bg-purple: hsl(270 14% 11%);
  --calendar-bg-pink: hsl(330 14% 11%);
  --calendar-bg-orange: hsl(25 14% 11%);
  --calendar-bg-indigo: hsl(250 14% 11%);
  --calendar-bg-cyan: hsl(180 14% 11%);
  --calendar-bg-gray: hsl(0 0% 11%);
}

.dark-pink {
  --background: hsl(344 10% 3.9%);
  --foreground: hsl(344 80% 85%);

  --card: hsl(344 10% 3.9%);
  --card-foreground: hsl(344 80% 85%);

  --popover: hsl(344 10% 3.9%);
  --popover-foreground: hsl(344 80% 85%);

  --primary: hsl(344 80% 85%);
  --primary-foreground: hsl(344 5.9% 10%);

  --secondary: hsl(344 20% 20%);
  --secondary-foreground: hsl(344 80% 85%);

  --muted: hsl(344 20% 20%);
  --muted-foreground: hsl(344 20% 50%);

  --accent: hsl(344 20% 20%);
  --accent-foreground: hsl(344 80% 85%);

  --destructive: hsl(344 62.8% 30.6%);
  --destructive-foreground: hsl(344 80% 85%);

  --border: hsl(344 20% 20%);
  --input: hsl(344 20% 20%);
  --ring: hsl(344 20% 70%);
}

.dark-purple {
  --background: hsl(270 10% 3.9%);
  --foreground: hsl(270 80% 85%);

  --card: hsl(270 10% 3.9%);
  --card-foreground: hsl(270 80% 85%);

  --popover: hsl(270 10% 3.9%);
  --popover-foreground: hsl(270 80% 85%);

  --primary: hsl(270 80% 85%);
  --primary-foreground: hsl(270 5.9% 10%);

  --secondary: hsl(270 20% 20%);
  --secondary-foreground: hsl(270 80% 85%);

  --muted: hsl(270 20% 20%);
  --muted-foreground: hsl(270 20% 50%);

  --accent: hsl(270 20% 20%);
  --accent-foreground: hsl(270 80% 85%);

  --destructive: hsl(270 62.8% 30.6%);
  --destructive-foreground: hsl(270 80% 85%);

  --border: hsl(270 20% 20%);
  --input: hsl(270 20% 20%);
  --ring: hsl(270 20% 70%);
}

.dark-yellow {
  --background: hsl(40 10% 3.9%);
  --foreground: hsl(40 80% 85%);

  --card: hsl(40 10% 3.9%);
  --card-foreground: hsl(40 80% 85%);

  --popover: hsl(40 10% 3.9%);
  --popover-foreground: hsl(40 80% 85%);

  --primary: hsl(40 80% 85%);
  --primary-foreground: hsl(40 5.9% 10%);

  --secondary: hsl(40 20% 20%);
  --secondary-foreground: hsl(40 80% 85%);

  --muted: hsl(40 20% 20%);
  --muted-foreground: hsl(40 20% 50%);

  --accent: hsl(40 20% 20%);
  --accent-foreground: hsl(40 80% 85%);

  --destructive: hsl(40 62.8% 30.6%);
  --destructive-foreground: hsl(40 80% 85%);

  --border: hsl(40 20% 20%);
  --input: hsl(40 20% 20%);
  --ring: hsl(40 20% 70%);
}

.dark-orange {
  --background: hsl(25 10% 3.9%);
  --foreground: hsl(25 80% 85%);

  --card: hsl(25 10% 3.9%);
  --card-foreground: hsl(25 80% 85%);

  --popover: hsl(25 10% 3.9%);
  --popover-foreground: hsl(25 80% 85%);

  --primary: hsl(25 80% 85%);
  --primary-foreground: hsl(25 5.9% 10%);

  --secondary: hsl(25 20% 20%);
  --secondary-foreground: hsl(25 80% 85%);

  --muted: hsl(25 20% 20%);
  --muted-foreground: hsl(25 20% 50%);

  --accent: hsl(25 20% 20%);
  --accent-foreground: hsl(25 80% 85%);

  --destructive: hsl(25 62.8% 30.6%);
  --destructive-foreground: hsl(25 80% 85%);

  --border: hsl(25 20% 20%);
  --input: hsl(25 20% 20%);
  --ring: hsl(25 20% 70%);
}

.dark-green {
  --background: hsl(140 10% 3.9%);
  --foreground: hsl(140 80% 85%);

  --card: hsl(140 10% 3.9%);
  --card-foreground: hsl(140 80% 85%);

  --popover: hsl(140 10% 3.9%);
  --popover-foreground: hsl(140 80% 85%);

  --primary: hsl(140 80% 85%);
  --primary-foreground: hsl(140 5.9% 10%);

  --secondary: hsl(140 20% 20%);
  --secondary-foreground: hsl(140 80% 85%);

  --muted: hsl(140 20% 20%);
  --muted-foreground: hsl(140 20% 50%);

  --accent: hsl(140 20% 20%);
  --accent-foreground: hsl(140 80% 85%);

  --destructive: hsl(140 62.8% 30.6%);
  --destructive-foreground: hsl(140 80% 85%);

  --border: hsl(140 20% 20%);
  --input: hsl(140 20% 20%);
  --ring: hsl(140 20% 70%);
}

.dark-blue {
  --background: hsl(220 10% 3.9%);
  --foreground: hsl(220 80% 85%);

  --card: hsl(220 10% 3.9%);
  --card-foreground: hsl(220 80% 85%);

  --popover: hsl(220 10% 3.9%);
  --popover-foreground: hsl(220 80% 85%);

  --primary: hsl(220 80% 85%);
  --primary-foreground: hsl(220 5.9% 10%);

  --secondary: hsl(220 20% 20%);
  --secondary-foreground: hsl(220 80% 85%);

  --muted: hsl(220 20% 20%);
  --muted-foreground: hsl(220 20% 50%);

  --accent: hsl(220 20% 20%);
  --accent-foreground: hsl(220 80% 85%);

  --destructive: hsl(220 62.8% 30.6%);
  --destructive-foreground: hsl(220 80% 85%);

  --border: hsl(220 20% 20%);
  --input: hsl(220 20% 20%);
  --ring: hsl(220 20% 70%);
}

@theme inline {
  --color-brand-light-blue: var(--brand-light-blue);
  --color-brand-dark-blue: var(--brand-dark-blue);
  --color-brand-light-yellow: var(--brand-light-yellow);
  --color-brand-dark-yellow: var(--brand-dark-yellow);
  --color-brand-light-red: var(--brand-light-red);
  --color-brand-dark-red: var(--brand-dark-red);

  --color-background: var(--background);
  --color-foreground: var(--foreground);

  --color-card: var(--card);
  --color-card-foreground: var(--card-foreground);

  --color-popover: var(--popover);
  --color-popover-foreground: var(--popover-foreground);

  --color-primary: var(--primary);
  --color-primary-foreground: var(--primary-foreground);

  --color-secondary: var(--secondary);
  --color-secondary-foreground: var(--secondary-foreground);

  --color-muted: var(--muted);
  --color-muted-foreground: var(--muted-foreground);

  --color-accent: var(--accent);
  --color-accent-foreground: var(--accent-foreground);

  --color-destructive: var(--destructive);
  --color-destructive-foreground: var(--destructive-foreground);

  --color-border: var(--border);
  --color-input: var(--input);
  --color-ring: var(--ring);

  --color-chart-1: var(--chart-1);
  --color-chart-2: var(--chart-2);
  --color-chart-3: var(--chart-3);
  --color-chart-4: var(--chart-4);
  --color-chart-5: var(--chart-5);

  --color-sidebar: var(--sidebar-background);
  --color-sidebar-foreground: var(--sidebar-foreground);
  --color-sidebar-primary: var(--sidebar-primary);
  --color-sidebar-primary-foreground: var(--sidebar-primary-foreground);
  --color-sidebar-accent: var(--sidebar-accent);
  --color-sidebar-accent-foreground: var(--sidebar-accent-foreground);
  --color-sidebar-border: var(--sidebar-border);
  --color-sidebar-ring: var(--sidebar-ring);

  --radius-lg: var(--radius);
  --radius-md: calc(var(--radius) - 2px);
  --radius-sm: calc(var(--radius) - 4px);

  --color-dynamic-lime: var(--lime);
  --color-dynamic-purple: var(--purple);
  --color-dynamic-pink: var(--pink);
  --color-dynamic-blue: var(--blue);
  --color-dynamic-sky: var(--sky);
  --color-dynamic-green: var(--green);
  --color-dynamic-yellow: var(--yellow);
  --color-dynamic-orange: var(--orange);
  --color-dynamic-red: var(--red);
  --color-dynamic-indigo: var(--indigo);
  --color-dynamic-cyan: var(--cyan);
  --color-dynamic-gray: var(--gray);

  --color-dynamic-light-lime: var(--light-lime);
  --color-dynamic-light-purple: var(--light-purple);
  --color-dynamic-light-pink: var(--light-pink);
  --color-dynamic-light-blue: var(--light-blue);
  --color-dynamic-light-sky: var(--light-sky);
  --color-dynamic-light-green: var(--light-green);
  --color-dynamic-light-yellow: var(--light-yellow);
  --color-dynamic-light-orange: var(--light-orange);
  --color-dynamic-light-red: var(--light-red);
  --color-dynamic-light-indigo: var(--light-indigo);
  --color-dynamic-light-cyan: var(--light-cyan);
  --color-dynamic-light-gray: var(--light-gray);

  --color-calendar-bg-blue: var(--calendar-bg-blue);
  --color-calendar-bg-red: var(--calendar-bg-red);
  --color-calendar-bg-green: var(--calendar-bg-green);
  --color-calendar-bg-yellow: var(--calendar-bg-yellow);
  --color-calendar-bg-purple: var(--calendar-bg-purple);
  --color-calendar-bg-pink: var(--calendar-bg-pink);
  --color-calendar-bg-orange: var(--calendar-bg-orange);
  --color-calendar-bg-indigo: var(--calendar-bg-indigo);
  --color-calendar-bg-cyan: var(--calendar-bg-cyan);
  --color-calendar-bg-gray: var(--calendar-bg-gray);

  --animate-accordion-down: accordion-down 0.2s ease-out;
  --animate-accordion-up: accordion-up 0.2s ease-out;

  @keyframes accordion-down {
    from {
      height: 0;
    }
    to {
      height: var(--radix-accordion-content-height);
    }
  }

  @keyframes accordion-up {
    from {
      height: var(--radix-accordion-content-height);
    }
    to {
      height: 0;
    }
  }
}

@utility container {
  margin-inline: auto;
  padding-inline: 2rem;
}

@layer base {
  * {
    @apply border-border outline-ring/50;
  }
  body {
    @apply bg-background text-foreground;
  }
}<|MERGE_RESOLUTION|>--- conflicted
+++ resolved
@@ -38,7 +38,6 @@
 }
 
 :root {
-<<<<<<< HEAD
   /* Brand Colors */
   --brand-light-blue: hsl(193 41% 48%);
   --brand-dark-blue: hsl(201 90% 12%);
@@ -75,35 +74,6 @@
   --border: hsl(195 39% 86%);
   --input: hsl(195 39% 86%);
   --ring: hsl(195 10% 3.9%);
-=======
-  --background: hsl(20, 60%, 98%);
-  --foreground: hsl(0 0% 3.9%);
-
-  --card: hsl(20, 60%, 98%);
-  --card-foreground: hsl(0 0% 3.9%);
-
-  --popover: hsl(20, 60%, 98%);
-  --popover-foreground: hsl(0 0% 3.9%);
-
-  --primary: hsl(0 0% 9%);
-  --primary-foreground: hsl(0 0% 98%);
-
-  --secondary: hsl(0 0% 96.1%);
-  --secondary-foreground: hsl(0 0% 9%);
-
-  --muted: hsl(0 0% 96.1%);
-  --muted-foreground: hsl(0 0% 45.1%);
-
-  --accent: hsl(0 0% 96.1%);
-  --accent-foreground: hsl(0 0% 9%);
-
-  --destructive: hsl(0 84.2% 60.2%);
-  --destructive-foreground: hsl(0 0% 98%);
-
-  --border: hsl(0 0% 89.8%);
-  --input: hsl(0 0% 89.8%);
-  --ring: hsl(0 0% 3.9%);
->>>>>>> 8db3b790
 
   --chart-1: hsl(12 76% 61%);
   --chart-2: hsl(173 58% 39%);
@@ -343,7 +313,6 @@
 }
 
 .dark {
-<<<<<<< HEAD
   /* Brand Colors */
   --brand-light-blue: hsl(211 47% 90%);
   --brand-dark-blue: hsl(194 67% 60%);
@@ -382,35 +351,6 @@
   --ring: hsl(240 4.9% 83.9%);
 
   --radius: 0.5rem;
-=======
-  --background: hsl(0 0% 3.9%);
-  --foreground: hsl(0 0% 98%);
-
-  --card: hsl(0 0% 3.9%);
-  --card-foreground: hsl(0 0% 98%);
-
-  --popover: hsl(0 0% 3.9%);
-  --popover-foreground: hsl(0 0% 98%);
-
-  --primary: hsl(0 0% 98%);
-  --primary-foreground: hsl(0 0% 9%);
-
-  --secondary: hsl(0 0% 14.9%);
-  --secondary-foreground: hsl(0 0% 98%);
-
-  --muted: hsl(0 0% 14.9%);
-  --muted-foreground: hsl(0 0% 63.9%);
-
-  --accent: hsl(0 0% 14.9%);
-  --accent-foreground: hsl(0 0% 98%);
-
-  --destructive: hsl(0 62.8% 30.6%);
-  --destructive-foreground: hsl(0 0% 98%);
-
-  --border: hsl(0 0% 14.9%);
-  --input: hsl(0 0% 14.9%);
-  --ring: hsl(0 0% 83.1%);
->>>>>>> 8db3b790
 
   --chart-1: hsl(220 70% 50%);
   --chart-2: hsl(160 60% 45%);
@@ -418,7 +358,6 @@
   --chart-4: hsl(280 65% 60%);
   --chart-5: hsl(340 75% 55%);
 
-<<<<<<< HEAD
   --sidebar-background: hsl(240 5.9% 10%);
   --sidebar-foreground: hsl(240 4.8% 95.9%);
   --sidebar-primary: hsl(224.3 76.3% 48%);
@@ -426,15 +365,6 @@
   --sidebar-accent: hsl(240 3.7% 15.9%);
   --sidebar-accent-foreground: hsl(240 4.8% 95.9%);
   --sidebar-border: hsl(240 3.7% 15.9%);
-=======
-  --sidebar-background: hsl(0 0% 3.9%);
-  --sidebar-foreground: hsl(0 0% 98%);
-  --sidebar-primary: hsl(0 0% 98%);
-  --sidebar-primary-foreground: hsl(0 0% 9%);
-  --sidebar-accent: hsl(0 0% 14.9%);
-  --sidebar-accent-foreground: hsl(0 0% 98%);
-  --sidebar-border: hsl(0 0% 14.9%);
->>>>>>> 8db3b790
   --sidebar-ring: hsl(217.2 91.2% 59.8%);
 
   --radius: 0.5rem;
