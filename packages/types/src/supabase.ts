--- conflicted
+++ resolved
@@ -7698,18 +7698,11 @@
         Args:
           | { search_query: string }
           | {
-<<<<<<< HEAD
-              search_query: string;
-              role_filter?: string;
-              enabled_filter?: boolean;
-            };
-=======
               role_filter?: string;
               search_query: string;
               enabled_filter?: boolean;
             }
           | { search_query: string };
->>>>>>> b7c48c7d
         Returns: number;
       };
       create_ai_chat: {
@@ -7719,11 +7712,6 @@
       generate_cross_app_token: {
         Args:
           | {
-<<<<<<< HEAD
-              p_expiry_seconds?: number;
-              p_target_app: string;
-=======
->>>>>>> b7c48c7d
               p_origin_app: string;
               p_user_id: string;
               p_target_app: string;
@@ -7731,18 +7719,10 @@
               p_expiry_seconds?: number;
             }
           | {
-<<<<<<< HEAD
-              p_session_data?: Json;
-              p_target_app: string;
-              p_expiry_seconds?: number;
-              p_origin_app: string;
-              p_user_id: string;
-=======
               p_user_id: string;
               p_expiry_seconds?: number;
               p_target_app: string;
               p_origin_app: string;
->>>>>>> b7c48c7d
             };
         Returns: string;
       };
@@ -7756,29 +7736,17 @@
       get_daily_income_expense: {
         Args: { _ws_id: string; past_days?: number };
         Returns: {
-<<<<<<< HEAD
-          total_income: number;
-          day: string;
-          total_expense: number;
-=======
           total_expense: number;
           total_income: number;
           day: string;
->>>>>>> b7c48c7d
         }[];
       };
       get_daily_prompt_completion_tokens: {
         Args: { past_days?: number };
         Returns: {
-<<<<<<< HEAD
-          day: string;
-          total_prompt_tokens: number;
-          total_completion_tokens: number;
-=======
           total_completion_tokens: number;
           total_prompt_tokens: number;
           day: string;
->>>>>>> b7c48c7d
         }[];
       };
       get_finance_invoices_count: {
@@ -7826,27 +7794,16 @@
           _warehouse_ids?: string[];
         };
         Returns: {
-<<<<<<< HEAD
-=======
           unit_id: string;
->>>>>>> b7c48c7d
           created_at: string;
           ws_id: string;
           amount: number;
           price: number;
           category: string;
-<<<<<<< HEAD
-          unit_id: string;
-          unit: string;
-          manufacturer: string;
-          id: string;
-          name: string;
-=======
           id: string;
           name: string;
           manufacturer: string;
           unit: string;
->>>>>>> b7c48c7d
         }[];
       };
       get_inventory_products_count: {
@@ -7869,23 +7826,13 @@
         Args: { past_months?: number; _ws_id: string };
         Returns: {
           total_expense: number;
-<<<<<<< HEAD
-          total_income: number;
-          month: string;
-=======
           month: string;
           total_income: number;
->>>>>>> b7c48c7d
         }[];
       };
       get_monthly_prompt_completion_tokens: {
         Args: { past_months?: number };
         Returns: {
-<<<<<<< HEAD
-          total_prompt_tokens: number;
-          month: string;
-=======
->>>>>>> b7c48c7d
           total_completion_tokens: number;
           total_prompt_tokens: number;
           month: string;
@@ -7907,57 +7854,26 @@
       get_possible_excluded_tags: {
         Args: { _ws_id: string; included_tags: string[] };
         Returns: {
-<<<<<<< HEAD
+          ws_id: string;
+          amount: number;
           id: string;
           name: string;
-          ws_id: string;
-          amount: number;
-=======
-          ws_id: string;
-          amount: number;
-          id: string;
-          name: string;
->>>>>>> b7c48c7d
         }[];
       };
       get_session_statistics: {
         Args: Record<PropertyKey, never>;
         Returns: {
-<<<<<<< HEAD
-=======
           total_count: number;
->>>>>>> b7c48c7d
           unique_users_count: number;
           active_count: number;
           completed_count: number;
           latest_session_date: string;
-<<<<<<< HEAD
-          total_count: number;
-          active_count: number;
-=======
->>>>>>> b7c48c7d
         }[];
       };
       get_session_templates: {
         Args: {
           limit_count?: number;
           workspace_id: string;
-<<<<<<< HEAD
-          user_id_param: string;
-        };
-        Returns: {
-          category_color: string;
-          task_name: string;
-          usage_count: number;
-          avg_duration: number;
-          last_used: string;
-          task_id: string;
-          category_name: string;
-          category_id: string;
-          tags: string[];
-          title: string;
-          description: string;
-=======
           limit_count?: number;
           user_id_param: string;
         };
@@ -7973,7 +7889,6 @@
           category_color: string;
           tags: string[];
           category_id: string;
->>>>>>> b7c48c7d
         }[];
       };
       get_submission_statistics: {
@@ -7987,21 +7902,12 @@
       get_transaction_categories_with_amount: {
         Args: Record<PropertyKey, never>;
         Returns: {
-<<<<<<< HEAD
-          name: string;
-          ws_id: string;
-          created_at: string;
-          amount: number;
-          id: string;
-          is_expense: boolean;
-=======
           created_at: string;
           ws_id: string;
           is_expense: boolean;
           name: string;
           id: string;
           amount: number;
->>>>>>> b7c48c7d
         }[];
       };
       get_user_role: {
@@ -8012,49 +7918,24 @@
         Args: { user_id: string };
         Returns: {
           current_session_age: unknown;
-<<<<<<< HEAD
-          total_sessions: number;
-          active_sessions: number;
-=======
           active_sessions: number;
           total_sessions: number;
->>>>>>> b7c48c7d
         }[];
       };
       get_user_sessions: {
         Args: { user_id: string };
         Returns: {
-<<<<<<< HEAD
-          is_current: boolean;
-          session_id: string;
-          created_at: string;
-          updated_at: string;
-          user_agent: string;
-          ip: string;
-=======
           created_at: string;
           session_id: string;
           ip: string;
           user_agent: string;
           is_current: boolean;
           updated_at: string;
->>>>>>> b7c48c7d
         }[];
       };
       get_user_tasks: {
         Args: { _board_id: string };
         Returns: {
-<<<<<<< HEAD
-          name: string;
-          end_date: string;
-          start_date: string;
-          completed: boolean;
-          priority: number;
-          description: string;
-          id: string;
-          board_id: string;
-          list_id: string;
-=======
           description: string;
           priority: number;
           completed: boolean;
@@ -8064,26 +7945,16 @@
           board_id: string;
           name: string;
           id: string;
->>>>>>> b7c48c7d
         }[];
       };
       get_user_whitelist_status: {
         Args: { user_id_param: string };
         Returns: {
-<<<<<<< HEAD
-          allow_role_management: boolean;
-          allow_challenge_management: boolean;
-=======
->>>>>>> b7c48c7d
           allow_manage_all_challenges: boolean;
           is_whitelisted: boolean;
           enabled: boolean;
-<<<<<<< HEAD
-          is_whitelisted: boolean;
-=======
           allow_challenge_management: boolean;
           allow_role_management: boolean;
->>>>>>> b7c48c7d
         }[];
       };
       get_workspace_drive_size: {
@@ -8099,11 +7970,7 @@
         Returns: number;
       };
       get_workspace_transactions_count: {
-<<<<<<< HEAD
-        Args: { ws_id: string; start_date?: string; end_date?: string };
-=======
         Args: { end_date?: string; start_date?: string; ws_id: string };
->>>>>>> b7c48c7d
         Returns: number;
       };
       get_workspace_user_groups: {
@@ -8114,15 +7981,6 @@
           _ws_id: string;
         };
         Returns: {
-<<<<<<< HEAD
-          id: string;
-          name: string;
-          notes: string;
-          ws_id: string;
-          tags: string[];
-          tag_count: number;
-          created_at: string;
-=======
           created_at: string;
           tag_count: number;
           tags: string[];
@@ -8130,7 +7988,6 @@
           notes: string;
           name: string;
           id: string;
->>>>>>> b7c48c7d
         }[];
       };
       get_workspace_user_groups_count: {
@@ -8145,28 +8002,6 @@
           search_query: string;
         };
         Returns: {
-<<<<<<< HEAD
-          email: string;
-          groups: string[];
-          full_name: string;
-          avatar_url: string;
-          id: string;
-          linked_users: Json;
-          created_at: string;
-          updated_at: string;
-          phone: string;
-          ws_id: string;
-          balance: number;
-          note: string;
-          national_id: string;
-          address: string;
-          guardian: string;
-          ethnicity: string;
-          birthday: string;
-          gender: string;
-          display_name: string;
-          group_count: number;
-=======
           groups: string[];
           updated_at: string;
           created_at: string;
@@ -8187,7 +8022,6 @@
           note: string;
           balance: number;
           ws_id: string;
->>>>>>> b7c48c7d
         }[];
       };
       get_workspace_users_count: {
@@ -8302,23 +8136,6 @@
           | { search_query: string; page_number: number; page_size: number };
         Returns: {
           created_at: string;
-<<<<<<< HEAD
-          enabled: boolean;
-          allow_challenge_management: boolean;
-          allow_manage_all_challenges: boolean;
-          allow_role_management: boolean;
-          email: string;
-          new_email: string;
-          birthday: string;
-          team_name: string[];
-          user_id: string;
-          id: string;
-          display_name: string;
-          deleted: boolean;
-          avatar_url: string;
-          handle: string;
-          bio: string;
-=======
           deleted: boolean;
           avatar_url: string;
           handle: string;
@@ -8334,20 +8151,10 @@
           enabled: boolean;
           id: string;
           display_name: string;
->>>>>>> b7c48c7d
         }[];
       };
       search_users_by_name: {
         Args: {
-<<<<<<< HEAD
-          min_similarity?: number;
-          result_limit?: number;
-          search_query: string;
-        };
-        Returns: {
-          handle: string;
-          id: string;
-=======
           search_query: string;
           min_similarity?: number;
           result_limit?: number;
@@ -8355,7 +8162,6 @@
         Returns: {
           id: string;
           handle: string;
->>>>>>> b7c48c7d
           display_name: string;
           avatar_url: string;
           relevance: number;
