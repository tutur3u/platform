--- conflicted
+++ resolved
@@ -1267,29 +1267,11 @@
           statement_date: number;
           wallet_id: string;
         };
-<<<<<<< HEAD
         Insert: {
           limit: number;
           payment_date: number;
           statement_date: number;
           wallet_id: string;
-=======
-        Returns: boolean;
-      };
-      has_workspace_permission: {
-        Args: {
-          p_permission: string;
-          p_user_id: string;
-          p_ws_id: string;
-        };
-        Returns: boolean;
-      };
-      insert_ai_chat_message: {
-        Args: {
-          chat_id: string;
-          message: string;
-          source: string;
->>>>>>> b2d437b6
         };
         Update: {
           limit?: number;
@@ -13098,19 +13080,10 @@
         Args: { _user_id: string; _ws_id: string };
         Returns: boolean;
       };
-      has_workspace_permission:
-        | {
-            Args: { p_permission: string; p_user_id: string; p_ws_id: string };
-            Returns: boolean;
-          }
-        | {
-            Args: {
-              p_permission: Database['public']['Enums']['workspace_role_permission'];
-              p_user_id: string;
-              p_ws_id: string;
-            };
-            Returns: boolean;
-          };
+      has_workspace_permission: {
+        Args: { p_permission: string; p_user_id: string; p_ws_id: string };
+        Returns: boolean;
+      };
       insert_ai_chat_message: {
         Args: { chat_id: string; message: string; source: string };
         Returns: undefined;
@@ -13412,11 +13385,7 @@
         | 'update_user_groups_posts'
         | 'delete_user_groups_posts'
         | 'create_lead_generations'
-        | 'manage_api_keys'
-        | 'view_workspaces'
-        | 'create_workspaces'
-        | 'update_workspaces'
-        | 'delete_workspaces';
+        | 'manage_api_keys';
     };
     CompositeTypes: {
       [_ in never]: never;
@@ -13662,10 +13631,6 @@
         'delete_user_groups_posts',
         'create_lead_generations',
         'manage_api_keys',
-        'view_workspaces',
-        'create_workspaces',
-        'update_workspaces',
-        'delete_workspaces',
       ],
     },
   },
