export type Json =
  | string
  | number
  | boolean
  | null
  | { [key: string]: Json | undefined }
  | Json[];

export type Database = {
  public: {
    Tables: {
      ai_chat_members: {
        Row: {
          chat_id: string;
          created_at: string;
          email: string;
        };
        Insert: {
          chat_id: string;
          created_at?: string;
          email: string;
        };
        Update: {
          chat_id?: string;
          created_at?: string;
          email?: string;
        };
        Relationships: [
          {
            foreignKeyName: 'ai_chat_members_chat_id_fkey';
            columns: ['chat_id'];
            isOneToOne: false;
            referencedRelation: 'ai_chats';
            referencedColumns: ['id'];
          },
        ];
      };
      ai_chat_messages: {
        Row: {
          chat_id: string;
          completion_tokens: number;
          content: string | null;
          created_at: string;
          creator_id: string | null;
          finish_reason: string | null;
          id: string;
          metadata: Json | null;
          model: string | null;
          prompt_tokens: number;
          role: Database['public']['Enums']['chat_role'];
          type: Database['public']['Enums']['ai_message_type'];
        };
        Insert: {
          chat_id: string;
          completion_tokens?: number;
          content?: string | null;
          created_at?: string;
          creator_id?: string | null;
          finish_reason?: string | null;
          id?: string;
          metadata?: Json | null;
          model?: string | null;
          prompt_tokens?: number;
          role: Database['public']['Enums']['chat_role'];
          type?: Database['public']['Enums']['ai_message_type'];
        };
        Update: {
          chat_id?: string;
          completion_tokens?: number;
          content?: string | null;
          created_at?: string;
          creator_id?: string | null;
          finish_reason?: string | null;
          id?: string;
          metadata?: Json | null;
          model?: string | null;
          prompt_tokens?: number;
          role?: Database['public']['Enums']['chat_role'];
          type?: Database['public']['Enums']['ai_message_type'];
        };
        Relationships: [
          {
            foreignKeyName: 'ai_chat_messages_chat_id_fkey';
            columns: ['chat_id'];
            isOneToOne: false;
            referencedRelation: 'ai_chats';
            referencedColumns: ['id'];
          },
          {
            foreignKeyName: 'ai_chat_messages_creator_id_fkey';
            columns: ['creator_id'];
            isOneToOne: false;
            referencedRelation: 'nova_user_challenge_leaderboard';
            referencedColumns: ['user_id'];
          },
          {
            foreignKeyName: 'ai_chat_messages_creator_id_fkey';
            columns: ['creator_id'];
            isOneToOne: false;
            referencedRelation: 'nova_user_leaderboard';
            referencedColumns: ['user_id'];
          },
          {
            foreignKeyName: 'ai_chat_messages_creator_id_fkey';
            columns: ['creator_id'];
            isOneToOne: false;
            referencedRelation: 'users';
            referencedColumns: ['id'];
          },
          {
            foreignKeyName: 'public_ai_chat_messages_model_fkey';
            columns: ['model'];
            isOneToOne: false;
            referencedRelation: 'ai_models';
            referencedColumns: ['id'];
          },
        ];
      };
      ai_chats: {
        Row: {
          created_at: string;
          creator_id: string | null;
          id: string;
          is_public: boolean;
          latest_summarized_message_id: string | null;
          model: string | null;
          pinned: boolean;
          summary: string | null;
          title: string | null;
        };
        Insert: {
          created_at?: string;
          creator_id?: string | null;
          id?: string;
          is_public?: boolean;
          latest_summarized_message_id?: string | null;
          model?: string | null;
          pinned?: boolean;
          summary?: string | null;
          title?: string | null;
        };
        Update: {
          created_at?: string;
          creator_id?: string | null;
          id?: string;
          is_public?: boolean;
          latest_summarized_message_id?: string | null;
          model?: string | null;
          pinned?: boolean;
          summary?: string | null;
          title?: string | null;
        };
        Relationships: [
          {
            foreignKeyName: 'ai_chats_creator_id_fkey';
            columns: ['creator_id'];
            isOneToOne: false;
            referencedRelation: 'nova_user_challenge_leaderboard';
            referencedColumns: ['user_id'];
          },
          {
            foreignKeyName: 'ai_chats_creator_id_fkey';
            columns: ['creator_id'];
            isOneToOne: false;
            referencedRelation: 'nova_user_leaderboard';
            referencedColumns: ['user_id'];
          },
          {
            foreignKeyName: 'ai_chats_creator_id_fkey';
            columns: ['creator_id'];
            isOneToOne: false;
            referencedRelation: 'users';
            referencedColumns: ['id'];
          },
          {
            foreignKeyName: 'public_ai_chats_latest_summarized_message_id_fkey';
            columns: ['latest_summarized_message_id'];
            isOneToOne: false;
            referencedRelation: 'ai_chat_messages';
            referencedColumns: ['id'];
          },
          {
            foreignKeyName: 'public_ai_chats_model_fkey';
            columns: ['model'];
            isOneToOne: false;
            referencedRelation: 'ai_models';
            referencedColumns: ['id'];
          },
        ];
      };
      ai_models: {
        Row: {
          created_at: string;
          enabled: boolean;
          id: string;
          name: string | null;
          provider: string | null;
        };
        Insert: {
          created_at?: string;
          enabled?: boolean;
          id: string;
          name?: string | null;
          provider?: string | null;
        };
        Update: {
          created_at?: string;
          enabled?: boolean;
          id?: string;
          name?: string | null;
          provider?: string | null;
        };
        Relationships: [
          {
            foreignKeyName: 'public_ai_models_provider_fkey';
            columns: ['provider'];
            isOneToOne: false;
            referencedRelation: 'ai_providers';
            referencedColumns: ['id'];
          },
        ];
      };
      ai_providers: {
        Row: {
          created_at: string;
          id: string;
          name: string;
        };
        Insert: {
          created_at?: string;
          id: string;
          name: string;
        };
        Update: {
          created_at?: string;
          id?: string;
          name?: string;
        };
        Relationships: [];
      };
      ai_whitelisted_domains: {
        Row: {
          created_at: string;
          description: string | null;
          domain: string;
          enabled: boolean;
        };
        Insert: {
          created_at?: string;
          description?: string | null;
          domain: string;
          enabled?: boolean;
        };
        Update: {
          created_at?: string;
          description?: string | null;
          domain?: string;
          enabled?: boolean;
        };
        Relationships: [];
      };
      ai_whitelisted_emails: {
        Row: {
          created_at: string;
          email: string;
          enabled: boolean;
        };
        Insert: {
          created_at?: string;
          email: string;
          enabled?: boolean;
        };
        Update: {
          created_at?: string;
          email?: string;
          enabled?: boolean;
        };
        Relationships: [];
      };
      aurora_ml_forecast: {
        Row: {
          catboost: number;
          created_at: string;
          date: string;
          elasticnet: number;
          id: string;
          lightgbm: number;
          ws_id: string;
          xgboost: number;
        };
        Insert: {
          catboost: number;
          created_at?: string;
          date: string;
          elasticnet: number;
          id?: string;
          lightgbm: number;
          ws_id: string;
          xgboost: number;
        };
        Update: {
          catboost?: number;
          created_at?: string;
          date?: string;
          elasticnet?: number;
          id?: string;
          lightgbm?: number;
          ws_id?: string;
          xgboost?: number;
        };
        Relationships: [
          {
            foreignKeyName: 'aurora_ml_forecast_ws_id_fkey';
            columns: ['ws_id'];
            isOneToOne: false;
            referencedRelation: 'workspaces';
            referencedColumns: ['id'];
          },
        ];
      };
      aurora_ml_metrics: {
        Row: {
          created_at: string;
          directional_accuracy: number;
          id: string;
          model: string;
          rmse: number;
          turning_point_accuracy: number;
          weighted_score: number;
          ws_id: string;
        };
        Insert: {
          created_at?: string;
          directional_accuracy: number;
          id?: string;
          model: string;
          rmse: number;
          turning_point_accuracy: number;
          weighted_score: number;
          ws_id: string;
        };
        Update: {
          created_at?: string;
          directional_accuracy?: number;
          id?: string;
          model?: string;
          rmse?: number;
          turning_point_accuracy?: number;
          weighted_score?: number;
          ws_id?: string;
        };
        Relationships: [
          {
            foreignKeyName: 'aurora_ml_metrics_ws_id_fkey';
            columns: ['ws_id'];
            isOneToOne: false;
            referencedRelation: 'workspaces';
            referencedColumns: ['id'];
          },
        ];
      };
      aurora_statistical_forecast: {
        Row: {
          auto_arima: number;
          auto_arima_hi_90: number;
          auto_arima_lo_90: number;
          auto_ets: number;
          auto_ets_hi_90: number;
          auto_ets_lo_90: number;
          auto_theta: number;
          auto_theta_hi_90: number;
          auto_theta_lo_90: number;
          ces: number;
          ces_hi_90: number;
          ces_lo_90: number;
          created_at: string;
          date: string;
          id: string;
          ws_id: string;
        };
        Insert: {
          auto_arima: number;
          auto_arima_hi_90: number;
          auto_arima_lo_90: number;
          auto_ets: number;
          auto_ets_hi_90: number;
          auto_ets_lo_90: number;
          auto_theta: number;
          auto_theta_hi_90: number;
          auto_theta_lo_90: number;
          ces: number;
          ces_hi_90: number;
          ces_lo_90: number;
          created_at?: string;
          date: string;
          id?: string;
          ws_id: string;
        };
        Update: {
          auto_arima?: number;
          auto_arima_hi_90?: number;
          auto_arima_lo_90?: number;
          auto_ets?: number;
          auto_ets_hi_90?: number;
          auto_ets_lo_90?: number;
          auto_theta?: number;
          auto_theta_hi_90?: number;
          auto_theta_lo_90?: number;
          ces?: number;
          ces_hi_90?: number;
          ces_lo_90?: number;
          created_at?: string;
          date?: string;
          id?: string;
          ws_id?: string;
        };
        Relationships: [
          {
            foreignKeyName: 'aurora_statistical_forecast_ws_id_fkey';
            columns: ['ws_id'];
            isOneToOne: false;
            referencedRelation: 'workspaces';
            referencedColumns: ['id'];
          },
        ];
      };
      aurora_statistical_metrics: {
        Row: {
          created_at: string;
          directional_accuracy: number;
          id: string;
          model: string;
          no_scaling: boolean;
          rmse: number;
          turning_point_accuracy: number;
          weighted_score: number;
          ws_id: string;
        };
        Insert: {
          created_at?: string;
          directional_accuracy: number;
          id?: string;
          model: string;
          no_scaling: boolean;
          rmse: number;
          turning_point_accuracy: number;
          weighted_score: number;
          ws_id: string;
        };
        Update: {
          created_at?: string;
          directional_accuracy?: number;
          id?: string;
          model?: string;
          no_scaling?: boolean;
          rmse?: number;
          turning_point_accuracy?: number;
          weighted_score?: number;
          ws_id?: string;
        };
        Relationships: [
          {
            foreignKeyName: 'aurora_statistical_metrics_ws_id_fkey';
            columns: ['ws_id'];
            isOneToOne: false;
            referencedRelation: 'workspaces';
            referencedColumns: ['id'];
          },
        ];
      };
      calendar_auth_tokens: {
        Row: {
          access_token: string;
          created_at: string;
          id: string;
          refresh_token: string;
          user_id: string;
          ws_id: string;
        };
        Insert: {
          access_token: string;
          created_at?: string;
          id?: string;
          refresh_token: string;
          user_id: string;
          ws_id: string;
        };
        Update: {
          access_token?: string;
          created_at?: string;
          id?: string;
          refresh_token?: string;
          user_id?: string;
          ws_id?: string;
        };
        Relationships: [
          {
            foreignKeyName: 'calendar_auth_tokens_user_id_fkey';
            columns: ['user_id'];
            isOneToOne: false;
            referencedRelation: 'nova_user_challenge_leaderboard';
            referencedColumns: ['user_id'];
          },
          {
            foreignKeyName: 'calendar_auth_tokens_user_id_fkey';
            columns: ['user_id'];
            isOneToOne: false;
            referencedRelation: 'nova_user_leaderboard';
            referencedColumns: ['user_id'];
          },
          {
            foreignKeyName: 'calendar_auth_tokens_user_id_fkey';
            columns: ['user_id'];
            isOneToOne: false;
            referencedRelation: 'users';
            referencedColumns: ['id'];
          },
          {
            foreignKeyName: 'calendar_auth_tokens_ws_id_fkey';
            columns: ['ws_id'];
            isOneToOne: false;
            referencedRelation: 'workspaces';
            referencedColumns: ['id'];
          },
        ];
      };
      calendar_event_colors: {
        Row: {
          value: string;
        };
        Insert: {
          value: string;
        };
        Update: {
          value?: string;
        };
        Relationships: [];
      };
      calendar_event_participant_groups: {
        Row: {
          created_at: string | null;
          event_id: string;
          group_id: string;
          notes: string | null;
          role: string | null;
        };
        Insert: {
          created_at?: string | null;
          event_id: string;
          group_id: string;
          notes?: string | null;
          role?: string | null;
        };
        Update: {
          created_at?: string | null;
          event_id?: string;
          group_id?: string;
          notes?: string | null;
          role?: string | null;
        };
        Relationships: [
          {
            foreignKeyName: 'calendar_event_participant_groups_event_id_fkey';
            columns: ['event_id'];
            isOneToOne: false;
            referencedRelation: 'workspace_calendar_events';
            referencedColumns: ['id'];
          },
          {
            foreignKeyName: 'calendar_event_participant_groups_group_id_fkey';
            columns: ['group_id'];
            isOneToOne: false;
            referencedRelation: 'user_groups_with_tags';
            referencedColumns: ['id'];
          },
          {
            foreignKeyName: 'calendar_event_participant_groups_group_id_fkey';
            columns: ['group_id'];
            isOneToOne: false;
            referencedRelation: 'workspace_user_groups';
            referencedColumns: ['id'];
          },
          {
            foreignKeyName: 'calendar_event_participant_groups_group_id_fkey';
            columns: ['group_id'];
            isOneToOne: false;
            referencedRelation: 'workspace_user_groups_with_amount';
            referencedColumns: ['id'];
          },
        ];
      };
      calendar_event_platform_participants: {
        Row: {
          created_at: string | null;
          event_id: string;
          going: boolean | null;
          notes: string;
          role: string | null;
          user_id: string;
        };
        Insert: {
          created_at?: string | null;
          event_id: string;
          going?: boolean | null;
          notes?: string;
          role?: string | null;
          user_id: string;
        };
        Update: {
          created_at?: string | null;
          event_id?: string;
          going?: boolean | null;
          notes?: string;
          role?: string | null;
          user_id?: string;
        };
        Relationships: [
          {
            foreignKeyName: 'calendar_event_platform_participants_event_id_fkey';
            columns: ['event_id'];
            isOneToOne: false;
            referencedRelation: 'workspace_calendar_events';
            referencedColumns: ['id'];
          },
          {
            foreignKeyName: 'calendar_event_platform_participants_user_id_fkey';
            columns: ['user_id'];
            isOneToOne: false;
            referencedRelation: 'nova_user_challenge_leaderboard';
            referencedColumns: ['user_id'];
          },
          {
            foreignKeyName: 'calendar_event_platform_participants_user_id_fkey';
            columns: ['user_id'];
            isOneToOne: false;
            referencedRelation: 'nova_user_leaderboard';
            referencedColumns: ['user_id'];
          },
          {
            foreignKeyName: 'calendar_event_platform_participants_user_id_fkey';
            columns: ['user_id'];
            isOneToOne: false;
            referencedRelation: 'users';
            referencedColumns: ['id'];
          },
        ];
      };
      calendar_event_virtual_participants: {
        Row: {
          created_at: string | null;
          event_id: string;
          going: boolean | null;
          notes: string;
          role: string | null;
          user_id: string;
        };
        Insert: {
          created_at?: string | null;
          event_id: string;
          going?: boolean | null;
          notes?: string;
          role?: string | null;
          user_id: string;
        };
        Update: {
          created_at?: string | null;
          event_id?: string;
          going?: boolean | null;
          notes?: string;
          role?: string | null;
          user_id?: string;
        };
        Relationships: [
          {
            foreignKeyName: 'calendar_event_virtual_participants_event_id_fkey';
            columns: ['event_id'];
            isOneToOne: false;
            referencedRelation: 'workspace_calendar_events';
            referencedColumns: ['id'];
          },
          {
            foreignKeyName: 'calendar_event_virtual_participants_user_id_fkey';
            columns: ['user_id'];
            isOneToOne: false;
            referencedRelation: 'distinct_invoice_creators';
            referencedColumns: ['id'];
          },
          {
            foreignKeyName: 'calendar_event_virtual_participants_user_id_fkey';
            columns: ['user_id'];
            isOneToOne: false;
            referencedRelation: 'workspace_users';
            referencedColumns: ['id'];
          },
          {
            foreignKeyName: 'calendar_event_virtual_participants_user_id_fkey';
            columns: ['user_id'];
            isOneToOne: false;
            referencedRelation: 'workspace_users_with_groups';
            referencedColumns: ['id'];
          },
        ];
      };
      course_certificates: {
        Row: {
          completed_date: string;
          course_id: string;
          created_at: string;
          id: string;
          user_id: string;
        };
        Insert: {
          completed_date: string;
          course_id: string;
          created_at?: string;
          id?: string;
          user_id?: string;
        };
        Update: {
          completed_date?: string;
          course_id?: string;
          created_at?: string;
          id?: string;
          user_id?: string;
        };
        Relationships: [
          {
            foreignKeyName: 'course_certificates_course_id_fkey';
            columns: ['course_id'];
            isOneToOne: false;
            referencedRelation: 'workspace_courses';
            referencedColumns: ['id'];
          },
          {
            foreignKeyName: 'course_certificates_user_id_fkey';
            columns: ['user_id'];
            isOneToOne: false;
            referencedRelation: 'nova_user_challenge_leaderboard';
            referencedColumns: ['user_id'];
          },
          {
            foreignKeyName: 'course_certificates_user_id_fkey';
            columns: ['user_id'];
            isOneToOne: false;
            referencedRelation: 'nova_user_leaderboard';
            referencedColumns: ['user_id'];
          },
          {
            foreignKeyName: 'course_certificates_user_id_fkey';
            columns: ['user_id'];
            isOneToOne: false;
            referencedRelation: 'users';
            referencedColumns: ['id'];
          },
        ];
      };
      course_module_completion_status: {
        Row: {
          completed_at: string | null;
          completion_id: string;
          completion_status: boolean;
          created_at: string | null;
          module_id: string;
          user_id: string | null;
        };
        Insert: {
          completed_at?: string | null;
          completion_id?: string;
          completion_status?: boolean;
          created_at?: string | null;
          module_id: string;
          user_id?: string | null;
        };
        Update: {
          completed_at?: string | null;
          completion_id?: string;
          completion_status?: boolean;
          created_at?: string | null;
          module_id?: string;
          user_id?: string | null;
        };
        Relationships: [
          {
            foreignKeyName: 'course_module_completion_status_module_id_fkey';
            columns: ['module_id'];
            isOneToOne: false;
            referencedRelation: 'workspace_course_modules';
            referencedColumns: ['id'];
          },
          {
            foreignKeyName: 'course_module_completion_status_user_id_fkey';
            columns: ['user_id'];
            isOneToOne: false;
            referencedRelation: 'nova_user_challenge_leaderboard';
            referencedColumns: ['user_id'];
          },
          {
            foreignKeyName: 'course_module_completion_status_user_id_fkey';
            columns: ['user_id'];
            isOneToOne: false;
            referencedRelation: 'nova_user_leaderboard';
            referencedColumns: ['user_id'];
          },
          {
            foreignKeyName: 'course_module_completion_status_user_id_fkey';
            columns: ['user_id'];
            isOneToOne: false;
            referencedRelation: 'users';
            referencedColumns: ['id'];
          },
        ];
      };
      course_module_flashcards: {
        Row: {
          created_at: string;
          flashcard_id: string;
          module_id: string;
        };
        Insert: {
          created_at?: string;
          flashcard_id: string;
          module_id: string;
        };
        Update: {
          created_at?: string;
          flashcard_id?: string;
          module_id?: string;
        };
        Relationships: [
          {
            foreignKeyName: 'course_module_flashcards_flashcard_id_fkey';
            columns: ['flashcard_id'];
            isOneToOne: false;
            referencedRelation: 'workspace_flashcards';
            referencedColumns: ['id'];
          },
          {
            foreignKeyName: 'course_module_flashcards_module_id_fkey';
            columns: ['module_id'];
            isOneToOne: false;
            referencedRelation: 'workspace_course_modules';
            referencedColumns: ['id'];
          },
        ];
      };
      course_module_quiz_sets: {
        Row: {
          created_at: string;
          module_id: string;
          set_id: string;
        };
        Insert: {
          created_at?: string;
          module_id: string;
          set_id: string;
        };
        Update: {
          created_at?: string;
          module_id?: string;
          set_id?: string;
        };
        Relationships: [
          {
            foreignKeyName: 'course_module_quiz_sets_module_id_fkey';
            columns: ['module_id'];
            isOneToOne: false;
            referencedRelation: 'workspace_course_modules';
            referencedColumns: ['id'];
          },
          {
            foreignKeyName: 'course_module_quiz_sets_set_id_fkey';
            columns: ['set_id'];
            isOneToOne: false;
            referencedRelation: 'workspace_quiz_sets';
            referencedColumns: ['id'];
          },
        ];
      };
      course_module_quizzes: {
        Row: {
          created_at: string;
          module_id: string;
          quiz_id: string;
        };
        Insert: {
          created_at?: string;
          module_id: string;
          quiz_id: string;
        };
        Update: {
          created_at?: string;
          module_id?: string;
          quiz_id?: string;
        };
        Relationships: [
          {
            foreignKeyName: 'course_module_quizzes_module_id_fkey';
            columns: ['module_id'];
            isOneToOne: false;
            referencedRelation: 'workspace_course_modules';
            referencedColumns: ['id'];
          },
          {
            foreignKeyName: 'course_module_quizzes_quiz_id_fkey';
            columns: ['quiz_id'];
            isOneToOne: false;
            referencedRelation: 'workspace_quizzes';
            referencedColumns: ['id'];
          },
        ];
      };
      crawled_url_next_urls: {
        Row: {
          created_at: string;
          origin_id: string;
          skipped: boolean;
          url: string;
        };
        Insert: {
          created_at?: string;
          origin_id?: string;
          skipped: boolean;
          url: string;
        };
        Update: {
          created_at?: string;
          origin_id?: string;
          skipped?: boolean;
          url?: string;
        };
        Relationships: [
          {
            foreignKeyName: 'crawled_url_next_urls_origin_id_fkey';
            columns: ['origin_id'];
            isOneToOne: false;
            referencedRelation: 'crawled_urls';
            referencedColumns: ['id'];
          },
        ];
      };
      crawled_urls: {
        Row: {
          created_at: string;
          creator_id: string;
          html: string | null;
          id: string;
          markdown: string | null;
          url: string;
        };
        Insert: {
          created_at?: string;
          creator_id: string;
          html?: string | null;
          id?: string;
          markdown?: string | null;
          url: string;
        };
        Update: {
          created_at?: string;
          creator_id?: string;
          html?: string | null;
          id?: string;
          markdown?: string | null;
          url?: string;
        };
        Relationships: [
          {
            foreignKeyName: 'crawled_urls_creator_id_fkey';
            columns: ['creator_id'];
            isOneToOne: false;
            referencedRelation: 'nova_user_challenge_leaderboard';
            referencedColumns: ['user_id'];
          },
          {
            foreignKeyName: 'crawled_urls_creator_id_fkey';
            columns: ['creator_id'];
            isOneToOne: false;
            referencedRelation: 'nova_user_leaderboard';
            referencedColumns: ['user_id'];
          },
          {
            foreignKeyName: 'crawled_urls_creator_id_fkey';
            columns: ['creator_id'];
            isOneToOne: false;
            referencedRelation: 'users';
            referencedColumns: ['id'];
          },
        ];
      };
      credit_wallets: {
        Row: {
          limit: number;
          payment_date: number;
          statement_date: number;
          wallet_id: string;
        };
        Insert: {
          limit: number;
          payment_date: number;
          statement_date: number;
          wallet_id: string;
        };
        Update: {
          limit?: number;
          payment_date?: number;
          statement_date?: number;
          wallet_id?: string;
        };
        Relationships: [
          {
            foreignKeyName: 'credit_wallets_wallet_id_fkey';
            columns: ['wallet_id'];
            isOneToOne: true;
            referencedRelation: 'workspace_wallets';
            referencedColumns: ['id'];
          },
        ];
      };
      cross_app_tokens: {
        Row: {
          created_at: string;
          expires_at: string;
          id: string;
          is_revoked: boolean;
          origin_app: string;
          session_data: Json | null;
          target_app: string;
          token: string;
          used_at: string | null;
          user_id: string;
        };
        Insert: {
          created_at?: string;
          expires_at: string;
          id?: string;
          is_revoked?: boolean;
          origin_app: string;
          session_data?: Json | null;
          target_app: string;
          token: string;
          used_at?: string | null;
          user_id: string;
        };
        Update: {
          created_at?: string;
          expires_at?: string;
          id?: string;
          is_revoked?: boolean;
          origin_app?: string;
          session_data?: Json | null;
          target_app?: string;
          token?: string;
          used_at?: string | null;
          user_id?: string;
        };
        Relationships: [
          {
            foreignKeyName: 'cross_app_tokens_user_id_fkey';
            columns: ['user_id'];
            isOneToOne: false;
            referencedRelation: 'nova_user_challenge_leaderboard';
            referencedColumns: ['user_id'];
          },
          {
            foreignKeyName: 'cross_app_tokens_user_id_fkey';
            columns: ['user_id'];
            isOneToOne: false;
            referencedRelation: 'nova_user_leaderboard';
            referencedColumns: ['user_id'];
          },
          {
            foreignKeyName: 'cross_app_tokens_user_id_fkey';
            columns: ['user_id'];
            isOneToOne: false;
            referencedRelation: 'users';
            referencedColumns: ['id'];
          },
        ];
      };
      currencies: {
        Row: {
          code: string;
          name: string;
        };
        Insert: {
          code: string;
          name: string;
        };
        Update: {
          code?: string;
          name?: string;
        };
        Relationships: [];
      };
      external_user_monthly_report_logs: {
        Row: {
          content: string;
          created_at: string;
          creator_id: string | null;
          feedback: string;
          group_id: string;
          id: string;
          report_id: string;
          score: number | null;
          scores: number[] | null;
          title: string;
          user_id: string;
        };
        Insert: {
          content?: string;
          created_at?: string;
          creator_id?: string | null;
          feedback?: string;
          group_id: string;
          id?: string;
          report_id: string;
          score?: number | null;
          scores?: number[] | null;
          title?: string;
          user_id: string;
        };
        Update: {
          content?: string;
          created_at?: string;
          creator_id?: string | null;
          feedback?: string;
          group_id?: string;
          id?: string;
          report_id?: string;
          score?: number | null;
          scores?: number[] | null;
          title?: string;
          user_id?: string;
        };
        Relationships: [
          {
            foreignKeyName: 'external_user_monthly_report_logs_creator_id_fkey';
            columns: ['creator_id'];
            isOneToOne: false;
            referencedRelation: 'distinct_invoice_creators';
            referencedColumns: ['id'];
          },
          {
            foreignKeyName: 'external_user_monthly_report_logs_creator_id_fkey';
            columns: ['creator_id'];
            isOneToOne: false;
            referencedRelation: 'workspace_users';
            referencedColumns: ['id'];
          },
          {
            foreignKeyName: 'external_user_monthly_report_logs_creator_id_fkey';
            columns: ['creator_id'];
            isOneToOne: false;
            referencedRelation: 'workspace_users_with_groups';
            referencedColumns: ['id'];
          },
          {
            foreignKeyName: 'external_user_monthly_report_logs_group_id_fkey';
            columns: ['group_id'];
            isOneToOne: false;
            referencedRelation: 'user_groups_with_tags';
            referencedColumns: ['id'];
          },
          {
            foreignKeyName: 'external_user_monthly_report_logs_group_id_fkey';
            columns: ['group_id'];
            isOneToOne: false;
            referencedRelation: 'workspace_user_groups';
            referencedColumns: ['id'];
          },
          {
            foreignKeyName: 'external_user_monthly_report_logs_group_id_fkey';
            columns: ['group_id'];
            isOneToOne: false;
            referencedRelation: 'workspace_user_groups_with_amount';
            referencedColumns: ['id'];
          },
          {
            foreignKeyName: 'external_user_monthly_report_logs_report_id_fkey';
            columns: ['report_id'];
            isOneToOne: false;
            referencedRelation: 'external_user_monthly_reports';
            referencedColumns: ['id'];
          },
          {
            foreignKeyName: 'external_user_monthly_report_logs_user_id_fkey';
            columns: ['user_id'];
            isOneToOne: false;
            referencedRelation: 'distinct_invoice_creators';
            referencedColumns: ['id'];
          },
          {
            foreignKeyName: 'external_user_monthly_report_logs_user_id_fkey';
            columns: ['user_id'];
            isOneToOne: false;
            referencedRelation: 'workspace_users';
            referencedColumns: ['id'];
          },
          {
            foreignKeyName: 'external_user_monthly_report_logs_user_id_fkey';
            columns: ['user_id'];
            isOneToOne: false;
            referencedRelation: 'workspace_users_with_groups';
            referencedColumns: ['id'];
          },
        ];
      };
      external_user_monthly_reports: {
        Row: {
          content: string;
          created_at: string;
          creator_id: string | null;
          feedback: string;
          group_id: string;
          id: string;
          score: number | null;
          scores: number[] | null;
          title: string;
          updated_at: string;
          user_id: string;
        };
        Insert: {
          content: string;
          created_at?: string;
          creator_id?: string | null;
          feedback: string;
          group_id: string;
          id?: string;
          score?: number | null;
          scores?: number[] | null;
          title: string;
          updated_at: string;
          user_id: string;
        };
        Update: {
          content?: string;
          created_at?: string;
          creator_id?: string | null;
          feedback?: string;
          group_id?: string;
          id?: string;
          score?: number | null;
          scores?: number[] | null;
          title?: string;
          updated_at?: string;
          user_id?: string;
        };
        Relationships: [
          {
            foreignKeyName: 'external_user_monthly_reports_creator_id_fkey';
            columns: ['creator_id'];
            isOneToOne: false;
            referencedRelation: 'distinct_invoice_creators';
            referencedColumns: ['id'];
          },
          {
            foreignKeyName: 'external_user_monthly_reports_creator_id_fkey';
            columns: ['creator_id'];
            isOneToOne: false;
            referencedRelation: 'workspace_users';
            referencedColumns: ['id'];
          },
          {
            foreignKeyName: 'external_user_monthly_reports_creator_id_fkey';
            columns: ['creator_id'];
            isOneToOne: false;
            referencedRelation: 'workspace_users_with_groups';
            referencedColumns: ['id'];
          },
          {
            foreignKeyName: 'external_user_monthly_reports_group_id_fkey';
            columns: ['group_id'];
            isOneToOne: false;
            referencedRelation: 'user_groups_with_tags';
            referencedColumns: ['id'];
          },
          {
            foreignKeyName: 'external_user_monthly_reports_group_id_fkey';
            columns: ['group_id'];
            isOneToOne: false;
            referencedRelation: 'workspace_user_groups';
            referencedColumns: ['id'];
          },
          {
            foreignKeyName: 'external_user_monthly_reports_group_id_fkey';
            columns: ['group_id'];
            isOneToOne: false;
            referencedRelation: 'workspace_user_groups_with_amount';
            referencedColumns: ['id'];
          },
          {
            foreignKeyName: 'public_external_user_monthly_reports_user_id_fkey';
            columns: ['user_id'];
            isOneToOne: false;
            referencedRelation: 'distinct_invoice_creators';
            referencedColumns: ['id'];
          },
          {
            foreignKeyName: 'public_external_user_monthly_reports_user_id_fkey';
            columns: ['user_id'];
            isOneToOne: false;
            referencedRelation: 'workspace_users';
            referencedColumns: ['id'];
          },
          {
            foreignKeyName: 'public_external_user_monthly_reports_user_id_fkey';
            columns: ['user_id'];
            isOneToOne: false;
            referencedRelation: 'workspace_users_with_groups';
            referencedColumns: ['id'];
          },
        ];
      };
      field_types: {
        Row: {
          enabled: boolean;
          id: string;
        };
        Insert: {
          enabled?: boolean;
          id: string;
        };
        Update: {
          enabled?: boolean;
          id?: string;
        };
        Relationships: [];
      };
      finance_invoice_products: {
        Row: {
          amount: number;
          created_at: string | null;
          invoice_id: string;
          price: number;
          product_id: string | null;
          product_name: string;
          product_unit: string;
          total_diff: number;
          unit_id: string;
          warehouse: string;
          warehouse_id: string;
        };
        Insert: {
          amount: number;
          created_at?: string | null;
          invoice_id: string;
          price: number;
          product_id?: string | null;
          product_name?: string;
          product_unit?: string;
          total_diff?: number;
          unit_id: string;
          warehouse?: string;
          warehouse_id: string;
        };
        Update: {
          amount?: number;
          created_at?: string | null;
          invoice_id?: string;
          price?: number;
          product_id?: string | null;
          product_name?: string;
          product_unit?: string;
          total_diff?: number;
          unit_id?: string;
          warehouse?: string;
          warehouse_id?: string;
        };
        Relationships: [
          {
            foreignKeyName: 'finance_invoice_products_invoice_id_fkey';
            columns: ['invoice_id'];
            isOneToOne: false;
            referencedRelation: 'finance_invoices';
            referencedColumns: ['id'];
          },
          {
            foreignKeyName: 'finance_invoice_products_product_id_fkey';
            columns: ['product_id'];
            isOneToOne: false;
            referencedRelation: 'workspace_products';
            referencedColumns: ['id'];
          },
          {
            foreignKeyName: 'finance_invoice_products_unit_id_fkey';
            columns: ['unit_id'];
            isOneToOne: false;
            referencedRelation: 'inventory_units';
            referencedColumns: ['id'];
          },
          {
            foreignKeyName: 'finance_invoice_products_warehouse_id_fkey';
            columns: ['warehouse_id'];
            isOneToOne: false;
            referencedRelation: 'inventory_warehouses';
            referencedColumns: ['id'];
          },
        ];
      };
      finance_invoice_promotions: {
        Row: {
          code: string;
          created_at: string;
          description: string | null;
          invoice_id: string | null;
          name: string | null;
          promo_id: string | null;
          use_ratio: boolean;
          value: number;
        };
        Insert: {
          code?: string;
          created_at?: string;
          description?: string | null;
          invoice_id?: string | null;
          name?: string | null;
          promo_id?: string | null;
          use_ratio: boolean;
          value: number;
        };
        Update: {
          code?: string;
          created_at?: string;
          description?: string | null;
          invoice_id?: string | null;
          name?: string | null;
          promo_id?: string | null;
          use_ratio?: boolean;
          value?: number;
        };
        Relationships: [
          {
            foreignKeyName: 'finance_invoice_promotions_invoice_id_fkey';
            columns: ['invoice_id'];
            isOneToOne: false;
            referencedRelation: 'finance_invoices';
            referencedColumns: ['id'];
          },
          {
            foreignKeyName: 'finance_invoice_promotions_promo_id_fkey';
            columns: ['promo_id'];
            isOneToOne: false;
            referencedRelation: 'workspace_promotions';
            referencedColumns: ['id'];
          },
        ];
      };
      finance_invoices: {
        Row: {
          category_id: string;
          completed_at: string | null;
          created_at: string | null;
          creator_id: string | null;
          customer_id: string | null;
          id: string;
          note: string | null;
          notice: string | null;
          paid_amount: number;
          price: number;
          total_diff: number;
          transaction_id: string | null;
          user_group_id: string | null;
          valid_until: string | null;
          wallet_id: string;
          ws_id: string;
        };
        Insert: {
          category_id: string;
          completed_at?: string | null;
          created_at?: string | null;
          creator_id?: string | null;
          customer_id?: string | null;
          id?: string;
          note?: string | null;
          notice?: string | null;
          paid_amount?: number;
          price: number;
          total_diff?: number;
          transaction_id?: string | null;
          user_group_id?: string | null;
          valid_until?: string | null;
          wallet_id: string;
          ws_id: string;
        };
        Update: {
          category_id?: string;
          completed_at?: string | null;
          created_at?: string | null;
          creator_id?: string | null;
          customer_id?: string | null;
          id?: string;
          note?: string | null;
          notice?: string | null;
          paid_amount?: number;
          price?: number;
          total_diff?: number;
          transaction_id?: string | null;
          user_group_id?: string | null;
          valid_until?: string | null;
          wallet_id?: string;
          ws_id?: string;
        };
        Relationships: [
          {
            foreignKeyName: 'finance_invoices_category_id_fkey';
            columns: ['category_id'];
            isOneToOne: false;
            referencedRelation: 'transaction_categories';
            referencedColumns: ['id'];
          },
          {
            foreignKeyName: 'finance_invoices_creator_id_fkey';
            columns: ['creator_id'];
            isOneToOne: false;
            referencedRelation: 'distinct_invoice_creators';
            referencedColumns: ['id'];
          },
          {
            foreignKeyName: 'finance_invoices_creator_id_fkey';
            columns: ['creator_id'];
            isOneToOne: false;
            referencedRelation: 'workspace_users';
            referencedColumns: ['id'];
          },
          {
            foreignKeyName: 'finance_invoices_creator_id_fkey';
            columns: ['creator_id'];
            isOneToOne: false;
            referencedRelation: 'workspace_users_with_groups';
            referencedColumns: ['id'];
          },
          {
            foreignKeyName: 'finance_invoices_customer_id_fkey';
            columns: ['customer_id'];
            isOneToOne: false;
            referencedRelation: 'distinct_invoice_creators';
            referencedColumns: ['id'];
          },
          {
            foreignKeyName: 'finance_invoices_customer_id_fkey';
            columns: ['customer_id'];
            isOneToOne: false;
            referencedRelation: 'workspace_users';
            referencedColumns: ['id'];
          },
          {
            foreignKeyName: 'finance_invoices_customer_id_fkey';
            columns: ['customer_id'];
            isOneToOne: false;
            referencedRelation: 'workspace_users_with_groups';
            referencedColumns: ['id'];
          },
          {
            foreignKeyName: 'finance_invoices_transaction_id_fkey';
            columns: ['transaction_id'];
            isOneToOne: true;
            referencedRelation: 'wallet_transactions';
            referencedColumns: ['id'];
          },
          {
            foreignKeyName: 'finance_invoices_wallet_id_fkey';
            columns: ['wallet_id'];
            isOneToOne: false;
            referencedRelation: 'workspace_wallets';
            referencedColumns: ['id'];
          },
          {
            foreignKeyName: 'finance_invoices_ws_id_fkey';
            columns: ['ws_id'];
            isOneToOne: false;
            referencedRelation: 'workspaces';
            referencedColumns: ['id'];
          },
          {
            foreignKeyName: 'public_finance_invoices_user_group_id_fkey';
            columns: ['user_group_id'];
            isOneToOne: false;
            referencedRelation: 'user_groups_with_tags';
            referencedColumns: ['id'];
          },
          {
            foreignKeyName: 'public_finance_invoices_user_group_id_fkey';
            columns: ['user_group_id'];
            isOneToOne: false;
            referencedRelation: 'workspace_user_groups';
            referencedColumns: ['id'];
          },
          {
            foreignKeyName: 'public_finance_invoices_user_group_id_fkey';
            columns: ['user_group_id'];
            isOneToOne: false;
            referencedRelation: 'workspace_user_groups_with_amount';
            referencedColumns: ['id'];
          },
        ];
      };
      handles: {
        Row: {
          created_at: string | null;
          creator_id: string | null;
          value: string;
        };
        Insert: {
          created_at?: string | null;
          creator_id?: string | null;
          value: string;
        };
        Update: {
          created_at?: string | null;
          creator_id?: string | null;
          value?: string;
        };
        Relationships: [
          {
            foreignKeyName: 'handles_creator_id_fkey';
            columns: ['creator_id'];
            isOneToOne: false;
            referencedRelation: 'nova_user_challenge_leaderboard';
            referencedColumns: ['user_id'];
          },
          {
            foreignKeyName: 'handles_creator_id_fkey';
            columns: ['creator_id'];
            isOneToOne: false;
            referencedRelation: 'nova_user_leaderboard';
            referencedColumns: ['user_id'];
          },
          {
            foreignKeyName: 'handles_creator_id_fkey';
            columns: ['creator_id'];
            isOneToOne: false;
            referencedRelation: 'users';
            referencedColumns: ['id'];
          },
        ];
      };
      healthcare_checkup_vital_groups: {
        Row: {
          checkup_id: string;
          created_at: string | null;
          group_id: string;
        };
        Insert: {
          checkup_id: string;
          created_at?: string | null;
          group_id: string;
        };
        Update: {
          checkup_id?: string;
          created_at?: string | null;
          group_id?: string;
        };
        Relationships: [
          {
            foreignKeyName: 'healthcare_checkup_vital_groups_checkup_id_fkey';
            columns: ['checkup_id'];
            isOneToOne: false;
            referencedRelation: 'healthcare_checkups';
            referencedColumns: ['id'];
          },
          {
            foreignKeyName: 'healthcare_checkup_vital_groups_group_id_fkey';
            columns: ['group_id'];
            isOneToOne: false;
            referencedRelation: 'healthcare_vital_groups';
            referencedColumns: ['id'];
          },
        ];
      };
      healthcare_checkup_vitals: {
        Row: {
          checkup_id: string;
          created_at: string | null;
          value: number | null;
          vital_id: string;
        };
        Insert: {
          checkup_id: string;
          created_at?: string | null;
          value?: number | null;
          vital_id: string;
        };
        Update: {
          checkup_id?: string;
          created_at?: string | null;
          value?: number | null;
          vital_id?: string;
        };
        Relationships: [
          {
            foreignKeyName: 'healthcare_checkup_vitals_checkup_id_fkey';
            columns: ['checkup_id'];
            isOneToOne: false;
            referencedRelation: 'healthcare_checkups';
            referencedColumns: ['id'];
          },
          {
            foreignKeyName: 'healthcare_checkup_vitals_vital_id_fkey';
            columns: ['vital_id'];
            isOneToOne: false;
            referencedRelation: 'healthcare_vitals';
            referencedColumns: ['id'];
          },
        ];
      };
      healthcare_checkups: {
        Row: {
          checked: boolean;
          checkup_at: string;
          completed_at: string | null;
          created_at: string | null;
          creator_id: string;
          diagnosis_id: string | null;
          id: string;
          next_checked: boolean | null;
          next_checkup_at: string | null;
          note: string | null;
          patient_id: string;
          ws_id: string;
        };
        Insert: {
          checked?: boolean;
          checkup_at?: string;
          completed_at?: string | null;
          created_at?: string | null;
          creator_id: string;
          diagnosis_id?: string | null;
          id?: string;
          next_checked?: boolean | null;
          next_checkup_at?: string | null;
          note?: string | null;
          patient_id: string;
          ws_id: string;
        };
        Update: {
          checked?: boolean;
          checkup_at?: string;
          completed_at?: string | null;
          created_at?: string | null;
          creator_id?: string;
          diagnosis_id?: string | null;
          id?: string;
          next_checked?: boolean | null;
          next_checkup_at?: string | null;
          note?: string | null;
          patient_id?: string;
          ws_id?: string;
        };
        Relationships: [
          {
            foreignKeyName: 'healthcare_checkups_creator_id_fkey';
            columns: ['creator_id'];
            isOneToOne: false;
            referencedRelation: 'nova_user_challenge_leaderboard';
            referencedColumns: ['user_id'];
          },
          {
            foreignKeyName: 'healthcare_checkups_creator_id_fkey';
            columns: ['creator_id'];
            isOneToOne: false;
            referencedRelation: 'nova_user_leaderboard';
            referencedColumns: ['user_id'];
          },
          {
            foreignKeyName: 'healthcare_checkups_creator_id_fkey';
            columns: ['creator_id'];
            isOneToOne: false;
            referencedRelation: 'users';
            referencedColumns: ['id'];
          },
          {
            foreignKeyName: 'healthcare_checkups_diagnosis_id_fkey';
            columns: ['diagnosis_id'];
            isOneToOne: false;
            referencedRelation: 'healthcare_diagnoses';
            referencedColumns: ['id'];
          },
          {
            foreignKeyName: 'healthcare_checkups_patient_id_fkey';
            columns: ['patient_id'];
            isOneToOne: false;
            referencedRelation: 'distinct_invoice_creators';
            referencedColumns: ['id'];
          },
          {
            foreignKeyName: 'healthcare_checkups_patient_id_fkey';
            columns: ['patient_id'];
            isOneToOne: false;
            referencedRelation: 'workspace_users';
            referencedColumns: ['id'];
          },
          {
            foreignKeyName: 'healthcare_checkups_patient_id_fkey';
            columns: ['patient_id'];
            isOneToOne: false;
            referencedRelation: 'workspace_users_with_groups';
            referencedColumns: ['id'];
          },
          {
            foreignKeyName: 'healthcare_checkups_ws_id_fkey';
            columns: ['ws_id'];
            isOneToOne: false;
            referencedRelation: 'workspaces';
            referencedColumns: ['id'];
          },
        ];
      };
      healthcare_diagnoses: {
        Row: {
          created_at: string | null;
          description: string | null;
          id: string;
          name: string | null;
          note: string | null;
          ws_id: string;
        };
        Insert: {
          created_at?: string | null;
          description?: string | null;
          id?: string;
          name?: string | null;
          note?: string | null;
          ws_id: string;
        };
        Update: {
          created_at?: string | null;
          description?: string | null;
          id?: string;
          name?: string | null;
          note?: string | null;
          ws_id?: string;
        };
        Relationships: [
          {
            foreignKeyName: 'healthcare_diagnoses_ws_id_fkey';
            columns: ['ws_id'];
            isOneToOne: false;
            referencedRelation: 'workspaces';
            referencedColumns: ['id'];
          },
        ];
      };
      healthcare_vital_groups: {
        Row: {
          created_at: string | null;
          description: string | null;
          id: string;
          name: string;
          note: string | null;
          ws_id: string;
        };
        Insert: {
          created_at?: string | null;
          description?: string | null;
          id?: string;
          name: string;
          note?: string | null;
          ws_id: string;
        };
        Update: {
          created_at?: string | null;
          description?: string | null;
          id?: string;
          name?: string;
          note?: string | null;
          ws_id?: string;
        };
        Relationships: [
          {
            foreignKeyName: 'healthcare_vital_groups_ws_id_fkey';
            columns: ['ws_id'];
            isOneToOne: false;
            referencedRelation: 'workspaces';
            referencedColumns: ['id'];
          },
        ];
      };
      healthcare_vitals: {
        Row: {
          created_at: string | null;
          factor: number;
          group_id: string | null;
          id: string;
          name: string;
          unit: string;
          ws_id: string;
        };
        Insert: {
          created_at?: string | null;
          factor?: number;
          group_id?: string | null;
          id?: string;
          name: string;
          unit: string;
          ws_id: string;
        };
        Update: {
          created_at?: string | null;
          factor?: number;
          group_id?: string | null;
          id?: string;
          name?: string;
          unit?: string;
          ws_id?: string;
        };
        Relationships: [
          {
            foreignKeyName: 'healthcare_vitals_ws_id_fkey';
            columns: ['ws_id'];
            isOneToOne: false;
            referencedRelation: 'workspaces';
            referencedColumns: ['id'];
          },
          {
            foreignKeyName: 'public_healthcare_vitals_group_id_fkey';
            columns: ['group_id'];
            isOneToOne: false;
            referencedRelation: 'user_groups_with_tags';
            referencedColumns: ['id'];
          },
          {
            foreignKeyName: 'public_healthcare_vitals_group_id_fkey';
            columns: ['group_id'];
            isOneToOne: false;
            referencedRelation: 'workspace_user_groups';
            referencedColumns: ['id'];
          },
          {
            foreignKeyName: 'public_healthcare_vitals_group_id_fkey';
            columns: ['group_id'];
            isOneToOne: false;
            referencedRelation: 'workspace_user_groups_with_amount';
            referencedColumns: ['id'];
          },
        ];
      };
      inventory_batch_products: {
        Row: {
          amount: number;
          batch_id: string;
          created_at: string | null;
          price: number;
          product_id: string;
          unit_id: string;
        };
        Insert: {
          amount?: number;
          batch_id: string;
          created_at?: string | null;
          price?: number;
          product_id: string;
          unit_id: string;
        };
        Update: {
          amount?: number;
          batch_id?: string;
          created_at?: string | null;
          price?: number;
          product_id?: string;
          unit_id?: string;
        };
        Relationships: [
          {
            foreignKeyName: 'inventory_batch_products_batch_id_fkey';
            columns: ['batch_id'];
            isOneToOne: false;
            referencedRelation: 'inventory_batches';
            referencedColumns: ['id'];
          },
          {
            foreignKeyName: 'inventory_batch_products_product_id_fkey';
            columns: ['product_id'];
            isOneToOne: false;
            referencedRelation: 'workspace_products';
            referencedColumns: ['id'];
          },
          {
            foreignKeyName: 'inventory_batch_products_unit_id_fkey';
            columns: ['unit_id'];
            isOneToOne: false;
            referencedRelation: 'inventory_units';
            referencedColumns: ['id'];
          },
        ];
      };
      inventory_batches: {
        Row: {
          created_at: string | null;
          id: string;
          price: number;
          supplier_id: string | null;
          total_diff: number;
          warehouse_id: string;
        };
        Insert: {
          created_at?: string | null;
          id?: string;
          price?: number;
          supplier_id?: string | null;
          total_diff?: number;
          warehouse_id: string;
        };
        Update: {
          created_at?: string | null;
          id?: string;
          price?: number;
          supplier_id?: string | null;
          total_diff?: number;
          warehouse_id?: string;
        };
        Relationships: [
          {
            foreignKeyName: 'inventory_batches_supplier_id_fkey';
            columns: ['supplier_id'];
            isOneToOne: false;
            referencedRelation: 'inventory_suppliers';
            referencedColumns: ['id'];
          },
          {
            foreignKeyName: 'inventory_batches_warehouse_id_fkey';
            columns: ['warehouse_id'];
            isOneToOne: false;
            referencedRelation: 'inventory_warehouses';
            referencedColumns: ['id'];
          },
        ];
      };
      inventory_products: {
        Row: {
          amount: number | null;
          created_at: string | null;
          min_amount: number;
          price: number;
          product_id: string;
          unit_id: string;
          warehouse_id: string;
        };
        Insert: {
          amount?: number | null;
          created_at?: string | null;
          min_amount?: number;
          price?: number;
          product_id: string;
          unit_id: string;
          warehouse_id: string;
        };
        Update: {
          amount?: number | null;
          created_at?: string | null;
          min_amount?: number;
          price?: number;
          product_id?: string;
          unit_id?: string;
          warehouse_id?: string;
        };
        Relationships: [
          {
            foreignKeyName: 'inventory_products_product_id_fkey';
            columns: ['product_id'];
            isOneToOne: false;
            referencedRelation: 'workspace_products';
            referencedColumns: ['id'];
          },
          {
            foreignKeyName: 'inventory_products_unit_id_fkey';
            columns: ['unit_id'];
            isOneToOne: false;
            referencedRelation: 'inventory_units';
            referencedColumns: ['id'];
          },
          {
            foreignKeyName: 'inventory_products_warehouse_id_fkey';
            columns: ['warehouse_id'];
            isOneToOne: false;
            referencedRelation: 'inventory_warehouses';
            referencedColumns: ['id'];
          },
        ];
      };
      inventory_suppliers: {
        Row: {
          created_at: string | null;
          id: string;
          name: string | null;
          ws_id: string;
        };
        Insert: {
          created_at?: string | null;
          id?: string;
          name?: string | null;
          ws_id: string;
        };
        Update: {
          created_at?: string | null;
          id?: string;
          name?: string | null;
          ws_id?: string;
        };
        Relationships: [
          {
            foreignKeyName: 'inventory_suppliers_ws_id_fkey';
            columns: ['ws_id'];
            isOneToOne: false;
            referencedRelation: 'workspaces';
            referencedColumns: ['id'];
          },
        ];
      };
      inventory_units: {
        Row: {
          created_at: string | null;
          id: string;
          name: string | null;
          ws_id: string;
        };
        Insert: {
          created_at?: string | null;
          id?: string;
          name?: string | null;
          ws_id: string;
        };
        Update: {
          created_at?: string | null;
          id?: string;
          name?: string | null;
          ws_id?: string;
        };
        Relationships: [
          {
            foreignKeyName: 'inventory_units_ws_id_fkey';
            columns: ['ws_id'];
            isOneToOne: false;
            referencedRelation: 'workspaces';
            referencedColumns: ['id'];
          },
        ];
      };
      inventory_warehouses: {
        Row: {
          created_at: string | null;
          id: string;
          name: string | null;
          ws_id: string;
        };
        Insert: {
          created_at?: string | null;
          id?: string;
          name?: string | null;
          ws_id: string;
        };
        Update: {
          created_at?: string | null;
          id?: string;
          name?: string | null;
          ws_id?: string;
        };
        Relationships: [
          {
            foreignKeyName: 'inventory_warehouses_ws_id_fkey';
            columns: ['ws_id'];
            isOneToOne: false;
            referencedRelation: 'workspaces';
            referencedColumns: ['id'];
          },
        ];
      };
      meet_together_guest_timeblocks: {
        Row: {
          created_at: string;
          date: string;
          end_time: string;
          id: string;
          plan_id: string;
          start_time: string;
          user_id: string;
        };
        Insert: {
          created_at?: string;
          date: string;
          end_time: string;
          id?: string;
          plan_id: string;
          start_time: string;
          user_id: string;
        };
        Update: {
          created_at?: string;
          date?: string;
          end_time?: string;
          id?: string;
          plan_id?: string;
          start_time?: string;
          user_id?: string;
        };
        Relationships: [
          {
            foreignKeyName: 'meet_together_guest_timeblocks_plan_id_fkey';
            columns: ['plan_id'];
            isOneToOne: false;
            referencedRelation: 'meet_together_plans';
            referencedColumns: ['id'];
          },
          {
            foreignKeyName: 'meet_together_guest_timeblocks_user_id_fkey';
            columns: ['user_id'];
            isOneToOne: false;
            referencedRelation: 'meet_together_guests';
            referencedColumns: ['id'];
          },
        ];
      };
      meet_together_guests: {
        Row: {
          created_at: string;
          id: string;
          name: string;
          password_hash: string;
          password_salt: string;
          plan_id: string;
        };
        Insert: {
          created_at?: string;
          id?: string;
          name: string;
          password_hash: string;
          password_salt: string;
          plan_id: string;
        };
        Update: {
          created_at?: string;
          id?: string;
          name?: string;
          password_hash?: string;
          password_salt?: string;
          plan_id?: string;
        };
        Relationships: [
          {
            foreignKeyName: 'meet_together_guests_plan_id_fkey';
            columns: ['plan_id'];
            isOneToOne: false;
            referencedRelation: 'meet_together_plans';
            referencedColumns: ['id'];
          },
        ];
      };
      meet_together_plans: {
        Row: {
          created_at: string | null;
          creator_id: string | null;
          dates: string[];
          description: string | null;
          end_time: string;
          id: string;
          is_public: boolean;
          name: string | null;
          start_time: string;
        };
        Insert: {
          created_at?: string | null;
          creator_id?: string | null;
          dates: string[];
          description?: string | null;
          end_time: string;
          id?: string;
          is_public?: boolean;
          name?: string | null;
          start_time: string;
        };
        Update: {
          created_at?: string | null;
          creator_id?: string | null;
          dates?: string[];
          description?: string | null;
          end_time?: string;
          id?: string;
          is_public?: boolean;
          name?: string | null;
          start_time?: string;
        };
        Relationships: [
          {
            foreignKeyName: 'meet_together_plans_creator_id_fkey';
            columns: ['creator_id'];
            isOneToOne: false;
            referencedRelation: 'nova_user_challenge_leaderboard';
            referencedColumns: ['user_id'];
          },
          {
            foreignKeyName: 'meet_together_plans_creator_id_fkey';
            columns: ['creator_id'];
            isOneToOne: false;
            referencedRelation: 'nova_user_leaderboard';
            referencedColumns: ['user_id'];
          },
          {
            foreignKeyName: 'meet_together_plans_creator_id_fkey';
            columns: ['creator_id'];
            isOneToOne: false;
            referencedRelation: 'users';
            referencedColumns: ['id'];
          },
        ];
      };
      meet_together_user_timeblocks: {
        Row: {
          created_at: string;
          date: string;
          end_time: string;
          id: string;
          plan_id: string;
          start_time: string;
          user_id: string;
        };
        Insert: {
          created_at?: string;
          date: string;
          end_time: string;
          id?: string;
          plan_id: string;
          start_time: string;
          user_id: string;
        };
        Update: {
          created_at?: string;
          date?: string;
          end_time?: string;
          id?: string;
          plan_id?: string;
          start_time?: string;
          user_id?: string;
        };
        Relationships: [
          {
            foreignKeyName: 'meet_together_user_timeblocks_plan_id_fkey';
            columns: ['plan_id'];
            isOneToOne: false;
            referencedRelation: 'meet_together_plans';
            referencedColumns: ['id'];
          },
          {
            foreignKeyName: 'meet_together_user_timeblocks_user_id_fkey';
            columns: ['user_id'];
            isOneToOne: false;
            referencedRelation: 'nova_user_challenge_leaderboard';
            referencedColumns: ['user_id'];
          },
          {
            foreignKeyName: 'meet_together_user_timeblocks_user_id_fkey';
            columns: ['user_id'];
            isOneToOne: false;
            referencedRelation: 'nova_user_leaderboard';
            referencedColumns: ['user_id'];
          },
          {
            foreignKeyName: 'meet_together_user_timeblocks_user_id_fkey';
            columns: ['user_id'];
            isOneToOne: false;
            referencedRelation: 'users';
            referencedColumns: ['id'];
          },
        ];
      };
      nova_challenge_criteria: {
        Row: {
          challenge_id: string;
          created_at: string;
          description: string;
          id: string;
          name: string;
        };
        Insert: {
          challenge_id: string;
          created_at?: string;
          description: string;
          id?: string;
          name: string;
        };
        Update: {
          challenge_id?: string;
          created_at?: string;
          description?: string;
          id?: string;
          name?: string;
        };
        Relationships: [
          {
            foreignKeyName: 'nova_challenge_criteria_challenge_id_fkey';
            columns: ['challenge_id'];
            isOneToOne: false;
            referencedRelation: 'nova_challenges';
            referencedColumns: ['id'];
          },
          {
            foreignKeyName: 'nova_challenge_criteria_challenge_id_fkey';
            columns: ['challenge_id'];
            isOneToOne: false;
            referencedRelation: 'nova_user_challenge_leaderboard';
            referencedColumns: ['challenge_id'];
          },
        ];
      };
      nova_challenge_manager_emails: {
        Row: {
          challenge_id: string;
          created_at: string;
          email: string;
        };
        Insert: {
          challenge_id?: string;
          created_at?: string;
          email: string;
        };
        Update: {
          challenge_id?: string;
          created_at?: string;
          email?: string;
        };
        Relationships: [
          {
            foreignKeyName: 'nova_challenge_manager_emails_challenge_id_fkey';
            columns: ['challenge_id'];
            isOneToOne: false;
            referencedRelation: 'nova_challenges';
            referencedColumns: ['id'];
          },
          {
            foreignKeyName: 'nova_challenge_manager_emails_challenge_id_fkey';
            columns: ['challenge_id'];
            isOneToOne: false;
            referencedRelation: 'nova_user_challenge_leaderboard';
            referencedColumns: ['challenge_id'];
          },
        ];
      };
      nova_challenge_whitelisted_emails: {
        Row: {
          challenge_id: string;
          created_at: string;
          email: string;
        };
        Insert: {
          challenge_id: string;
          created_at?: string;
          email: string;
        };
        Update: {
          challenge_id?: string;
          created_at?: string;
          email?: string;
        };
        Relationships: [
          {
            foreignKeyName: 'nova_challenge_whitelisted_emails_challenge_id_fkey';
            columns: ['challenge_id'];
            isOneToOne: false;
            referencedRelation: 'nova_challenges';
            referencedColumns: ['id'];
          },
          {
            foreignKeyName: 'nova_challenge_whitelisted_emails_challenge_id_fkey';
            columns: ['challenge_id'];
            isOneToOne: false;
            referencedRelation: 'nova_user_challenge_leaderboard';
            referencedColumns: ['challenge_id'];
          },
        ];
      };
      nova_challenges: {
        Row: {
          close_at: string | null;
          created_at: string;
          description: string;
          duration: number;
          enabled: boolean;
          id: string;
          max_attempts: number;
          max_daily_attempts: number;
          open_at: string | null;
          password_hash: string | null;
          password_salt: string | null;
          previewable_at: string | null;
          title: string;
          whitelisted_only: boolean;
        };
        Insert: {
          close_at?: string | null;
          created_at?: string;
          description: string;
          duration: number;
          enabled?: boolean;
          id?: string;
          max_attempts?: number;
          max_daily_attempts?: number;
          open_at?: string | null;
          password_hash?: string | null;
          password_salt?: string | null;
          previewable_at?: string | null;
          title: string;
          whitelisted_only?: boolean;
        };
        Update: {
          close_at?: string | null;
          created_at?: string;
          description?: string;
          duration?: number;
          enabled?: boolean;
          id?: string;
          max_attempts?: number;
          max_daily_attempts?: number;
          open_at?: string | null;
          password_hash?: string | null;
          password_salt?: string | null;
          previewable_at?: string | null;
          title?: string;
          whitelisted_only?: boolean;
        };
        Relationships: [];
      };
      nova_problem_test_cases: {
        Row: {
          created_at: string;
          hidden: boolean;
          id: string;
          input: string;
          output: string;
          problem_id: string;
        };
        Insert: {
          created_at?: string;
          hidden?: boolean;
          id?: string;
          input: string;
          output: string;
          problem_id: string;
        };
        Update: {
          created_at?: string;
          hidden?: boolean;
          id?: string;
          input?: string;
          output?: string;
          problem_id?: string;
        };
        Relationships: [
          {
            foreignKeyName: 'nova_problem_testcases_problem_id_fkey';
            columns: ['problem_id'];
            isOneToOne: false;
            referencedRelation: 'nova_problems';
            referencedColumns: ['id'];
          },
        ];
      };
      nova_problems: {
        Row: {
          challenge_id: string;
          created_at: string;
          description: string;
          example_input: string;
          example_output: string;
          id: string;
          max_prompt_length: number;
          title: string;
        };
        Insert: {
          challenge_id: string;
          created_at?: string;
          description: string;
          example_input: string;
          example_output: string;
          id?: string;
          max_prompt_length: number;
          title: string;
        };
        Update: {
          challenge_id?: string;
          created_at?: string;
          description?: string;
          example_input?: string;
          example_output?: string;
          id?: string;
          max_prompt_length?: number;
          title?: string;
        };
        Relationships: [
          {
            foreignKeyName: 'nova_problems_challenge_id_fkey';
            columns: ['challenge_id'];
            isOneToOne: false;
            referencedRelation: 'nova_challenges';
            referencedColumns: ['id'];
          },
          {
            foreignKeyName: 'nova_problems_challenge_id_fkey';
            columns: ['challenge_id'];
            isOneToOne: false;
            referencedRelation: 'nova_user_challenge_leaderboard';
            referencedColumns: ['challenge_id'];
          },
        ];
      };
      nova_sessions: {
        Row: {
          challenge_id: string;
          created_at: string;
          end_time: string | null;
          id: string;
          start_time: string;
          status: string;
          user_id: string;
        };
        Insert: {
          challenge_id: string;
          created_at?: string;
          end_time?: string | null;
          id?: string;
          start_time: string;
          status: string;
          user_id: string;
        };
        Update: {
          challenge_id?: string;
          created_at?: string;
          end_time?: string | null;
          id?: string;
          start_time?: string;
          status?: string;
          user_id?: string;
        };
        Relationships: [
          {
            foreignKeyName: 'nova_sessions_challenge_id_fkey';
            columns: ['challenge_id'];
            isOneToOne: false;
            referencedRelation: 'nova_challenges';
            referencedColumns: ['id'];
          },
          {
            foreignKeyName: 'nova_sessions_challenge_id_fkey';
            columns: ['challenge_id'];
            isOneToOne: false;
            referencedRelation: 'nova_user_challenge_leaderboard';
            referencedColumns: ['challenge_id'];
          },
          {
            foreignKeyName: 'nova_sessions_user_id_fkey';
            columns: ['user_id'];
            isOneToOne: false;
            referencedRelation: 'nova_user_challenge_leaderboard';
            referencedColumns: ['user_id'];
          },
          {
            foreignKeyName: 'nova_sessions_user_id_fkey';
            columns: ['user_id'];
            isOneToOne: false;
            referencedRelation: 'nova_user_leaderboard';
            referencedColumns: ['user_id'];
          },
          {
            foreignKeyName: 'nova_sessions_user_id_fkey';
            columns: ['user_id'];
            isOneToOne: false;
            referencedRelation: 'users';
            referencedColumns: ['id'];
          },
        ];
      };
      nova_submission_criteria: {
        Row: {
          created_at: string;
          criteria_id: string;
          feedback: string;
          improvements: string[] | null;
          score: number;
          strengths: string[] | null;
          submission_id: string;
        };
        Insert: {
          created_at?: string;
          criteria_id: string;
          feedback: string;
          improvements?: string[] | null;
          score: number;
          strengths?: string[] | null;
          submission_id: string;
        };
        Update: {
          created_at?: string;
          criteria_id?: string;
          feedback?: string;
          improvements?: string[] | null;
          score?: number;
          strengths?: string[] | null;
          submission_id?: string;
        };
        Relationships: [
          {
            foreignKeyName: 'nova_submission_criteria_criteria_id_fkey';
            columns: ['criteria_id'];
            isOneToOne: false;
            referencedRelation: 'nova_challenge_criteria';
            referencedColumns: ['id'];
          },
          {
            foreignKeyName: 'nova_submission_criteria_submission_id_fkey';
            columns: ['submission_id'];
            isOneToOne: false;
            referencedRelation: 'nova_submissions';
            referencedColumns: ['id'];
          },
          {
            foreignKeyName: 'nova_submission_criteria_submission_id_fkey';
            columns: ['submission_id'];
            isOneToOne: false;
            referencedRelation: 'nova_submissions_with_scores';
            referencedColumns: ['id'];
          },
        ];
      };
      nova_submission_test_cases: {
        Row: {
          confidence: number | null;
          created_at: string;
          matched: boolean;
          output: string;
          reasoning: string | null;
          submission_id: string;
          test_case_id: string;
        };
        Insert: {
          confidence?: number | null;
          created_at?: string;
          matched?: boolean;
          output: string;
          reasoning?: string | null;
          submission_id: string;
          test_case_id: string;
        };
        Update: {
          confidence?: number | null;
          created_at?: string;
          matched?: boolean;
          output?: string;
          reasoning?: string | null;
          submission_id?: string;
          test_case_id?: string;
        };
        Relationships: [
          {
            foreignKeyName: 'nova_submission_test_cases_submission_id_fkey';
            columns: ['submission_id'];
            isOneToOne: false;
            referencedRelation: 'nova_submissions';
            referencedColumns: ['id'];
          },
          {
            foreignKeyName: 'nova_submission_test_cases_submission_id_fkey';
            columns: ['submission_id'];
            isOneToOne: false;
            referencedRelation: 'nova_submissions_with_scores';
            referencedColumns: ['id'];
          },
          {
            foreignKeyName: 'nova_submission_test_cases_test_case_id_fkey';
            columns: ['test_case_id'];
            isOneToOne: false;
            referencedRelation: 'nova_problem_test_cases';
            referencedColumns: ['id'];
          },
        ];
      };
      nova_submissions: {
        Row: {
          created_at: string;
          id: string;
          overall_assessment: string | null;
          problem_id: string;
          prompt: string;
          session_id: string | null;
          user_id: string;
        };
        Insert: {
          created_at?: string;
          id?: string;
          overall_assessment?: string | null;
          problem_id: string;
          prompt: string;
          session_id?: string | null;
          user_id: string;
        };
        Update: {
          created_at?: string;
          id?: string;
          overall_assessment?: string | null;
          problem_id?: string;
          prompt?: string;
          session_id?: string | null;
          user_id?: string;
        };
        Relationships: [
          {
            foreignKeyName: 'nova_submissions_problem_id_fkey';
            columns: ['problem_id'];
            isOneToOne: false;
            referencedRelation: 'nova_problems';
            referencedColumns: ['id'];
          },
          {
            foreignKeyName: 'nova_submissions_session_id_fkey';
            columns: ['session_id'];
            isOneToOne: false;
            referencedRelation: 'nova_sessions';
            referencedColumns: ['id'];
          },
          {
            foreignKeyName: 'nova_submissions_user_id_fkey';
            columns: ['user_id'];
            isOneToOne: false;
            referencedRelation: 'nova_user_challenge_leaderboard';
            referencedColumns: ['user_id'];
          },
          {
            foreignKeyName: 'nova_submissions_user_id_fkey';
            columns: ['user_id'];
            isOneToOne: false;
            referencedRelation: 'nova_user_leaderboard';
            referencedColumns: ['user_id'];
          },
          {
            foreignKeyName: 'nova_submissions_user_id_fkey';
            columns: ['user_id'];
            isOneToOne: false;
            referencedRelation: 'users';
            referencedColumns: ['id'];
          },
        ];
      };
      nova_team_emails: {
        Row: {
          created_at: string;
          email: string;
          team_id: string;
        };
        Insert: {
          created_at?: string;
          email: string;
          team_id: string;
        };
        Update: {
          created_at?: string;
          email?: string;
          team_id?: string;
        };
        Relationships: [
          {
            foreignKeyName: 'nova_team_emails_team_id_fkey';
            columns: ['team_id'];
            isOneToOne: false;
            referencedRelation: 'nova_team_challenge_leaderboard';
            referencedColumns: ['team_id'];
          },
          {
            foreignKeyName: 'nova_team_emails_team_id_fkey';
            columns: ['team_id'];
            isOneToOne: false;
            referencedRelation: 'nova_team_leaderboard';
            referencedColumns: ['team_id'];
          },
          {
            foreignKeyName: 'nova_team_emails_team_id_fkey';
            columns: ['team_id'];
            isOneToOne: false;
            referencedRelation: 'nova_teams';
            referencedColumns: ['id'];
          },
        ];
      };
      nova_team_members: {
        Row: {
          created_at: string;
          team_id: string;
          user_id: string;
        };
        Insert: {
          created_at?: string;
          team_id: string;
          user_id: string;
        };
        Update: {
          created_at?: string;
          team_id?: string;
          user_id?: string;
        };
        Relationships: [
          {
            foreignKeyName: 'nova_team_members_team_id_fkey';
            columns: ['team_id'];
            isOneToOne: false;
            referencedRelation: 'nova_team_challenge_leaderboard';
            referencedColumns: ['team_id'];
          },
          {
            foreignKeyName: 'nova_team_members_team_id_fkey';
            columns: ['team_id'];
            isOneToOne: false;
            referencedRelation: 'nova_team_leaderboard';
            referencedColumns: ['team_id'];
          },
          {
            foreignKeyName: 'nova_team_members_team_id_fkey';
            columns: ['team_id'];
            isOneToOne: false;
            referencedRelation: 'nova_teams';
            referencedColumns: ['id'];
          },
          {
            foreignKeyName: 'nova_team_members_user_id_fkey';
            columns: ['user_id'];
            isOneToOne: false;
            referencedRelation: 'nova_user_challenge_leaderboard';
            referencedColumns: ['user_id'];
          },
          {
            foreignKeyName: 'nova_team_members_user_id_fkey';
            columns: ['user_id'];
            isOneToOne: false;
            referencedRelation: 'nova_user_leaderboard';
            referencedColumns: ['user_id'];
          },
          {
            foreignKeyName: 'nova_team_members_user_id_fkey';
            columns: ['user_id'];
            isOneToOne: false;
            referencedRelation: 'users';
            referencedColumns: ['id'];
          },
        ];
      };
      nova_teams: {
        Row: {
          created_at: string;
          description: string | null;
          goals: string | null;
          id: string;
          name: string;
        };
        Insert: {
          created_at?: string;
          description?: string | null;
          goals?: string | null;
          id?: string;
          name: string;
        };
        Update: {
          created_at?: string;
          description?: string | null;
          goals?: string | null;
          id?: string;
          name?: string;
        };
        Relationships: [];
      };
      personal_notes: {
        Row: {
          content: string | null;
          created_at: string | null;
          owner_id: string;
          user_id: string;
        };
        Insert: {
          content?: string | null;
          created_at?: string | null;
          owner_id: string;
          user_id: string;
        };
        Update: {
          content?: string | null;
          created_at?: string | null;
          owner_id?: string;
          user_id?: string;
        };
        Relationships: [
          {
            foreignKeyName: 'personal_notes_owner_id_fkey';
            columns: ['owner_id'];
            isOneToOne: false;
            referencedRelation: 'nova_user_challenge_leaderboard';
            referencedColumns: ['user_id'];
          },
          {
            foreignKeyName: 'personal_notes_owner_id_fkey';
            columns: ['owner_id'];
            isOneToOne: false;
            referencedRelation: 'nova_user_leaderboard';
            referencedColumns: ['user_id'];
          },
          {
            foreignKeyName: 'personal_notes_owner_id_fkey';
            columns: ['owner_id'];
            isOneToOne: false;
            referencedRelation: 'users';
            referencedColumns: ['id'];
          },
          {
            foreignKeyName: 'personal_notes_user_id_fkey';
            columns: ['user_id'];
            isOneToOne: false;
            referencedRelation: 'nova_user_challenge_leaderboard';
            referencedColumns: ['user_id'];
          },
          {
            foreignKeyName: 'personal_notes_user_id_fkey';
            columns: ['user_id'];
            isOneToOne: false;
            referencedRelation: 'nova_user_leaderboard';
            referencedColumns: ['user_id'];
          },
          {
            foreignKeyName: 'personal_notes_user_id_fkey';
            columns: ['user_id'];
            isOneToOne: false;
            referencedRelation: 'users';
            referencedColumns: ['id'];
          },
        ];
      };
      platform_email_roles: {
        Row: {
          allow_challenge_management: boolean;
          allow_manage_all_challenges: boolean;
          allow_role_management: boolean;
          created_at: string;
          email: string;
          enabled: boolean;
        };
        Insert: {
          allow_challenge_management?: boolean;
          allow_manage_all_challenges?: boolean;
          allow_role_management?: boolean;
          created_at?: string;
          email: string;
          enabled: boolean;
        };
        Update: {
          allow_challenge_management?: boolean;
          allow_manage_all_challenges?: boolean;
          allow_role_management?: boolean;
          created_at?: string;
          email?: string;
          enabled?: boolean;
        };
        Relationships: [];
      };
      platform_user_roles: {
        Row: {
          allow_challenge_management: boolean;
          allow_manage_all_challenges: boolean;
          allow_role_management: boolean;
          created_at: string;
          enabled: boolean;
          user_id: string;
        };
        Insert: {
          allow_challenge_management?: boolean;
          allow_manage_all_challenges?: boolean;
          allow_role_management?: boolean;
          created_at?: string;
          enabled?: boolean;
          user_id: string;
        };
        Update: {
          allow_challenge_management?: boolean;
          allow_manage_all_challenges?: boolean;
          allow_role_management?: boolean;
          created_at?: string;
          enabled?: boolean;
          user_id?: string;
        };
        Relationships: [
          {
            foreignKeyName: 'platform_user_roles_user_id_fkey1';
            columns: ['user_id'];
            isOneToOne: true;
            referencedRelation: 'nova_user_challenge_leaderboard';
            referencedColumns: ['user_id'];
          },
          {
            foreignKeyName: 'platform_user_roles_user_id_fkey1';
            columns: ['user_id'];
            isOneToOne: true;
            referencedRelation: 'nova_user_leaderboard';
            referencedColumns: ['user_id'];
          },
          {
            foreignKeyName: 'platform_user_roles_user_id_fkey1';
            columns: ['user_id'];
            isOneToOne: true;
            referencedRelation: 'users';
            referencedColumns: ['id'];
          },
        ];
      };
      product_categories: {
        Row: {
          created_at: string | null;
          id: string;
          name: string | null;
          ws_id: string;
        };
        Insert: {
          created_at?: string | null;
          id?: string;
          name?: string | null;
          ws_id: string;
        };
        Update: {
          created_at?: string | null;
          id?: string;
          name?: string | null;
          ws_id?: string;
        };
        Relationships: [
          {
            foreignKeyName: 'product_categories_ws_id_fkey';
            columns: ['ws_id'];
            isOneToOne: false;
            referencedRelation: 'workspaces';
            referencedColumns: ['id'];
          },
        ];
      };
      product_stock_changes: {
        Row: {
          amount: number;
          beneficiary_id: string | null;
          created_at: string;
          creator_id: string;
          id: string;
          product_id: string;
          unit_id: string;
          warehouse_id: string;
        };
        Insert: {
          amount: number;
          beneficiary_id?: string | null;
          created_at?: string;
          creator_id: string;
          id?: string;
          product_id: string;
          unit_id: string;
          warehouse_id: string;
        };
        Update: {
          amount?: number;
          beneficiary_id?: string | null;
          created_at?: string;
          creator_id?: string;
          id?: string;
          product_id?: string;
          unit_id?: string;
          warehouse_id?: string;
        };
        Relationships: [
          {
            foreignKeyName: 'product_stock_changes_beneficiary_id_fkey';
            columns: ['beneficiary_id'];
            isOneToOne: false;
            referencedRelation: 'distinct_invoice_creators';
            referencedColumns: ['id'];
          },
          {
            foreignKeyName: 'product_stock_changes_beneficiary_id_fkey';
            columns: ['beneficiary_id'];
            isOneToOne: false;
            referencedRelation: 'workspace_users';
            referencedColumns: ['id'];
          },
          {
            foreignKeyName: 'product_stock_changes_beneficiary_id_fkey';
            columns: ['beneficiary_id'];
            isOneToOne: false;
            referencedRelation: 'workspace_users_with_groups';
            referencedColumns: ['id'];
          },
          {
            foreignKeyName: 'product_stock_changes_creator_id_fkey';
            columns: ['creator_id'];
            isOneToOne: false;
            referencedRelation: 'distinct_invoice_creators';
            referencedColumns: ['id'];
          },
          {
            foreignKeyName: 'product_stock_changes_creator_id_fkey';
            columns: ['creator_id'];
            isOneToOne: false;
            referencedRelation: 'workspace_users';
            referencedColumns: ['id'];
          },
          {
            foreignKeyName: 'product_stock_changes_creator_id_fkey';
            columns: ['creator_id'];
            isOneToOne: false;
            referencedRelation: 'workspace_users_with_groups';
            referencedColumns: ['id'];
          },
          {
            foreignKeyName: 'product_stock_changes_product_id_fkey';
            columns: ['product_id'];
            isOneToOne: false;
            referencedRelation: 'workspace_products';
            referencedColumns: ['id'];
          },
          {
            foreignKeyName: 'product_stock_changes_unit_id_fkey';
            columns: ['unit_id'];
            isOneToOne: false;
            referencedRelation: 'inventory_units';
            referencedColumns: ['id'];
          },
          {
            foreignKeyName: 'product_stock_changes_warehouse_id_fkey';
            columns: ['warehouse_id'];
            isOneToOne: false;
            referencedRelation: 'inventory_warehouses';
            referencedColumns: ['id'];
          },
        ];
      };
      quiz_options: {
        Row: {
          created_at: string;
          explanation: string | null;
          id: string;
          is_correct: boolean;
          points: number | null;
          quiz_id: string;
          value: string;
        };
        Insert: {
          created_at?: string;
          explanation?: string | null;
          id?: string;
          is_correct: boolean;
          points?: number | null;
          quiz_id: string;
          value: string;
        };
        Update: {
          created_at?: string;
          explanation?: string | null;
          id?: string;
          is_correct?: boolean;
          points?: number | null;
          quiz_id?: string;
          value?: string;
        };
        Relationships: [
          {
            foreignKeyName: 'quiz_options_quiz_id_fkey';
            columns: ['quiz_id'];
            isOneToOne: false;
            referencedRelation: 'workspace_quizzes';
            referencedColumns: ['id'];
          },
        ];
      };
      quiz_set_quizzes: {
        Row: {
          created_at: string;
          quiz_id: string;
          set_id: string;
        };
        Insert: {
          created_at?: string;
          quiz_id: string;
          set_id: string;
        };
        Update: {
          created_at?: string;
          quiz_id?: string;
          set_id?: string;
        };
        Relationships: [
          {
            foreignKeyName: 'quiz_set_quizzes_quiz_id_fkey';
            columns: ['quiz_id'];
            isOneToOne: false;
            referencedRelation: 'workspace_quizzes';
            referencedColumns: ['id'];
          },
          {
            foreignKeyName: 'quiz_set_quizzes_set_id_fkey';
            columns: ['set_id'];
            isOneToOne: false;
            referencedRelation: 'workspace_quiz_sets';
            referencedColumns: ['id'];
          },
        ];
      };
      sent_emails: {
        Row: {
          content: string;
          created_at: string;
          email: string;
          id: string;
          post_id: string | null;
          receiver_id: string;
          sender_id: string;
          source_email: string;
          source_name: string;
          subject: string;
        };
        Insert: {
          content: string;
          created_at?: string;
          email: string;
          id?: string;
          post_id?: string | null;
          receiver_id: string;
          sender_id: string;
          source_email: string;
          source_name: string;
          subject: string;
        };
        Update: {
          content?: string;
          created_at?: string;
          email?: string;
          id?: string;
          post_id?: string | null;
          receiver_id?: string;
          sender_id?: string;
          source_email?: string;
          source_name?: string;
          subject?: string;
        };
        Relationships: [
          {
            foreignKeyName: 'sent_emails_post_id_fkey';
            columns: ['post_id'];
            isOneToOne: false;
            referencedRelation: 'user_group_posts';
            referencedColumns: ['id'];
          },
          {
            foreignKeyName: 'sent_emails_receiver_id_fkey';
            columns: ['receiver_id'];
            isOneToOne: false;
            referencedRelation: 'distinct_invoice_creators';
            referencedColumns: ['id'];
          },
          {
            foreignKeyName: 'sent_emails_receiver_id_fkey';
            columns: ['receiver_id'];
            isOneToOne: false;
            referencedRelation: 'workspace_users';
            referencedColumns: ['id'];
          },
          {
            foreignKeyName: 'sent_emails_receiver_id_fkey';
            columns: ['receiver_id'];
            isOneToOne: false;
            referencedRelation: 'workspace_users_with_groups';
            referencedColumns: ['id'];
          },
          {
            foreignKeyName: 'sent_emails_sender_id_fkey';
            columns: ['sender_id'];
            isOneToOne: false;
            referencedRelation: 'nova_user_challenge_leaderboard';
            referencedColumns: ['user_id'];
          },
          {
            foreignKeyName: 'sent_emails_sender_id_fkey';
            columns: ['sender_id'];
            isOneToOne: false;
            referencedRelation: 'nova_user_leaderboard';
            referencedColumns: ['user_id'];
          },
          {
            foreignKeyName: 'sent_emails_sender_id_fkey';
            columns: ['sender_id'];
            isOneToOne: false;
            referencedRelation: 'users';
            referencedColumns: ['id'];
          },
        ];
      };
      support_inquiries: {
        Row: {
          created_at: string;
          email: string;
          id: string;
          is_read: boolean;
          is_resolved: boolean;
          message: string;
          name: string;
          subject: string;
        };
        Insert: {
          created_at?: string;
          email: string;
          id?: string;
          is_read?: boolean;
          is_resolved?: boolean;
          message: string;
          name: string;
          subject: string;
        };
        Update: {
          created_at?: string;
          email?: string;
          id?: string;
          is_read?: boolean;
          is_resolved?: boolean;
          message?: string;
          name?: string;
          subject?: string;
        };
        Relationships: [];
      };
      task_assignees: {
        Row: {
          created_at: string | null;
          task_id: string;
          user_id: string;
        };
        Insert: {
          created_at?: string | null;
          task_id: string;
          user_id: string;
        };
        Update: {
          created_at?: string | null;
          task_id?: string;
          user_id?: string;
        };
        Relationships: [
          {
            foreignKeyName: 'task_assignees_task_id_fkey';
            columns: ['task_id'];
            isOneToOne: false;
            referencedRelation: 'tasks';
            referencedColumns: ['id'];
          },
          {
            foreignKeyName: 'task_assignees_user_id_fkey';
            columns: ['user_id'];
            isOneToOne: false;
            referencedRelation: 'nova_user_challenge_leaderboard';
            referencedColumns: ['user_id'];
          },
          {
            foreignKeyName: 'task_assignees_user_id_fkey';
            columns: ['user_id'];
            isOneToOne: false;
            referencedRelation: 'nova_user_leaderboard';
            referencedColumns: ['user_id'];
          },
          {
            foreignKeyName: 'task_assignees_user_id_fkey';
            columns: ['user_id'];
            isOneToOne: false;
            referencedRelation: 'users';
            referencedColumns: ['id'];
          },
        ];
      };
      task_board_status_templates: {
        Row: {
          created_at: string | null;
          description: string | null;
          id: string;
          is_default: boolean | null;
          name: string;
          statuses: Json;
          updated_at: string | null;
        };
        Insert: {
          created_at?: string | null;
          description?: string | null;
          id?: string;
          is_default?: boolean | null;
          name: string;
          statuses: Json;
          updated_at?: string | null;
        };
        Update: {
          created_at?: string | null;
          description?: string | null;
          id?: string;
          is_default?: boolean | null;
          name?: string;
          statuses?: Json;
          updated_at?: string | null;
        };
        Relationships: [];
      };
      task_lists: {
        Row: {
          archived: boolean | null;
          board_id: string;
          color: string | null;
          created_at: string | null;
          creator_id: string | null;
          deleted: boolean | null;
          id: string;
          name: string | null;
          position: number | null;
          status: Database['public']['Enums']['task_board_status'] | null;
        };
        Insert: {
          archived?: boolean | null;
          board_id: string;
          color?: string | null;
          created_at?: string | null;
          creator_id?: string | null;
          deleted?: boolean | null;
          id?: string;
          name?: string | null;
          position?: number | null;
          status?: Database['public']['Enums']['task_board_status'] | null;
        };
        Update: {
          archived?: boolean | null;
          board_id?: string;
          color?: string | null;
          created_at?: string | null;
          creator_id?: string | null;
          deleted?: boolean | null;
          id?: string;
          name?: string | null;
          position?: number | null;
          status?: Database['public']['Enums']['task_board_status'] | null;
        };
        Relationships: [
          {
            foreignKeyName: 'task_lists_board_id_fkey';
            columns: ['board_id'];
            isOneToOne: false;
            referencedRelation: 'workspace_boards';
            referencedColumns: ['id'];
          },
          {
            foreignKeyName: 'task_lists_creator_id_fkey';
            columns: ['creator_id'];
            isOneToOne: false;
            referencedRelation: 'nova_user_challenge_leaderboard';
            referencedColumns: ['user_id'];
          },
          {
            foreignKeyName: 'task_lists_creator_id_fkey';
            columns: ['creator_id'];
            isOneToOne: false;
            referencedRelation: 'nova_user_leaderboard';
            referencedColumns: ['user_id'];
          },
          {
            foreignKeyName: 'task_lists_creator_id_fkey';
            columns: ['creator_id'];
            isOneToOne: false;
            referencedRelation: 'users';
            referencedColumns: ['id'];
          },
        ];
      };
      tasks: {
        Row: {
          archived: boolean | null;
          completed: boolean | null;
          created_at: string | null;
          creator_id: string | null;
          deleted: boolean | null;
          description: string | null;
          end_date: string | null;
          id: string;
          list_id: string;
          name: string;
          priority: number | null;
          start_date: string | null;
        };
        Insert: {
          archived?: boolean | null;
          completed?: boolean | null;
          created_at?: string | null;
          creator_id?: string | null;
          deleted?: boolean | null;
          description?: string | null;
          end_date?: string | null;
          id?: string;
          list_id: string;
          name: string;
          priority?: number | null;
          start_date?: string | null;
        };
        Update: {
          archived?: boolean | null;
          completed?: boolean | null;
          created_at?: string | null;
          creator_id?: string | null;
          deleted?: boolean | null;
          description?: string | null;
          end_date?: string | null;
          id?: string;
          list_id?: string;
          name?: string;
          priority?: number | null;
          start_date?: string | null;
        };
        Relationships: [
          {
            foreignKeyName: 'tasks_creator_id_fkey';
            columns: ['creator_id'];
            isOneToOne: false;
            referencedRelation: 'nova_user_challenge_leaderboard';
            referencedColumns: ['user_id'];
          },
          {
            foreignKeyName: 'tasks_creator_id_fkey';
            columns: ['creator_id'];
            isOneToOne: false;
            referencedRelation: 'nova_user_leaderboard';
            referencedColumns: ['user_id'];
          },
          {
            foreignKeyName: 'tasks_creator_id_fkey';
            columns: ['creator_id'];
            isOneToOne: false;
            referencedRelation: 'users';
            referencedColumns: ['id'];
          },
          {
            foreignKeyName: 'tasks_list_id_fkey';
            columns: ['list_id'];
            isOneToOne: false;
            referencedRelation: 'task_lists';
            referencedColumns: ['id'];
          },
        ];
      };
      team_members: {
        Row: {
          team_id: string;
          user_id: string;
        };
        Insert: {
          team_id: string;
          user_id: string;
        };
        Update: {
          team_id?: string;
          user_id?: string;
        };
        Relationships: [
          {
            foreignKeyName: 'project_members_project_id_fkey';
            columns: ['team_id'];
            isOneToOne: false;
            referencedRelation: 'workspace_teams';
            referencedColumns: ['id'];
          },
          {
            foreignKeyName: 'project_members_user_id_fkey';
            columns: ['user_id'];
            isOneToOne: false;
            referencedRelation: 'nova_user_challenge_leaderboard';
            referencedColumns: ['user_id'];
          },
          {
            foreignKeyName: 'project_members_user_id_fkey';
            columns: ['user_id'];
            isOneToOne: false;
            referencedRelation: 'nova_user_leaderboard';
            referencedColumns: ['user_id'];
          },
          {
            foreignKeyName: 'project_members_user_id_fkey';
            columns: ['user_id'];
            isOneToOne: false;
            referencedRelation: 'users';
            referencedColumns: ['id'];
          },
        ];
      };
      time_tracking_categories: {
        Row: {
          color: string | null;
          created_at: string | null;
          description: string | null;
          id: string;
          name: string;
          updated_at: string | null;
          ws_id: string;
        };
        Insert: {
          color?: string | null;
          created_at?: string | null;
          description?: string | null;
          id?: string;
          name: string;
          updated_at?: string | null;
          ws_id: string;
        };
        Update: {
          color?: string | null;
          created_at?: string | null;
          description?: string | null;
          id?: string;
          name?: string;
          updated_at?: string | null;
          ws_id?: string;
        };
        Relationships: [
          {
            foreignKeyName: 'time_tracking_categories_color_fkey';
            columns: ['color'];
            isOneToOne: false;
            referencedRelation: 'calendar_event_colors';
            referencedColumns: ['value'];
          },
          {
            foreignKeyName: 'time_tracking_categories_ws_id_fkey';
            columns: ['ws_id'];
            isOneToOne: false;
            referencedRelation: 'workspaces';
            referencedColumns: ['id'];
          },
        ];
      };
      time_tracking_goals: {
        Row: {
          category_id: string | null;
          created_at: string | null;
          daily_goal_minutes: number;
          id: string;
          is_active: boolean | null;
          updated_at: string | null;
          user_id: string;
          weekly_goal_minutes: number | null;
          ws_id: string;
        };
        Insert: {
          category_id?: string | null;
          created_at?: string | null;
          daily_goal_minutes?: number;
          id?: string;
          is_active?: boolean | null;
          updated_at?: string | null;
          user_id: string;
          weekly_goal_minutes?: number | null;
          ws_id: string;
        };
        Update: {
          category_id?: string | null;
          created_at?: string | null;
          daily_goal_minutes?: number;
          id?: string;
          is_active?: boolean | null;
          updated_at?: string | null;
          user_id?: string;
          weekly_goal_minutes?: number | null;
          ws_id?: string;
        };
        Relationships: [
          {
            foreignKeyName: 'time_tracking_goals_category_id_fkey';
            columns: ['category_id'];
            isOneToOne: false;
            referencedRelation: 'time_tracking_categories';
            referencedColumns: ['id'];
          },
          {
            foreignKeyName: 'time_tracking_goals_ws_id_fkey';
            columns: ['ws_id'];
            isOneToOne: false;
            referencedRelation: 'workspaces';
            referencedColumns: ['id'];
          },
        ];
      };
      time_tracking_sessions: {
        Row: {
          category_id: string | null;
          created_at: string | null;
          description: string | null;
          duration_seconds: number | null;
          end_time: string | null;
          id: string;
          is_running: boolean | null;
          productivity_score: number | null;
          start_time: string;
          tags: string[] | null;
          task_id: string | null;
          title: string;
          updated_at: string | null;
          user_id: string;
          ws_id: string;
        };
        Insert: {
          category_id?: string | null;
          created_at?: string | null;
          description?: string | null;
          duration_seconds?: number | null;
          end_time?: string | null;
          id?: string;
          is_running?: boolean | null;
          productivity_score?: number | null;
          start_time: string;
          tags?: string[] | null;
          task_id?: string | null;
          title: string;
          updated_at?: string | null;
          user_id: string;
          ws_id: string;
        };
        Update: {
          category_id?: string | null;
          created_at?: string | null;
          description?: string | null;
          duration_seconds?: number | null;
          end_time?: string | null;
          id?: string;
          is_running?: boolean | null;
          productivity_score?: number | null;
          start_time?: string;
          tags?: string[] | null;
          task_id?: string | null;
          title?: string;
          updated_at?: string | null;
          user_id?: string;
          ws_id?: string;
        };
        Relationships: [
          {
            foreignKeyName: 'time_tracking_sessions_category_id_fkey';
            columns: ['category_id'];
            isOneToOne: false;
            referencedRelation: 'time_tracking_categories';
            referencedColumns: ['id'];
          },
          {
            foreignKeyName: 'time_tracking_sessions_task_id_fkey';
            columns: ['task_id'];
            isOneToOne: false;
            referencedRelation: 'tasks';
            referencedColumns: ['id'];
          },
          {
            foreignKeyName: 'time_tracking_sessions_ws_id_fkey';
            columns: ['ws_id'];
            isOneToOne: false;
            referencedRelation: 'workspaces';
            referencedColumns: ['id'];
          },
        ];
      };
      timezones: {
        Row: {
          abbr: string;
          created_at: string | null;
          id: string;
          isdst: boolean;
          offset: number;
          text: string;
          utc: string[];
          value: string;
        };
        Insert: {
          abbr: string;
          created_at?: string | null;
          id?: string;
          isdst: boolean;
          offset: number;
          text: string;
          utc: string[];
          value: string;
        };
        Update: {
          abbr?: string;
          created_at?: string | null;
          id?: string;
          isdst?: boolean;
          offset?: number;
          text?: string;
          utc?: string[];
          value?: string;
        };
        Relationships: [];
      };
      transaction_categories: {
        Row: {
          created_at: string | null;
          id: string;
          is_expense: boolean | null;
          name: string;
          ws_id: string;
        };
        Insert: {
          created_at?: string | null;
          id?: string;
          is_expense?: boolean | null;
          name: string;
          ws_id: string;
        };
        Update: {
          created_at?: string | null;
          id?: string;
          is_expense?: boolean | null;
          name?: string;
          ws_id?: string;
        };
        Relationships: [
          {
            foreignKeyName: 'transaction_categories_ws_id_fkey';
            columns: ['ws_id'];
            isOneToOne: false;
            referencedRelation: 'workspaces';
            referencedColumns: ['id'];
          },
        ];
      };
      user_feedbacks: {
        Row: {
          content: string;
          created_at: string;
          creator_id: string | null;
          group_id: string | null;
          id: string;
          require_attention: boolean;
          user_id: string;
        };
        Insert: {
          content: string;
          created_at?: string;
          creator_id?: string | null;
          group_id?: string | null;
          id?: string;
          require_attention?: boolean;
          user_id: string;
        };
        Update: {
          content?: string;
          created_at?: string;
          creator_id?: string | null;
          group_id?: string | null;
          id?: string;
          require_attention?: boolean;
          user_id?: string;
        };
        Relationships: [
          {
            foreignKeyName: 'user_feedbacks_creator_id_fkey';
            columns: ['creator_id'];
            isOneToOne: false;
            referencedRelation: 'distinct_invoice_creators';
            referencedColumns: ['id'];
          },
          {
            foreignKeyName: 'user_feedbacks_creator_id_fkey';
            columns: ['creator_id'];
            isOneToOne: false;
            referencedRelation: 'workspace_users';
            referencedColumns: ['id'];
          },
          {
            foreignKeyName: 'user_feedbacks_creator_id_fkey';
            columns: ['creator_id'];
            isOneToOne: false;
            referencedRelation: 'workspace_users_with_groups';
            referencedColumns: ['id'];
          },
          {
            foreignKeyName: 'user_feedbacks_group_id_fkey';
            columns: ['group_id'];
            isOneToOne: false;
            referencedRelation: 'user_groups_with_tags';
            referencedColumns: ['id'];
          },
          {
            foreignKeyName: 'user_feedbacks_group_id_fkey';
            columns: ['group_id'];
            isOneToOne: false;
            referencedRelation: 'workspace_user_groups';
            referencedColumns: ['id'];
          },
          {
            foreignKeyName: 'user_feedbacks_group_id_fkey';
            columns: ['group_id'];
            isOneToOne: false;
            referencedRelation: 'workspace_user_groups_with_amount';
            referencedColumns: ['id'];
          },
          {
            foreignKeyName: 'user_feedbacks_user_id_fkey';
            columns: ['user_id'];
            isOneToOne: false;
            referencedRelation: 'distinct_invoice_creators';
            referencedColumns: ['id'];
          },
          {
            foreignKeyName: 'user_feedbacks_user_id_fkey';
            columns: ['user_id'];
            isOneToOne: false;
            referencedRelation: 'workspace_users';
            referencedColumns: ['id'];
          },
          {
            foreignKeyName: 'user_feedbacks_user_id_fkey';
            columns: ['user_id'];
            isOneToOne: false;
            referencedRelation: 'workspace_users_with_groups';
            referencedColumns: ['id'];
          },
        ];
      };
      user_group_attendance: {
        Row: {
          created_at: string;
          date: string;
          group_id: string;
          notes: string;
          status: string;
          user_id: string;
        };
        Insert: {
          created_at?: string;
          date: string;
          group_id: string;
          notes?: string;
          status: string;
          user_id: string;
        };
        Update: {
          created_at?: string;
          date?: string;
          group_id?: string;
          notes?: string;
          status?: string;
          user_id?: string;
        };
        Relationships: [
          {
            foreignKeyName: 'user_group_attendance_group_id_fkey';
            columns: ['group_id'];
            isOneToOne: false;
            referencedRelation: 'user_groups_with_tags';
            referencedColumns: ['id'];
          },
          {
            foreignKeyName: 'user_group_attendance_group_id_fkey';
            columns: ['group_id'];
            isOneToOne: false;
            referencedRelation: 'workspace_user_groups';
            referencedColumns: ['id'];
          },
          {
            foreignKeyName: 'user_group_attendance_group_id_fkey';
            columns: ['group_id'];
            isOneToOne: false;
            referencedRelation: 'workspace_user_groups_with_amount';
            referencedColumns: ['id'];
          },
          {
            foreignKeyName: 'user_group_attendance_user_id_fkey';
            columns: ['user_id'];
            isOneToOne: false;
            referencedRelation: 'distinct_invoice_creators';
            referencedColumns: ['id'];
          },
          {
            foreignKeyName: 'user_group_attendance_user_id_fkey';
            columns: ['user_id'];
            isOneToOne: false;
            referencedRelation: 'workspace_users';
            referencedColumns: ['id'];
          },
          {
            foreignKeyName: 'user_group_attendance_user_id_fkey';
            columns: ['user_id'];
            isOneToOne: false;
            referencedRelation: 'workspace_users_with_groups';
            referencedColumns: ['id'];
          },
        ];
      };
      user_group_indicators: {
        Row: {
          created_at: string;
          group_id: string;
          indicator_id: string;
        };
        Insert: {
          created_at?: string;
          group_id: string;
          indicator_id: string;
        };
        Update: {
          created_at?: string;
          group_id?: string;
          indicator_id?: string;
        };
        Relationships: [
          {
            foreignKeyName: 'user_group_indicators_group_id_fkey';
            columns: ['group_id'];
            isOneToOne: false;
            referencedRelation: 'user_groups_with_tags';
            referencedColumns: ['id'];
          },
          {
            foreignKeyName: 'user_group_indicators_group_id_fkey';
            columns: ['group_id'];
            isOneToOne: false;
            referencedRelation: 'workspace_user_groups';
            referencedColumns: ['id'];
          },
          {
            foreignKeyName: 'user_group_indicators_group_id_fkey';
            columns: ['group_id'];
            isOneToOne: false;
            referencedRelation: 'workspace_user_groups_with_amount';
            referencedColumns: ['id'];
          },
          {
            foreignKeyName: 'user_group_indicators_indicator_id_fkey';
            columns: ['indicator_id'];
            isOneToOne: false;
            referencedRelation: 'healthcare_vitals';
            referencedColumns: ['id'];
          },
        ];
      };
      user_group_linked_products: {
        Row: {
          created_at: string;
          group_id: string;
          product_id: string;
          unit_id: string;
        };
        Insert: {
          created_at?: string;
          group_id: string;
          product_id: string;
          unit_id: string;
        };
        Update: {
          created_at?: string;
          group_id?: string;
          product_id?: string;
          unit_id?: string;
        };
        Relationships: [
          {
            foreignKeyName: 'user_group_linked_products_group_id_fkey';
            columns: ['group_id'];
            isOneToOne: false;
            referencedRelation: 'user_groups_with_tags';
            referencedColumns: ['id'];
          },
          {
            foreignKeyName: 'user_group_linked_products_group_id_fkey';
            columns: ['group_id'];
            isOneToOne: false;
            referencedRelation: 'workspace_user_groups';
            referencedColumns: ['id'];
          },
          {
            foreignKeyName: 'user_group_linked_products_group_id_fkey';
            columns: ['group_id'];
            isOneToOne: false;
            referencedRelation: 'workspace_user_groups_with_amount';
            referencedColumns: ['id'];
          },
          {
            foreignKeyName: 'user_group_linked_products_product_id_fkey';
            columns: ['product_id'];
            isOneToOne: false;
            referencedRelation: 'workspace_products';
            referencedColumns: ['id'];
          },
          {
            foreignKeyName: 'user_group_linked_products_unit_id_fkey';
            columns: ['unit_id'];
            isOneToOne: false;
            referencedRelation: 'inventory_units';
            referencedColumns: ['id'];
          },
        ];
      };
      user_group_post_checks: {
        Row: {
          created_at: string;
          email_id: string | null;
          is_completed: boolean;
          notes: string | null;
          post_id: string;
          user_id: string;
        };
        Insert: {
          created_at?: string;
          email_id?: string | null;
          is_completed: boolean;
          notes?: string | null;
          post_id: string;
          user_id: string;
        };
        Update: {
          created_at?: string;
          email_id?: string | null;
          is_completed?: boolean;
          notes?: string | null;
          post_id?: string;
          user_id?: string;
        };
        Relationships: [
          {
            foreignKeyName: 'user_group_post_checks_email_id_fkey';
            columns: ['email_id'];
            isOneToOne: true;
            referencedRelation: 'sent_emails';
            referencedColumns: ['id'];
          },
          {
            foreignKeyName: 'user_group_post_checks_post_id_fkey';
            columns: ['post_id'];
            isOneToOne: false;
            referencedRelation: 'user_group_posts';
            referencedColumns: ['id'];
          },
          {
            foreignKeyName: 'user_group_post_checks_user_id_fkey';
            columns: ['user_id'];
            isOneToOne: false;
            referencedRelation: 'distinct_invoice_creators';
            referencedColumns: ['id'];
          },
          {
            foreignKeyName: 'user_group_post_checks_user_id_fkey';
            columns: ['user_id'];
            isOneToOne: false;
            referencedRelation: 'workspace_users';
            referencedColumns: ['id'];
          },
          {
            foreignKeyName: 'user_group_post_checks_user_id_fkey';
            columns: ['user_id'];
            isOneToOne: false;
            referencedRelation: 'workspace_users_with_groups';
            referencedColumns: ['id'];
          },
        ];
      };
      user_group_posts: {
        Row: {
          content: string | null;
          created_at: string;
          group_id: string;
          id: string;
          notes: string | null;
          title: string | null;
        };
        Insert: {
          content?: string | null;
          created_at?: string;
          group_id: string;
          id?: string;
          notes?: string | null;
          title?: string | null;
        };
        Update: {
          content?: string | null;
          created_at?: string;
          group_id?: string;
          id?: string;
          notes?: string | null;
          title?: string | null;
        };
        Relationships: [
          {
            foreignKeyName: 'user_group_posts_group_id_fkey';
            columns: ['group_id'];
            isOneToOne: false;
            referencedRelation: 'user_groups_with_tags';
            referencedColumns: ['id'];
          },
          {
            foreignKeyName: 'user_group_posts_group_id_fkey';
            columns: ['group_id'];
            isOneToOne: false;
            referencedRelation: 'workspace_user_groups';
            referencedColumns: ['id'];
          },
          {
            foreignKeyName: 'user_group_posts_group_id_fkey';
            columns: ['group_id'];
            isOneToOne: false;
            referencedRelation: 'workspace_user_groups_with_amount';
            referencedColumns: ['id'];
          },
        ];
      };
      user_indicators: {
        Row: {
          created_at: string;
          creator_id: string | null;
          group_id: string;
          indicator_id: string;
          user_id: string;
          value: number | null;
        };
        Insert: {
          created_at?: string;
          creator_id?: string | null;
          group_id: string;
          indicator_id: string;
          user_id: string;
          value?: number | null;
        };
        Update: {
          created_at?: string;
          creator_id?: string | null;
          group_id?: string;
          indicator_id?: string;
          user_id?: string;
          value?: number | null;
        };
        Relationships: [
          {
            foreignKeyName: 'user_indicators_creator_id_fkey';
            columns: ['creator_id'];
            isOneToOne: false;
            referencedRelation: 'distinct_invoice_creators';
            referencedColumns: ['id'];
          },
          {
            foreignKeyName: 'user_indicators_creator_id_fkey';
            columns: ['creator_id'];
            isOneToOne: false;
            referencedRelation: 'workspace_users';
            referencedColumns: ['id'];
          },
          {
            foreignKeyName: 'user_indicators_creator_id_fkey';
            columns: ['creator_id'];
            isOneToOne: false;
            referencedRelation: 'workspace_users_with_groups';
            referencedColumns: ['id'];
          },
          {
            foreignKeyName: 'user_indicators_group_id_fkey';
            columns: ['group_id'];
            isOneToOne: false;
            referencedRelation: 'user_groups_with_tags';
            referencedColumns: ['id'];
          },
          {
            foreignKeyName: 'user_indicators_group_id_fkey';
            columns: ['group_id'];
            isOneToOne: false;
            referencedRelation: 'workspace_user_groups';
            referencedColumns: ['id'];
          },
          {
            foreignKeyName: 'user_indicators_group_id_fkey';
            columns: ['group_id'];
            isOneToOne: false;
            referencedRelation: 'workspace_user_groups_with_amount';
            referencedColumns: ['id'];
          },
          {
            foreignKeyName: 'user_indicators_indicator_id_fkey';
            columns: ['indicator_id'];
            isOneToOne: false;
            referencedRelation: 'healthcare_vitals';
            referencedColumns: ['id'];
          },
          {
            foreignKeyName: 'user_indicators_user_id_fkey';
            columns: ['user_id'];
            isOneToOne: false;
            referencedRelation: 'distinct_invoice_creators';
            referencedColumns: ['id'];
          },
          {
            foreignKeyName: 'user_indicators_user_id_fkey';
            columns: ['user_id'];
            isOneToOne: false;
            referencedRelation: 'workspace_users';
            referencedColumns: ['id'];
          },
          {
            foreignKeyName: 'user_indicators_user_id_fkey';
            columns: ['user_id'];
            isOneToOne: false;
            referencedRelation: 'workspace_users_with_groups';
            referencedColumns: ['id'];
          },
        ];
      };
      user_linked_promotions: {
        Row: {
          created_at: string;
          promo_id: string;
          user_id: string;
        };
        Insert: {
          created_at?: string;
          promo_id: string;
          user_id: string;
        };
        Update: {
          created_at?: string;
          promo_id?: string;
          user_id?: string;
        };
        Relationships: [
          {
            foreignKeyName: 'user_linked_promotions_promo_id_fkey';
            columns: ['promo_id'];
            isOneToOne: false;
            referencedRelation: 'workspace_promotions';
            referencedColumns: ['id'];
          },
          {
            foreignKeyName: 'user_linked_promotions_user_id_fkey';
            columns: ['user_id'];
            isOneToOne: false;
            referencedRelation: 'distinct_invoice_creators';
            referencedColumns: ['id'];
          },
          {
            foreignKeyName: 'user_linked_promotions_user_id_fkey';
            columns: ['user_id'];
            isOneToOne: false;
            referencedRelation: 'workspace_users';
            referencedColumns: ['id'];
          },
          {
            foreignKeyName: 'user_linked_promotions_user_id_fkey';
            columns: ['user_id'];
            isOneToOne: false;
            referencedRelation: 'workspace_users_with_groups';
            referencedColumns: ['id'];
          },
        ];
      };
      user_private_details: {
        Row: {
          birthday: string | null;
          default_workspace_id: string | null;
          email: string | null;
          full_name: string | null;
          new_email: string | null;
          user_id: string;
        };
        Insert: {
          birthday?: string | null;
          default_workspace_id?: string | null;
          email?: string | null;
          full_name?: string | null;
          new_email?: string | null;
          user_id: string;
        };
        Update: {
          birthday?: string | null;
          default_workspace_id?: string | null;
          email?: string | null;
          full_name?: string | null;
          new_email?: string | null;
          user_id?: string;
        };
        Relationships: [
          {
            foreignKeyName: 'user_private_details_default_workspace_id_fkey';
            columns: ['default_workspace_id'];
            isOneToOne: false;
            referencedRelation: 'workspaces';
            referencedColumns: ['id'];
          },
          {
            foreignKeyName: 'user_private_details_user_id_fkey';
            columns: ['user_id'];
            isOneToOne: true;
            referencedRelation: 'nova_user_challenge_leaderboard';
            referencedColumns: ['user_id'];
          },
          {
            foreignKeyName: 'user_private_details_user_id_fkey';
            columns: ['user_id'];
            isOneToOne: true;
            referencedRelation: 'nova_user_leaderboard';
            referencedColumns: ['user_id'];
          },
          {
            foreignKeyName: 'user_private_details_user_id_fkey';
            columns: ['user_id'];
            isOneToOne: true;
            referencedRelation: 'users';
            referencedColumns: ['id'];
          },
        ];
      };
      users: {
        Row: {
          avatar_url: string | null;
          bio: string | null;
          created_at: string | null;
          deleted: boolean | null;
          display_name: string | null;
          handle: string | null;
          id: string;
          services: Database['public']['Enums']['platform_service'][] | null;
        };
        Insert: {
          avatar_url?: string | null;
          bio?: string | null;
          created_at?: string | null;
          deleted?: boolean | null;
          display_name?: string | null;
          handle?: string | null;
          id?: string;
          services?: Database['public']['Enums']['platform_service'][] | null;
        };
        Update: {
          avatar_url?: string | null;
          bio?: string | null;
          created_at?: string | null;
          deleted?: boolean | null;
          display_name?: string | null;
          handle?: string | null;
          id?: string;
          services?: Database['public']['Enums']['platform_service'][] | null;
        };
        Relationships: [
          {
            foreignKeyName: 'users_handle_fkey';
            columns: ['handle'];
            isOneToOne: true;
            referencedRelation: 'handles';
            referencedColumns: ['value'];
          },
        ];
      };
      vital_group_vitals: {
        Row: {
          created_at: string | null;
          group_id: string;
          vital_id: string;
        };
        Insert: {
          created_at?: string | null;
          group_id: string;
          vital_id: string;
        };
        Update: {
          created_at?: string | null;
          group_id?: string;
          vital_id?: string;
        };
        Relationships: [
          {
            foreignKeyName: 'vital_group_vitals_group_id_fkey';
            columns: ['group_id'];
            isOneToOne: false;
            referencedRelation: 'healthcare_vital_groups';
            referencedColumns: ['id'];
          },
          {
            foreignKeyName: 'vital_group_vitals_vital_id_fkey';
            columns: ['vital_id'];
            isOneToOne: false;
            referencedRelation: 'healthcare_vitals';
            referencedColumns: ['id'];
          },
        ];
      };
      wallet_transactions: {
        Row: {
          amount: number | null;
          category_id: string | null;
          created_at: string | null;
          creator_id: string | null;
          description: string | null;
          id: string;
          invoice_id: string | null;
          report_opt_in: boolean;
          taken_at: string;
          wallet_id: string;
        };
        Insert: {
          amount?: number | null;
          category_id?: string | null;
          created_at?: string | null;
          creator_id?: string | null;
          description?: string | null;
          id?: string;
          invoice_id?: string | null;
          report_opt_in?: boolean;
          taken_at?: string;
          wallet_id: string;
        };
        Update: {
          amount?: number | null;
          category_id?: string | null;
          created_at?: string | null;
          creator_id?: string | null;
          description?: string | null;
          id?: string;
          invoice_id?: string | null;
          report_opt_in?: boolean;
          taken_at?: string;
          wallet_id?: string;
        };
        Relationships: [
          {
            foreignKeyName: 'wallet_transactions_category_id_fkey';
            columns: ['category_id'];
            isOneToOne: false;
            referencedRelation: 'transaction_categories';
            referencedColumns: ['id'];
          },
          {
            foreignKeyName: 'wallet_transactions_creator_id_fkey';
            columns: ['creator_id'];
            isOneToOne: false;
            referencedRelation: 'distinct_invoice_creators';
            referencedColumns: ['id'];
          },
          {
            foreignKeyName: 'wallet_transactions_creator_id_fkey';
            columns: ['creator_id'];
            isOneToOne: false;
            referencedRelation: 'workspace_users';
            referencedColumns: ['id'];
          },
          {
            foreignKeyName: 'wallet_transactions_creator_id_fkey';
            columns: ['creator_id'];
            isOneToOne: false;
            referencedRelation: 'workspace_users_with_groups';
            referencedColumns: ['id'];
          },
          {
            foreignKeyName: 'wallet_transactions_invoice_id_fkey';
            columns: ['invoice_id'];
            isOneToOne: true;
            referencedRelation: 'finance_invoices';
            referencedColumns: ['id'];
          },
          {
            foreignKeyName: 'wallet_transactions_wallet_id_fkey';
            columns: ['wallet_id'];
            isOneToOne: false;
            referencedRelation: 'workspace_wallets';
            referencedColumns: ['id'];
          },
        ];
      };
      wallet_types: {
        Row: {
          id: string;
        };
        Insert: {
          id: string;
        };
        Update: {
          id?: string;
        };
        Relationships: [];
      };
      workspace_ai_models: {
        Row: {
          created_at: string;
          description: string | null;
          id: string;
          name: string;
          updated_at: string;
          url: string;
          ws_id: string;
        };
        Insert: {
          created_at?: string;
          description?: string | null;
          id?: string;
          name: string;
          updated_at?: string;
          url: string;
          ws_id: string;
        };
        Update: {
          created_at?: string;
          description?: string | null;
          id?: string;
          name?: string;
          updated_at?: string;
          url?: string;
          ws_id?: string;
        };
        Relationships: [
          {
            foreignKeyName: 'workspace_ai_models_ws_id_fkey';
            columns: ['ws_id'];
            isOneToOne: false;
            referencedRelation: 'workspaces';
            referencedColumns: ['id'];
          },
        ];
      };
      workspace_ai_prompts: {
        Row: {
          created_at: string;
          creator_id: string | null;
          id: string;
          input: string;
          model: string;
          name: string | null;
          output: string;
          ws_id: string | null;
        };
        Insert: {
          created_at?: string;
          creator_id?: string | null;
          id?: string;
          input: string;
          model: string;
          name?: string | null;
          output: string;
          ws_id?: string | null;
        };
        Update: {
          created_at?: string;
          creator_id?: string | null;
          id?: string;
          input?: string;
          model?: string;
          name?: string | null;
          output?: string;
          ws_id?: string | null;
        };
        Relationships: [
          {
            foreignKeyName: 'public_workspace_ai_prompts_creator_id_fkey';
            columns: ['creator_id'];
            isOneToOne: false;
            referencedRelation: 'nova_user_challenge_leaderboard';
            referencedColumns: ['user_id'];
          },
          {
            foreignKeyName: 'public_workspace_ai_prompts_creator_id_fkey';
            columns: ['creator_id'];
            isOneToOne: false;
            referencedRelation: 'nova_user_leaderboard';
            referencedColumns: ['user_id'];
          },
          {
            foreignKeyName: 'public_workspace_ai_prompts_creator_id_fkey';
            columns: ['creator_id'];
            isOneToOne: false;
            referencedRelation: 'users';
            referencedColumns: ['id'];
          },
          {
            foreignKeyName: 'public_workspace_ai_prompts_model_fkey';
            columns: ['model'];
            isOneToOne: false;
            referencedRelation: 'ai_models';
            referencedColumns: ['id'];
          },
          {
            foreignKeyName: 'public_workspace_ai_prompts_ws_id_fkey';
            columns: ['ws_id'];
            isOneToOne: false;
            referencedRelation: 'workspaces';
            referencedColumns: ['id'];
          },
        ];
      };
      workspace_api_keys: {
        Row: {
          created_at: string;
          id: string;
          name: string;
          value: string;
          ws_id: string;
        };
        Insert: {
          created_at?: string;
          id?: string;
          name: string;
          value: string;
          ws_id: string;
        };
        Update: {
          created_at?: string;
          id?: string;
          name?: string;
          value?: string;
          ws_id?: string;
        };
        Relationships: [
          {
            foreignKeyName: 'workspace_api_keys_ws_id_fkey';
            columns: ['ws_id'];
            isOneToOne: false;
            referencedRelation: 'workspaces';
            referencedColumns: ['id'];
          },
        ];
      };
      workspace_boards: {
        Row: {
          archived: boolean | null;
          created_at: string | null;
          creator_id: string | null;
          deleted: boolean | null;
          id: string;
          name: string | null;
          template_id: string | null;
          ws_id: string;
        };
        Insert: {
          archived?: boolean | null;
          created_at?: string | null;
          creator_id?: string | null;
          deleted?: boolean | null;
          id?: string;
          name?: string | null;
          template_id?: string | null;
          ws_id: string;
        };
        Update: {
          archived?: boolean | null;
          created_at?: string | null;
          creator_id?: string | null;
          deleted?: boolean | null;
          id?: string;
          name?: string | null;
          template_id?: string | null;
          ws_id?: string;
        };
        Relationships: [
          {
            foreignKeyName: 'project_boards_creator_id_fkey';
            columns: ['creator_id'];
            isOneToOne: false;
            referencedRelation: 'nova_user_challenge_leaderboard';
            referencedColumns: ['user_id'];
          },
          {
            foreignKeyName: 'project_boards_creator_id_fkey';
            columns: ['creator_id'];
            isOneToOne: false;
            referencedRelation: 'nova_user_leaderboard';
            referencedColumns: ['user_id'];
          },
          {
            foreignKeyName: 'project_boards_creator_id_fkey';
            columns: ['creator_id'];
            isOneToOne: false;
            referencedRelation: 'users';
            referencedColumns: ['id'];
          },
          {
            foreignKeyName: 'workspace_boards_template_id_fkey';
            columns: ['template_id'];
            isOneToOne: false;
            referencedRelation: 'task_board_status_templates';
            referencedColumns: ['id'];
          },
          {
            foreignKeyName: 'workspace_boards_ws_id_fkey';
            columns: ['ws_id'];
            isOneToOne: false;
            referencedRelation: 'workspaces';
            referencedColumns: ['id'];
          },
        ];
      };
      workspace_calendar_events: {
        Row: {
          color: string | null;
          created_at: string | null;
          description: string;
          end_at: string;
          google_event_id: string | null;
          id: string;
          location: string | null;
          locked: boolean;
          priority: string | null;
          start_at: string;
          title: string;
          ws_id: string;
        };
        Insert: {
          color?: string | null;
          created_at?: string | null;
          description?: string;
          end_at: string;
          google_event_id?: string | null;
          id?: string;
          location?: string | null;
          locked?: boolean;
          priority?: string | null;
          start_at: string;
          title?: string;
          ws_id: string;
        };
        Update: {
          color?: string | null;
          created_at?: string | null;
          description?: string;
          end_at?: string;
          google_event_id?: string | null;
          id?: string;
          location?: string | null;
          locked?: boolean;
          priority?: string | null;
          start_at?: string;
          title?: string;
          ws_id?: string;
        };
        Relationships: [
          {
            foreignKeyName: 'workspace_calendar_events_color_fkey';
            columns: ['color'];
            isOneToOne: false;
            referencedRelation: 'calendar_event_colors';
            referencedColumns: ['value'];
          },
          {
            foreignKeyName: 'workspace_calendar_events_ws_id_fkey';
            columns: ['ws_id'];
            isOneToOne: false;
            referencedRelation: 'workspaces';
            referencedColumns: ['id'];
          },
        ];
      };
      workspace_calendar_hour_settings: {
        Row: {
          created_at: string;
          data: Json;
          type: Database['public']['Enums']['calendar_hour_type'];
          ws_id: string;
        };
        Insert: {
          created_at?: string;
          data: Json;
          type: Database['public']['Enums']['calendar_hour_type'];
          ws_id: string;
        };
        Update: {
          created_at?: string;
          data?: Json;
          type?: Database['public']['Enums']['calendar_hour_type'];
          ws_id?: string;
        };
        Relationships: [
          {
            foreignKeyName: 'workspace_calendar_hour_settings_ws_id_fkey';
            columns: ['ws_id'];
            isOneToOne: false;
            referencedRelation: 'workspaces';
            referencedColumns: ['id'];
          },
        ];
      };
      workspace_configs: {
        Row: {
          created_at: string;
          id: string;
          updated_at: string;
          value: string;
          ws_id: string;
        };
        Insert: {
          created_at?: string;
          id: string;
          updated_at?: string;
          value: string;
          ws_id: string;
        };
        Update: {
          created_at?: string;
          id?: string;
          updated_at?: string;
          value?: string;
          ws_id?: string;
        };
        Relationships: [
          {
            foreignKeyName: 'public_workspace_configs_ws_id_fkey';
            columns: ['ws_id'];
            isOneToOne: false;
            referencedRelation: 'workspaces';
            referencedColumns: ['id'];
          },
        ];
      };
      workspace_course_modules: {
        Row: {
          content: Json | null;
          course_id: string;
          created_at: string;
          extra_content: Json | null;
          id: string;
          is_public: boolean;
          is_published: boolean;
          name: string;
          youtube_links: string[] | null;
        };
        Insert: {
          content?: Json | null;
          course_id: string;
          created_at?: string;
          extra_content?: Json | null;
          id?: string;
          is_public?: boolean;
          is_published?: boolean;
          name?: string;
          youtube_links?: string[] | null;
        };
        Update: {
          content?: Json | null;
          course_id?: string;
          created_at?: string;
          extra_content?: Json | null;
          id?: string;
          is_public?: boolean;
          is_published?: boolean;
          name?: string;
          youtube_links?: string[] | null;
        };
        Relationships: [
          {
            foreignKeyName: 'workspace_course_modules_course_id_fkey';
            columns: ['course_id'];
            isOneToOne: false;
            referencedRelation: 'workspace_courses';
            referencedColumns: ['id'];
          },
        ];
      };
      workspace_courses: {
        Row: {
          cert_template: Database['public']['Enums']['certificate_templates'];
          created_at: string;
          description: string | null;
          id: string;
          is_public: boolean;
          is_published: boolean;
          name: string;
          ws_id: string;
        };
        Insert: {
          cert_template?: Database['public']['Enums']['certificate_templates'];
          created_at?: string;
          description?: string | null;
          id?: string;
          is_public?: boolean;
          is_published?: boolean;
          name?: string;
          ws_id: string;
        };
        Update: {
          cert_template?: Database['public']['Enums']['certificate_templates'];
          created_at?: string;
          description?: string | null;
          id?: string;
          is_public?: boolean;
          is_published?: boolean;
          name?: string;
          ws_id?: string;
        };
        Relationships: [
          {
            foreignKeyName: 'workspace_courses_ws_id_fkey';
            columns: ['ws_id'];
            isOneToOne: false;
            referencedRelation: 'workspaces';
            referencedColumns: ['id'];
          },
        ];
      };
      workspace_cron_executions: {
        Row: {
          created_at: string;
          cron_run_id: number | null;
          end_time: string | null;
          id: string;
          job_id: string;
          response: string | null;
          start_time: string | null;
          status: string;
        };
        Insert: {
          created_at?: string;
          cron_run_id?: number | null;
          end_time?: string | null;
          id?: string;
          job_id: string;
          response?: string | null;
          start_time?: string | null;
          status: string;
        };
        Update: {
          created_at?: string;
          cron_run_id?: number | null;
          end_time?: string | null;
          id?: string;
          job_id?: string;
          response?: string | null;
          start_time?: string | null;
          status?: string;
        };
        Relationships: [
          {
            foreignKeyName: 'workspace_cron_executions_job_id_fkey';
            columns: ['job_id'];
            isOneToOne: false;
            referencedRelation: 'workspace_cron_jobs';
            referencedColumns: ['id'];
          },
        ];
      };
      workspace_cron_jobs: {
        Row: {
          active: boolean;
          created_at: string;
          cron_job_id: number | null;
          dataset_id: string;
          id: string;
          name: string;
          schedule: string;
          ws_id: string;
        };
        Insert: {
          active?: boolean;
          created_at?: string;
          cron_job_id?: number | null;
          dataset_id: string;
          id?: string;
          name: string;
          schedule: string;
          ws_id: string;
        };
        Update: {
          active?: boolean;
          created_at?: string;
          cron_job_id?: number | null;
          dataset_id?: string;
          id?: string;
          name?: string;
          schedule?: string;
          ws_id?: string;
        };
        Relationships: [
          {
            foreignKeyName: 'workspace_cron_jobs_dataset_id_fkey';
            columns: ['dataset_id'];
            isOneToOne: false;
            referencedRelation: 'workspace_datasets';
            referencedColumns: ['id'];
          },
          {
            foreignKeyName: 'workspace_cron_jobs_ws_id_fkey';
            columns: ['ws_id'];
            isOneToOne: false;
            referencedRelation: 'workspaces';
            referencedColumns: ['id'];
          },
        ];
      };
      workspace_dataset_cells: {
        Row: {
          column_id: string;
          created_at: string;
          data: string | null;
          dataset_id: string;
          id: string;
          row_id: string;
        };
        Insert: {
          column_id: string;
          created_at?: string;
          data?: string | null;
          dataset_id: string;
          id?: string;
          row_id: string;
        };
        Update: {
          column_id?: string;
          created_at?: string;
          data?: string | null;
          dataset_id?: string;
          id?: string;
          row_id?: string;
        };
        Relationships: [
          {
            foreignKeyName: 'workspace_dataset_cell_column_id_fkey';
            columns: ['column_id'];
            isOneToOne: false;
            referencedRelation: 'workspace_dataset_columns';
            referencedColumns: ['id'];
          },
          {
            foreignKeyName: 'workspace_dataset_cell_dataset_id_fkey';
            columns: ['dataset_id'];
            isOneToOne: false;
            referencedRelation: 'workspace_datasets';
            referencedColumns: ['id'];
          },
          {
            foreignKeyName: 'workspace_dataset_cell_row_id_fkey';
            columns: ['row_id'];
            isOneToOne: false;
            referencedRelation: 'workspace_dataset_row_cells';
            referencedColumns: ['row_id'];
          },
          {
            foreignKeyName: 'workspace_dataset_cell_row_id_fkey';
            columns: ['row_id'];
            isOneToOne: false;
            referencedRelation: 'workspace_dataset_rows';
            referencedColumns: ['id'];
          },
        ];
      };
      workspace_dataset_columns: {
        Row: {
          alias: string | null;
          created_at: string;
          dataset_id: string;
          description: string | null;
          id: string;
          name: string;
        };
        Insert: {
          alias?: string | null;
          created_at?: string;
          dataset_id: string;
          description?: string | null;
          id?: string;
          name: string;
        };
        Update: {
          alias?: string | null;
          created_at?: string;
          dataset_id?: string;
          description?: string | null;
          id?: string;
          name?: string;
        };
        Relationships: [
          {
            foreignKeyName: 'workspace_dataset_columns_dataset_id_fkey';
            columns: ['dataset_id'];
            isOneToOne: false;
            referencedRelation: 'workspace_datasets';
            referencedColumns: ['id'];
          },
        ];
      };
      workspace_dataset_rows: {
        Row: {
          created_at: string;
          dataset_id: string;
          id: string;
        };
        Insert: {
          created_at?: string;
          dataset_id: string;
          id?: string;
        };
        Update: {
          created_at?: string;
          dataset_id?: string;
          id?: string;
        };
        Relationships: [
          {
            foreignKeyName: 'workspace_dataset_rows_dataset_id_fkey';
            columns: ['dataset_id'];
            isOneToOne: false;
            referencedRelation: 'workspace_datasets';
            referencedColumns: ['id'];
          },
        ];
      };
      workspace_datasets: {
        Row: {
          created_at: string;
          description: string | null;
          id: string;
          name: string;
          url: string | null;
          ws_id: string;
        };
        Insert: {
          created_at?: string;
          description?: string | null;
          id?: string;
          name: string;
          url?: string | null;
          ws_id: string;
        };
        Update: {
          created_at?: string;
          description?: string | null;
          id?: string;
          name?: string;
          url?: string | null;
          ws_id?: string;
        };
        Relationships: [
          {
            foreignKeyName: 'workspace_datasets_ws_id_fkey';
            columns: ['ws_id'];
            isOneToOne: false;
            referencedRelation: 'workspaces';
            referencedColumns: ['id'];
          },
        ];
      };
      workspace_default_permissions: {
        Row: {
          created_at: string;
          enabled: boolean;
          permission: Database['public']['Enums']['workspace_role_permission'];
          ws_id: string;
        };
        Insert: {
          created_at?: string;
          enabled?: boolean;
          permission: Database['public']['Enums']['workspace_role_permission'];
          ws_id: string;
        };
        Update: {
          created_at?: string;
          enabled?: boolean;
          permission?: Database['public']['Enums']['workspace_role_permission'];
          ws_id?: string;
        };
        Relationships: [
          {
            foreignKeyName: 'public_workspace_default_permissions_ws_id_fkey';
            columns: ['ws_id'];
            isOneToOne: false;
            referencedRelation: 'workspaces';
            referencedColumns: ['id'];
          },
        ];
      };
      workspace_default_roles: {
        Row: {
          id: string;
        };
        Insert: {
          id: string;
        };
        Update: {
          id?: string;
        };
        Relationships: [];
      };
      workspace_documents: {
        Row: {
          content: Json | null;
          created_at: string;
          id: string;
          is_public: boolean | null;
          legacy_content: string | null;
          name: string | null;
          ws_id: string | null;
        };
        Insert: {
          content?: Json | null;
          created_at?: string;
          id?: string;
          is_public?: boolean | null;
          legacy_content?: string | null;
          name?: string | null;
          ws_id?: string | null;
        };
        Update: {
          content?: Json | null;
          created_at?: string;
          id?: string;
          is_public?: boolean | null;
          legacy_content?: string | null;
          name?: string | null;
          ws_id?: string | null;
        };
        Relationships: [
          {
            foreignKeyName: 'workspace_documents_ws_id_fkey';
            columns: ['ws_id'];
            isOneToOne: false;
            referencedRelation: 'workspaces';
            referencedColumns: ['id'];
          },
        ];
      };
      workspace_email_credentials: {
        Row: {
          access_id: string;
          access_key: string;
          created_at: string;
          id: string;
          region: string;
          source_email: string;
          source_name: string;
          ws_id: string;
        };
        Insert: {
          access_id: string;
          access_key: string;
          created_at?: string;
          id?: string;
          region?: string;
          source_email?: string;
          source_name?: string;
          ws_id: string;
        };
        Update: {
          access_id?: string;
          access_key?: string;
          created_at?: string;
          id?: string;
          region?: string;
          source_email?: string;
          source_name?: string;
          ws_id?: string;
        };
        Relationships: [
          {
            foreignKeyName: 'workspace_email_credentials_ws_id_fkey';
            columns: ['ws_id'];
            isOneToOne: false;
            referencedRelation: 'workspaces';
            referencedColumns: ['id'];
          },
        ];
      };
      workspace_email_invites: {
        Row: {
          created_at: string;
          email: string;
          invited_by: string | null;
          role: string;
          role_title: string;
          ws_id: string;
        };
        Insert: {
          created_at?: string;
          email: string;
          invited_by?: string | null;
          role?: string;
          role_title?: string;
          ws_id: string;
        };
        Update: {
          created_at?: string;
          email?: string;
          invited_by?: string | null;
          role?: string;
          role_title?: string;
          ws_id?: string;
        };
        Relationships: [
          {
            foreignKeyName: 'workspace_email_invites_invited_by_fkey';
            columns: ['invited_by'];
            isOneToOne: false;
            referencedRelation: 'nova_user_challenge_leaderboard';
            referencedColumns: ['user_id'];
          },
          {
            foreignKeyName: 'workspace_email_invites_invited_by_fkey';
            columns: ['invited_by'];
            isOneToOne: false;
            referencedRelation: 'nova_user_leaderboard';
            referencedColumns: ['user_id'];
          },
          {
            foreignKeyName: 'workspace_email_invites_invited_by_fkey';
            columns: ['invited_by'];
            isOneToOne: false;
            referencedRelation: 'users';
            referencedColumns: ['id'];
          },
          {
            foreignKeyName: 'workspace_email_invites_role_fkey';
            columns: ['role'];
            isOneToOne: false;
            referencedRelation: 'workspace_default_roles';
            referencedColumns: ['id'];
          },
          {
            foreignKeyName: 'workspace_email_invites_ws_id_fkey';
            columns: ['ws_id'];
            isOneToOne: false;
            referencedRelation: 'workspaces';
            referencedColumns: ['id'];
          },
        ];
      };
      workspace_flashcards: {
        Row: {
          back: string;
          created_at: string;
          front: string;
          id: string;
          ws_id: string;
        };
        Insert: {
          back: string;
          created_at?: string;
          front: string;
          id?: string;
          ws_id: string;
        };
        Update: {
          back?: string;
          created_at?: string;
          front?: string;
          id?: string;
          ws_id?: string;
        };
        Relationships: [
          {
            foreignKeyName: 'workspace_flashcards_ws_id_fkey';
            columns: ['ws_id'];
            isOneToOne: false;
            referencedRelation: 'workspaces';
            referencedColumns: ['id'];
          },
        ];
      };
      workspace_invites: {
        Row: {
          created_at: string | null;
          role: string;
          role_title: string | null;
          user_id: string;
          ws_id: string;
        };
        Insert: {
          created_at?: string | null;
          role?: string;
          role_title?: string | null;
          user_id: string;
          ws_id: string;
        };
        Update: {
          created_at?: string | null;
          role?: string;
          role_title?: string | null;
          user_id?: string;
          ws_id?: string;
        };
        Relationships: [
          {
            foreignKeyName: 'workspace_invites_role_fkey';
            columns: ['role'];
            isOneToOne: false;
            referencedRelation: 'workspace_default_roles';
            referencedColumns: ['id'];
          },
          {
            foreignKeyName: 'workspace_invites_user_id_fkey';
            columns: ['user_id'];
            isOneToOne: false;
            referencedRelation: 'nova_user_challenge_leaderboard';
            referencedColumns: ['user_id'];
          },
          {
            foreignKeyName: 'workspace_invites_user_id_fkey';
            columns: ['user_id'];
            isOneToOne: false;
            referencedRelation: 'nova_user_leaderboard';
            referencedColumns: ['user_id'];
          },
          {
            foreignKeyName: 'workspace_invites_user_id_fkey';
            columns: ['user_id'];
            isOneToOne: false;
            referencedRelation: 'users';
            referencedColumns: ['id'];
          },
          {
            foreignKeyName: 'workspace_invites_ws_id_fkey';
            columns: ['ws_id'];
            isOneToOne: false;
            referencedRelation: 'workspaces';
            referencedColumns: ['id'];
          },
        ];
      };
      workspace_members: {
        Row: {
          created_at: string | null;
          role: string;
          role_title: string;
          sort_key: number | null;
          user_id: string;
          ws_id: string;
        };
        Insert: {
          created_at?: string | null;
          role?: string;
          role_title?: string;
          sort_key?: number | null;
          user_id?: string;
          ws_id: string;
        };
        Update: {
          created_at?: string | null;
          role?: string;
          role_title?: string;
          sort_key?: number | null;
          user_id?: string;
          ws_id?: string;
        };
        Relationships: [
          {
            foreignKeyName: 'workspace_members_role_fkey';
            columns: ['role'];
            isOneToOne: false;
            referencedRelation: 'workspace_default_roles';
            referencedColumns: ['id'];
          },
          {
            foreignKeyName: 'workspace_members_user_id_fkey';
            columns: ['user_id'];
            isOneToOne: false;
            referencedRelation: 'nova_user_challenge_leaderboard';
            referencedColumns: ['user_id'];
          },
          {
            foreignKeyName: 'workspace_members_user_id_fkey';
            columns: ['user_id'];
            isOneToOne: false;
            referencedRelation: 'nova_user_leaderboard';
            referencedColumns: ['user_id'];
          },
          {
            foreignKeyName: 'workspace_members_user_id_fkey';
            columns: ['user_id'];
            isOneToOne: false;
            referencedRelation: 'users';
            referencedColumns: ['id'];
          },
          {
            foreignKeyName: 'workspace_members_ws_id_fkey';
            columns: ['ws_id'];
            isOneToOne: false;
            referencedRelation: 'workspaces';
            referencedColumns: ['id'];
          },
        ];
      };
      workspace_products: {
        Row: {
          avatar_url: string | null;
          category_id: string;
          created_at: string | null;
          creator_id: string | null;
          description: string | null;
          id: string;
          manufacturer: string | null;
          name: string | null;
          usage: string | null;
          ws_id: string;
        };
        Insert: {
          avatar_url?: string | null;
          category_id: string;
          created_at?: string | null;
          creator_id?: string | null;
          description?: string | null;
          id?: string;
          manufacturer?: string | null;
          name?: string | null;
          usage?: string | null;
          ws_id: string;
        };
        Update: {
          avatar_url?: string | null;
          category_id?: string;
          created_at?: string | null;
          creator_id?: string | null;
          description?: string | null;
          id?: string;
          manufacturer?: string | null;
          name?: string | null;
          usage?: string | null;
          ws_id?: string;
        };
        Relationships: [
          {
            foreignKeyName: 'public_workspace_products_creator_id_fkey';
            columns: ['creator_id'];
            isOneToOne: false;
            referencedRelation: 'distinct_invoice_creators';
            referencedColumns: ['id'];
          },
          {
            foreignKeyName: 'public_workspace_products_creator_id_fkey';
            columns: ['creator_id'];
            isOneToOne: false;
            referencedRelation: 'workspace_users';
            referencedColumns: ['id'];
          },
          {
            foreignKeyName: 'public_workspace_products_creator_id_fkey';
            columns: ['creator_id'];
            isOneToOne: false;
            referencedRelation: 'workspace_users_with_groups';
            referencedColumns: ['id'];
          },
          {
            foreignKeyName: 'workspace_products_category_id_fkey';
            columns: ['category_id'];
            isOneToOne: false;
            referencedRelation: 'product_categories';
            referencedColumns: ['id'];
          },
          {
            foreignKeyName: 'workspace_products_ws_id_fkey';
            columns: ['ws_id'];
            isOneToOne: false;
            referencedRelation: 'workspaces';
            referencedColumns: ['id'];
          },
        ];
      };
      workspace_promotions: {
        Row: {
          code: string | null;
          created_at: string;
          creator_id: string | null;
          description: string | null;
          id: string;
          name: string | null;
          use_ratio: boolean;
          value: number;
          ws_id: string;
        };
        Insert: {
          code?: string | null;
          created_at?: string;
          creator_id?: string | null;
          description?: string | null;
          id?: string;
          name?: string | null;
          use_ratio?: boolean;
          value: number;
          ws_id: string;
        };
        Update: {
          code?: string | null;
          created_at?: string;
          creator_id?: string | null;
          description?: string | null;
          id?: string;
          name?: string | null;
          use_ratio?: boolean;
          value?: number;
          ws_id?: string;
        };
        Relationships: [
          {
            foreignKeyName: 'public_workspace_promotions_creator_id_fkey';
            columns: ['creator_id'];
            isOneToOne: false;
            referencedRelation: 'distinct_invoice_creators';
            referencedColumns: ['id'];
          },
          {
            foreignKeyName: 'public_workspace_promotions_creator_id_fkey';
            columns: ['creator_id'];
            isOneToOne: false;
            referencedRelation: 'workspace_users';
            referencedColumns: ['id'];
          },
          {
            foreignKeyName: 'public_workspace_promotions_creator_id_fkey';
            columns: ['creator_id'];
            isOneToOne: false;
            referencedRelation: 'workspace_users_with_groups';
            referencedColumns: ['id'];
          },
          {
            foreignKeyName: 'workspace_promotions_ws_id_fkey';
            columns: ['ws_id'];
            isOneToOne: false;
            referencedRelation: 'workspaces';
            referencedColumns: ['id'];
          },
        ];
      };
      workspace_quiz_attempt_answers: {
        Row: {
          attempt_id: string;
          id: string;
          is_correct: boolean;
          quiz_id: string;
          score_awarded: number;
          selected_option_id: string;
        };
        Insert: {
          attempt_id: string;
          id?: string;
          is_correct: boolean;
          quiz_id: string;
          score_awarded: number;
          selected_option_id: string;
        };
        Update: {
          attempt_id?: string;
          id?: string;
          is_correct?: boolean;
          quiz_id?: string;
          score_awarded?: number;
          selected_option_id?: string;
        };
        Relationships: [
          {
            foreignKeyName: 'wq_answer_attempt_fkey';
            columns: ['attempt_id'];
            isOneToOne: false;
            referencedRelation: 'workspace_quiz_attempts';
            referencedColumns: ['id'];
          },
          {
            foreignKeyName: 'wq_answer_option_fkey';
            columns: ['selected_option_id'];
            isOneToOne: false;
            referencedRelation: 'quiz_options';
            referencedColumns: ['id'];
          },
          {
            foreignKeyName: 'wq_answer_quiz_fkey';
            columns: ['quiz_id'];
            isOneToOne: false;
            referencedRelation: 'workspace_quizzes';
            referencedColumns: ['id'];
          },
        ];
      };
      workspace_quiz_attempts: {
        Row: {
          attempt_number: number;
          completed_at: string | null;
          id: string;
          set_id: string;
          started_at: string;
          total_score: number | null;
          user_id: string;
        };
        Insert: {
          attempt_number: number;
          completed_at?: string | null;
          id?: string;
          set_id: string;
          started_at?: string;
          total_score?: number | null;
          user_id: string;
        };
        Update: {
          attempt_number?: number;
          completed_at?: string | null;
          id?: string;
          set_id?: string;
          started_at?: string;
          total_score?: number | null;
          user_id?: string;
        };
        Relationships: [
          {
            foreignKeyName: 'wq_attempts_set_fkey';
            columns: ['set_id'];
            isOneToOne: false;
            referencedRelation: 'workspace_quiz_sets';
            referencedColumns: ['id'];
          },
          {
            foreignKeyName: 'wq_attempts_user_fkey';
            columns: ['user_id'];
            isOneToOne: false;
            referencedRelation: 'nova_user_challenge_leaderboard';
            referencedColumns: ['user_id'];
          },
          {
            foreignKeyName: 'wq_attempts_user_fkey';
            columns: ['user_id'];
            isOneToOne: false;
            referencedRelation: 'nova_user_leaderboard';
            referencedColumns: ['user_id'];
          },
          {
            foreignKeyName: 'wq_attempts_user_fkey';
            columns: ['user_id'];
            isOneToOne: false;
            referencedRelation: 'users';
            referencedColumns: ['id'];
          },
        ];
      };
      workspace_quiz_sets: {
        Row: {
          allow_view_results: boolean;
          attempt_limit: number | null;
          created_at: string;
          due_date: string;
          id: string;
          name: string;
          release_points_immediately: boolean;
          time_limit_minutes: number | null;
          ws_id: string | null;
        };
        Insert: {
          allow_view_results?: boolean;
          attempt_limit?: number | null;
          created_at?: string;
          due_date?: string;
          id?: string;
          name?: string;
          release_points_immediately?: boolean;
          time_limit_minutes?: number | null;
          ws_id?: string | null;
        };
        Update: {
          allow_view_results?: boolean;
          attempt_limit?: number | null;
          created_at?: string;
          due_date?: string;
          id?: string;
          name?: string;
          release_points_immediately?: boolean;
          time_limit_minutes?: number | null;
          ws_id?: string | null;
        };
        Relationships: [
          {
            foreignKeyName: 'workspace_quiz_sets_ws_id_fkey';
            columns: ['ws_id'];
            isOneToOne: false;
            referencedRelation: 'workspaces';
            referencedColumns: ['id'];
          },
        ];
      };
      workspace_quizzes: {
        Row: {
          created_at: string;
          id: string;
          question: string;
          score: number;
          ws_id: string;
        };
        Insert: {
          created_at?: string;
          id?: string;
          question: string;
          score?: number;
          ws_id: string;
        };
        Update: {
          created_at?: string;
          id?: string;
          question?: string;
          score?: number;
          ws_id?: string;
        };
        Relationships: [
          {
            foreignKeyName: 'workspace_quizzes_ws_id_fkey';
            columns: ['ws_id'];
            isOneToOne: false;
            referencedRelation: 'workspaces';
            referencedColumns: ['id'];
          },
        ];
      };
      workspace_role_members: {
        Row: {
          created_at: string;
          role_id: string;
          user_id: string;
        };
        Insert: {
          created_at?: string;
          role_id: string;
          user_id: string;
        };
        Update: {
          created_at?: string;
          role_id?: string;
          user_id?: string;
        };
        Relationships: [
          {
            foreignKeyName: 'public_workspace_role_members_role_id_fkey';
            columns: ['role_id'];
            isOneToOne: false;
            referencedRelation: 'workspace_roles';
            referencedColumns: ['id'];
          },
          {
            foreignKeyName: 'public_workspace_role_members_user_id_fkey';
            columns: ['user_id'];
            isOneToOne: false;
            referencedRelation: 'nova_user_challenge_leaderboard';
            referencedColumns: ['user_id'];
          },
          {
            foreignKeyName: 'public_workspace_role_members_user_id_fkey';
            columns: ['user_id'];
            isOneToOne: false;
            referencedRelation: 'nova_user_leaderboard';
            referencedColumns: ['user_id'];
          },
          {
            foreignKeyName: 'public_workspace_role_members_user_id_fkey';
            columns: ['user_id'];
            isOneToOne: false;
            referencedRelation: 'users';
            referencedColumns: ['id'];
          },
        ];
      };
      workspace_role_permissions: {
        Row: {
          created_at: string;
          enabled: boolean;
          permission: Database['public']['Enums']['workspace_role_permission'];
          role_id: string;
          ws_id: string;
        };
        Insert: {
          created_at?: string;
          enabled?: boolean;
          permission: Database['public']['Enums']['workspace_role_permission'];
          role_id: string;
          ws_id: string;
        };
        Update: {
          created_at?: string;
          enabled?: boolean;
          permission?: Database['public']['Enums']['workspace_role_permission'];
          role_id?: string;
          ws_id?: string;
        };
        Relationships: [
          {
            foreignKeyName: 'public_workspace_role_permissions_role_id_fkey';
            columns: ['role_id'];
            isOneToOne: false;
            referencedRelation: 'workspace_roles';
            referencedColumns: ['id'];
          },
          {
            foreignKeyName: 'public_workspace_role_permissions_ws_id_fkey';
            columns: ['ws_id'];
            isOneToOne: false;
            referencedRelation: 'workspaces';
            referencedColumns: ['id'];
          },
        ];
      };
      workspace_roles: {
        Row: {
          created_at: string;
          id: string;
          name: string;
          ws_id: string;
        };
        Insert: {
          created_at?: string;
          id?: string;
          name: string;
          ws_id: string;
        };
        Update: {
          created_at?: string;
          id?: string;
          name?: string;
          ws_id?: string;
        };
        Relationships: [
          {
            foreignKeyName: 'public_workspace_roles_ws_id_fkey';
            columns: ['ws_id'];
            isOneToOne: false;
            referencedRelation: 'workspaces';
            referencedColumns: ['id'];
          },
        ];
      };
      workspace_secrets: {
        Row: {
          created_at: string;
          id: string;
          name: string;
          value: string | null;
          ws_id: string;
        };
        Insert: {
          created_at?: string;
          id?: string;
          name?: string;
          value?: string | null;
          ws_id: string;
        };
        Update: {
          created_at?: string;
          id?: string;
          name?: string;
          value?: string | null;
          ws_id?: string;
        };
        Relationships: [
          {
            foreignKeyName: 'workspace_secrets_ws_id_fkey';
            columns: ['ws_id'];
            isOneToOne: false;
            referencedRelation: 'workspaces';
            referencedColumns: ['id'];
          },
        ];
      };
      workspace_teams: {
        Row: {
          created_at: string | null;
          deleted: boolean | null;
          id: string;
          name: string | null;
          ws_id: string;
        };
        Insert: {
          created_at?: string | null;
          deleted?: boolean | null;
          id?: string;
          name?: string | null;
          ws_id: string;
        };
        Update: {
          created_at?: string | null;
          deleted?: boolean | null;
          id?: string;
          name?: string | null;
          ws_id?: string;
        };
        Relationships: [
          {
            foreignKeyName: 'workspace_teams_ws_id_fkey';
            columns: ['ws_id'];
            isOneToOne: false;
            referencedRelation: 'workspaces';
            referencedColumns: ['id'];
          },
        ];
      };
      workspace_user_fields: {
        Row: {
          created_at: string;
          default_value: string | null;
          description: string | null;
          id: string;
          name: string;
          notes: string | null;
          possible_values: string[] | null;
          type: string;
          ws_id: string;
        };
        Insert: {
          created_at?: string;
          default_value?: string | null;
          description?: string | null;
          id?: string;
          name: string;
          notes?: string | null;
          possible_values?: string[] | null;
          type: string;
          ws_id: string;
        };
        Update: {
          created_at?: string;
          default_value?: string | null;
          description?: string | null;
          id?: string;
          name?: string;
          notes?: string | null;
          possible_values?: string[] | null;
          type?: string;
          ws_id?: string;
        };
        Relationships: [
          {
            foreignKeyName: 'public_workspace_user_fields_type_fkey';
            columns: ['type'];
            isOneToOne: false;
            referencedRelation: 'field_types';
            referencedColumns: ['id'];
          },
          {
            foreignKeyName: 'public_workspace_user_fields_ws_id_fkey';
            columns: ['ws_id'];
            isOneToOne: false;
            referencedRelation: 'workspaces';
            referencedColumns: ['id'];
          },
        ];
      };
      workspace_user_group_tag_groups: {
        Row: {
          created_at: string;
          group_id: string;
          tag_id: string;
        };
        Insert: {
          created_at?: string;
          group_id: string;
          tag_id: string;
        };
        Update: {
          created_at?: string;
          group_id?: string;
          tag_id?: string;
        };
        Relationships: [
          {
            foreignKeyName: 'public_workspace_user_group_tag_groups_group_id_fkey';
            columns: ['group_id'];
            isOneToOne: false;
            referencedRelation: 'user_groups_with_tags';
            referencedColumns: ['id'];
          },
          {
            foreignKeyName: 'public_workspace_user_group_tag_groups_group_id_fkey';
            columns: ['group_id'];
            isOneToOne: false;
            referencedRelation: 'workspace_user_groups';
            referencedColumns: ['id'];
          },
          {
            foreignKeyName: 'public_workspace_user_group_tag_groups_group_id_fkey';
            columns: ['group_id'];
            isOneToOne: false;
            referencedRelation: 'workspace_user_groups_with_amount';
            referencedColumns: ['id'];
          },
          {
            foreignKeyName: 'public_workspace_user_group_tag_groups_tag_id_fkey';
            columns: ['tag_id'];
            isOneToOne: false;
            referencedRelation: 'workspace_user_group_tags';
            referencedColumns: ['id'];
          },
        ];
      };
      workspace_user_group_tags: {
        Row: {
          color: string | null;
          created_at: string;
          id: string;
          name: string;
          ws_id: string;
        };
        Insert: {
          color?: string | null;
          created_at?: string;
          id?: string;
          name: string;
          ws_id: string;
        };
        Update: {
          color?: string | null;
          created_at?: string;
          id?: string;
          name?: string;
          ws_id?: string;
        };
        Relationships: [
          {
            foreignKeyName: 'public_workspace_user_group_tags_ws_id_fkey';
            columns: ['ws_id'];
            isOneToOne: false;
            referencedRelation: 'workspaces';
            referencedColumns: ['id'];
          },
        ];
      };
      workspace_user_groups: {
        Row: {
          archived: boolean;
          created_at: string | null;
          ending_date: string | null;
          id: string;
          name: string;
          notes: string | null;
          sessions: string[] | null;
          starting_date: string | null;
          ws_id: string;
        };
        Insert: {
          archived?: boolean;
          created_at?: string | null;
          ending_date?: string | null;
          id?: string;
          name: string;
          notes?: string | null;
          sessions?: string[] | null;
          starting_date?: string | null;
          ws_id: string;
        };
        Update: {
          archived?: boolean;
          created_at?: string | null;
          ending_date?: string | null;
          id?: string;
          name?: string;
          notes?: string | null;
          sessions?: string[] | null;
          starting_date?: string | null;
          ws_id?: string;
        };
        Relationships: [
          {
            foreignKeyName: 'workspace_user_roles_ws_id_fkey';
            columns: ['ws_id'];
            isOneToOne: false;
            referencedRelation: 'workspaces';
            referencedColumns: ['id'];
          },
        ];
      };
      workspace_user_groups_users: {
        Row: {
          created_at: string | null;
          group_id: string;
          role: string | null;
          user_id: string;
        };
        Insert: {
          created_at?: string | null;
          group_id: string;
          role?: string | null;
          user_id: string;
        };
        Update: {
          created_at?: string | null;
          group_id?: string;
          role?: string | null;
          user_id?: string;
        };
        Relationships: [
          {
            foreignKeyName: 'workspace_user_roles_users_role_id_fkey';
            columns: ['group_id'];
            isOneToOne: false;
            referencedRelation: 'user_groups_with_tags';
            referencedColumns: ['id'];
          },
          {
            foreignKeyName: 'workspace_user_roles_users_role_id_fkey';
            columns: ['group_id'];
            isOneToOne: false;
            referencedRelation: 'workspace_user_groups';
            referencedColumns: ['id'];
          },
          {
            foreignKeyName: 'workspace_user_roles_users_role_id_fkey';
            columns: ['group_id'];
            isOneToOne: false;
            referencedRelation: 'workspace_user_groups_with_amount';
            referencedColumns: ['id'];
          },
          {
            foreignKeyName: 'workspace_user_roles_users_user_id_fkey';
            columns: ['user_id'];
            isOneToOne: false;
            referencedRelation: 'distinct_invoice_creators';
            referencedColumns: ['id'];
          },
          {
            foreignKeyName: 'workspace_user_roles_users_user_id_fkey';
            columns: ['user_id'];
            isOneToOne: false;
            referencedRelation: 'workspace_users';
            referencedColumns: ['id'];
          },
          {
            foreignKeyName: 'workspace_user_roles_users_user_id_fkey';
            columns: ['user_id'];
            isOneToOne: false;
            referencedRelation: 'workspace_users_with_groups';
            referencedColumns: ['id'];
          },
        ];
      };
      workspace_user_linked_users: {
        Row: {
          created_at: string;
          platform_user_id: string;
          virtual_user_id: string;
          ws_id: string;
        };
        Insert: {
          created_at?: string;
          platform_user_id: string;
          virtual_user_id: string;
          ws_id: string;
        };
        Update: {
          created_at?: string;
          platform_user_id?: string;
          virtual_user_id?: string;
          ws_id?: string;
        };
        Relationships: [
          {
            foreignKeyName: 'workspace_user_linked_users_platform_user_id_fkey';
            columns: ['platform_user_id'];
            isOneToOne: false;
            referencedRelation: 'nova_user_challenge_leaderboard';
            referencedColumns: ['user_id'];
          },
          {
            foreignKeyName: 'workspace_user_linked_users_platform_user_id_fkey';
            columns: ['platform_user_id'];
            isOneToOne: false;
            referencedRelation: 'nova_user_leaderboard';
            referencedColumns: ['user_id'];
          },
          {
            foreignKeyName: 'workspace_user_linked_users_platform_user_id_fkey';
            columns: ['platform_user_id'];
            isOneToOne: false;
            referencedRelation: 'users';
            referencedColumns: ['id'];
          },
          {
            foreignKeyName: 'workspace_user_linked_users_virtual_user_id_fkey';
            columns: ['virtual_user_id'];
            isOneToOne: false;
            referencedRelation: 'distinct_invoice_creators';
            referencedColumns: ['id'];
          },
          {
            foreignKeyName: 'workspace_user_linked_users_virtual_user_id_fkey';
            columns: ['virtual_user_id'];
            isOneToOne: false;
            referencedRelation: 'workspace_users';
            referencedColumns: ['id'];
          },
          {
            foreignKeyName: 'workspace_user_linked_users_virtual_user_id_fkey';
            columns: ['virtual_user_id'];
            isOneToOne: false;
            referencedRelation: 'workspace_users_with_groups';
            referencedColumns: ['id'];
          },
          {
            foreignKeyName: 'workspace_user_linked_users_ws_id_fkey';
            columns: ['ws_id'];
            isOneToOne: false;
            referencedRelation: 'workspaces';
            referencedColumns: ['id'];
          },
        ];
      };
      workspace_user_status_changes: {
        Row: {
          archived: boolean;
          archived_until: string | null;
          created_at: string;
          creator_id: string;
          id: string;
          user_id: string;
          ws_id: string;
        };
        Insert: {
          archived: boolean;
          archived_until?: string | null;
          created_at?: string;
          creator_id: string;
          id?: string;
          user_id: string;
          ws_id: string;
        };
        Update: {
          archived?: boolean;
          archived_until?: string | null;
          created_at?: string;
          creator_id?: string;
          id?: string;
          user_id?: string;
          ws_id?: string;
        };
        Relationships: [
          {
            foreignKeyName: 'workspace_user_status_changes_creator_id_fkey';
            columns: ['creator_id'];
            isOneToOne: false;
            referencedRelation: 'distinct_invoice_creators';
            referencedColumns: ['id'];
          },
          {
            foreignKeyName: 'workspace_user_status_changes_creator_id_fkey';
            columns: ['creator_id'];
            isOneToOne: false;
            referencedRelation: 'workspace_users';
            referencedColumns: ['id'];
          },
          {
            foreignKeyName: 'workspace_user_status_changes_creator_id_fkey';
            columns: ['creator_id'];
            isOneToOne: false;
            referencedRelation: 'workspace_users_with_groups';
            referencedColumns: ['id'];
          },
          {
            foreignKeyName: 'workspace_user_status_changes_user_id_fkey';
            columns: ['user_id'];
            isOneToOne: false;
            referencedRelation: 'distinct_invoice_creators';
            referencedColumns: ['id'];
          },
          {
            foreignKeyName: 'workspace_user_status_changes_user_id_fkey';
            columns: ['user_id'];
            isOneToOne: false;
            referencedRelation: 'workspace_users';
            referencedColumns: ['id'];
          },
          {
            foreignKeyName: 'workspace_user_status_changes_user_id_fkey';
            columns: ['user_id'];
            isOneToOne: false;
            referencedRelation: 'workspace_users_with_groups';
            referencedColumns: ['id'];
          },
          {
            foreignKeyName: 'workspace_user_status_changes_ws_id_fkey';
            columns: ['ws_id'];
            isOneToOne: false;
            referencedRelation: 'workspaces';
            referencedColumns: ['id'];
          },
        ];
      };
      workspace_users: {
        Row: {
          address: string | null;
          archived: boolean;
          archived_until: string | null;
          avatar_url: string | null;
          balance: number | null;
          birthday: string | null;
          created_at: string | null;
          created_by: string | null;
          display_name: string | null;
          email: string | null;
          ethnicity: string | null;
          full_name: string | null;
          gender: string | null;
          guardian: string | null;
          id: string;
          national_id: string | null;
          note: string | null;
          phone: string | null;
          updated_at: string;
          updated_by: string | null;
          ws_id: string;
        };
        Insert: {
          address?: string | null;
          archived?: boolean;
          archived_until?: string | null;
          avatar_url?: string | null;
          balance?: number | null;
          birthday?: string | null;
          created_at?: string | null;
          created_by?: string | null;
          display_name?: string | null;
          email?: string | null;
          ethnicity?: string | null;
          full_name?: string | null;
          gender?: string | null;
          guardian?: string | null;
          id?: string;
          national_id?: string | null;
          note?: string | null;
          phone?: string | null;
          updated_at?: string;
          updated_by?: string | null;
          ws_id: string;
        };
        Update: {
          address?: string | null;
          archived?: boolean;
          archived_until?: string | null;
          avatar_url?: string | null;
          balance?: number | null;
          birthday?: string | null;
          created_at?: string | null;
          created_by?: string | null;
          display_name?: string | null;
          email?: string | null;
          ethnicity?: string | null;
          full_name?: string | null;
          gender?: string | null;
          guardian?: string | null;
          id?: string;
          national_id?: string | null;
          note?: string | null;
          phone?: string | null;
          updated_at?: string;
          updated_by?: string | null;
          ws_id?: string;
        };
        Relationships: [
          {
            foreignKeyName: 'public_workspace_users_updated_by_fkey';
            columns: ['updated_by'];
            isOneToOne: false;
            referencedRelation: 'distinct_invoice_creators';
            referencedColumns: ['id'];
          },
          {
            foreignKeyName: 'public_workspace_users_updated_by_fkey';
            columns: ['updated_by'];
            isOneToOne: false;
            referencedRelation: 'workspace_users';
            referencedColumns: ['id'];
          },
          {
            foreignKeyName: 'public_workspace_users_updated_by_fkey';
            columns: ['updated_by'];
            isOneToOne: false;
            referencedRelation: 'workspace_users_with_groups';
            referencedColumns: ['id'];
          },
          {
            foreignKeyName: 'workspace_users_created_by_fkey';
            columns: ['created_by'];
            isOneToOne: false;
            referencedRelation: 'distinct_invoice_creators';
            referencedColumns: ['id'];
          },
          {
            foreignKeyName: 'workspace_users_created_by_fkey';
            columns: ['created_by'];
            isOneToOne: false;
            referencedRelation: 'workspace_users';
            referencedColumns: ['id'];
          },
          {
            foreignKeyName: 'workspace_users_created_by_fkey';
            columns: ['created_by'];
            isOneToOne: false;
            referencedRelation: 'workspace_users_with_groups';
            referencedColumns: ['id'];
          },
          {
            foreignKeyName: 'workspace_users_ws_id_fkey';
            columns: ['ws_id'];
            isOneToOne: false;
            referencedRelation: 'workspaces';
            referencedColumns: ['id'];
          },
        ];
      };
      workspace_wallet_transfers: {
        Row: {
          created_at: string | null;
          from_transaction_id: string;
          to_transaction_id: string;
        };
        Insert: {
          created_at?: string | null;
          from_transaction_id: string;
          to_transaction_id: string;
        };
        Update: {
          created_at?: string | null;
          from_transaction_id?: string;
          to_transaction_id?: string;
        };
        Relationships: [
          {
            foreignKeyName: 'workspace_wallet_transfers_from_transaction_id_fkey';
            columns: ['from_transaction_id'];
            isOneToOne: false;
            referencedRelation: 'wallet_transactions';
            referencedColumns: ['id'];
          },
          {
            foreignKeyName: 'workspace_wallet_transfers_to_transaction_id_fkey';
            columns: ['to_transaction_id'];
            isOneToOne: false;
            referencedRelation: 'wallet_transactions';
            referencedColumns: ['id'];
          },
        ];
      };
      workspace_wallets: {
        Row: {
          balance: number | null;
          created_at: string | null;
          currency: string;
          description: string | null;
          id: string;
          name: string | null;
          report_opt_in: boolean;
          type: string;
          ws_id: string;
        };
        Insert: {
          balance?: number | null;
          created_at?: string | null;
          currency?: string;
          description?: string | null;
          id?: string;
          name?: string | null;
          report_opt_in?: boolean;
          type?: string;
          ws_id: string;
        };
        Update: {
          balance?: number | null;
          created_at?: string | null;
          currency?: string;
          description?: string | null;
          id?: string;
          name?: string | null;
          report_opt_in?: boolean;
          type?: string;
          ws_id?: string;
        };
        Relationships: [
          {
            foreignKeyName: 'workspace_wallets_currency_fkey';
            columns: ['currency'];
            isOneToOne: false;
            referencedRelation: 'currencies';
            referencedColumns: ['code'];
          },
          {
            foreignKeyName: 'workspace_wallets_type_fkey';
            columns: ['type'];
            isOneToOne: false;
            referencedRelation: 'wallet_types';
            referencedColumns: ['id'];
          },
          {
            foreignKeyName: 'workspace_wallets_ws_id_fkey';
            columns: ['ws_id'];
            isOneToOne: false;
            referencedRelation: 'workspaces';
            referencedColumns: ['id'];
          },
        ];
      };
      workspaces: {
        Row: {
          avatar_url: string | null;
          created_at: string | null;
          creator_id: string | null;
          deleted: boolean | null;
          handle: string | null;
          id: string;
          logo_url: string | null;
          name: string | null;
        };
        Insert: {
          avatar_url?: string | null;
          created_at?: string | null;
          creator_id?: string | null;
          deleted?: boolean | null;
          handle?: string | null;
          id?: string;
          logo_url?: string | null;
          name?: string | null;
        };
        Update: {
          avatar_url?: string | null;
          created_at?: string | null;
          creator_id?: string | null;
          deleted?: boolean | null;
          handle?: string | null;
          id?: string;
          logo_url?: string | null;
          name?: string | null;
        };
        Relationships: [
          {
            foreignKeyName: 'workspaces_creator_id_fkey';
            columns: ['creator_id'];
            isOneToOne: false;
            referencedRelation: 'nova_user_challenge_leaderboard';
            referencedColumns: ['user_id'];
          },
          {
            foreignKeyName: 'workspaces_creator_id_fkey';
            columns: ['creator_id'];
            isOneToOne: false;
            referencedRelation: 'nova_user_leaderboard';
            referencedColumns: ['user_id'];
          },
          {
            foreignKeyName: 'workspaces_creator_id_fkey';
            columns: ['creator_id'];
            isOneToOne: false;
            referencedRelation: 'users';
            referencedColumns: ['id'];
          },
        ];
      };
    };
    Views: {
      audit_logs: {
        Row: {
          auth_role: string | null;
          auth_uid: string | null;
          id: number | null;
          old_record: Json | null;
          old_record_id: string | null;
          op: 'INSERT' | 'UPDATE' | 'DELETE' | 'TRUNCATE' | null;
          record: Json | null;
          record_id: string | null;
          table_name: unknown | null;
          ts: string | null;
          ws_id: string | null;
        };
        Insert: {
          auth_role?: string | null;
          auth_uid?: string | null;
          id?: number | null;
          old_record?: Json | null;
          old_record_id?: string | null;
          op?: 'INSERT' | 'UPDATE' | 'DELETE' | 'TRUNCATE' | null;
          record?: Json | null;
          record_id?: string | null;
          table_name?: unknown | null;
          ts?: string | null;
          ws_id?: never;
        };
        Update: {
          auth_role?: string | null;
          auth_uid?: string | null;
          id?: number | null;
          old_record?: Json | null;
          old_record_id?: string | null;
          op?: 'INSERT' | 'UPDATE' | 'DELETE' | 'TRUNCATE' | null;
          record?: Json | null;
          record_id?: string | null;
          table_name?: unknown | null;
          ts?: string | null;
          ws_id?: never;
        };
        Relationships: [
          {
            foreignKeyName: 'record_version_auth_uid_fkey';
            columns: ['auth_uid'];
            isOneToOne: false;
            referencedRelation: 'nova_user_challenge_leaderboard';
            referencedColumns: ['user_id'];
          },
          {
            foreignKeyName: 'record_version_auth_uid_fkey';
            columns: ['auth_uid'];
            isOneToOne: false;
            referencedRelation: 'nova_user_leaderboard';
            referencedColumns: ['user_id'];
          },
          {
            foreignKeyName: 'record_version_auth_uid_fkey';
            columns: ['auth_uid'];
            isOneToOne: false;
            referencedRelation: 'users';
            referencedColumns: ['id'];
          },
        ];
      };
      calendar_event_participants: {
        Row: {
          created_at: string | null;
          display_name: string | null;
          event_id: string | null;
          going: boolean | null;
          handle: string | null;
          participant_id: string | null;
          type: string | null;
        };
        Relationships: [];
      };
      distinct_invoice_creators: {
        Row: {
          display_name: string | null;
          id: string | null;
        };
        Relationships: [];
      };
      meet_together_users: {
        Row: {
          display_name: string | null;
          is_guest: boolean | null;
          plan_id: string | null;
          timeblock_count: number | null;
          user_id: string | null;
        };
        Relationships: [];
      };
      nova_submissions_with_scores: {
        Row: {
          created_at: string | null;
          criteria_score: number | null;
          id: string | null;
          passed_tests: number | null;
          problem_id: string | null;
          prompt: string | null;
          session_id: string | null;
          sum_criterion_score: number | null;
          test_case_score: number | null;
          total_criteria: number | null;
          total_score: number | null;
          total_tests: number | null;
          user_id: string | null;
        };
        Relationships: [
          {
            foreignKeyName: 'nova_submissions_problem_id_fkey';
            columns: ['problem_id'];
            isOneToOne: false;
            referencedRelation: 'nova_problems';
            referencedColumns: ['id'];
          },
          {
            foreignKeyName: 'nova_submissions_session_id_fkey';
            columns: ['session_id'];
            isOneToOne: false;
            referencedRelation: 'nova_sessions';
            referencedColumns: ['id'];
          },
          {
            foreignKeyName: 'nova_submissions_user_id_fkey';
            columns: ['user_id'];
            isOneToOne: false;
            referencedRelation: 'nova_user_challenge_leaderboard';
            referencedColumns: ['user_id'];
          },
          {
            foreignKeyName: 'nova_submissions_user_id_fkey';
            columns: ['user_id'];
            isOneToOne: false;
            referencedRelation: 'nova_user_leaderboard';
            referencedColumns: ['user_id'];
          },
          {
            foreignKeyName: 'nova_submissions_user_id_fkey';
            columns: ['user_id'];
            isOneToOne: false;
            referencedRelation: 'users';
            referencedColumns: ['id'];
          },
        ];
      };
      nova_team_challenge_leaderboard: {
        Row: {
          challenge_id: string | null;
          name: string | null;
          problem_scores: Json | null;
          score: number | null;
          team_id: string | null;
        };
        Relationships: [
          {
            foreignKeyName: 'nova_problems_challenge_id_fkey';
            columns: ['challenge_id'];
            isOneToOne: false;
            referencedRelation: 'nova_challenges';
            referencedColumns: ['id'];
          },
          {
            foreignKeyName: 'nova_problems_challenge_id_fkey';
            columns: ['challenge_id'];
            isOneToOne: false;
            referencedRelation: 'nova_user_challenge_leaderboard';
            referencedColumns: ['challenge_id'];
          },
        ];
      };
      nova_team_leaderboard: {
        Row: {
          challenge_scores: Json | null;
          name: string | null;
          score: number | null;
          team_id: string | null;
        };
        Relationships: [];
      };
      nova_user_challenge_leaderboard: {
        Row: {
          avatar: string | null;
          challenge_id: string | null;
          name: string | null;
          problem_scores: Json | null;
          score: number | null;
          user_id: string | null;
        };
        Relationships: [];
      };
      nova_user_leaderboard: {
        Row: {
          avatar: string | null;
          challenge_scores: Json | null;
          name: string | null;
          score: number | null;
          user_id: string | null;
        };
        Relationships: [];
      };
      time_tracking_session_analytics: {
        Row: {
          category_color: string | null;
          category_id: string | null;
          category_name: string | null;
          created_at: string | null;
          day_of_week: number | null;
          description: string | null;
          duration_seconds: number | null;
          end_time: string | null;
          id: string | null;
          is_running: boolean | null;
          productivity_score: number | null;
          session_date: string | null;
          session_length_category: string | null;
          session_month: string | null;
          session_week: string | null;
          start_hour: number | null;
          start_time: string | null;
          tags: string[] | null;
          task_id: string | null;
          task_name: string | null;
          title: string | null;
          updated_at: string | null;
          user_id: string | null;
          ws_id: string | null;
        };
        Relationships: [
          {
            foreignKeyName: 'time_tracking_categories_color_fkey';
            columns: ['category_color'];
            isOneToOne: false;
            referencedRelation: 'calendar_event_colors';
            referencedColumns: ['value'];
          },
          {
            foreignKeyName: 'time_tracking_sessions_category_id_fkey';
            columns: ['category_id'];
            isOneToOne: false;
            referencedRelation: 'time_tracking_categories';
            referencedColumns: ['id'];
          },
          {
            foreignKeyName: 'time_tracking_sessions_task_id_fkey';
            columns: ['task_id'];
            isOneToOne: false;
            referencedRelation: 'tasks';
            referencedColumns: ['id'];
          },
          {
            foreignKeyName: 'time_tracking_sessions_ws_id_fkey';
            columns: ['ws_id'];
            isOneToOne: false;
            referencedRelation: 'workspaces';
            referencedColumns: ['id'];
          },
        ];
      };
      user_groups_with_tags: {
        Row: {
          archived: boolean | null;
          created_at: string | null;
          ending_date: string | null;
          id: string | null;
          name: string | null;
          notes: string | null;
          sessions: string[] | null;
          starting_date: string | null;
          tag_count: number | null;
          tags: Json | null;
          ws_id: string | null;
        };
        Insert: {
          archived?: boolean | null;
          created_at?: string | null;
          ending_date?: string | null;
          id?: string | null;
          name?: string | null;
          notes?: string | null;
          sessions?: string[] | null;
          starting_date?: string | null;
          tag_count?: never;
          tags?: never;
          ws_id?: string | null;
        };
        Update: {
          archived?: boolean | null;
          created_at?: string | null;
          ending_date?: string | null;
          id?: string | null;
          name?: string | null;
          notes?: string | null;
          sessions?: string[] | null;
          starting_date?: string | null;
          tag_count?: never;
          tags?: never;
          ws_id?: string | null;
        };
        Relationships: [
          {
            foreignKeyName: 'workspace_user_roles_ws_id_fkey';
            columns: ['ws_id'];
            isOneToOne: false;
            referencedRelation: 'workspaces';
            referencedColumns: ['id'];
          },
        ];
      };
      workspace_dataset_row_cells: {
        Row: {
          cells: Json | null;
          created_at: string | null;
          dataset_id: string | null;
          row_id: string | null;
        };
        Relationships: [
          {
            foreignKeyName: 'workspace_dataset_rows_dataset_id_fkey';
            columns: ['dataset_id'];
            isOneToOne: false;
            referencedRelation: 'workspace_datasets';
            referencedColumns: ['id'];
          },
        ];
      };
      workspace_members_and_invites: {
        Row: {
          avatar_url: string | null;
          created_at: string | null;
          display_name: string | null;
          email: string | null;
          handle: string | null;
          id: string | null;
          pending: boolean | null;
          role: string | null;
          role_title: string | null;
          ws_id: string | null;
        };
        Relationships: [];
      };
      workspace_user_groups_with_amount: {
        Row: {
          amount: number | null;
          archived: boolean | null;
          created_at: string | null;
          ending_date: string | null;
          id: string | null;
          name: string | null;
          notes: string | null;
          sessions: string[] | null;
          starting_date: string | null;
          ws_id: string | null;
        };
        Relationships: [
          {
            foreignKeyName: 'workspace_user_roles_ws_id_fkey';
            columns: ['ws_id'];
            isOneToOne: false;
            referencedRelation: 'workspaces';
            referencedColumns: ['id'];
          },
        ];
      };
      workspace_users_with_groups: {
        Row: {
          address: string | null;
          archived: boolean | null;
          archived_until: string | null;
          avatar_url: string | null;
          balance: number | null;
          birthday: string | null;
          created_at: string | null;
          created_by: string | null;
          display_name: string | null;
          email: string | null;
          ethnicity: string | null;
          full_name: string | null;
          gender: string | null;
          group_count: number | null;
          groups: Json | null;
          guardian: string | null;
          id: string | null;
          linked_users: Json | null;
          national_id: string | null;
          note: string | null;
          phone: string | null;
          updated_at: string | null;
          updated_by: string | null;
          ws_id: string | null;
        };
        Insert: {
          address?: string | null;
          archived?: boolean | null;
          archived_until?: string | null;
          avatar_url?: string | null;
          balance?: number | null;
          birthday?: string | null;
          created_at?: string | null;
          created_by?: string | null;
          display_name?: string | null;
          email?: string | null;
          ethnicity?: string | null;
          full_name?: string | null;
          gender?: string | null;
          group_count?: never;
          groups?: never;
          guardian?: string | null;
          id?: string | null;
          linked_users?: never;
          national_id?: string | null;
          note?: string | null;
          phone?: string | null;
          updated_at?: string | null;
          updated_by?: string | null;
          ws_id?: string | null;
        };
        Update: {
          address?: string | null;
          archived?: boolean | null;
          archived_until?: string | null;
          avatar_url?: string | null;
          balance?: number | null;
          birthday?: string | null;
          created_at?: string | null;
          created_by?: string | null;
          display_name?: string | null;
          email?: string | null;
          ethnicity?: string | null;
          full_name?: string | null;
          gender?: string | null;
          group_count?: never;
          groups?: never;
          guardian?: string | null;
          id?: string | null;
          linked_users?: never;
          national_id?: string | null;
          note?: string | null;
          phone?: string | null;
          updated_at?: string | null;
          updated_by?: string | null;
          ws_id?: string | null;
        };
        Relationships: [
          {
            foreignKeyName: 'public_workspace_users_updated_by_fkey';
            columns: ['updated_by'];
            isOneToOne: false;
            referencedRelation: 'distinct_invoice_creators';
            referencedColumns: ['id'];
          },
          {
            foreignKeyName: 'public_workspace_users_updated_by_fkey';
            columns: ['updated_by'];
            isOneToOne: false;
            referencedRelation: 'workspace_users';
            referencedColumns: ['id'];
          },
          {
            foreignKeyName: 'public_workspace_users_updated_by_fkey';
            columns: ['updated_by'];
            isOneToOne: false;
            referencedRelation: 'workspace_users_with_groups';
            referencedColumns: ['id'];
          },
          {
            foreignKeyName: 'workspace_users_created_by_fkey';
            columns: ['created_by'];
            isOneToOne: false;
            referencedRelation: 'distinct_invoice_creators';
            referencedColumns: ['id'];
          },
          {
            foreignKeyName: 'workspace_users_created_by_fkey';
            columns: ['created_by'];
            isOneToOne: false;
            referencedRelation: 'workspace_users';
            referencedColumns: ['id'];
          },
          {
            foreignKeyName: 'workspace_users_created_by_fkey';
            columns: ['created_by'];
            isOneToOne: false;
            referencedRelation: 'workspace_users_with_groups';
            referencedColumns: ['id'];
          },
          {
            foreignKeyName: 'workspace_users_ws_id_fkey';
            columns: ['ws_id'];
            isOneToOne: false;
            referencedRelation: 'workspaces';
            referencedColumns: ['id'];
          },
        ];
      };
    };
    Functions: {
      calculate_productivity_score: {
        Args: { category_color: string; duration_seconds: number };
        Returns: number;
      };
      cleanup_expired_cross_app_tokens: {
        Args: Record<PropertyKey, never>;
        Returns: undefined;
      };
      cleanup_role_inconsistencies: {
        Args: Record<PropertyKey, never>;
        Returns: undefined;
      };
      count_search_users: {
        Args:
          | {
<<<<<<< HEAD
              role_filter?: string;
              search_query: string;
              enabled_filter?: boolean;
=======
              enabled_filter?: boolean;
              role_filter?: string;
              search_query: string;
>>>>>>> 720db37d
            }
          | { search_query: string };
        Returns: number;
      };
      create_ai_chat: {
        Args: { model: string; message: string; title: string };
        Returns: string;
      };
      generate_cross_app_token: {
        Args:
          | {
<<<<<<< HEAD
              p_target_app: string;
              p_user_id: string;
              p_session_data?: Json;
              p_expiry_seconds?: number;
              p_origin_app: string;
=======
              p_expiry_seconds?: number;
              p_user_id: string;
              p_origin_app: string;
              p_session_data?: Json;
              p_target_app: string;
>>>>>>> 720db37d
            }
          | {
              p_user_id: string;
              p_expiry_seconds?: number;
              p_target_app: string;
              p_origin_app: string;
            };
        Returns: string;
      };
      get_challenge_stats: {
        Args: { user_id_param: string; challenge_id_param: string };
        Returns: {
          problems_attempted: number;
          total_score: number;
        }[];
      };
      get_daily_income_expense: {
        Args: { past_days?: number; _ws_id: string };
        Returns: {
          total_income: number;
          total_expense: number;
          day: string;
          total_expense: number;
        }[];
      };
      get_daily_prompt_completion_tokens: {
        Args: { past_days?: number };
        Returns: {
          total_completion_tokens: number;
          total_prompt_tokens: number;
          day: string;
        }[];
      };
      get_finance_invoices_count: {
        Args: { ws_id: string };
        Returns: number;
      };
      get_healthcare_checkups_count: {
        Args: { ws_id: string };
        Returns: number;
      };
      get_healthcare_diagnoses_count: {
        Args: { ws_id: string };
        Returns: number;
      };
      get_healthcare_vital_groups_count: {
        Args: { ws_id: string };
        Returns: number;
      };
      get_healthcare_vitals_count: {
        Args: { ws_id: string };
        Returns: number;
      };
      get_hourly_prompt_completion_tokens: {
        Args: { past_hours?: number };
        Returns: {
          hour: string;
          total_completion_tokens: number;
          total_prompt_tokens: number;
        }[];
      };
      get_inventory_batches_count: {
        Args: { ws_id: string };
        Returns: number;
      };
      get_inventory_product_categories_count: {
        Args: { ws_id: string };
        Returns: number;
      };
      get_inventory_products: {
        Args: {
          _has_unit?: boolean;
          _warehouse_ids?: string[];
          _ws_id?: string;
          _category_ids?: string[];
        };
        Returns: {
<<<<<<< HEAD
          unit: string;
=======
          name: string;
          id: string;
>>>>>>> 720db37d
          created_at: string;
          ws_id: string;
          amount: number;
          price: number;
          category: string;
          unit_id: string;
<<<<<<< HEAD
          manufacturer: string;
          name: string;
          id: string;
=======
          unit: string;
          manufacturer: string;
>>>>>>> 720db37d
        }[];
      };
      get_inventory_products_count: {
        Args: { ws_id: string };
        Returns: number;
      };
      get_inventory_suppliers_count: {
        Args: { ws_id: string };
        Returns: number;
      };
      get_inventory_units_count: {
        Args: { ws_id: string };
        Returns: number;
      };
      get_inventory_warehouses_count: {
        Args: { ws_id: string };
        Returns: number;
      };
      get_monthly_income_expense: {
        Args: { _ws_id: string; past_months?: number };
        Returns: {
          total_expense: number;
          month: string;
          total_income: number;
        }[];
      };
      get_monthly_prompt_completion_tokens: {
        Args: { past_months?: number };
        Returns: {
<<<<<<< HEAD
          month: string;
          total_prompt_tokens: number;
          total_completion_tokens: number;
=======
          total_completion_tokens: number;
          total_prompt_tokens: number;
          month: string;
>>>>>>> 720db37d
        }[];
      };
      get_pending_event_participants: {
        Args: { _event_id: string };
        Returns: number;
      };
      get_possible_excluded_groups: {
        Args: { included_groups: string[]; _ws_id: string };
        Returns: {
<<<<<<< HEAD
          amount: number;
          id: string;
          name: string;
          ws_id: string;
=======
          id: string;
          amount: number;
          ws_id: string;
          name: string;
>>>>>>> 720db37d
        }[];
      };
      get_possible_excluded_tags: {
        Args: { _ws_id: string; included_tags: string[] };
        Returns: {
          name: string;
          id: string;
          ws_id: string;
          amount: number;
        }[];
      };
      get_session_statistics: {
        Args: Record<PropertyKey, never>;
        Returns: {
<<<<<<< HEAD
          total_count: number;
          latest_session_date: string;
          completed_count: number;
          unique_users_count: number;
          active_count: number;
=======
          active_count: number;
          completed_count: number;
          latest_session_date: string;
          unique_users_count: number;
          total_count: number;
>>>>>>> 720db37d
        }[];
      };
      get_session_templates: {
        Args: {
          limit_count?: number;
          workspace_id: string;
          user_id_param: string;
        };
        Returns: {
<<<<<<< HEAD
          description: string;
=======
          usage_count: number;
          task_name: string;
          category_color: string;
          category_name: string;
>>>>>>> 720db37d
          category_id: string;
          description: string;
          title: string;
          tags: string[];
          avg_duration: number;
          last_used: string;
<<<<<<< HEAD
          title: string;
=======
          task_id: string;
>>>>>>> 720db37d
        }[];
      };
      get_submission_statistics: {
        Args: Record<PropertyKey, never>;
        Returns: {
          total_count: number;
          latest_submission_date: string;
          unique_users_count: number;
        }[];
      };
      get_transaction_categories_with_amount: {
        Args: Record<PropertyKey, never>;
        Returns: {
<<<<<<< HEAD
          ws_id: string;
          created_at: string;
          id: string;
          amount: number;
          name: string;
          is_expense: boolean;
=======
          id: string;
          amount: number;
          created_at: string;
          ws_id: string;
          is_expense: boolean;
          name: string;
>>>>>>> 720db37d
        }[];
      };
      get_user_role: {
        Args: { user_id: string; ws_id: string };
        Returns: string;
      };
      get_user_session_stats: {
        Args: { user_id: string };
        Returns: {
          total_sessions: number;
          active_sessions: number;
          current_session_age: unknown;
        }[];
      };
      get_user_sessions: {
        Args: { user_id: string };
        Returns: {
          ip: string;
          user_agent: string;
          updated_at: string;
          created_at: string;
          session_id: string;
          is_current: boolean;
        }[];
      };
      get_user_tasks: {
        Args: { _board_id: string };
        Returns: {
          description: string;
          name: string;
<<<<<<< HEAD
          id: string;
          priority: number;
          board_id: string;
          completed: boolean;
          start_date: string;
          list_id: string;
          end_date: string;
=======
          description: string;
          completed: boolean;
          start_date: string;
          end_date: string;
          list_id: string;
          board_id: string;
>>>>>>> 720db37d
        }[];
      };
      get_workspace_drive_size: {
        Args: { ws_id: string };
        Returns: number;
      };
      get_workspace_products_count: {
        Args: { ws_id: string };
        Returns: number;
      };
      get_workspace_transaction_categories_count: {
        Args: { ws_id: string };
        Returns: number;
      };
      get_workspace_transactions_count: {
<<<<<<< HEAD
        Args: { start_date?: string; end_date?: string; ws_id: string };
=======
        Args: { ws_id: string; start_date?: string; end_date?: string };
>>>>>>> 720db37d
        Returns: number;
      };
      get_workspace_user_groups: {
        Args: {
<<<<<<< HEAD
          excluded_tags: string[];
          included_tags: string[];
          _ws_id: string;
=======
>>>>>>> 720db37d
          search_query: string;
          excluded_tags: string[];
          included_tags: string[];
          _ws_id: string;
        };
        Returns: {
          id: string;
          tags: string[];
          created_at: string;
          tag_count: number;
<<<<<<< HEAD
          ws_id: string;
          notes: string;
          name: string;
=======
          created_at: string;
>>>>>>> 720db37d
        }[];
      };
      get_workspace_user_groups_count: {
        Args: { ws_id: string };
        Returns: number;
      };
      get_workspace_users: {
        Args: {
<<<<<<< HEAD
=======
          included_groups: string[];
          _ws_id: string;
>>>>>>> 720db37d
          search_query: string;
          excluded_groups: string[];
          included_groups: string[];
          _ws_id: string;
        };
        Returns: {
<<<<<<< HEAD
          full_name: string;
          updated_at: string;
          created_at: string;
          linked_users: Json;
          group_count: number;
          groups: string[];
          ws_id: string;
          balance: number;
          note: string;
          national_id: string;
          address: string;
          guardian: string;
          ethnicity: string;
          birthday: string;
          gender: string;
          phone: string;
          email: string;
          display_name: string;
=======
          phone: string;
          gender: string;
          birthday: string;
          ethnicity: string;
          guardian: string;
          address: string;
          national_id: string;
          note: string;
          ws_id: string;
          display_name: string;
          email: string;
          created_at: string;
          linked_users: Json;
          group_count: number;
          groups: string[];
          balance: number;
          updated_at: string;
          full_name: string;
>>>>>>> 720db37d
          avatar_url: string;
          id: string;
        }[];
      };
      get_workspace_users_count: {
        Args: { ws_id: string };
        Returns: number;
      };
      get_workspace_wallets_count: {
        Args: { ws_id: string };
        Returns: number;
      };
      get_workspace_wallets_expense: {
<<<<<<< HEAD
        Args: { ws_id: string; end_date?: string; start_date?: string };
        Returns: number;
      };
      get_workspace_wallets_income: {
        Args: { end_date?: string; start_date?: string; ws_id: string };
=======
        Args: { start_date?: string; ws_id: string; end_date?: string };
        Returns: number;
      };
      get_workspace_wallets_income: {
        Args: { end_date?: string; ws_id: string; start_date?: string };
>>>>>>> 720db37d
        Returns: number;
      };
      has_other_owner: {
        Args: { _user_id: string; _ws_id: string };
        Returns: boolean;
      };
      insert_ai_chat_message: {
<<<<<<< HEAD
        Args: { chat_id: string; source: string; message: string };
=======
        Args: { message: string; chat_id: string; source: string };
>>>>>>> 720db37d
        Returns: undefined;
      };
      is_list_accessible: {
        Args: { _list_id: string };
        Returns: boolean;
      };
      is_member_invited: {
        Args: { _user_id: string; _org_id: string };
        Returns: boolean;
      };
      is_nova_challenge_manager: {
        Args: Record<PropertyKey, never>;
        Returns: boolean;
      };
      is_nova_role_manager: {
        Args: Record<PropertyKey, never>;
        Returns: boolean;
      };
      is_nova_user_email_in_team: {
        Args: { _user_email: string; _team_id: string };
        Returns: boolean;
      };
      is_nova_user_id_in_team: {
        Args: { _team_id: string; _user_id: string };
        Returns: boolean;
      };
      is_org_member: {
        Args: { _org_id: string; _user_id: string };
        Returns: boolean;
      };
      is_project_member: {
        Args: { _project_id: string };
        Returns: boolean;
      };
      is_task_accessible: {
        Args: { _task_id: string };
        Returns: boolean;
      };
      is_task_board_member: {
        Args: { _board_id: string; _user_id: string };
        Returns: boolean;
      };
      is_user_task_in_board: {
        Args: { _user_id: string; _task_id: string };
        Returns: boolean;
      };
      nova_get_all_challenges_with_user_stats: {
        Args: { user_id: string };
        Returns: Json;
      };
      nova_get_challenge_with_user_stats: {
        Args: { challenge_id: string; user_id: string };
        Returns: Json;
      };
      nova_get_user_daily_sessions: {
        Args: { challenge_id: string; user_id: string };
        Returns: number;
      };
      nova_get_user_total_sessions: {
        Args: { user_id: string; challenge_id: string };
        Returns: number;
      };
      revoke_all_cross_app_tokens: {
        Args: { p_user_id: string };
        Returns: undefined;
      };
      revoke_all_other_sessions: {
        Args: { user_id: string };
        Returns: number;
      };
      revoke_user_session: {
        Args: { target_user_id: string; session_id: string };
        Returns: boolean;
      };
      search_users: {
        Args:
<<<<<<< HEAD
          | { page_size: number; search_query: string; page_number: number }
=======
>>>>>>> 720db37d
          | {
              role_filter?: string;
              enabled_filter?: boolean;
              search_query: string;
              page_number: number;
              page_size: number;
            }
          | { search_query: string; page_number: number; page_size: number };
        Returns: {
<<<<<<< HEAD
          allow_challenge_management: boolean;
          allow_manage_all_challenges: boolean;
          allow_role_management: boolean;
          email: string;
          new_email: string;
          birthday: string;
          team_name: string[];
=======
          handle: string;
>>>>>>> 720db37d
          id: string;
          display_name: string;
          deleted: boolean;
          avatar_url: string;
          bio: string;
          created_at: string;
          user_id: string;
          enabled: boolean;
<<<<<<< HEAD
=======
          allow_challenge_management: boolean;
          allow_manage_all_challenges: boolean;
          allow_role_management: boolean;
          email: string;
          new_email: string;
          birthday: string;
          team_name: string[];
>>>>>>> 720db37d
        }[];
      };
      search_users_by_name: {
        Args: {
<<<<<<< HEAD
          search_query: string;
          min_similarity?: number;
=======
>>>>>>> 720db37d
          result_limit?: number;
          search_query: string;
          min_similarity?: number;
        };
        Returns: {
<<<<<<< HEAD
          id: string;
          handle: string;
          display_name: string;
          avatar_url: string;
          relevance: number;
=======
          avatar_url: string;
          relevance: number;
          display_name: string;
          handle: string;
          id: string;
        }[];
      };
      sum_quiz_scores: {
        Args: { p_set_id: string };
        Returns: {
          sum: number;
>>>>>>> 720db37d
        }[];
      };
      transactions_have_same_abs_amount: {
        Args: { transaction_id_1: string; transaction_id_2: string };
        Returns: boolean;
      };
      transactions_have_same_amount: {
        Args: { transaction_id_2: string; transaction_id_1: string };
        Returns: boolean;
      };
      update_expired_sessions: {
        Args: Record<PropertyKey, never>;
        Returns: undefined;
      };
      update_session_total_score: {
        Args: { user_id_param: string; challenge_id_param: string };
        Returns: undefined;
      };
      validate_cross_app_token: {
        Args: { p_target_app: string; p_token: string };
        Returns: string;
      };
      validate_cross_app_token_with_session: {
        Args: { p_target_app: string; p_token: string };
        Returns: {
          session_data: Json;
          user_id: string;
        }[];
      };
    };
    Enums: {
      ai_message_type:
        | 'message'
        | 'file'
        | 'summary'
        | 'notes'
        | 'multi_choice_quiz'
        | 'paragraph_quiz'
        | 'flashcards';
      calendar_hour_type: 'WORK' | 'PERSONAL' | 'MEETING';
      certificate_templates: 'original' | 'modern' | 'elegant';
      chat_role: 'FUNCTION' | 'USER' | 'SYSTEM' | 'ASSISTANT';
      dataset_type: 'excel' | 'csv' | 'html';
      platform_service: 'TUTURUUU' | 'REWISE' | 'NOVA' | 'UPSKII';
      task_board_status: 'not_started' | 'active' | 'done' | 'closed';
      workspace_role_permission:
        | 'view_infrastructure'
        | 'manage_workspace_secrets'
        | 'manage_external_migrations'
        | 'manage_workspace_roles'
        | 'manage_workspace_members'
        | 'manage_workspace_settings'
        | 'manage_workspace_integrations'
        | 'manage_workspace_billing'
        | 'manage_workspace_security'
        | 'manage_workspace_audit_logs'
        | 'manage_user_report_templates'
        | 'manage_calendar'
        | 'manage_projects'
        | 'manage_documents'
        | 'manage_drive'
        | 'manage_users'
        | 'export_users_data'
        | 'manage_inventory'
        | 'manage_finance'
        | 'export_finance_data'
        | 'ai_chat'
        | 'ai_lab'
        | 'send_user_group_post_emails';
    };
    CompositeTypes: {
      [_ in never]: never;
    };
  };
};

type DefaultSchema = Database[Extract<keyof Database, 'public'>];

export type Tables<
  DefaultSchemaTableNameOrOptions extends
    | keyof (DefaultSchema['Tables'] & DefaultSchema['Views'])
    | { schema: keyof Database },
  TableName extends DefaultSchemaTableNameOrOptions extends {
    schema: keyof Database;
  }
    ? keyof (Database[DefaultSchemaTableNameOrOptions['schema']]['Tables'] &
        Database[DefaultSchemaTableNameOrOptions['schema']]['Views'])
    : never = never,
> = DefaultSchemaTableNameOrOptions extends { schema: keyof Database }
  ? (Database[DefaultSchemaTableNameOrOptions['schema']]['Tables'] &
      Database[DefaultSchemaTableNameOrOptions['schema']]['Views'])[TableName] extends {
      Row: infer R;
    }
    ? R
    : never
  : DefaultSchemaTableNameOrOptions extends keyof (DefaultSchema['Tables'] &
        DefaultSchema['Views'])
    ? (DefaultSchema['Tables'] &
        DefaultSchema['Views'])[DefaultSchemaTableNameOrOptions] extends {
        Row: infer R;
      }
      ? R
      : never
    : never;

export type TablesInsert<
  DefaultSchemaTableNameOrOptions extends
    | keyof DefaultSchema['Tables']
    | { schema: keyof Database },
  TableName extends DefaultSchemaTableNameOrOptions extends {
    schema: keyof Database;
  }
    ? keyof Database[DefaultSchemaTableNameOrOptions['schema']]['Tables']
    : never = never,
> = DefaultSchemaTableNameOrOptions extends { schema: keyof Database }
  ? Database[DefaultSchemaTableNameOrOptions['schema']]['Tables'][TableName] extends {
      Insert: infer I;
    }
    ? I
    : never
  : DefaultSchemaTableNameOrOptions extends keyof DefaultSchema['Tables']
    ? DefaultSchema['Tables'][DefaultSchemaTableNameOrOptions] extends {
        Insert: infer I;
      }
      ? I
      : never
    : never;

export type TablesUpdate<
  DefaultSchemaTableNameOrOptions extends
    | keyof DefaultSchema['Tables']
    | { schema: keyof Database },
  TableName extends DefaultSchemaTableNameOrOptions extends {
    schema: keyof Database;
  }
    ? keyof Database[DefaultSchemaTableNameOrOptions['schema']]['Tables']
    : never = never,
> = DefaultSchemaTableNameOrOptions extends { schema: keyof Database }
  ? Database[DefaultSchemaTableNameOrOptions['schema']]['Tables'][TableName] extends {
      Update: infer U;
    }
    ? U
    : never
  : DefaultSchemaTableNameOrOptions extends keyof DefaultSchema['Tables']
    ? DefaultSchema['Tables'][DefaultSchemaTableNameOrOptions] extends {
        Update: infer U;
      }
      ? U
      : never
    : never;

export type Enums<
  DefaultSchemaEnumNameOrOptions extends
    | keyof DefaultSchema['Enums']
    | { schema: keyof Database },
  EnumName extends DefaultSchemaEnumNameOrOptions extends {
    schema: keyof Database;
  }
    ? keyof Database[DefaultSchemaEnumNameOrOptions['schema']]['Enums']
    : never = never,
> = DefaultSchemaEnumNameOrOptions extends { schema: keyof Database }
  ? Database[DefaultSchemaEnumNameOrOptions['schema']]['Enums'][EnumName]
  : DefaultSchemaEnumNameOrOptions extends keyof DefaultSchema['Enums']
    ? DefaultSchema['Enums'][DefaultSchemaEnumNameOrOptions]
    : never;

export type CompositeTypes<
  PublicCompositeTypeNameOrOptions extends
    | keyof DefaultSchema['CompositeTypes']
    | { schema: keyof Database },
  CompositeTypeName extends PublicCompositeTypeNameOrOptions extends {
    schema: keyof Database;
  }
    ? keyof Database[PublicCompositeTypeNameOrOptions['schema']]['CompositeTypes']
    : never = never,
> = PublicCompositeTypeNameOrOptions extends { schema: keyof Database }
  ? Database[PublicCompositeTypeNameOrOptions['schema']]['CompositeTypes'][CompositeTypeName]
  : PublicCompositeTypeNameOrOptions extends keyof DefaultSchema['CompositeTypes']
    ? DefaultSchema['CompositeTypes'][PublicCompositeTypeNameOrOptions]
    : never;

export const Constants = {
  public: {
    Enums: {
      ai_message_type: [
        'message',
        'file',
        'summary',
        'notes',
        'multi_choice_quiz',
        'paragraph_quiz',
        'flashcards',
      ],
      calendar_hour_type: ['WORK', 'PERSONAL', 'MEETING'],
      certificate_templates: ['original', 'modern', 'elegant'],
      chat_role: ['FUNCTION', 'USER', 'SYSTEM', 'ASSISTANT'],
      dataset_type: ['excel', 'csv', 'html'],
      platform_service: ['TUTURUUU', 'REWISE', 'NOVA', 'UPSKII'],
      task_board_status: ['not_started', 'active', 'done', 'closed'],
      workspace_role_permission: [
        'view_infrastructure',
        'manage_workspace_secrets',
        'manage_external_migrations',
        'manage_workspace_roles',
        'manage_workspace_members',
        'manage_workspace_settings',
        'manage_workspace_integrations',
        'manage_workspace_billing',
        'manage_workspace_security',
        'manage_workspace_audit_logs',
        'manage_user_report_templates',
        'manage_calendar',
        'manage_projects',
        'manage_documents',
        'manage_drive',
        'manage_users',
        'export_users_data',
        'manage_inventory',
        'manage_finance',
        'export_finance_data',
        'ai_chat',
        'ai_lab',
        'send_user_group_post_emails',
      ],
    },
  },
} as const;<|MERGE_RESOLUTION|>--- conflicted
+++ resolved
@@ -7337,15 +7337,9 @@
       count_search_users: {
         Args:
           | {
-<<<<<<< HEAD
               role_filter?: string;
               search_query: string;
               enabled_filter?: boolean;
-=======
-              enabled_filter?: boolean;
-              role_filter?: string;
-              search_query: string;
->>>>>>> 720db37d
             }
           | { search_query: string };
         Returns: number;
@@ -7357,25 +7351,17 @@
       generate_cross_app_token: {
         Args:
           | {
-<<<<<<< HEAD
-              p_target_app: string;
-              p_user_id: string;
-              p_session_data?: Json;
               p_expiry_seconds?: number;
-              p_origin_app: string;
-=======
-              p_expiry_seconds?: number;
-              p_user_id: string;
               p_origin_app: string;
               p_session_data?: Json;
               p_target_app: string;
->>>>>>> 720db37d
+              p_user_id: string;
             }
           | {
               p_user_id: string;
               p_expiry_seconds?: number;
+              p_origin_app: string;
               p_target_app: string;
-              p_origin_app: string;
             };
         Returns: string;
       };
@@ -7392,7 +7378,6 @@
           total_income: number;
           total_expense: number;
           day: string;
-          total_expense: number;
         }[];
       };
       get_daily_prompt_completion_tokens: {
@@ -7447,26 +7432,16 @@
           _category_ids?: string[];
         };
         Returns: {
-<<<<<<< HEAD
-          unit: string;
-=======
           name: string;
           id: string;
->>>>>>> 720db37d
           created_at: string;
           ws_id: string;
           amount: number;
           price: number;
           category: string;
           unit_id: string;
-<<<<<<< HEAD
-          manufacturer: string;
-          name: string;
-          id: string;
-=======
           unit: string;
           manufacturer: string;
->>>>>>> 720db37d
         }[];
       };
       get_inventory_products_count: {
@@ -7496,15 +7471,9 @@
       get_monthly_prompt_completion_tokens: {
         Args: { past_months?: number };
         Returns: {
-<<<<<<< HEAD
           month: string;
-          total_prompt_tokens: number;
-          total_completion_tokens: number;
-=======
           total_completion_tokens: number;
           total_prompt_tokens: number;
-          month: string;
->>>>>>> 720db37d
         }[];
       };
       get_pending_event_participants: {
@@ -7514,44 +7483,29 @@
       get_possible_excluded_groups: {
         Args: { included_groups: string[]; _ws_id: string };
         Returns: {
-<<<<<<< HEAD
+          id: string;
+          name: string;
           amount: number;
-          id: string;
-          name: string;
-          ws_id: string;
-=======
-          id: string;
-          amount: number;
-          ws_id: string;
-          name: string;
->>>>>>> 720db37d
+          ws_id: string;
         }[];
       };
       get_possible_excluded_tags: {
         Args: { _ws_id: string; included_tags: string[] };
         Returns: {
+          id: string;
           name: string;
-          id: string;
-          ws_id: string;
           amount: number;
+          ws_id: string;
         }[];
       };
       get_session_statistics: {
         Args: Record<PropertyKey, never>;
         Returns: {
-<<<<<<< HEAD
-          total_count: number;
-          latest_session_date: string;
-          completed_count: number;
-          unique_users_count: number;
-          active_count: number;
-=======
           active_count: number;
           completed_count: number;
           latest_session_date: string;
+          total_count: number;
           unique_users_count: number;
-          total_count: number;
->>>>>>> 720db37d
         }[];
       };
       get_session_templates: {
@@ -7561,53 +7515,31 @@
           user_id_param: string;
         };
         Returns: {
-<<<<<<< HEAD
-          description: string;
-=======
-          usage_count: number;
-          task_name: string;
-          category_color: string;
-          category_name: string;
->>>>>>> 720db37d
+          avg_duration: number;
           category_id: string;
           description: string;
+          last_used: string;
           title: string;
           tags: string[];
-          avg_duration: number;
-          last_used: string;
-<<<<<<< HEAD
-          title: string;
-=======
-          task_id: string;
->>>>>>> 720db37d
         }[];
       };
       get_submission_statistics: {
         Args: Record<PropertyKey, never>;
         Returns: {
+          latest_submission_date: string;
           total_count: number;
-          latest_submission_date: string;
           unique_users_count: number;
         }[];
       };
       get_transaction_categories_with_amount: {
         Args: Record<PropertyKey, never>;
         Returns: {
-<<<<<<< HEAD
-          ws_id: string;
-          created_at: string;
-          id: string;
           amount: number;
-          name: string;
-          is_expense: boolean;
-=======
-          id: string;
-          amount: number;
-          created_at: string;
-          ws_id: string;
+          id: string;
           is_expense: boolean;
           name: string;
->>>>>>> 720db37d
+          ws_id: string;
+          created_at: string;
         }[];
       };
       get_user_role: {
@@ -7636,24 +7568,13 @@
       get_user_tasks: {
         Args: { _board_id: string };
         Returns: {
-          description: string;
-          name: string;
-<<<<<<< HEAD
-          id: string;
-          priority: number;
           board_id: string;
           completed: boolean;
-          start_date: string;
-          list_id: string;
-          end_date: string;
-=======
           description: string;
-          completed: boolean;
-          start_date: string;
           end_date: string;
           list_id: string;
-          board_id: string;
->>>>>>> 720db37d
+          name: string;
+          start_date: string;
         }[];
       };
       get_workspace_drive_size: {
@@ -7669,38 +7590,25 @@
         Returns: number;
       };
       get_workspace_transactions_count: {
-<<<<<<< HEAD
-        Args: { start_date?: string; end_date?: string; ws_id: string };
-=======
-        Args: { ws_id: string; start_date?: string; end_date?: string };
->>>>>>> 720db37d
+        Args: { end_date?: string; start_date?: string; ws_id: string };
         Returns: number;
       };
       get_workspace_user_groups: {
         Args: {
-<<<<<<< HEAD
+          _ws_id: string;
           excluded_tags: string[];
           included_tags: string[];
-          _ws_id: string;
-=======
->>>>>>> 720db37d
           search_query: string;
-          excluded_tags: string[];
-          included_tags: string[];
-          _ws_id: string;
         };
         Returns: {
           id: string;
+          name: string;
+          amount: number;
+          ws_id: string;
           tags: string[];
-          created_at: string;
           tag_count: number;
-<<<<<<< HEAD
-          ws_id: string;
+          created_at: string;
           notes: string;
-          name: string;
-=======
-          created_at: string;
->>>>>>> 720db37d
         }[];
       };
       get_workspace_user_groups_count: {
@@ -7709,58 +7617,31 @@
       };
       get_workspace_users: {
         Args: {
-<<<<<<< HEAD
-=======
-          included_groups: string[];
           _ws_id: string;
->>>>>>> 720db37d
-          search_query: string;
           excluded_groups: string[];
           included_groups: string[];
-          _ws_id: string;
+          search_query?: string;
         };
         Returns: {
-<<<<<<< HEAD
+          avatar_url: string;
+          display_name: string;
           full_name: string;
-          updated_at: string;
-          created_at: string;
-          linked_users: Json;
-          group_count: number;
-          groups: string[];
-          ws_id: string;
+          id: string;
+          phone: string;
+          birthday: string;
+          gender: string;
+          guardian: string;
+          ethnicity: string;
+          address: string;
+          national_id: string;
           balance: number;
           note: string;
-          national_id: string;
-          address: string;
-          guardian: string;
-          ethnicity: string;
-          birthday: string;
-          gender: string;
-          phone: string;
-          email: string;
-          display_name: string;
-=======
-          phone: string;
-          gender: string;
-          birthday: string;
-          ethnicity: string;
-          guardian: string;
-          address: string;
-          national_id: string;
-          note: string;
-          ws_id: string;
-          display_name: string;
-          email: string;
-          created_at: string;
+          ws_id: string;
+          groups: string[];
+          group_count: number;
           linked_users: Json;
-          group_count: number;
-          groups: string[];
-          balance: number;
+          created_at: string;
           updated_at: string;
-          full_name: string;
->>>>>>> 720db37d
-          avatar_url: string;
-          id: string;
         }[];
       };
       get_workspace_users_count: {
@@ -7772,19 +7653,11 @@
         Returns: number;
       };
       get_workspace_wallets_expense: {
-<<<<<<< HEAD
-        Args: { ws_id: string; end_date?: string; start_date?: string };
+        Args: { end_date?: string; start_date?: string; ws_id: string };
         Returns: number;
       };
       get_workspace_wallets_income: {
         Args: { end_date?: string; start_date?: string; ws_id: string };
-=======
-        Args: { start_date?: string; ws_id: string; end_date?: string };
-        Returns: number;
-      };
-      get_workspace_wallets_income: {
-        Args: { end_date?: string; ws_id: string; start_date?: string };
->>>>>>> 720db37d
         Returns: number;
       };
       has_other_owner: {
@@ -7792,11 +7665,7 @@
         Returns: boolean;
       };
       insert_ai_chat_message: {
-<<<<<<< HEAD
-        Args: { chat_id: string; source: string; message: string };
-=======
         Args: { message: string; chat_id: string; source: string };
->>>>>>> 720db37d
         Returns: undefined;
       };
       is_list_accessible: {
@@ -7873,10 +7742,6 @@
       };
       search_users: {
         Args:
-<<<<<<< HEAD
-          | { page_size: number; search_query: string; page_number: number }
-=======
->>>>>>> 720db37d
           | {
               role_filter?: string;
               enabled_filter?: boolean;
@@ -7886,7 +7751,8 @@
             }
           | { search_query: string; page_number: number; page_size: number };
         Returns: {
-<<<<<<< HEAD
+          handle: string;
+          id: string;
           allow_challenge_management: boolean;
           allow_manage_all_challenges: boolean;
           allow_role_management: boolean;
@@ -7894,10 +7760,6 @@
           new_email: string;
           birthday: string;
           team_name: string[];
-=======
-          handle: string;
->>>>>>> 720db37d
-          id: string;
           display_name: string;
           deleted: boolean;
           avatar_url: string;
@@ -7905,49 +7767,20 @@
           created_at: string;
           user_id: string;
           enabled: boolean;
-<<<<<<< HEAD
-=======
-          allow_challenge_management: boolean;
-          allow_manage_all_challenges: boolean;
-          allow_role_management: boolean;
-          email: string;
-          new_email: string;
-          birthday: string;
-          team_name: string[];
->>>>>>> 720db37d
         }[];
       };
       search_users_by_name: {
         Args: {
-<<<<<<< HEAD
           search_query: string;
+          result_limit?: number;
           min_similarity?: number;
-=======
->>>>>>> 720db37d
-          result_limit?: number;
-          search_query: string;
-          min_similarity?: number;
         };
         Returns: {
-<<<<<<< HEAD
-          id: string;
-          handle: string;
-          display_name: string;
           avatar_url: string;
-          relevance: number;
-=======
-          avatar_url: string;
-          relevance: number;
           display_name: string;
           handle: string;
           id: string;
-        }[];
-      };
-      sum_quiz_scores: {
-        Args: { p_set_id: string };
-        Returns: {
-          sum: number;
->>>>>>> 720db37d
+          relevance: number;
         }[];
       };
       transactions_have_same_abs_amount: {
@@ -7955,7 +7788,7 @@
         Returns: boolean;
       };
       transactions_have_same_amount: {
-        Args: { transaction_id_2: string; transaction_id_1: string };
+        Args: { transaction_id_1: string; transaction_id_2: string };
         Returns: boolean;
       };
       update_expired_sessions: {
