export type Json =
  | string
  | number
  | boolean
  | null
  | { [key: string]: Json | undefined }
  | Json[];

export type Database = {
  public: {
    Tables: {
      ai_chat_members: {
        Row: {
          chat_id: string;
          created_at: string;
          email: string;
        };
        Insert: {
          chat_id: string;
          created_at?: string;
          email: string;
        };
        Update: {
          chat_id?: string;
          created_at?: string;
          email?: string;
        };
        Relationships: [
          {
            foreignKeyName: 'ai_chat_members_chat_id_fkey';
            columns: ['chat_id'];
            isOneToOne: false;
            referencedRelation: 'ai_chats';
            referencedColumns: ['id'];
          },
        ];
      };
      ai_chat_messages: {
        Row: {
          chat_id: string;
          completion_tokens: number;
          content: string | null;
          created_at: string;
          creator_id: string | null;
          finish_reason: string | null;
          id: string;
          metadata: Json | null;
          model: string | null;
          prompt_tokens: number;
          role: Database['public']['Enums']['chat_role'];
          type: Database['public']['Enums']['ai_message_type'];
        };
        Insert: {
          chat_id: string;
          completion_tokens?: number;
          content?: string | null;
          created_at?: string;
          creator_id?: string | null;
          finish_reason?: string | null;
          id?: string;
          metadata?: Json | null;
          model?: string | null;
          prompt_tokens?: number;
          role: Database['public']['Enums']['chat_role'];
          type?: Database['public']['Enums']['ai_message_type'];
        };
        Update: {
          chat_id?: string;
          completion_tokens?: number;
          content?: string | null;
          created_at?: string;
          creator_id?: string | null;
          finish_reason?: string | null;
          id?: string;
          metadata?: Json | null;
          model?: string | null;
          prompt_tokens?: number;
          role?: Database['public']['Enums']['chat_role'];
          type?: Database['public']['Enums']['ai_message_type'];
        };
        Relationships: [
          {
            foreignKeyName: 'ai_chat_messages_chat_id_fkey';
            columns: ['chat_id'];
            isOneToOne: false;
            referencedRelation: 'ai_chats';
            referencedColumns: ['id'];
          },
          {
            foreignKeyName: 'ai_chat_messages_creator_id_fkey';
            columns: ['creator_id'];
            isOneToOne: false;
            referencedRelation: 'nova_user_challenge_leaderboard';
            referencedColumns: ['user_id'];
          },
          {
            foreignKeyName: 'ai_chat_messages_creator_id_fkey';
            columns: ['creator_id'];
            isOneToOne: false;
            referencedRelation: 'nova_user_leaderboard';
            referencedColumns: ['user_id'];
          },
          {
            foreignKeyName: 'ai_chat_messages_creator_id_fkey';
            columns: ['creator_id'];
            isOneToOne: false;
            referencedRelation: 'shortened_links_creator_stats';
            referencedColumns: ['id'];
          },
          {
            foreignKeyName: 'ai_chat_messages_creator_id_fkey';
            columns: ['creator_id'];
            isOneToOne: false;
            referencedRelation: 'users';
            referencedColumns: ['id'];
          },
          {
            foreignKeyName: 'public_ai_chat_messages_model_fkey';
            columns: ['model'];
            isOneToOne: false;
            referencedRelation: 'ai_models';
            referencedColumns: ['id'];
          },
        ];
      };
      ai_chats: {
        Row: {
          created_at: string;
          creator_id: string | null;
          id: string;
          is_public: boolean;
          latest_summarized_message_id: string | null;
          model: string | null;
          pinned: boolean;
          summary: string | null;
          title: string | null;
        };
        Insert: {
          created_at?: string;
          creator_id?: string | null;
          id?: string;
          is_public?: boolean;
          latest_summarized_message_id?: string | null;
          model?: string | null;
          pinned?: boolean;
          summary?: string | null;
          title?: string | null;
        };
        Update: {
          created_at?: string;
          creator_id?: string | null;
          id?: string;
          is_public?: boolean;
          latest_summarized_message_id?: string | null;
          model?: string | null;
          pinned?: boolean;
          summary?: string | null;
          title?: string | null;
        };
        Relationships: [
          {
            foreignKeyName: 'ai_chats_creator_id_fkey';
            columns: ['creator_id'];
            isOneToOne: false;
            referencedRelation: 'nova_user_challenge_leaderboard';
            referencedColumns: ['user_id'];
          },
          {
            foreignKeyName: 'ai_chats_creator_id_fkey';
            columns: ['creator_id'];
            isOneToOne: false;
            referencedRelation: 'nova_user_leaderboard';
            referencedColumns: ['user_id'];
          },
          {
            foreignKeyName: 'ai_chats_creator_id_fkey';
            columns: ['creator_id'];
            isOneToOne: false;
            referencedRelation: 'shortened_links_creator_stats';
            referencedColumns: ['id'];
          },
          {
            foreignKeyName: 'ai_chats_creator_id_fkey';
            columns: ['creator_id'];
            isOneToOne: false;
            referencedRelation: 'users';
            referencedColumns: ['id'];
          },
          {
            foreignKeyName: 'public_ai_chats_latest_summarized_message_id_fkey';
            columns: ['latest_summarized_message_id'];
            isOneToOne: false;
            referencedRelation: 'ai_chat_messages';
            referencedColumns: ['id'];
          },
          {
            foreignKeyName: 'public_ai_chats_model_fkey';
            columns: ['model'];
            isOneToOne: false;
            referencedRelation: 'ai_models';
            referencedColumns: ['id'];
          },
        ];
      };
      ai_models: {
        Row: {
          created_at: string;
          enabled: boolean;
          id: string;
          name: string | null;
          provider: string | null;
        };
        Insert: {
          created_at?: string;
          enabled?: boolean;
          id: string;
          name?: string | null;
          provider?: string | null;
        };
        Update: {
          created_at?: string;
          enabled?: boolean;
          id?: string;
          name?: string | null;
          provider?: string | null;
        };
        Relationships: [
          {
            foreignKeyName: 'public_ai_models_provider_fkey';
            columns: ['provider'];
            isOneToOne: false;
            referencedRelation: 'ai_providers';
            referencedColumns: ['id'];
          },
        ];
      };
      ai_providers: {
        Row: {
          created_at: string;
          id: string;
          name: string;
        };
        Insert: {
          created_at?: string;
          id: string;
          name: string;
        };
        Update: {
          created_at?: string;
          id?: string;
          name?: string;
        };
        Relationships: [];
      };
      ai_whitelisted_domains: {
        Row: {
          created_at: string;
          description: string | null;
          domain: string;
          enabled: boolean;
        };
        Insert: {
          created_at?: string;
          description?: string | null;
          domain: string;
          enabled?: boolean;
        };
        Update: {
          created_at?: string;
          description?: string | null;
          domain?: string;
          enabled?: boolean;
        };
        Relationships: [];
      };
      ai_whitelisted_emails: {
        Row: {
          created_at: string;
          email: string;
          enabled: boolean;
        };
        Insert: {
          created_at?: string;
          email: string;
          enabled?: boolean;
        };
        Update: {
          created_at?: string;
          email?: string;
          enabled?: boolean;
        };
        Relationships: [];
      };
      aurora_ml_forecast: {
        Row: {
          catboost: number;
          created_at: string;
          date: string;
          elasticnet: number;
          id: string;
          lightgbm: number;
          ws_id: string;
          xgboost: number;
        };
        Insert: {
          catboost: number;
          created_at?: string;
          date: string;
          elasticnet: number;
          id?: string;
          lightgbm: number;
          ws_id: string;
          xgboost: number;
        };
        Update: {
          catboost?: number;
          created_at?: string;
          date?: string;
          elasticnet?: number;
          id?: string;
          lightgbm?: number;
          ws_id?: string;
          xgboost?: number;
        };
        Relationships: [
          {
            foreignKeyName: 'aurora_ml_forecast_ws_id_fkey';
            columns: ['ws_id'];
            isOneToOne: false;
            referencedRelation: 'workspace_link_counts';
            referencedColumns: ['id'];
          },
          {
            foreignKeyName: 'aurora_ml_forecast_ws_id_fkey';
            columns: ['ws_id'];
            isOneToOne: false;
            referencedRelation: 'workspaces';
            referencedColumns: ['id'];
          },
        ];
      };
      aurora_ml_metrics: {
        Row: {
          created_at: string;
          directional_accuracy: number;
          id: string;
          model: string;
          rmse: number;
          turning_point_accuracy: number;
          weighted_score: number;
          ws_id: string;
        };
        Insert: {
          created_at?: string;
          directional_accuracy: number;
          id?: string;
          model: string;
          rmse: number;
          turning_point_accuracy: number;
          weighted_score: number;
          ws_id: string;
        };
        Update: {
          created_at?: string;
          directional_accuracy?: number;
          id?: string;
          model?: string;
          rmse?: number;
          turning_point_accuracy?: number;
          weighted_score?: number;
          ws_id?: string;
        };
        Relationships: [
          {
            foreignKeyName: 'aurora_ml_metrics_ws_id_fkey';
            columns: ['ws_id'];
            isOneToOne: false;
            referencedRelation: 'workspace_link_counts';
            referencedColumns: ['id'];
          },
          {
            foreignKeyName: 'aurora_ml_metrics_ws_id_fkey';
            columns: ['ws_id'];
            isOneToOne: false;
            referencedRelation: 'workspaces';
            referencedColumns: ['id'];
          },
        ];
      };
      aurora_statistical_forecast: {
        Row: {
          auto_arima: number;
          auto_arima_hi_90: number;
          auto_arima_lo_90: number;
          auto_ets: number;
          auto_ets_hi_90: number;
          auto_ets_lo_90: number;
          auto_theta: number;
          auto_theta_hi_90: number;
          auto_theta_lo_90: number;
          ces: number;
          ces_hi_90: number;
          ces_lo_90: number;
          created_at: string;
          date: string;
          id: string;
          ws_id: string;
        };
        Insert: {
          auto_arima: number;
          auto_arima_hi_90: number;
          auto_arima_lo_90: number;
          auto_ets: number;
          auto_ets_hi_90: number;
          auto_ets_lo_90: number;
          auto_theta: number;
          auto_theta_hi_90: number;
          auto_theta_lo_90: number;
          ces: number;
          ces_hi_90: number;
          ces_lo_90: number;
          created_at?: string;
          date: string;
          id?: string;
          ws_id: string;
        };
        Update: {
          auto_arima?: number;
          auto_arima_hi_90?: number;
          auto_arima_lo_90?: number;
          auto_ets?: number;
          auto_ets_hi_90?: number;
          auto_ets_lo_90?: number;
          auto_theta?: number;
          auto_theta_hi_90?: number;
          auto_theta_lo_90?: number;
          ces?: number;
          ces_hi_90?: number;
          ces_lo_90?: number;
          created_at?: string;
          date?: string;
          id?: string;
          ws_id?: string;
        };
        Relationships: [
          {
            foreignKeyName: 'aurora_statistical_forecast_ws_id_fkey';
            columns: ['ws_id'];
            isOneToOne: false;
            referencedRelation: 'workspace_link_counts';
            referencedColumns: ['id'];
          },
          {
            foreignKeyName: 'aurora_statistical_forecast_ws_id_fkey';
            columns: ['ws_id'];
            isOneToOne: false;
            referencedRelation: 'workspaces';
            referencedColumns: ['id'];
          },
        ];
      };
      aurora_statistical_metrics: {
        Row: {
          created_at: string;
          directional_accuracy: number;
          id: string;
          model: string;
          no_scaling: boolean;
          rmse: number;
          turning_point_accuracy: number;
          weighted_score: number;
          ws_id: string;
        };
        Insert: {
          created_at?: string;
          directional_accuracy: number;
          id?: string;
          model: string;
          no_scaling: boolean;
          rmse: number;
          turning_point_accuracy: number;
          weighted_score: number;
          ws_id: string;
        };
        Update: {
          created_at?: string;
          directional_accuracy?: number;
          id?: string;
          model?: string;
          no_scaling?: boolean;
          rmse?: number;
          turning_point_accuracy?: number;
          weighted_score?: number;
          ws_id?: string;
        };
        Relationships: [
          {
            foreignKeyName: 'aurora_statistical_metrics_ws_id_fkey';
            columns: ['ws_id'];
            isOneToOne: false;
            referencedRelation: 'workspace_link_counts';
            referencedColumns: ['id'];
          },
          {
            foreignKeyName: 'aurora_statistical_metrics_ws_id_fkey';
            columns: ['ws_id'];
            isOneToOne: false;
            referencedRelation: 'workspaces';
            referencedColumns: ['id'];
          },
        ];
      };
      calendar_auth_tokens: {
        Row: {
          access_token: string;
          created_at: string;
          id: string;
          refresh_token: string;
          user_id: string;
          ws_id: string;
        };
        Insert: {
          access_token: string;
          created_at?: string;
          id?: string;
          refresh_token: string;
          user_id: string;
          ws_id: string;
        };
        Update: {
          access_token?: string;
          created_at?: string;
          id?: string;
          refresh_token?: string;
          user_id?: string;
          ws_id?: string;
        };
        Relationships: [
          {
            foreignKeyName: 'calendar_auth_tokens_user_id_fkey';
            columns: ['user_id'];
            isOneToOne: false;
            referencedRelation: 'nova_user_challenge_leaderboard';
            referencedColumns: ['user_id'];
          },
          {
            foreignKeyName: 'calendar_auth_tokens_user_id_fkey';
            columns: ['user_id'];
            isOneToOne: false;
            referencedRelation: 'nova_user_leaderboard';
            referencedColumns: ['user_id'];
          },
          {
            foreignKeyName: 'calendar_auth_tokens_user_id_fkey';
            columns: ['user_id'];
            isOneToOne: false;
            referencedRelation: 'shortened_links_creator_stats';
            referencedColumns: ['id'];
          },
          {
            foreignKeyName: 'calendar_auth_tokens_user_id_fkey';
            columns: ['user_id'];
            isOneToOne: false;
            referencedRelation: 'users';
            referencedColumns: ['id'];
          },
          {
            foreignKeyName: 'calendar_auth_tokens_ws_id_fkey';
            columns: ['ws_id'];
            isOneToOne: false;
            referencedRelation: 'workspace_link_counts';
            referencedColumns: ['id'];
          },
          {
            foreignKeyName: 'calendar_auth_tokens_ws_id_fkey';
            columns: ['ws_id'];
            isOneToOne: false;
            referencedRelation: 'workspaces';
            referencedColumns: ['id'];
          },
        ];
      };
      calendar_event_colors: {
        Row: {
          value: string;
        };
        Insert: {
          value: string;
        };
        Update: {
          value?: string;
        };
        Relationships: [];
      };
      calendar_event_participant_groups: {
        Row: {
          created_at: string | null;
          event_id: string;
          group_id: string;
          notes: string | null;
          role: string | null;
        };
        Insert: {
          created_at?: string | null;
          event_id: string;
          group_id: string;
          notes?: string | null;
          role?: string | null;
        };
        Update: {
          created_at?: string | null;
          event_id?: string;
          group_id?: string;
          notes?: string | null;
          role?: string | null;
        };
        Relationships: [
          {
            foreignKeyName: 'calendar_event_participant_groups_event_id_fkey';
            columns: ['event_id'];
            isOneToOne: false;
            referencedRelation: 'workspace_calendar_events';
            referencedColumns: ['id'];
          },
          {
            foreignKeyName: 'calendar_event_participant_groups_group_id_fkey';
            columns: ['group_id'];
            isOneToOne: false;
            referencedRelation: 'user_groups_with_tags';
            referencedColumns: ['id'];
          },
          {
            foreignKeyName: 'calendar_event_participant_groups_group_id_fkey';
            columns: ['group_id'];
            isOneToOne: false;
            referencedRelation: 'workspace_user_groups';
            referencedColumns: ['id'];
          },
          {
            foreignKeyName: 'calendar_event_participant_groups_group_id_fkey';
            columns: ['group_id'];
            isOneToOne: false;
            referencedRelation: 'workspace_user_groups_with_amount';
            referencedColumns: ['id'];
          },
        ];
      };
      calendar_event_platform_participants: {
        Row: {
          created_at: string | null;
          event_id: string;
          going: boolean | null;
          notes: string;
          role: string | null;
          user_id: string;
        };
        Insert: {
          created_at?: string | null;
          event_id: string;
          going?: boolean | null;
          notes?: string;
          role?: string | null;
          user_id: string;
        };
        Update: {
          created_at?: string | null;
          event_id?: string;
          going?: boolean | null;
          notes?: string;
          role?: string | null;
          user_id?: string;
        };
        Relationships: [
          {
            foreignKeyName: 'calendar_event_platform_participants_event_id_fkey';
            columns: ['event_id'];
            isOneToOne: false;
            referencedRelation: 'workspace_calendar_events';
            referencedColumns: ['id'];
          },
          {
            foreignKeyName: 'calendar_event_platform_participants_user_id_fkey';
            columns: ['user_id'];
            isOneToOne: false;
            referencedRelation: 'nova_user_challenge_leaderboard';
            referencedColumns: ['user_id'];
          },
          {
            foreignKeyName: 'calendar_event_platform_participants_user_id_fkey';
            columns: ['user_id'];
            isOneToOne: false;
            referencedRelation: 'nova_user_leaderboard';
            referencedColumns: ['user_id'];
          },
          {
            foreignKeyName: 'calendar_event_platform_participants_user_id_fkey';
            columns: ['user_id'];
            isOneToOne: false;
            referencedRelation: 'shortened_links_creator_stats';
            referencedColumns: ['id'];
          },
          {
            foreignKeyName: 'calendar_event_platform_participants_user_id_fkey';
            columns: ['user_id'];
            isOneToOne: false;
            referencedRelation: 'users';
            referencedColumns: ['id'];
          },
        ];
      };
      calendar_event_virtual_participants: {
        Row: {
          created_at: string | null;
          event_id: string;
          going: boolean | null;
          notes: string;
          role: string | null;
          user_id: string;
        };
        Insert: {
          created_at?: string | null;
          event_id: string;
          going?: boolean | null;
          notes?: string;
          role?: string | null;
          user_id: string;
        };
        Update: {
          created_at?: string | null;
          event_id?: string;
          going?: boolean | null;
          notes?: string;
          role?: string | null;
          user_id?: string;
        };
        Relationships: [
          {
            foreignKeyName: 'calendar_event_virtual_participants_event_id_fkey';
            columns: ['event_id'];
            isOneToOne: false;
            referencedRelation: 'workspace_calendar_events';
            referencedColumns: ['id'];
          },
          {
            foreignKeyName: 'calendar_event_virtual_participants_user_id_fkey';
            columns: ['user_id'];
            isOneToOne: false;
            referencedRelation: 'distinct_invoice_creators';
            referencedColumns: ['id'];
          },
          {
            foreignKeyName: 'calendar_event_virtual_participants_user_id_fkey';
            columns: ['user_id'];
            isOneToOne: false;
            referencedRelation: 'workspace_users';
            referencedColumns: ['id'];
          },
          {
            foreignKeyName: 'calendar_event_virtual_participants_user_id_fkey';
            columns: ['user_id'];
            isOneToOne: false;
            referencedRelation: 'workspace_users_with_groups';
            referencedColumns: ['id'];
          },
        ];
      };
      calendar_sync_states: {
        Row: {
          calendar_id: string;
          last_synced_at: string | null;
          sync_token: string | null;
          ws_id: string;
        };
        Insert: {
          calendar_id?: string;
          last_synced_at?: string | null;
          sync_token?: string | null;
          ws_id: string;
        };
        Update: {
          calendar_id?: string;
          last_synced_at?: string | null;
          sync_token?: string | null;
          ws_id?: string;
        };
        Relationships: [
          {
            foreignKeyName: 'calendar_sync_states_ws_id_fkey';
            columns: ['ws_id'];
            isOneToOne: false;
            referencedRelation: 'workspace_link_counts';
            referencedColumns: ['id'];
          },
          {
            foreignKeyName: 'calendar_sync_states_ws_id_fkey';
            columns: ['ws_id'];
            isOneToOne: false;
            referencedRelation: 'workspaces';
            referencedColumns: ['id'];
          },
        ];
      };
      course_certificates: {
        Row: {
          completed_date: string;
          course_id: string;
          created_at: string;
          id: string;
          user_id: string;
        };
        Insert: {
          completed_date: string;
          course_id: string;
          created_at?: string;
          id?: string;
          user_id?: string;
        };
        Update: {
          completed_date?: string;
          course_id?: string;
          created_at?: string;
          id?: string;
          user_id?: string;
        };
        Relationships: [
          {
            foreignKeyName: 'course_certificates_course_id_fkey';
            columns: ['course_id'];
            isOneToOne: false;
            referencedRelation: 'workspace_courses';
            referencedColumns: ['id'];
          },
          {
            foreignKeyName: 'course_certificates_user_id_fkey';
            columns: ['user_id'];
            isOneToOne: false;
            referencedRelation: 'nova_user_challenge_leaderboard';
            referencedColumns: ['user_id'];
          },
          {
            foreignKeyName: 'course_certificates_user_id_fkey';
            columns: ['user_id'];
            isOneToOne: false;
            referencedRelation: 'nova_user_leaderboard';
            referencedColumns: ['user_id'];
          },
          {
            foreignKeyName: 'course_certificates_user_id_fkey';
            columns: ['user_id'];
            isOneToOne: false;
            referencedRelation: 'shortened_links_creator_stats';
            referencedColumns: ['id'];
          },
          {
            foreignKeyName: 'course_certificates_user_id_fkey';
            columns: ['user_id'];
            isOneToOne: false;
            referencedRelation: 'users';
            referencedColumns: ['id'];
          },
        ];
      };
      course_module_completion_status: {
        Row: {
          completed_at: string | null;
          completion_id: string;
          completion_status: boolean;
          created_at: string | null;
          module_id: string;
          user_id: string | null;
        };
        Insert: {
          completed_at?: string | null;
          completion_id?: string;
          completion_status?: boolean;
          created_at?: string | null;
          module_id: string;
          user_id?: string | null;
        };
        Update: {
          completed_at?: string | null;
          completion_id?: string;
          completion_status?: boolean;
          created_at?: string | null;
          module_id?: string;
          user_id?: string | null;
        };
        Relationships: [
          {
            foreignKeyName: 'course_module_completion_status_module_id_fkey';
            columns: ['module_id'];
            isOneToOne: false;
            referencedRelation: 'workspace_course_modules';
            referencedColumns: ['id'];
          },
          {
            foreignKeyName: 'course_module_completion_status_user_id_fkey';
            columns: ['user_id'];
            isOneToOne: false;
            referencedRelation: 'nova_user_challenge_leaderboard';
            referencedColumns: ['user_id'];
          },
          {
            foreignKeyName: 'course_module_completion_status_user_id_fkey';
            columns: ['user_id'];
            isOneToOne: false;
            referencedRelation: 'nova_user_leaderboard';
            referencedColumns: ['user_id'];
          },
          {
            foreignKeyName: 'course_module_completion_status_user_id_fkey';
            columns: ['user_id'];
            isOneToOne: false;
            referencedRelation: 'shortened_links_creator_stats';
            referencedColumns: ['id'];
          },
          {
            foreignKeyName: 'course_module_completion_status_user_id_fkey';
            columns: ['user_id'];
            isOneToOne: false;
            referencedRelation: 'users';
            referencedColumns: ['id'];
          },
        ];
      };
      course_module_flashcards: {
        Row: {
          created_at: string;
          flashcard_id: string;
          module_id: string;
        };
        Insert: {
          created_at?: string;
          flashcard_id: string;
          module_id: string;
        };
        Update: {
          created_at?: string;
          flashcard_id?: string;
          module_id?: string;
        };
        Relationships: [
          {
            foreignKeyName: 'course_module_flashcards_flashcard_id_fkey';
            columns: ['flashcard_id'];
            isOneToOne: false;
            referencedRelation: 'workspace_flashcards';
            referencedColumns: ['id'];
          },
          {
            foreignKeyName: 'course_module_flashcards_module_id_fkey';
            columns: ['module_id'];
            isOneToOne: false;
            referencedRelation: 'workspace_course_modules';
            referencedColumns: ['id'];
          },
        ];
      };
      course_module_quiz_sets: {
        Row: {
          created_at: string;
          module_id: string;
          set_id: string;
        };
        Insert: {
          created_at?: string;
          module_id: string;
          set_id: string;
        };
        Update: {
          created_at?: string;
          module_id?: string;
          set_id?: string;
        };
        Relationships: [
          {
            foreignKeyName: 'course_module_quiz_sets_module_id_fkey';
            columns: ['module_id'];
            isOneToOne: false;
            referencedRelation: 'workspace_course_modules';
            referencedColumns: ['id'];
          },
          {
            foreignKeyName: 'course_module_quiz_sets_set_id_fkey';
            columns: ['set_id'];
            isOneToOne: false;
            referencedRelation: 'workspace_quiz_sets';
            referencedColumns: ['id'];
          },
        ];
      };
      course_module_quizzes: {
        Row: {
          created_at: string;
          module_id: string;
          quiz_id: string;
        };
        Insert: {
          created_at?: string;
          module_id: string;
          quiz_id: string;
        };
        Update: {
          created_at?: string;
          module_id?: string;
          quiz_id?: string;
        };
        Relationships: [
          {
            foreignKeyName: 'course_module_quizzes_module_id_fkey';
            columns: ['module_id'];
            isOneToOne: false;
            referencedRelation: 'workspace_course_modules';
            referencedColumns: ['id'];
          },
          {
            foreignKeyName: 'course_module_quizzes_quiz_id_fkey';
            columns: ['quiz_id'];
            isOneToOne: false;
            referencedRelation: 'workspace_quizzes';
            referencedColumns: ['id'];
          },
        ];
      };
      crawled_url_next_urls: {
        Row: {
          created_at: string;
          origin_id: string;
          skipped: boolean;
          url: string;
        };
        Insert: {
          created_at?: string;
          origin_id?: string;
          skipped: boolean;
          url: string;
        };
        Update: {
          created_at?: string;
          origin_id?: string;
          skipped?: boolean;
          url?: string;
        };
        Relationships: [
          {
            foreignKeyName: 'crawled_url_next_urls_origin_id_fkey';
            columns: ['origin_id'];
            isOneToOne: false;
            referencedRelation: 'crawled_urls';
            referencedColumns: ['id'];
          },
        ];
      };
      crawled_urls: {
        Row: {
          created_at: string;
          creator_id: string;
          html: string | null;
          id: string;
          markdown: string | null;
          url: string;
        };
        Insert: {
          created_at?: string;
          creator_id: string;
          html?: string | null;
          id?: string;
          markdown?: string | null;
          url: string;
        };
        Update: {
          created_at?: string;
          creator_id?: string;
          html?: string | null;
          id?: string;
          markdown?: string | null;
          url?: string;
        };
        Relationships: [
          {
            foreignKeyName: 'crawled_urls_creator_id_fkey';
            columns: ['creator_id'];
            isOneToOne: false;
            referencedRelation: 'nova_user_challenge_leaderboard';
            referencedColumns: ['user_id'];
          },
          {
            foreignKeyName: 'crawled_urls_creator_id_fkey';
            columns: ['creator_id'];
            isOneToOne: false;
            referencedRelation: 'nova_user_leaderboard';
            referencedColumns: ['user_id'];
          },
          {
            foreignKeyName: 'crawled_urls_creator_id_fkey';
            columns: ['creator_id'];
            isOneToOne: false;
            referencedRelation: 'shortened_links_creator_stats';
            referencedColumns: ['id'];
          },
          {
            foreignKeyName: 'crawled_urls_creator_id_fkey';
            columns: ['creator_id'];
            isOneToOne: false;
            referencedRelation: 'users';
            referencedColumns: ['id'];
          },
        ];
      };
      credit_wallets: {
        Row: {
          limit: number;
          payment_date: number;
          statement_date: number;
          wallet_id: string;
        };
        Insert: {
          limit: number;
          payment_date: number;
          statement_date: number;
          wallet_id: string;
        };
        Update: {
          limit?: number;
          payment_date?: number;
          statement_date?: number;
          wallet_id?: string;
        };
        Relationships: [
          {
            foreignKeyName: 'credit_wallets_wallet_id_fkey';
            columns: ['wallet_id'];
            isOneToOne: true;
            referencedRelation: 'workspace_wallets';
            referencedColumns: ['id'];
          },
        ];
      };
      cross_app_tokens: {
        Row: {
          created_at: string;
          expires_at: string;
          id: string;
          is_revoked: boolean;
          origin_app: string;
          session_data: Json | null;
          target_app: string;
          token: string;
          used_at: string | null;
          user_id: string;
        };
        Insert: {
          created_at?: string;
          expires_at: string;
          id?: string;
          is_revoked?: boolean;
          origin_app: string;
          session_data?: Json | null;
          target_app: string;
          token: string;
          used_at?: string | null;
          user_id: string;
        };
        Update: {
          created_at?: string;
          expires_at?: string;
          id?: string;
          is_revoked?: boolean;
          origin_app?: string;
          session_data?: Json | null;
          target_app?: string;
          token?: string;
          used_at?: string | null;
          user_id?: string;
        };
        Relationships: [
          {
            foreignKeyName: 'cross_app_tokens_user_id_fkey';
            columns: ['user_id'];
            isOneToOne: false;
            referencedRelation: 'nova_user_challenge_leaderboard';
            referencedColumns: ['user_id'];
          },
          {
            foreignKeyName: 'cross_app_tokens_user_id_fkey';
            columns: ['user_id'];
            isOneToOne: false;
            referencedRelation: 'nova_user_leaderboard';
            referencedColumns: ['user_id'];
          },
          {
            foreignKeyName: 'cross_app_tokens_user_id_fkey';
            columns: ['user_id'];
            isOneToOne: false;
            referencedRelation: 'shortened_links_creator_stats';
            referencedColumns: ['id'];
          },
          {
            foreignKeyName: 'cross_app_tokens_user_id_fkey';
            columns: ['user_id'];
            isOneToOne: false;
            referencedRelation: 'users';
            referencedColumns: ['id'];
          },
        ];
      };
      currencies: {
        Row: {
          code: string;
          name: string;
        };
        Insert: {
          code: string;
          name: string;
        };
        Update: {
          code?: string;
          name?: string;
        };
        Relationships: [];
      };
      external_user_monthly_report_logs: {
        Row: {
          content: string;
          created_at: string;
          creator_id: string | null;
          feedback: string;
          group_id: string;
          id: string;
          report_id: string;
          score: number | null;
          scores: number[] | null;
          title: string;
          user_id: string;
        };
        Insert: {
          content?: string;
          created_at?: string;
          creator_id?: string | null;
          feedback?: string;
          group_id: string;
          id?: string;
          report_id: string;
          score?: number | null;
          scores?: number[] | null;
          title?: string;
          user_id: string;
        };
        Update: {
          content?: string;
          created_at?: string;
          creator_id?: string | null;
          feedback?: string;
          group_id?: string;
          id?: string;
          report_id?: string;
          score?: number | null;
          scores?: number[] | null;
          title?: string;
          user_id?: string;
        };
        Relationships: [
          {
            foreignKeyName: 'external_user_monthly_report_logs_creator_id_fkey';
            columns: ['creator_id'];
            isOneToOne: false;
            referencedRelation: 'distinct_invoice_creators';
            referencedColumns: ['id'];
          },
          {
            foreignKeyName: 'external_user_monthly_report_logs_creator_id_fkey';
            columns: ['creator_id'];
            isOneToOne: false;
            referencedRelation: 'workspace_users';
            referencedColumns: ['id'];
          },
          {
            foreignKeyName: 'external_user_monthly_report_logs_creator_id_fkey';
            columns: ['creator_id'];
            isOneToOne: false;
            referencedRelation: 'workspace_users_with_groups';
            referencedColumns: ['id'];
          },
          {
            foreignKeyName: 'external_user_monthly_report_logs_group_id_fkey';
            columns: ['group_id'];
            isOneToOne: false;
            referencedRelation: 'user_groups_with_tags';
            referencedColumns: ['id'];
          },
          {
            foreignKeyName: 'external_user_monthly_report_logs_group_id_fkey';
            columns: ['group_id'];
            isOneToOne: false;
            referencedRelation: 'workspace_user_groups';
            referencedColumns: ['id'];
          },
          {
            foreignKeyName: 'external_user_monthly_report_logs_group_id_fkey';
            columns: ['group_id'];
            isOneToOne: false;
            referencedRelation: 'workspace_user_groups_with_amount';
            referencedColumns: ['id'];
          },
          {
            foreignKeyName: 'external_user_monthly_report_logs_report_id_fkey';
            columns: ['report_id'];
            isOneToOne: false;
            referencedRelation: 'external_user_monthly_reports';
            referencedColumns: ['id'];
          },
          {
            foreignKeyName: 'external_user_monthly_report_logs_user_id_fkey';
            columns: ['user_id'];
            isOneToOne: false;
            referencedRelation: 'distinct_invoice_creators';
            referencedColumns: ['id'];
          },
          {
            foreignKeyName: 'external_user_monthly_report_logs_user_id_fkey';
            columns: ['user_id'];
            isOneToOne: false;
            referencedRelation: 'workspace_users';
            referencedColumns: ['id'];
          },
          {
            foreignKeyName: 'external_user_monthly_report_logs_user_id_fkey';
            columns: ['user_id'];
            isOneToOne: false;
            referencedRelation: 'workspace_users_with_groups';
            referencedColumns: ['id'];
          },
        ];
      };
      external_user_monthly_reports: {
        Row: {
          content: string;
          created_at: string;
          creator_id: string | null;
          feedback: string;
          group_id: string;
          id: string;
          score: number | null;
          scores: number[] | null;
          title: string;
          updated_at: string;
          user_id: string;
        };
        Insert: {
          content: string;
          created_at?: string;
          creator_id?: string | null;
          feedback: string;
          group_id: string;
          id?: string;
          score?: number | null;
          scores?: number[] | null;
          title: string;
          updated_at: string;
          user_id: string;
        };
        Update: {
          content?: string;
          created_at?: string;
          creator_id?: string | null;
          feedback?: string;
          group_id?: string;
          id?: string;
          score?: number | null;
          scores?: number[] | null;
          title?: string;
          updated_at?: string;
          user_id?: string;
        };
        Relationships: [
          {
            foreignKeyName: 'external_user_monthly_reports_creator_id_fkey';
            columns: ['creator_id'];
            isOneToOne: false;
            referencedRelation: 'distinct_invoice_creators';
            referencedColumns: ['id'];
          },
          {
            foreignKeyName: 'external_user_monthly_reports_creator_id_fkey';
            columns: ['creator_id'];
            isOneToOne: false;
            referencedRelation: 'workspace_users';
            referencedColumns: ['id'];
          },
          {
            foreignKeyName: 'external_user_monthly_reports_creator_id_fkey';
            columns: ['creator_id'];
            isOneToOne: false;
            referencedRelation: 'workspace_users_with_groups';
            referencedColumns: ['id'];
          },
          {
            foreignKeyName: 'external_user_monthly_reports_group_id_fkey';
            columns: ['group_id'];
            isOneToOne: false;
            referencedRelation: 'user_groups_with_tags';
            referencedColumns: ['id'];
          },
          {
            foreignKeyName: 'external_user_monthly_reports_group_id_fkey';
            columns: ['group_id'];
            isOneToOne: false;
            referencedRelation: 'workspace_user_groups';
            referencedColumns: ['id'];
          },
          {
            foreignKeyName: 'external_user_monthly_reports_group_id_fkey';
            columns: ['group_id'];
            isOneToOne: false;
            referencedRelation: 'workspace_user_groups_with_amount';
            referencedColumns: ['id'];
          },
          {
            foreignKeyName: 'public_external_user_monthly_reports_user_id_fkey';
            columns: ['user_id'];
            isOneToOne: false;
            referencedRelation: 'distinct_invoice_creators';
            referencedColumns: ['id'];
          },
          {
            foreignKeyName: 'public_external_user_monthly_reports_user_id_fkey';
            columns: ['user_id'];
            isOneToOne: false;
            referencedRelation: 'workspace_users';
            referencedColumns: ['id'];
          },
          {
            foreignKeyName: 'public_external_user_monthly_reports_user_id_fkey';
            columns: ['user_id'];
            isOneToOne: false;
            referencedRelation: 'workspace_users_with_groups';
            referencedColumns: ['id'];
          },
        ];
      };
      field_types: {
        Row: {
          enabled: boolean;
          id: string;
        };
        Insert: {
          enabled?: boolean;
          id: string;
        };
        Update: {
          enabled?: boolean;
          id?: string;
        };
        Relationships: [];
      };
      finance_invoice_products: {
        Row: {
          amount: number;
          created_at: string | null;
          invoice_id: string;
          price: number;
          product_id: string | null;
          product_name: string;
          product_unit: string;
          total_diff: number;
          unit_id: string;
          warehouse: string;
          warehouse_id: string;
        };
        Insert: {
          amount: number;
          created_at?: string | null;
          invoice_id: string;
          price: number;
          product_id?: string | null;
          product_name?: string;
          product_unit?: string;
          total_diff?: number;
          unit_id: string;
          warehouse?: string;
          warehouse_id: string;
        };
        Update: {
          amount?: number;
          created_at?: string | null;
          invoice_id?: string;
          price?: number;
          product_id?: string | null;
          product_name?: string;
          product_unit?: string;
          total_diff?: number;
          unit_id?: string;
          warehouse?: string;
          warehouse_id?: string;
        };
        Relationships: [
          {
            foreignKeyName: 'finance_invoice_products_invoice_id_fkey';
            columns: ['invoice_id'];
            isOneToOne: false;
            referencedRelation: 'finance_invoices';
            referencedColumns: ['id'];
          },
          {
            foreignKeyName: 'finance_invoice_products_product_id_fkey';
            columns: ['product_id'];
            isOneToOne: false;
            referencedRelation: 'workspace_products';
            referencedColumns: ['id'];
          },
          {
            foreignKeyName: 'finance_invoice_products_unit_id_fkey';
            columns: ['unit_id'];
            isOneToOne: false;
            referencedRelation: 'inventory_units';
            referencedColumns: ['id'];
          },
          {
            foreignKeyName: 'finance_invoice_products_warehouse_id_fkey';
            columns: ['warehouse_id'];
            isOneToOne: false;
            referencedRelation: 'inventory_warehouses';
            referencedColumns: ['id'];
          },
        ];
      };
      finance_invoice_promotions: {
        Row: {
          code: string;
          created_at: string;
          description: string | null;
          invoice_id: string | null;
          name: string | null;
          promo_id: string | null;
          use_ratio: boolean;
          value: number;
        };
        Insert: {
          code?: string;
          created_at?: string;
          description?: string | null;
          invoice_id?: string | null;
          name?: string | null;
          promo_id?: string | null;
          use_ratio: boolean;
          value: number;
        };
        Update: {
          code?: string;
          created_at?: string;
          description?: string | null;
          invoice_id?: string | null;
          name?: string | null;
          promo_id?: string | null;
          use_ratio?: boolean;
          value?: number;
        };
        Relationships: [
          {
            foreignKeyName: 'finance_invoice_promotions_invoice_id_fkey';
            columns: ['invoice_id'];
            isOneToOne: false;
            referencedRelation: 'finance_invoices';
            referencedColumns: ['id'];
          },
          {
            foreignKeyName: 'finance_invoice_promotions_promo_id_fkey';
            columns: ['promo_id'];
            isOneToOne: false;
            referencedRelation: 'workspace_promotions';
            referencedColumns: ['id'];
          },
        ];
      };
      finance_invoices: {
        Row: {
          category_id: string;
          completed_at: string | null;
          created_at: string | null;
          creator_id: string | null;
          customer_id: string | null;
          id: string;
          note: string | null;
          notice: string | null;
          paid_amount: number;
          price: number;
          total_diff: number;
          transaction_id: string | null;
          user_group_id: string | null;
          valid_until: string | null;
          wallet_id: string;
          ws_id: string;
        };
        Insert: {
          category_id: string;
          completed_at?: string | null;
          created_at?: string | null;
          creator_id?: string | null;
          customer_id?: string | null;
          id?: string;
          note?: string | null;
          notice?: string | null;
          paid_amount?: number;
          price: number;
          total_diff?: number;
          transaction_id?: string | null;
          user_group_id?: string | null;
          valid_until?: string | null;
          wallet_id: string;
          ws_id: string;
        };
        Update: {
          category_id?: string;
          completed_at?: string | null;
          created_at?: string | null;
          creator_id?: string | null;
          customer_id?: string | null;
          id?: string;
          note?: string | null;
          notice?: string | null;
          paid_amount?: number;
          price?: number;
          total_diff?: number;
          transaction_id?: string | null;
          user_group_id?: string | null;
          valid_until?: string | null;
          wallet_id?: string;
          ws_id?: string;
        };
        Relationships: [
          {
            foreignKeyName: 'finance_invoices_category_id_fkey';
            columns: ['category_id'];
            isOneToOne: false;
            referencedRelation: 'transaction_categories';
            referencedColumns: ['id'];
          },
          {
            foreignKeyName: 'finance_invoices_creator_id_fkey';
            columns: ['creator_id'];
            isOneToOne: false;
            referencedRelation: 'distinct_invoice_creators';
            referencedColumns: ['id'];
          },
          {
            foreignKeyName: 'finance_invoices_creator_id_fkey';
            columns: ['creator_id'];
            isOneToOne: false;
            referencedRelation: 'workspace_users';
            referencedColumns: ['id'];
          },
          {
            foreignKeyName: 'finance_invoices_creator_id_fkey';
            columns: ['creator_id'];
            isOneToOne: false;
            referencedRelation: 'workspace_users_with_groups';
            referencedColumns: ['id'];
          },
          {
            foreignKeyName: 'finance_invoices_customer_id_fkey';
            columns: ['customer_id'];
            isOneToOne: false;
            referencedRelation: 'distinct_invoice_creators';
            referencedColumns: ['id'];
          },
          {
            foreignKeyName: 'finance_invoices_customer_id_fkey';
            columns: ['customer_id'];
            isOneToOne: false;
            referencedRelation: 'workspace_users';
            referencedColumns: ['id'];
          },
          {
            foreignKeyName: 'finance_invoices_customer_id_fkey';
            columns: ['customer_id'];
            isOneToOne: false;
            referencedRelation: 'workspace_users_with_groups';
            referencedColumns: ['id'];
          },
          {
            foreignKeyName: 'finance_invoices_transaction_id_fkey';
            columns: ['transaction_id'];
            isOneToOne: true;
            referencedRelation: 'wallet_transactions';
            referencedColumns: ['id'];
          },
          {
            foreignKeyName: 'finance_invoices_wallet_id_fkey';
            columns: ['wallet_id'];
            isOneToOne: false;
            referencedRelation: 'workspace_wallets';
            referencedColumns: ['id'];
          },
          {
            foreignKeyName: 'finance_invoices_ws_id_fkey';
            columns: ['ws_id'];
            isOneToOne: false;
            referencedRelation: 'workspace_link_counts';
            referencedColumns: ['id'];
          },
          {
            foreignKeyName: 'finance_invoices_ws_id_fkey';
            columns: ['ws_id'];
            isOneToOne: false;
            referencedRelation: 'workspaces';
            referencedColumns: ['id'];
          },
          {
            foreignKeyName: 'public_finance_invoices_user_group_id_fkey';
            columns: ['user_group_id'];
            isOneToOne: false;
            referencedRelation: 'user_groups_with_tags';
            referencedColumns: ['id'];
          },
          {
            foreignKeyName: 'public_finance_invoices_user_group_id_fkey';
            columns: ['user_group_id'];
            isOneToOne: false;
            referencedRelation: 'workspace_user_groups';
            referencedColumns: ['id'];
          },
          {
            foreignKeyName: 'public_finance_invoices_user_group_id_fkey';
            columns: ['user_group_id'];
            isOneToOne: false;
            referencedRelation: 'workspace_user_groups_with_amount';
            referencedColumns: ['id'];
          },
        ];
      };
      handles: {
        Row: {
          created_at: string | null;
          creator_id: string | null;
          value: string;
        };
        Insert: {
          created_at?: string | null;
          creator_id?: string | null;
          value: string;
        };
        Update: {
          created_at?: string | null;
          creator_id?: string | null;
          value?: string;
        };
        Relationships: [
          {
            foreignKeyName: 'handles_creator_id_fkey';
            columns: ['creator_id'];
            isOneToOne: false;
            referencedRelation: 'nova_user_challenge_leaderboard';
            referencedColumns: ['user_id'];
          },
          {
            foreignKeyName: 'handles_creator_id_fkey';
            columns: ['creator_id'];
            isOneToOne: false;
            referencedRelation: 'nova_user_leaderboard';
            referencedColumns: ['user_id'];
          },
          {
            foreignKeyName: 'handles_creator_id_fkey';
            columns: ['creator_id'];
            isOneToOne: false;
            referencedRelation: 'shortened_links_creator_stats';
            referencedColumns: ['id'];
          },
          {
            foreignKeyName: 'handles_creator_id_fkey';
            columns: ['creator_id'];
            isOneToOne: false;
            referencedRelation: 'users';
            referencedColumns: ['id'];
          },
        ];
      };
      healthcare_checkup_vital_groups: {
        Row: {
          checkup_id: string;
          created_at: string | null;
          group_id: string;
        };
        Insert: {
          checkup_id: string;
          created_at?: string | null;
          group_id: string;
        };
        Update: {
          checkup_id?: string;
          created_at?: string | null;
          group_id?: string;
        };
        Relationships: [
          {
            foreignKeyName: 'healthcare_checkup_vital_groups_checkup_id_fkey';
            columns: ['checkup_id'];
            isOneToOne: false;
            referencedRelation: 'healthcare_checkups';
            referencedColumns: ['id'];
          },
          {
            foreignKeyName: 'healthcare_checkup_vital_groups_group_id_fkey';
            columns: ['group_id'];
            isOneToOne: false;
            referencedRelation: 'healthcare_vital_groups';
            referencedColumns: ['id'];
          },
        ];
      };
      healthcare_checkup_vitals: {
        Row: {
          checkup_id: string;
          created_at: string | null;
          value: number | null;
          vital_id: string;
        };
        Insert: {
          checkup_id: string;
          created_at?: string | null;
          value?: number | null;
          vital_id: string;
        };
        Update: {
          checkup_id?: string;
          created_at?: string | null;
          value?: number | null;
          vital_id?: string;
        };
        Relationships: [
          {
            foreignKeyName: 'healthcare_checkup_vitals_checkup_id_fkey';
            columns: ['checkup_id'];
            isOneToOne: false;
            referencedRelation: 'healthcare_checkups';
            referencedColumns: ['id'];
          },
          {
            foreignKeyName: 'healthcare_checkup_vitals_vital_id_fkey';
            columns: ['vital_id'];
            isOneToOne: false;
            referencedRelation: 'healthcare_vitals';
            referencedColumns: ['id'];
          },
        ];
      };
      healthcare_checkups: {
        Row: {
          checked: boolean;
          checkup_at: string;
          completed_at: string | null;
          created_at: string | null;
          creator_id: string;
          diagnosis_id: string | null;
          id: string;
          next_checked: boolean | null;
          next_checkup_at: string | null;
          note: string | null;
          patient_id: string;
          ws_id: string;
        };
        Insert: {
          checked?: boolean;
          checkup_at?: string;
          completed_at?: string | null;
          created_at?: string | null;
          creator_id: string;
          diagnosis_id?: string | null;
          id?: string;
          next_checked?: boolean | null;
          next_checkup_at?: string | null;
          note?: string | null;
          patient_id: string;
          ws_id: string;
        };
        Update: {
          checked?: boolean;
          checkup_at?: string;
          completed_at?: string | null;
          created_at?: string | null;
          creator_id?: string;
          diagnosis_id?: string | null;
          id?: string;
          next_checked?: boolean | null;
          next_checkup_at?: string | null;
          note?: string | null;
          patient_id?: string;
          ws_id?: string;
        };
        Relationships: [
          {
            foreignKeyName: 'healthcare_checkups_creator_id_fkey';
            columns: ['creator_id'];
            isOneToOne: false;
            referencedRelation: 'nova_user_challenge_leaderboard';
            referencedColumns: ['user_id'];
          },
          {
            foreignKeyName: 'healthcare_checkups_creator_id_fkey';
            columns: ['creator_id'];
            isOneToOne: false;
            referencedRelation: 'nova_user_leaderboard';
            referencedColumns: ['user_id'];
          },
          {
            foreignKeyName: 'healthcare_checkups_creator_id_fkey';
            columns: ['creator_id'];
            isOneToOne: false;
            referencedRelation: 'shortened_links_creator_stats';
            referencedColumns: ['id'];
          },
          {
            foreignKeyName: 'healthcare_checkups_creator_id_fkey';
            columns: ['creator_id'];
            isOneToOne: false;
            referencedRelation: 'users';
            referencedColumns: ['id'];
          },
          {
            foreignKeyName: 'healthcare_checkups_diagnosis_id_fkey';
            columns: ['diagnosis_id'];
            isOneToOne: false;
            referencedRelation: 'healthcare_diagnoses';
            referencedColumns: ['id'];
          },
          {
            foreignKeyName: 'healthcare_checkups_patient_id_fkey';
            columns: ['patient_id'];
            isOneToOne: false;
            referencedRelation: 'distinct_invoice_creators';
            referencedColumns: ['id'];
          },
          {
            foreignKeyName: 'healthcare_checkups_patient_id_fkey';
            columns: ['patient_id'];
            isOneToOne: false;
            referencedRelation: 'workspace_users';
            referencedColumns: ['id'];
          },
          {
            foreignKeyName: 'healthcare_checkups_patient_id_fkey';
            columns: ['patient_id'];
            isOneToOne: false;
            referencedRelation: 'workspace_users_with_groups';
            referencedColumns: ['id'];
          },
          {
            foreignKeyName: 'healthcare_checkups_ws_id_fkey';
            columns: ['ws_id'];
            isOneToOne: false;
            referencedRelation: 'workspace_link_counts';
            referencedColumns: ['id'];
          },
          {
            foreignKeyName: 'healthcare_checkups_ws_id_fkey';
            columns: ['ws_id'];
            isOneToOne: false;
            referencedRelation: 'workspaces';
            referencedColumns: ['id'];
          },
        ];
      };
      healthcare_diagnoses: {
        Row: {
          created_at: string | null;
          description: string | null;
          id: string;
          name: string | null;
          note: string | null;
          ws_id: string;
        };
        Insert: {
          created_at?: string | null;
          description?: string | null;
          id?: string;
          name?: string | null;
          note?: string | null;
          ws_id: string;
        };
        Update: {
          created_at?: string | null;
          description?: string | null;
          id?: string;
          name?: string | null;
          note?: string | null;
          ws_id?: string;
        };
        Relationships: [
          {
            foreignKeyName: 'healthcare_diagnoses_ws_id_fkey';
            columns: ['ws_id'];
            isOneToOne: false;
            referencedRelation: 'workspace_link_counts';
            referencedColumns: ['id'];
          },
          {
            foreignKeyName: 'healthcare_diagnoses_ws_id_fkey';
            columns: ['ws_id'];
            isOneToOne: false;
            referencedRelation: 'workspaces';
            referencedColumns: ['id'];
          },
        ];
      };
      healthcare_vital_groups: {
        Row: {
          created_at: string | null;
          description: string | null;
          id: string;
          name: string;
          note: string | null;
          ws_id: string;
        };
        Insert: {
          created_at?: string | null;
          description?: string | null;
          id?: string;
          name: string;
          note?: string | null;
          ws_id: string;
        };
        Update: {
          created_at?: string | null;
          description?: string | null;
          id?: string;
          name?: string;
          note?: string | null;
          ws_id?: string;
        };
        Relationships: [
          {
            foreignKeyName: 'healthcare_vital_groups_ws_id_fkey';
            columns: ['ws_id'];
            isOneToOne: false;
            referencedRelation: 'workspace_link_counts';
            referencedColumns: ['id'];
          },
          {
            foreignKeyName: 'healthcare_vital_groups_ws_id_fkey';
            columns: ['ws_id'];
            isOneToOne: false;
            referencedRelation: 'workspaces';
            referencedColumns: ['id'];
          },
        ];
      };
      healthcare_vitals: {
        Row: {
          created_at: string | null;
          factor: number;
          group_id: string | null;
          id: string;
          name: string;
          unit: string;
          ws_id: string;
        };
        Insert: {
          created_at?: string | null;
          factor?: number;
          group_id?: string | null;
          id?: string;
          name: string;
          unit: string;
          ws_id: string;
        };
        Update: {
          created_at?: string | null;
          factor?: number;
          group_id?: string | null;
          id?: string;
          name?: string;
          unit?: string;
          ws_id?: string;
        };
        Relationships: [
          {
            foreignKeyName: 'healthcare_vitals_ws_id_fkey';
            columns: ['ws_id'];
            isOneToOne: false;
            referencedRelation: 'workspace_link_counts';
            referencedColumns: ['id'];
          },
          {
            foreignKeyName: 'healthcare_vitals_ws_id_fkey';
            columns: ['ws_id'];
            isOneToOne: false;
            referencedRelation: 'workspaces';
            referencedColumns: ['id'];
          },
          {
            foreignKeyName: 'public_healthcare_vitals_group_id_fkey';
            columns: ['group_id'];
            isOneToOne: false;
            referencedRelation: 'user_groups_with_tags';
            referencedColumns: ['id'];
          },
          {
            foreignKeyName: 'public_healthcare_vitals_group_id_fkey';
            columns: ['group_id'];
            isOneToOne: false;
            referencedRelation: 'workspace_user_groups';
            referencedColumns: ['id'];
          },
          {
            foreignKeyName: 'public_healthcare_vitals_group_id_fkey';
            columns: ['group_id'];
            isOneToOne: false;
            referencedRelation: 'workspace_user_groups_with_amount';
            referencedColumns: ['id'];
          },
        ];
      };
<<<<<<< HEAD
      internal_email_api_keys: {
        Row: {
          allowed_emails: string[] | null;
          created_at: string;
          creator_id: string;
          id: string;
          user_id: string;
          value: string;
        };
        Insert: {
          allowed_emails?: string[] | null;
          created_at?: string;
          creator_id: string;
          id?: string;
          user_id: string;
          value: string;
        };
        Update: {
          allowed_emails?: string[] | null;
          created_at?: string;
          creator_id?: string;
          id?: string;
          user_id?: string;
          value?: string;
        };
        Relationships: [
          {
            foreignKeyName: 'internal_email_api_keys_creator_id_fkey';
            columns: ['creator_id'];
=======
      internal_emails: {
        Row: {
          bcc_addresses: string[];
          cc_addresses: string[];
          created_at: string;
          html_payload: boolean;
          id: string;
          payload: string;
          reply_to_addresses: string[];
          source_email: string;
          subject: string;
          to_addresses: string[];
          user_id: string;
          ws_id: string;
        };
        Insert: {
          bcc_addresses: string[];
          cc_addresses: string[];
          created_at?: string;
          html_payload?: boolean;
          id?: string;
          payload: string;
          reply_to_addresses: string[];
          source_email: string;
          subject: string;
          to_addresses: string[];
          user_id: string;
          ws_id: string;
        };
        Update: {
          bcc_addresses?: string[];
          cc_addresses?: string[];
          created_at?: string;
          html_payload?: boolean;
          id?: string;
          payload?: string;
          reply_to_addresses?: string[];
          source_email?: string;
          subject?: string;
          to_addresses?: string[];
          user_id?: string;
          ws_id?: string;
        };
        Relationships: [
          {
            foreignKeyName: 'internal_emails_user_id_fkey';
            columns: ['user_id'];
>>>>>>> afaaaf45
            isOneToOne: false;
            referencedRelation: 'nova_user_challenge_leaderboard';
            referencedColumns: ['user_id'];
          },
          {
<<<<<<< HEAD
            foreignKeyName: 'internal_email_api_keys_creator_id_fkey';
            columns: ['creator_id'];
=======
            foreignKeyName: 'internal_emails_user_id_fkey';
            columns: ['user_id'];
>>>>>>> afaaaf45
            isOneToOne: false;
            referencedRelation: 'nova_user_leaderboard';
            referencedColumns: ['user_id'];
          },
          {
<<<<<<< HEAD
            foreignKeyName: 'internal_email_api_keys_creator_id_fkey';
            columns: ['creator_id'];
=======
            foreignKeyName: 'internal_emails_user_id_fkey';
            columns: ['user_id'];
>>>>>>> afaaaf45
            isOneToOne: false;
            referencedRelation: 'shortened_links_creator_stats';
            referencedColumns: ['id'];
          },
          {
<<<<<<< HEAD
            foreignKeyName: 'internal_email_api_keys_creator_id_fkey';
            columns: ['creator_id'];
=======
            foreignKeyName: 'internal_emails_user_id_fkey';
            columns: ['user_id'];
>>>>>>> afaaaf45
            isOneToOne: false;
            referencedRelation: 'users';
            referencedColumns: ['id'];
          },
          {
<<<<<<< HEAD
            foreignKeyName: 'internal_email_api_keys_user_id_fkey';
            columns: ['user_id'];
            isOneToOne: true;
            referencedRelation: 'nova_user_challenge_leaderboard';
            referencedColumns: ['user_id'];
          },
          {
            foreignKeyName: 'internal_email_api_keys_user_id_fkey';
            columns: ['user_id'];
            isOneToOne: true;
            referencedRelation: 'nova_user_leaderboard';
            referencedColumns: ['user_id'];
          },
          {
            foreignKeyName: 'internal_email_api_keys_user_id_fkey';
            columns: ['user_id'];
            isOneToOne: true;
            referencedRelation: 'shortened_links_creator_stats';
            referencedColumns: ['id'];
          },
          {
            foreignKeyName: 'internal_email_api_keys_user_id_fkey';
            columns: ['user_id'];
            isOneToOne: true;
            referencedRelation: 'users';
=======
            foreignKeyName: 'internal_emails_ws_id_fkey';
            columns: ['ws_id'];
            isOneToOne: false;
            referencedRelation: 'workspace_link_counts';
            referencedColumns: ['id'];
          },
          {
            foreignKeyName: 'internal_emails_ws_id_fkey';
            columns: ['ws_id'];
            isOneToOne: false;
            referencedRelation: 'workspaces';
>>>>>>> afaaaf45
            referencedColumns: ['id'];
          },
        ];
      };
      inventory_batch_products: {
        Row: {
          amount: number;
          batch_id: string;
          created_at: string | null;
          price: number;
          product_id: string;
          unit_id: string;
        };
        Insert: {
          amount?: number;
          batch_id: string;
          created_at?: string | null;
          price?: number;
          product_id: string;
          unit_id: string;
        };
        Update: {
          amount?: number;
          batch_id?: string;
          created_at?: string | null;
          price?: number;
          product_id?: string;
          unit_id?: string;
        };
        Relationships: [
          {
            foreignKeyName: 'inventory_batch_products_batch_id_fkey';
            columns: ['batch_id'];
            isOneToOne: false;
            referencedRelation: 'inventory_batches';
            referencedColumns: ['id'];
          },
          {
            foreignKeyName: 'inventory_batch_products_product_id_fkey';
            columns: ['product_id'];
            isOneToOne: false;
            referencedRelation: 'workspace_products';
            referencedColumns: ['id'];
          },
          {
            foreignKeyName: 'inventory_batch_products_unit_id_fkey';
            columns: ['unit_id'];
            isOneToOne: false;
            referencedRelation: 'inventory_units';
            referencedColumns: ['id'];
          },
        ];
      };
      inventory_batches: {
        Row: {
          created_at: string | null;
          id: string;
          price: number;
          supplier_id: string | null;
          total_diff: number;
          warehouse_id: string;
        };
        Insert: {
          created_at?: string | null;
          id?: string;
          price?: number;
          supplier_id?: string | null;
          total_diff?: number;
          warehouse_id: string;
        };
        Update: {
          created_at?: string | null;
          id?: string;
          price?: number;
          supplier_id?: string | null;
          total_diff?: number;
          warehouse_id?: string;
        };
        Relationships: [
          {
            foreignKeyName: 'inventory_batches_supplier_id_fkey';
            columns: ['supplier_id'];
            isOneToOne: false;
            referencedRelation: 'inventory_suppliers';
            referencedColumns: ['id'];
          },
          {
            foreignKeyName: 'inventory_batches_warehouse_id_fkey';
            columns: ['warehouse_id'];
            isOneToOne: false;
            referencedRelation: 'inventory_warehouses';
            referencedColumns: ['id'];
          },
        ];
      };
      inventory_products: {
        Row: {
          amount: number | null;
          created_at: string | null;
          min_amount: number;
          price: number;
          product_id: string;
          unit_id: string;
          warehouse_id: string;
        };
        Insert: {
          amount?: number | null;
          created_at?: string | null;
          min_amount?: number;
          price?: number;
          product_id: string;
          unit_id: string;
          warehouse_id: string;
        };
        Update: {
          amount?: number | null;
          created_at?: string | null;
          min_amount?: number;
          price?: number;
          product_id?: string;
          unit_id?: string;
          warehouse_id?: string;
        };
        Relationships: [
          {
            foreignKeyName: 'inventory_products_product_id_fkey';
            columns: ['product_id'];
            isOneToOne: false;
            referencedRelation: 'workspace_products';
            referencedColumns: ['id'];
          },
          {
            foreignKeyName: 'inventory_products_unit_id_fkey';
            columns: ['unit_id'];
            isOneToOne: false;
            referencedRelation: 'inventory_units';
            referencedColumns: ['id'];
          },
          {
            foreignKeyName: 'inventory_products_warehouse_id_fkey';
            columns: ['warehouse_id'];
            isOneToOne: false;
            referencedRelation: 'inventory_warehouses';
            referencedColumns: ['id'];
          },
        ];
      };
      inventory_suppliers: {
        Row: {
          created_at: string | null;
          id: string;
          name: string | null;
          ws_id: string;
        };
        Insert: {
          created_at?: string | null;
          id?: string;
          name?: string | null;
          ws_id: string;
        };
        Update: {
          created_at?: string | null;
          id?: string;
          name?: string | null;
          ws_id?: string;
        };
        Relationships: [
          {
            foreignKeyName: 'inventory_suppliers_ws_id_fkey';
            columns: ['ws_id'];
            isOneToOne: false;
            referencedRelation: 'workspace_link_counts';
            referencedColumns: ['id'];
          },
          {
            foreignKeyName: 'inventory_suppliers_ws_id_fkey';
            columns: ['ws_id'];
            isOneToOne: false;
            referencedRelation: 'workspaces';
            referencedColumns: ['id'];
          },
        ];
      };
      inventory_units: {
        Row: {
          created_at: string | null;
          id: string;
          name: string | null;
          ws_id: string;
        };
        Insert: {
          created_at?: string | null;
          id?: string;
          name?: string | null;
          ws_id: string;
        };
        Update: {
          created_at?: string | null;
          id?: string;
          name?: string | null;
          ws_id?: string;
        };
        Relationships: [
          {
            foreignKeyName: 'inventory_units_ws_id_fkey';
            columns: ['ws_id'];
            isOneToOne: false;
            referencedRelation: 'workspace_link_counts';
            referencedColumns: ['id'];
          },
          {
            foreignKeyName: 'inventory_units_ws_id_fkey';
            columns: ['ws_id'];
            isOneToOne: false;
            referencedRelation: 'workspaces';
            referencedColumns: ['id'];
          },
        ];
      };
      inventory_warehouses: {
        Row: {
          created_at: string | null;
          id: string;
          name: string | null;
          ws_id: string;
        };
        Insert: {
          created_at?: string | null;
          id?: string;
          name?: string | null;
          ws_id: string;
        };
        Update: {
          created_at?: string | null;
          id?: string;
          name?: string | null;
          ws_id?: string;
        };
        Relationships: [
          {
            foreignKeyName: 'inventory_warehouses_ws_id_fkey';
            columns: ['ws_id'];
            isOneToOne: false;
            referencedRelation: 'workspace_link_counts';
            referencedColumns: ['id'];
          },
          {
            foreignKeyName: 'inventory_warehouses_ws_id_fkey';
            columns: ['ws_id'];
            isOneToOne: false;
            referencedRelation: 'workspaces';
            referencedColumns: ['id'];
          },
        ];
      };
      link_analytics: {
        Row: {
          browser: string | null;
          city: string | null;
          clicked_at: string;
          country: string | null;
          country_region: string | null;
          created_at: string;
          device_type: string | null;
          id: string;
          ip_address: unknown | null;
          latitude: number | null;
          link_id: string;
          longitude: number | null;
          os: string | null;
          postal_code: string | null;
          referrer: string | null;
          referrer_domain: string | null;
          timezone: string | null;
          user_agent: string | null;
          vercel_id: string | null;
          vercel_region: string | null;
        };
        Insert: {
          browser?: string | null;
          city?: string | null;
          clicked_at?: string;
          country?: string | null;
          country_region?: string | null;
          created_at?: string;
          device_type?: string | null;
          id?: string;
          ip_address?: unknown | null;
          latitude?: number | null;
          link_id: string;
          longitude?: number | null;
          os?: string | null;
          postal_code?: string | null;
          referrer?: string | null;
          referrer_domain?: string | null;
          timezone?: string | null;
          user_agent?: string | null;
          vercel_id?: string | null;
          vercel_region?: string | null;
        };
        Update: {
          browser?: string | null;
          city?: string | null;
          clicked_at?: string;
          country?: string | null;
          country_region?: string | null;
          created_at?: string;
          device_type?: string | null;
          id?: string;
          ip_address?: unknown | null;
          latitude?: number | null;
          link_id?: string;
          longitude?: number | null;
          os?: string | null;
          postal_code?: string | null;
          referrer?: string | null;
          referrer_domain?: string | null;
          timezone?: string | null;
          user_agent?: string | null;
          vercel_id?: string | null;
          vercel_region?: string | null;
        };
        Relationships: [
          {
            foreignKeyName: 'link_analytics_link_id_fkey';
            columns: ['link_id'];
            isOneToOne: false;
            referencedRelation: 'link_analytics_device_insights';
            referencedColumns: ['link_id'];
          },
          {
            foreignKeyName: 'link_analytics_link_id_fkey';
            columns: ['link_id'];
            isOneToOne: false;
            referencedRelation: 'link_analytics_geo_insights';
            referencedColumns: ['link_id'];
          },
          {
            foreignKeyName: 'link_analytics_link_id_fkey';
            columns: ['link_id'];
            isOneToOne: false;
            referencedRelation: 'link_analytics_summary';
            referencedColumns: ['link_id'];
          },
          {
            foreignKeyName: 'link_analytics_link_id_fkey';
            columns: ['link_id'];
            isOneToOne: false;
            referencedRelation: 'shortened_links';
            referencedColumns: ['id'];
          },
        ];
      };
      meet_together_guest_timeblocks: {
        Row: {
          created_at: string;
          date: string;
          end_time: string;
          id: string;
          plan_id: string;
          start_time: string;
          user_id: string;
        };
        Insert: {
          created_at?: string;
          date: string;
          end_time: string;
          id?: string;
          plan_id: string;
          start_time: string;
          user_id: string;
        };
        Update: {
          created_at?: string;
          date?: string;
          end_time?: string;
          id?: string;
          plan_id?: string;
          start_time?: string;
          user_id?: string;
        };
        Relationships: [
          {
            foreignKeyName: 'meet_together_guest_timeblocks_plan_id_fkey';
            columns: ['plan_id'];
            isOneToOne: false;
            referencedRelation: 'meet_together_plans';
            referencedColumns: ['id'];
          },
          {
            foreignKeyName: 'meet_together_guest_timeblocks_user_id_fkey';
            columns: ['user_id'];
            isOneToOne: false;
            referencedRelation: 'meet_together_guests';
            referencedColumns: ['id'];
          },
        ];
      };
      meet_together_guests: {
        Row: {
          created_at: string;
          id: string;
          name: string;
          password_hash: string;
          password_salt: string;
          plan_id: string;
        };
        Insert: {
          created_at?: string;
          id?: string;
          name: string;
          password_hash: string;
          password_salt: string;
          plan_id: string;
        };
        Update: {
          created_at?: string;
          id?: string;
          name?: string;
          password_hash?: string;
          password_salt?: string;
          plan_id?: string;
        };
        Relationships: [
          {
            foreignKeyName: 'meet_together_guests_plan_id_fkey';
            columns: ['plan_id'];
            isOneToOne: false;
            referencedRelation: 'meet_together_plans';
            referencedColumns: ['id'];
          },
        ];
      };
      meet_together_plans: {
        Row: {
          created_at: string | null;
          creator_id: string | null;
          dates: string[];
          description: string | null;
          end_time: string;
          id: string;
          is_public: boolean;
          name: string | null;
          start_time: string;
          ws_id: string | null;
        };
        Insert: {
          created_at?: string | null;
          creator_id?: string | null;
          dates: string[];
          description?: string | null;
          end_time: string;
          id?: string;
          is_public?: boolean;
          name?: string | null;
          start_time: string;
          ws_id?: string | null;
        };
        Update: {
          created_at?: string | null;
          creator_id?: string | null;
          dates?: string[];
          description?: string | null;
          end_time?: string;
          id?: string;
          is_public?: boolean;
          name?: string | null;
          start_time?: string;
          ws_id?: string | null;
        };
        Relationships: [
          {
            foreignKeyName: 'meet_together_plans_creator_id_fkey';
            columns: ['creator_id'];
            isOneToOne: false;
            referencedRelation: 'nova_user_challenge_leaderboard';
            referencedColumns: ['user_id'];
          },
          {
            foreignKeyName: 'meet_together_plans_creator_id_fkey';
            columns: ['creator_id'];
            isOneToOne: false;
            referencedRelation: 'nova_user_leaderboard';
            referencedColumns: ['user_id'];
          },
          {
            foreignKeyName: 'meet_together_plans_creator_id_fkey';
            columns: ['creator_id'];
            isOneToOne: false;
            referencedRelation: 'shortened_links_creator_stats';
            referencedColumns: ['id'];
          },
          {
            foreignKeyName: 'meet_together_plans_creator_id_fkey';
            columns: ['creator_id'];
            isOneToOne: false;
            referencedRelation: 'users';
            referencedColumns: ['id'];
          },
          {
            foreignKeyName: 'meet_together_plans_ws_id_fkey';
            columns: ['ws_id'];
            isOneToOne: false;
            referencedRelation: 'workspace_link_counts';
            referencedColumns: ['id'];
          },
          {
            foreignKeyName: 'meet_together_plans_ws_id_fkey';
            columns: ['ws_id'];
            isOneToOne: false;
            referencedRelation: 'workspaces';
            referencedColumns: ['id'];
          },
        ];
      };
      meet_together_user_timeblocks: {
        Row: {
          created_at: string;
          date: string;
          end_time: string;
          id: string;
          plan_id: string;
          start_time: string;
          user_id: string;
        };
        Insert: {
          created_at?: string;
          date: string;
          end_time: string;
          id?: string;
          plan_id: string;
          start_time: string;
          user_id: string;
        };
        Update: {
          created_at?: string;
          date?: string;
          end_time?: string;
          id?: string;
          plan_id?: string;
          start_time?: string;
          user_id?: string;
        };
        Relationships: [
          {
            foreignKeyName: 'meet_together_user_timeblocks_plan_id_fkey';
            columns: ['plan_id'];
            isOneToOne: false;
            referencedRelation: 'meet_together_plans';
            referencedColumns: ['id'];
          },
          {
            foreignKeyName: 'meet_together_user_timeblocks_user_id_fkey';
            columns: ['user_id'];
            isOneToOne: false;
            referencedRelation: 'nova_user_challenge_leaderboard';
            referencedColumns: ['user_id'];
          },
          {
            foreignKeyName: 'meet_together_user_timeblocks_user_id_fkey';
            columns: ['user_id'];
            isOneToOne: false;
            referencedRelation: 'nova_user_leaderboard';
            referencedColumns: ['user_id'];
          },
          {
            foreignKeyName: 'meet_together_user_timeblocks_user_id_fkey';
            columns: ['user_id'];
            isOneToOne: false;
            referencedRelation: 'shortened_links_creator_stats';
            referencedColumns: ['id'];
          },
          {
            foreignKeyName: 'meet_together_user_timeblocks_user_id_fkey';
            columns: ['user_id'];
            isOneToOne: false;
            referencedRelation: 'users';
            referencedColumns: ['id'];
          },
        ];
      };
      nova_challenge_criteria: {
        Row: {
          challenge_id: string;
          created_at: string;
          description: string;
          id: string;
          name: string;
        };
        Insert: {
          challenge_id: string;
          created_at?: string;
          description: string;
          id?: string;
          name: string;
        };
        Update: {
          challenge_id?: string;
          created_at?: string;
          description?: string;
          id?: string;
          name?: string;
        };
        Relationships: [
          {
            foreignKeyName: 'nova_challenge_criteria_challenge_id_fkey';
            columns: ['challenge_id'];
            isOneToOne: false;
            referencedRelation: 'nova_challenges';
            referencedColumns: ['id'];
          },
          {
            foreignKeyName: 'nova_challenge_criteria_challenge_id_fkey';
            columns: ['challenge_id'];
            isOneToOne: false;
            referencedRelation: 'nova_user_challenge_leaderboard';
            referencedColumns: ['challenge_id'];
          },
        ];
      };
      nova_challenge_manager_emails: {
        Row: {
          challenge_id: string;
          created_at: string;
          email: string;
        };
        Insert: {
          challenge_id?: string;
          created_at?: string;
          email: string;
        };
        Update: {
          challenge_id?: string;
          created_at?: string;
          email?: string;
        };
        Relationships: [
          {
            foreignKeyName: 'nova_challenge_manager_emails_challenge_id_fkey';
            columns: ['challenge_id'];
            isOneToOne: false;
            referencedRelation: 'nova_challenges';
            referencedColumns: ['id'];
          },
          {
            foreignKeyName: 'nova_challenge_manager_emails_challenge_id_fkey';
            columns: ['challenge_id'];
            isOneToOne: false;
            referencedRelation: 'nova_user_challenge_leaderboard';
            referencedColumns: ['challenge_id'];
          },
        ];
      };
      nova_challenge_whitelisted_emails: {
        Row: {
          challenge_id: string;
          created_at: string;
          email: string;
        };
        Insert: {
          challenge_id: string;
          created_at?: string;
          email: string;
        };
        Update: {
          challenge_id?: string;
          created_at?: string;
          email?: string;
        };
        Relationships: [
          {
            foreignKeyName: 'nova_challenge_whitelisted_emails_challenge_id_fkey';
            columns: ['challenge_id'];
            isOneToOne: false;
            referencedRelation: 'nova_challenges';
            referencedColumns: ['id'];
          },
          {
            foreignKeyName: 'nova_challenge_whitelisted_emails_challenge_id_fkey';
            columns: ['challenge_id'];
            isOneToOne: false;
            referencedRelation: 'nova_user_challenge_leaderboard';
            referencedColumns: ['challenge_id'];
          },
        ];
      };
      nova_challenges: {
        Row: {
          close_at: string | null;
          created_at: string;
          description: string;
          duration: number;
          enabled: boolean;
          id: string;
          max_attempts: number;
          max_daily_attempts: number;
          open_at: string | null;
          password_hash: string | null;
          password_salt: string | null;
          previewable_at: string | null;
          title: string;
          whitelisted_only: boolean;
        };
        Insert: {
          close_at?: string | null;
          created_at?: string;
          description: string;
          duration: number;
          enabled?: boolean;
          id?: string;
          max_attempts?: number;
          max_daily_attempts?: number;
          open_at?: string | null;
          password_hash?: string | null;
          password_salt?: string | null;
          previewable_at?: string | null;
          title: string;
          whitelisted_only?: boolean;
        };
        Update: {
          close_at?: string | null;
          created_at?: string;
          description?: string;
          duration?: number;
          enabled?: boolean;
          id?: string;
          max_attempts?: number;
          max_daily_attempts?: number;
          open_at?: string | null;
          password_hash?: string | null;
          password_salt?: string | null;
          previewable_at?: string | null;
          title?: string;
          whitelisted_only?: boolean;
        };
        Relationships: [];
      };
      nova_problem_test_cases: {
        Row: {
          created_at: string;
          hidden: boolean;
          id: string;
          input: string;
          output: string;
          problem_id: string;
        };
        Insert: {
          created_at?: string;
          hidden?: boolean;
          id?: string;
          input: string;
          output: string;
          problem_id: string;
        };
        Update: {
          created_at?: string;
          hidden?: boolean;
          id?: string;
          input?: string;
          output?: string;
          problem_id?: string;
        };
        Relationships: [
          {
            foreignKeyName: 'nova_problem_testcases_problem_id_fkey';
            columns: ['problem_id'];
            isOneToOne: false;
            referencedRelation: 'nova_problems';
            referencedColumns: ['id'];
          },
        ];
      };
      nova_problems: {
        Row: {
          challenge_id: string;
          created_at: string;
          description: string;
          example_input: string;
          example_output: string;
          id: string;
          max_prompt_length: number;
          title: string;
        };
        Insert: {
          challenge_id: string;
          created_at?: string;
          description: string;
          example_input: string;
          example_output: string;
          id?: string;
          max_prompt_length: number;
          title: string;
        };
        Update: {
          challenge_id?: string;
          created_at?: string;
          description?: string;
          example_input?: string;
          example_output?: string;
          id?: string;
          max_prompt_length?: number;
          title?: string;
        };
        Relationships: [
          {
            foreignKeyName: 'nova_problems_challenge_id_fkey';
            columns: ['challenge_id'];
            isOneToOne: false;
            referencedRelation: 'nova_challenges';
            referencedColumns: ['id'];
          },
          {
            foreignKeyName: 'nova_problems_challenge_id_fkey';
            columns: ['challenge_id'];
            isOneToOne: false;
            referencedRelation: 'nova_user_challenge_leaderboard';
            referencedColumns: ['challenge_id'];
          },
        ];
      };
      nova_sessions: {
        Row: {
          challenge_id: string;
          created_at: string;
          end_time: string | null;
          id: string;
          start_time: string;
          status: string;
          user_id: string;
        };
        Insert: {
          challenge_id: string;
          created_at?: string;
          end_time?: string | null;
          id?: string;
          start_time: string;
          status: string;
          user_id: string;
        };
        Update: {
          challenge_id?: string;
          created_at?: string;
          end_time?: string | null;
          id?: string;
          start_time?: string;
          status?: string;
          user_id?: string;
        };
        Relationships: [
          {
            foreignKeyName: 'nova_sessions_challenge_id_fkey';
            columns: ['challenge_id'];
            isOneToOne: false;
            referencedRelation: 'nova_challenges';
            referencedColumns: ['id'];
          },
          {
            foreignKeyName: 'nova_sessions_challenge_id_fkey';
            columns: ['challenge_id'];
            isOneToOne: false;
            referencedRelation: 'nova_user_challenge_leaderboard';
            referencedColumns: ['challenge_id'];
          },
          {
            foreignKeyName: 'nova_sessions_user_id_fkey';
            columns: ['user_id'];
            isOneToOne: false;
            referencedRelation: 'nova_user_challenge_leaderboard';
            referencedColumns: ['user_id'];
          },
          {
            foreignKeyName: 'nova_sessions_user_id_fkey';
            columns: ['user_id'];
            isOneToOne: false;
            referencedRelation: 'nova_user_leaderboard';
            referencedColumns: ['user_id'];
          },
          {
            foreignKeyName: 'nova_sessions_user_id_fkey';
            columns: ['user_id'];
            isOneToOne: false;
            referencedRelation: 'shortened_links_creator_stats';
            referencedColumns: ['id'];
          },
          {
            foreignKeyName: 'nova_sessions_user_id_fkey';
            columns: ['user_id'];
            isOneToOne: false;
            referencedRelation: 'users';
            referencedColumns: ['id'];
          },
        ];
      };
      nova_submission_criteria: {
        Row: {
          created_at: string;
          criteria_id: string;
          feedback: string;
          improvements: string[] | null;
          score: number;
          strengths: string[] | null;
          submission_id: string;
        };
        Insert: {
          created_at?: string;
          criteria_id: string;
          feedback: string;
          improvements?: string[] | null;
          score: number;
          strengths?: string[] | null;
          submission_id: string;
        };
        Update: {
          created_at?: string;
          criteria_id?: string;
          feedback?: string;
          improvements?: string[] | null;
          score?: number;
          strengths?: string[] | null;
          submission_id?: string;
        };
        Relationships: [
          {
            foreignKeyName: 'nova_submission_criteria_criteria_id_fkey';
            columns: ['criteria_id'];
            isOneToOne: false;
            referencedRelation: 'nova_challenge_criteria';
            referencedColumns: ['id'];
          },
          {
            foreignKeyName: 'nova_submission_criteria_submission_id_fkey';
            columns: ['submission_id'];
            isOneToOne: false;
            referencedRelation: 'nova_submissions';
            referencedColumns: ['id'];
          },
          {
            foreignKeyName: 'nova_submission_criteria_submission_id_fkey';
            columns: ['submission_id'];
            isOneToOne: false;
            referencedRelation: 'nova_submissions_with_scores';
            referencedColumns: ['id'];
          },
        ];
      };
      nova_submission_test_cases: {
        Row: {
          confidence: number | null;
          created_at: string;
          matched: boolean;
          output: string;
          reasoning: string | null;
          submission_id: string;
          test_case_id: string;
        };
        Insert: {
          confidence?: number | null;
          created_at?: string;
          matched?: boolean;
          output: string;
          reasoning?: string | null;
          submission_id: string;
          test_case_id: string;
        };
        Update: {
          confidence?: number | null;
          created_at?: string;
          matched?: boolean;
          output?: string;
          reasoning?: string | null;
          submission_id?: string;
          test_case_id?: string;
        };
        Relationships: [
          {
            foreignKeyName: 'nova_submission_test_cases_submission_id_fkey';
            columns: ['submission_id'];
            isOneToOne: false;
            referencedRelation: 'nova_submissions';
            referencedColumns: ['id'];
          },
          {
            foreignKeyName: 'nova_submission_test_cases_submission_id_fkey';
            columns: ['submission_id'];
            isOneToOne: false;
            referencedRelation: 'nova_submissions_with_scores';
            referencedColumns: ['id'];
          },
          {
            foreignKeyName: 'nova_submission_test_cases_test_case_id_fkey';
            columns: ['test_case_id'];
            isOneToOne: false;
            referencedRelation: 'nova_problem_test_cases';
            referencedColumns: ['id'];
          },
        ];
      };
      nova_submissions: {
        Row: {
          created_at: string;
          id: string;
          overall_assessment: string | null;
          problem_id: string;
          prompt: string;
          session_id: string | null;
          user_id: string;
        };
        Insert: {
          created_at?: string;
          id?: string;
          overall_assessment?: string | null;
          problem_id: string;
          prompt: string;
          session_id?: string | null;
          user_id: string;
        };
        Update: {
          created_at?: string;
          id?: string;
          overall_assessment?: string | null;
          problem_id?: string;
          prompt?: string;
          session_id?: string | null;
          user_id?: string;
        };
        Relationships: [
          {
            foreignKeyName: 'nova_submissions_problem_id_fkey';
            columns: ['problem_id'];
            isOneToOne: false;
            referencedRelation: 'nova_problems';
            referencedColumns: ['id'];
          },
          {
            foreignKeyName: 'nova_submissions_session_id_fkey';
            columns: ['session_id'];
            isOneToOne: false;
            referencedRelation: 'nova_sessions';
            referencedColumns: ['id'];
          },
          {
            foreignKeyName: 'nova_submissions_user_id_fkey';
            columns: ['user_id'];
            isOneToOne: false;
            referencedRelation: 'nova_user_challenge_leaderboard';
            referencedColumns: ['user_id'];
          },
          {
            foreignKeyName: 'nova_submissions_user_id_fkey';
            columns: ['user_id'];
            isOneToOne: false;
            referencedRelation: 'nova_user_leaderboard';
            referencedColumns: ['user_id'];
          },
          {
            foreignKeyName: 'nova_submissions_user_id_fkey';
            columns: ['user_id'];
            isOneToOne: false;
            referencedRelation: 'shortened_links_creator_stats';
            referencedColumns: ['id'];
          },
          {
            foreignKeyName: 'nova_submissions_user_id_fkey';
            columns: ['user_id'];
            isOneToOne: false;
            referencedRelation: 'users';
            referencedColumns: ['id'];
          },
        ];
      };
      nova_team_emails: {
        Row: {
          created_at: string;
          email: string;
          team_id: string;
        };
        Insert: {
          created_at?: string;
          email: string;
          team_id: string;
        };
        Update: {
          created_at?: string;
          email?: string;
          team_id?: string;
        };
        Relationships: [
          {
            foreignKeyName: 'nova_team_emails_team_id_fkey';
            columns: ['team_id'];
            isOneToOne: false;
            referencedRelation: 'nova_team_challenge_leaderboard';
            referencedColumns: ['team_id'];
          },
          {
            foreignKeyName: 'nova_team_emails_team_id_fkey';
            columns: ['team_id'];
            isOneToOne: false;
            referencedRelation: 'nova_team_leaderboard';
            referencedColumns: ['team_id'];
          },
          {
            foreignKeyName: 'nova_team_emails_team_id_fkey';
            columns: ['team_id'];
            isOneToOne: false;
            referencedRelation: 'nova_teams';
            referencedColumns: ['id'];
          },
        ];
      };
      nova_team_members: {
        Row: {
          created_at: string;
          team_id: string;
          user_id: string;
        };
        Insert: {
          created_at?: string;
          team_id: string;
          user_id: string;
        };
        Update: {
          created_at?: string;
          team_id?: string;
          user_id?: string;
        };
        Relationships: [
          {
            foreignKeyName: 'nova_team_members_team_id_fkey';
            columns: ['team_id'];
            isOneToOne: false;
            referencedRelation: 'nova_team_challenge_leaderboard';
            referencedColumns: ['team_id'];
          },
          {
            foreignKeyName: 'nova_team_members_team_id_fkey';
            columns: ['team_id'];
            isOneToOne: false;
            referencedRelation: 'nova_team_leaderboard';
            referencedColumns: ['team_id'];
          },
          {
            foreignKeyName: 'nova_team_members_team_id_fkey';
            columns: ['team_id'];
            isOneToOne: false;
            referencedRelation: 'nova_teams';
            referencedColumns: ['id'];
          },
          {
            foreignKeyName: 'nova_team_members_user_id_fkey';
            columns: ['user_id'];
            isOneToOne: false;
            referencedRelation: 'nova_user_challenge_leaderboard';
            referencedColumns: ['user_id'];
          },
          {
            foreignKeyName: 'nova_team_members_user_id_fkey';
            columns: ['user_id'];
            isOneToOne: false;
            referencedRelation: 'nova_user_leaderboard';
            referencedColumns: ['user_id'];
          },
          {
            foreignKeyName: 'nova_team_members_user_id_fkey';
            columns: ['user_id'];
            isOneToOne: false;
            referencedRelation: 'shortened_links_creator_stats';
            referencedColumns: ['id'];
          },
          {
            foreignKeyName: 'nova_team_members_user_id_fkey';
            columns: ['user_id'];
            isOneToOne: false;
            referencedRelation: 'users';
            referencedColumns: ['id'];
          },
        ];
      };
      nova_teams: {
        Row: {
          created_at: string;
          description: string | null;
          goals: string | null;
          id: string;
          name: string;
        };
        Insert: {
          created_at?: string;
          description?: string | null;
          goals?: string | null;
          id?: string;
          name: string;
        };
        Update: {
          created_at?: string;
          description?: string | null;
          goals?: string | null;
          id?: string;
          name?: string;
        };
        Relationships: [];
      };
      onboarding_progress: {
        Row: {
          completed_at: string | null;
          completed_steps: string[];
          created_at: string;
          current_step: string;
          profile_completed: boolean;
          tour_completed: boolean;
          updated_at: string;
          user_id: string;
          workspace_avatar_url: string | null;
          workspace_description: string | null;
          workspace_name: string | null;
        };
        Insert: {
          completed_at?: string | null;
          completed_steps?: string[];
          created_at?: string;
          current_step?: string;
          profile_completed?: boolean;
          tour_completed?: boolean;
          updated_at?: string;
          user_id: string;
          workspace_avatar_url?: string | null;
          workspace_description?: string | null;
          workspace_name?: string | null;
        };
        Update: {
          completed_at?: string | null;
          completed_steps?: string[];
          created_at?: string;
          current_step?: string;
          profile_completed?: boolean;
          tour_completed?: boolean;
          updated_at?: string;
          user_id?: string;
          workspace_avatar_url?: string | null;
          workspace_description?: string | null;
          workspace_name?: string | null;
        };
        Relationships: [
          {
            foreignKeyName: 'onboarding_progress_user_id_fkey';
            columns: ['user_id'];
            isOneToOne: true;
            referencedRelation: 'nova_user_challenge_leaderboard';
            referencedColumns: ['user_id'];
          },
          {
            foreignKeyName: 'onboarding_progress_user_id_fkey';
            columns: ['user_id'];
            isOneToOne: true;
            referencedRelation: 'nova_user_leaderboard';
            referencedColumns: ['user_id'];
          },
          {
            foreignKeyName: 'onboarding_progress_user_id_fkey';
            columns: ['user_id'];
            isOneToOne: true;
            referencedRelation: 'shortened_links_creator_stats';
            referencedColumns: ['id'];
          },
          {
            foreignKeyName: 'onboarding_progress_user_id_fkey';
            columns: ['user_id'];
            isOneToOne: true;
            referencedRelation: 'users';
            referencedColumns: ['id'];
          },
        ];
      };
      personal_notes: {
        Row: {
          content: string | null;
          created_at: string | null;
          owner_id: string;
          user_id: string;
        };
        Insert: {
          content?: string | null;
          created_at?: string | null;
          owner_id: string;
          user_id: string;
        };
        Update: {
          content?: string | null;
          created_at?: string | null;
          owner_id?: string;
          user_id?: string;
        };
        Relationships: [
          {
            foreignKeyName: 'personal_notes_owner_id_fkey';
            columns: ['owner_id'];
            isOneToOne: false;
            referencedRelation: 'nova_user_challenge_leaderboard';
            referencedColumns: ['user_id'];
          },
          {
            foreignKeyName: 'personal_notes_owner_id_fkey';
            columns: ['owner_id'];
            isOneToOne: false;
            referencedRelation: 'nova_user_leaderboard';
            referencedColumns: ['user_id'];
          },
          {
            foreignKeyName: 'personal_notes_owner_id_fkey';
            columns: ['owner_id'];
            isOneToOne: false;
            referencedRelation: 'shortened_links_creator_stats';
            referencedColumns: ['id'];
          },
          {
            foreignKeyName: 'personal_notes_owner_id_fkey';
            columns: ['owner_id'];
            isOneToOne: false;
            referencedRelation: 'users';
            referencedColumns: ['id'];
          },
          {
            foreignKeyName: 'personal_notes_user_id_fkey';
            columns: ['user_id'];
            isOneToOne: false;
            referencedRelation: 'nova_user_challenge_leaderboard';
            referencedColumns: ['user_id'];
          },
          {
            foreignKeyName: 'personal_notes_user_id_fkey';
            columns: ['user_id'];
            isOneToOne: false;
            referencedRelation: 'nova_user_leaderboard';
            referencedColumns: ['user_id'];
          },
          {
            foreignKeyName: 'personal_notes_user_id_fkey';
            columns: ['user_id'];
            isOneToOne: false;
            referencedRelation: 'shortened_links_creator_stats';
            referencedColumns: ['id'];
          },
          {
            foreignKeyName: 'personal_notes_user_id_fkey';
            columns: ['user_id'];
            isOneToOne: false;
            referencedRelation: 'users';
            referencedColumns: ['id'];
          },
        ];
      };
      platform_email_roles: {
        Row: {
          allow_challenge_management: boolean;
          allow_manage_all_challenges: boolean;
          allow_role_management: boolean;
          created_at: string;
          email: string;
          enabled: boolean;
        };
        Insert: {
          allow_challenge_management?: boolean;
          allow_manage_all_challenges?: boolean;
          allow_role_management?: boolean;
          created_at?: string;
          email: string;
          enabled: boolean;
        };
        Update: {
          allow_challenge_management?: boolean;
          allow_manage_all_challenges?: boolean;
          allow_role_management?: boolean;
          created_at?: string;
          email?: string;
          enabled?: boolean;
        };
        Relationships: [];
      };
      platform_user_roles: {
        Row: {
          allow_challenge_management: boolean;
          allow_manage_all_challenges: boolean;
          allow_role_management: boolean;
          allow_workspace_creation: boolean;
          created_at: string;
          enabled: boolean;
          user_id: string;
        };
        Insert: {
          allow_challenge_management?: boolean;
          allow_manage_all_challenges?: boolean;
          allow_role_management?: boolean;
          allow_workspace_creation?: boolean;
          created_at?: string;
          enabled?: boolean;
          user_id: string;
        };
        Update: {
          allow_challenge_management?: boolean;
          allow_manage_all_challenges?: boolean;
          allow_role_management?: boolean;
          allow_workspace_creation?: boolean;
          created_at?: string;
          enabled?: boolean;
          user_id?: string;
        };
        Relationships: [
          {
            foreignKeyName: 'platform_user_roles_user_id_fkey1';
            columns: ['user_id'];
            isOneToOne: true;
            referencedRelation: 'nova_user_challenge_leaderboard';
            referencedColumns: ['user_id'];
          },
          {
            foreignKeyName: 'platform_user_roles_user_id_fkey1';
            columns: ['user_id'];
            isOneToOne: true;
            referencedRelation: 'nova_user_leaderboard';
            referencedColumns: ['user_id'];
          },
          {
            foreignKeyName: 'platform_user_roles_user_id_fkey1';
            columns: ['user_id'];
            isOneToOne: true;
            referencedRelation: 'shortened_links_creator_stats';
            referencedColumns: ['id'];
          },
          {
            foreignKeyName: 'platform_user_roles_user_id_fkey1';
            columns: ['user_id'];
            isOneToOne: true;
            referencedRelation: 'users';
            referencedColumns: ['id'];
          },
        ];
      };
      product_categories: {
        Row: {
          created_at: string | null;
          id: string;
          name: string | null;
          ws_id: string;
        };
        Insert: {
          created_at?: string | null;
          id?: string;
          name?: string | null;
          ws_id: string;
        };
        Update: {
          created_at?: string | null;
          id?: string;
          name?: string | null;
          ws_id?: string;
        };
        Relationships: [
          {
            foreignKeyName: 'product_categories_ws_id_fkey';
            columns: ['ws_id'];
            isOneToOne: false;
            referencedRelation: 'workspace_link_counts';
            referencedColumns: ['id'];
          },
          {
            foreignKeyName: 'product_categories_ws_id_fkey';
            columns: ['ws_id'];
            isOneToOne: false;
            referencedRelation: 'workspaces';
            referencedColumns: ['id'];
          },
        ];
      };
      product_stock_changes: {
        Row: {
          amount: number;
          beneficiary_id: string | null;
          created_at: string;
          creator_id: string;
          id: string;
          product_id: string;
          unit_id: string;
          warehouse_id: string;
        };
        Insert: {
          amount: number;
          beneficiary_id?: string | null;
          created_at?: string;
          creator_id: string;
          id?: string;
          product_id: string;
          unit_id: string;
          warehouse_id: string;
        };
        Update: {
          amount?: number;
          beneficiary_id?: string | null;
          created_at?: string;
          creator_id?: string;
          id?: string;
          product_id?: string;
          unit_id?: string;
          warehouse_id?: string;
        };
        Relationships: [
          {
            foreignKeyName: 'product_stock_changes_beneficiary_id_fkey';
            columns: ['beneficiary_id'];
            isOneToOne: false;
            referencedRelation: 'distinct_invoice_creators';
            referencedColumns: ['id'];
          },
          {
            foreignKeyName: 'product_stock_changes_beneficiary_id_fkey';
            columns: ['beneficiary_id'];
            isOneToOne: false;
            referencedRelation: 'workspace_users';
            referencedColumns: ['id'];
          },
          {
            foreignKeyName: 'product_stock_changes_beneficiary_id_fkey';
            columns: ['beneficiary_id'];
            isOneToOne: false;
            referencedRelation: 'workspace_users_with_groups';
            referencedColumns: ['id'];
          },
          {
            foreignKeyName: 'product_stock_changes_creator_id_fkey';
            columns: ['creator_id'];
            isOneToOne: false;
            referencedRelation: 'distinct_invoice_creators';
            referencedColumns: ['id'];
          },
          {
            foreignKeyName: 'product_stock_changes_creator_id_fkey';
            columns: ['creator_id'];
            isOneToOne: false;
            referencedRelation: 'workspace_users';
            referencedColumns: ['id'];
          },
          {
            foreignKeyName: 'product_stock_changes_creator_id_fkey';
            columns: ['creator_id'];
            isOneToOne: false;
            referencedRelation: 'workspace_users_with_groups';
            referencedColumns: ['id'];
          },
          {
            foreignKeyName: 'product_stock_changes_product_id_fkey';
            columns: ['product_id'];
            isOneToOne: false;
            referencedRelation: 'workspace_products';
            referencedColumns: ['id'];
          },
          {
            foreignKeyName: 'product_stock_changes_unit_id_fkey';
            columns: ['unit_id'];
            isOneToOne: false;
            referencedRelation: 'inventory_units';
            referencedColumns: ['id'];
          },
          {
            foreignKeyName: 'product_stock_changes_warehouse_id_fkey';
            columns: ['warehouse_id'];
            isOneToOne: false;
            referencedRelation: 'inventory_warehouses';
            referencedColumns: ['id'];
          },
        ];
      };
      quiz_options: {
        Row: {
          created_at: string;
          explanation: string | null;
          id: string;
          is_correct: boolean;
          points: number | null;
          quiz_id: string;
          value: string;
        };
        Insert: {
          created_at?: string;
          explanation?: string | null;
          id?: string;
          is_correct: boolean;
          points?: number | null;
          quiz_id: string;
          value: string;
        };
        Update: {
          created_at?: string;
          explanation?: string | null;
          id?: string;
          is_correct?: boolean;
          points?: number | null;
          quiz_id?: string;
          value?: string;
        };
        Relationships: [
          {
            foreignKeyName: 'quiz_options_quiz_id_fkey';
            columns: ['quiz_id'];
            isOneToOne: false;
            referencedRelation: 'workspace_quizzes';
            referencedColumns: ['id'];
          },
        ];
      };
      quiz_set_quizzes: {
        Row: {
          created_at: string;
          quiz_id: string;
          set_id: string;
        };
        Insert: {
          created_at?: string;
          quiz_id: string;
          set_id: string;
        };
        Update: {
          created_at?: string;
          quiz_id?: string;
          set_id?: string;
        };
        Relationships: [
          {
            foreignKeyName: 'quiz_set_quizzes_quiz_id_fkey';
            columns: ['quiz_id'];
            isOneToOne: false;
            referencedRelation: 'workspace_quizzes';
            referencedColumns: ['id'];
          },
          {
            foreignKeyName: 'quiz_set_quizzes_set_id_fkey';
            columns: ['set_id'];
            isOneToOne: false;
            referencedRelation: 'workspace_quiz_sets';
            referencedColumns: ['id'];
          },
        ];
      };
      sent_emails: {
        Row: {
          content: string;
          created_at: string;
          email: string;
          id: string;
          post_id: string | null;
          receiver_id: string;
          sender_id: string;
          source_email: string;
          source_name: string;
          subject: string;
          ws_id: string;
        };
        Insert: {
          content: string;
          created_at?: string;
          email: string;
          id?: string;
          post_id?: string | null;
          receiver_id: string;
          sender_id: string;
          source_email: string;
          source_name: string;
          subject: string;
          ws_id: string;
        };
        Update: {
          content?: string;
          created_at?: string;
          email?: string;
          id?: string;
          post_id?: string | null;
          receiver_id?: string;
          sender_id?: string;
          source_email?: string;
          source_name?: string;
          subject?: string;
          ws_id?: string;
        };
        Relationships: [
          {
            foreignKeyName: 'sent_emails_post_id_fkey';
            columns: ['post_id'];
            isOneToOne: false;
            referencedRelation: 'user_group_posts';
            referencedColumns: ['id'];
          },
          {
            foreignKeyName: 'sent_emails_receiver_id_fkey';
            columns: ['receiver_id'];
            isOneToOne: false;
            referencedRelation: 'distinct_invoice_creators';
            referencedColumns: ['id'];
          },
          {
            foreignKeyName: 'sent_emails_receiver_id_fkey';
            columns: ['receiver_id'];
            isOneToOne: false;
            referencedRelation: 'workspace_users';
            referencedColumns: ['id'];
          },
          {
            foreignKeyName: 'sent_emails_receiver_id_fkey';
            columns: ['receiver_id'];
            isOneToOne: false;
            referencedRelation: 'workspace_users_with_groups';
            referencedColumns: ['id'];
          },
          {
            foreignKeyName: 'sent_emails_sender_id_fkey';
            columns: ['sender_id'];
            isOneToOne: false;
            referencedRelation: 'nova_user_challenge_leaderboard';
            referencedColumns: ['user_id'];
          },
          {
            foreignKeyName: 'sent_emails_sender_id_fkey';
            columns: ['sender_id'];
            isOneToOne: false;
            referencedRelation: 'nova_user_leaderboard';
            referencedColumns: ['user_id'];
          },
          {
            foreignKeyName: 'sent_emails_sender_id_fkey';
            columns: ['sender_id'];
            isOneToOne: false;
            referencedRelation: 'shortened_links_creator_stats';
            referencedColumns: ['id'];
          },
          {
            foreignKeyName: 'sent_emails_sender_id_fkey';
            columns: ['sender_id'];
            isOneToOne: false;
            referencedRelation: 'users';
            referencedColumns: ['id'];
          },
          {
            foreignKeyName: 'sent_emails_ws_id_fkey';
            columns: ['ws_id'];
            isOneToOne: false;
            referencedRelation: 'workspace_link_counts';
            referencedColumns: ['id'];
          },
          {
            foreignKeyName: 'sent_emails_ws_id_fkey';
            columns: ['ws_id'];
            isOneToOne: false;
            referencedRelation: 'workspaces';
            referencedColumns: ['id'];
          },
        ];
      };
      shortened_links: {
        Row: {
          created_at: string;
          creator_id: string;
          domain: string;
          id: string;
          link: string;
          slug: string;
          ws_id: string;
        };
        Insert: {
          created_at?: string;
          creator_id: string;
          domain: string;
          id?: string;
          link: string;
          slug: string;
          ws_id: string;
        };
        Update: {
          created_at?: string;
          creator_id?: string;
          domain?: string;
          id?: string;
          link?: string;
          slug?: string;
          ws_id?: string;
        };
        Relationships: [
          {
            foreignKeyName: 'shortened_links_creator_id_fkey';
            columns: ['creator_id'];
            isOneToOne: false;
            referencedRelation: 'nova_user_challenge_leaderboard';
            referencedColumns: ['user_id'];
          },
          {
            foreignKeyName: 'shortened_links_creator_id_fkey';
            columns: ['creator_id'];
            isOneToOne: false;
            referencedRelation: 'nova_user_leaderboard';
            referencedColumns: ['user_id'];
          },
          {
            foreignKeyName: 'shortened_links_creator_id_fkey';
            columns: ['creator_id'];
            isOneToOne: false;
            referencedRelation: 'shortened_links_creator_stats';
            referencedColumns: ['id'];
          },
          {
            foreignKeyName: 'shortened_links_creator_id_fkey';
            columns: ['creator_id'];
            isOneToOne: false;
            referencedRelation: 'users';
            referencedColumns: ['id'];
          },
          {
            foreignKeyName: 'shortened_links_ws_id_fkey';
            columns: ['ws_id'];
            isOneToOne: false;
            referencedRelation: 'workspace_link_counts';
            referencedColumns: ['id'];
          },
          {
            foreignKeyName: 'shortened_links_ws_id_fkey';
            columns: ['ws_id'];
            isOneToOne: false;
            referencedRelation: 'workspaces';
            referencedColumns: ['id'];
          },
        ];
      };
      support_inquiries: {
        Row: {
          created_at: string;
          email: string;
          id: string;
          is_read: boolean;
          is_resolved: boolean;
          message: string;
          name: string;
          subject: string;
        };
        Insert: {
          created_at?: string;
          email: string;
          id?: string;
          is_read?: boolean;
          is_resolved?: boolean;
          message: string;
          name: string;
          subject: string;
        };
        Update: {
          created_at?: string;
          email?: string;
          id?: string;
          is_read?: boolean;
          is_resolved?: boolean;
          message?: string;
          name?: string;
          subject?: string;
        };
        Relationships: [];
      };
      task_assignees: {
        Row: {
          created_at: string | null;
          task_id: string;
          user_id: string;
        };
        Insert: {
          created_at?: string | null;
          task_id: string;
          user_id: string;
        };
        Update: {
          created_at?: string | null;
          task_id?: string;
          user_id?: string;
        };
        Relationships: [
          {
            foreignKeyName: 'task_assignees_task_id_fkey';
            columns: ['task_id'];
            isOneToOne: false;
            referencedRelation: 'tasks';
            referencedColumns: ['id'];
          },
          {
            foreignKeyName: 'task_assignees_user_id_fkey';
            columns: ['user_id'];
            isOneToOne: false;
            referencedRelation: 'nova_user_challenge_leaderboard';
            referencedColumns: ['user_id'];
          },
          {
            foreignKeyName: 'task_assignees_user_id_fkey';
            columns: ['user_id'];
            isOneToOne: false;
            referencedRelation: 'nova_user_leaderboard';
            referencedColumns: ['user_id'];
          },
          {
            foreignKeyName: 'task_assignees_user_id_fkey';
            columns: ['user_id'];
            isOneToOne: false;
            referencedRelation: 'shortened_links_creator_stats';
            referencedColumns: ['id'];
          },
          {
            foreignKeyName: 'task_assignees_user_id_fkey';
            columns: ['user_id'];
            isOneToOne: false;
            referencedRelation: 'users';
            referencedColumns: ['id'];
          },
        ];
      };
      task_board_status_templates: {
        Row: {
          created_at: string | null;
          description: string | null;
          id: string;
          is_default: boolean | null;
          name: string;
          statuses: Json;
          updated_at: string | null;
        };
        Insert: {
          created_at?: string | null;
          description?: string | null;
          id?: string;
          is_default?: boolean | null;
          name: string;
          statuses: Json;
          updated_at?: string | null;
        };
        Update: {
          created_at?: string | null;
          description?: string | null;
          id?: string;
          is_default?: boolean | null;
          name?: string;
          statuses?: Json;
          updated_at?: string | null;
        };
        Relationships: [];
      };
      task_lists: {
        Row: {
          archived: boolean | null;
          board_id: string;
          color: string | null;
          created_at: string | null;
          creator_id: string | null;
          deleted: boolean | null;
          id: string;
          name: string | null;
          position: number | null;
          status: Database['public']['Enums']['task_board_status'] | null;
        };
        Insert: {
          archived?: boolean | null;
          board_id: string;
          color?: string | null;
          created_at?: string | null;
          creator_id?: string | null;
          deleted?: boolean | null;
          id?: string;
          name?: string | null;
          position?: number | null;
          status?: Database['public']['Enums']['task_board_status'] | null;
        };
        Update: {
          archived?: boolean | null;
          board_id?: string;
          color?: string | null;
          created_at?: string | null;
          creator_id?: string | null;
          deleted?: boolean | null;
          id?: string;
          name?: string | null;
          position?: number | null;
          status?: Database['public']['Enums']['task_board_status'] | null;
        };
        Relationships: [
          {
            foreignKeyName: 'task_lists_board_id_fkey';
            columns: ['board_id'];
            isOneToOne: false;
            referencedRelation: 'workspace_boards';
            referencedColumns: ['id'];
          },
          {
            foreignKeyName: 'task_lists_creator_id_fkey';
            columns: ['creator_id'];
            isOneToOne: false;
            referencedRelation: 'nova_user_challenge_leaderboard';
            referencedColumns: ['user_id'];
          },
          {
            foreignKeyName: 'task_lists_creator_id_fkey';
            columns: ['creator_id'];
            isOneToOne: false;
            referencedRelation: 'nova_user_leaderboard';
            referencedColumns: ['user_id'];
          },
          {
            foreignKeyName: 'task_lists_creator_id_fkey';
            columns: ['creator_id'];
            isOneToOne: false;
            referencedRelation: 'shortened_links_creator_stats';
            referencedColumns: ['id'];
          },
          {
            foreignKeyName: 'task_lists_creator_id_fkey';
            columns: ['creator_id'];
            isOneToOne: false;
            referencedRelation: 'users';
            referencedColumns: ['id'];
          },
        ];
      };
      tasks: {
        Row: {
          archived: boolean | null;
          calendar_hours: Database['public']['Enums']['calendar_hours'] | null;
          completed: boolean | null;
          created_at: string | null;
          creator_id: string | null;
          deleted: boolean | null;
          description: string | null;
          end_date: string | null;
          id: string;
          is_splittable: boolean | null;
          list_id: string | null;
          max_split_duration_minutes: number | null;
          min_split_duration_minutes: number | null;
          name: string;
          priority: number | null;
          start_date: string | null;
          total_duration: number | null;
          user_defined_priority:
            | Database['public']['Enums']['task_priority']
            | null;
        };
        Insert: {
          archived?: boolean | null;
          calendar_hours?: Database['public']['Enums']['calendar_hours'] | null;
          completed?: boolean | null;
          created_at?: string | null;
          creator_id?: string | null;
          deleted?: boolean | null;
          description?: string | null;
          end_date?: string | null;
          id?: string;
          is_splittable?: boolean | null;
          list_id?: string | null;
          max_split_duration_minutes?: number | null;
          min_split_duration_minutes?: number | null;
          name: string;
          priority?: number | null;
          start_date?: string | null;
          total_duration?: number | null;
          user_defined_priority?:
            | Database['public']['Enums']['task_priority']
            | null;
        };
        Update: {
          archived?: boolean | null;
          calendar_hours?: Database['public']['Enums']['calendar_hours'] | null;
          completed?: boolean | null;
          created_at?: string | null;
          creator_id?: string | null;
          deleted?: boolean | null;
          description?: string | null;
          end_date?: string | null;
          id?: string;
          is_splittable?: boolean | null;
          list_id?: string | null;
          max_split_duration_minutes?: number | null;
          min_split_duration_minutes?: number | null;
          name?: string;
          priority?: number | null;
          start_date?: string | null;
          total_duration?: number | null;
          user_defined_priority?:
            | Database['public']['Enums']['task_priority']
            | null;
        };
        Relationships: [
          {
            foreignKeyName: 'tasks_creator_id_fkey';
            columns: ['creator_id'];
            isOneToOne: false;
            referencedRelation: 'nova_user_challenge_leaderboard';
            referencedColumns: ['user_id'];
          },
          {
            foreignKeyName: 'tasks_creator_id_fkey';
            columns: ['creator_id'];
            isOneToOne: false;
            referencedRelation: 'nova_user_leaderboard';
            referencedColumns: ['user_id'];
          },
          {
            foreignKeyName: 'tasks_creator_id_fkey';
            columns: ['creator_id'];
            isOneToOne: false;
            referencedRelation: 'shortened_links_creator_stats';
            referencedColumns: ['id'];
          },
          {
            foreignKeyName: 'tasks_creator_id_fkey';
            columns: ['creator_id'];
            isOneToOne: false;
            referencedRelation: 'users';
            referencedColumns: ['id'];
          },
          {
            foreignKeyName: 'tasks_list_id_fkey';
            columns: ['list_id'];
            isOneToOne: false;
            referencedRelation: 'task_lists';
            referencedColumns: ['id'];
          },
        ];
      };
      team_members: {
        Row: {
          team_id: string;
          user_id: string;
        };
        Insert: {
          team_id: string;
          user_id: string;
        };
        Update: {
          team_id?: string;
          user_id?: string;
        };
        Relationships: [
          {
            foreignKeyName: 'project_members_project_id_fkey';
            columns: ['team_id'];
            isOneToOne: false;
            referencedRelation: 'workspace_teams';
            referencedColumns: ['id'];
          },
          {
            foreignKeyName: 'project_members_user_id_fkey';
            columns: ['user_id'];
            isOneToOne: false;
            referencedRelation: 'nova_user_challenge_leaderboard';
            referencedColumns: ['user_id'];
          },
          {
            foreignKeyName: 'project_members_user_id_fkey';
            columns: ['user_id'];
            isOneToOne: false;
            referencedRelation: 'nova_user_leaderboard';
            referencedColumns: ['user_id'];
          },
          {
            foreignKeyName: 'project_members_user_id_fkey';
            columns: ['user_id'];
            isOneToOne: false;
            referencedRelation: 'shortened_links_creator_stats';
            referencedColumns: ['id'];
          },
          {
            foreignKeyName: 'project_members_user_id_fkey';
            columns: ['user_id'];
            isOneToOne: false;
            referencedRelation: 'users';
            referencedColumns: ['id'];
          },
        ];
      };
      time_tracking_categories: {
        Row: {
          color: string | null;
          created_at: string | null;
          description: string | null;
          id: string;
          name: string;
          updated_at: string | null;
          ws_id: string;
        };
        Insert: {
          color?: string | null;
          created_at?: string | null;
          description?: string | null;
          id?: string;
          name: string;
          updated_at?: string | null;
          ws_id: string;
        };
        Update: {
          color?: string | null;
          created_at?: string | null;
          description?: string | null;
          id?: string;
          name?: string;
          updated_at?: string | null;
          ws_id?: string;
        };
        Relationships: [
          {
            foreignKeyName: 'time_tracking_categories_color_fkey';
            columns: ['color'];
            isOneToOne: false;
            referencedRelation: 'calendar_event_colors';
            referencedColumns: ['value'];
          },
          {
            foreignKeyName: 'time_tracking_categories_ws_id_fkey';
            columns: ['ws_id'];
            isOneToOne: false;
            referencedRelation: 'workspace_link_counts';
            referencedColumns: ['id'];
          },
          {
            foreignKeyName: 'time_tracking_categories_ws_id_fkey';
            columns: ['ws_id'];
            isOneToOne: false;
            referencedRelation: 'workspaces';
            referencedColumns: ['id'];
          },
        ];
      };
      time_tracking_goals: {
        Row: {
          category_id: string | null;
          created_at: string | null;
          daily_goal_minutes: number;
          id: string;
          is_active: boolean | null;
          updated_at: string | null;
          user_id: string;
          weekly_goal_minutes: number | null;
          ws_id: string;
        };
        Insert: {
          category_id?: string | null;
          created_at?: string | null;
          daily_goal_minutes?: number;
          id?: string;
          is_active?: boolean | null;
          updated_at?: string | null;
          user_id: string;
          weekly_goal_minutes?: number | null;
          ws_id: string;
        };
        Update: {
          category_id?: string | null;
          created_at?: string | null;
          daily_goal_minutes?: number;
          id?: string;
          is_active?: boolean | null;
          updated_at?: string | null;
          user_id?: string;
          weekly_goal_minutes?: number | null;
          ws_id?: string;
        };
        Relationships: [
          {
            foreignKeyName: 'time_tracking_goals_category_id_fkey';
            columns: ['category_id'];
            isOneToOne: false;
            referencedRelation: 'time_tracking_categories';
            referencedColumns: ['id'];
          },
          {
            foreignKeyName: 'time_tracking_goals_ws_id_fkey';
            columns: ['ws_id'];
            isOneToOne: false;
            referencedRelation: 'workspace_link_counts';
            referencedColumns: ['id'];
          },
          {
            foreignKeyName: 'time_tracking_goals_ws_id_fkey';
            columns: ['ws_id'];
            isOneToOne: false;
            referencedRelation: 'workspaces';
            referencedColumns: ['id'];
          },
        ];
      };
      time_tracking_sessions: {
        Row: {
          category_id: string | null;
          created_at: string | null;
          description: string | null;
          duration_seconds: number | null;
          end_time: string | null;
          id: string;
          is_running: boolean | null;
          productivity_score: number | null;
          start_time: string;
          tags: string[] | null;
          task_id: string | null;
          title: string;
          updated_at: string | null;
          user_id: string;
          was_resumed: boolean;
          ws_id: string;
        };
        Insert: {
          category_id?: string | null;
          created_at?: string | null;
          description?: string | null;
          duration_seconds?: number | null;
          end_time?: string | null;
          id?: string;
          is_running?: boolean | null;
          productivity_score?: number | null;
          start_time: string;
          tags?: string[] | null;
          task_id?: string | null;
          title: string;
          updated_at?: string | null;
          user_id: string;
          was_resumed?: boolean;
          ws_id: string;
        };
        Update: {
          category_id?: string | null;
          created_at?: string | null;
          description?: string | null;
          duration_seconds?: number | null;
          end_time?: string | null;
          id?: string;
          is_running?: boolean | null;
          productivity_score?: number | null;
          start_time?: string;
          tags?: string[] | null;
          task_id?: string | null;
          title?: string;
          updated_at?: string | null;
          user_id?: string;
          was_resumed?: boolean;
          ws_id?: string;
        };
        Relationships: [
          {
            foreignKeyName: 'time_tracking_sessions_category_id_fkey';
            columns: ['category_id'];
            isOneToOne: false;
            referencedRelation: 'time_tracking_categories';
            referencedColumns: ['id'];
          },
          {
            foreignKeyName: 'time_tracking_sessions_task_id_fkey';
            columns: ['task_id'];
            isOneToOne: false;
            referencedRelation: 'tasks';
            referencedColumns: ['id'];
          },
          {
            foreignKeyName: 'time_tracking_sessions_ws_id_fkey';
            columns: ['ws_id'];
            isOneToOne: false;
            referencedRelation: 'workspace_link_counts';
            referencedColumns: ['id'];
          },
          {
            foreignKeyName: 'time_tracking_sessions_ws_id_fkey';
            columns: ['ws_id'];
            isOneToOne: false;
            referencedRelation: 'workspaces';
            referencedColumns: ['id'];
          },
        ];
      };
      timezones: {
        Row: {
          abbr: string;
          created_at: string | null;
          id: string;
          isdst: boolean;
          offset: number;
          text: string;
          utc: string[];
          value: string;
        };
        Insert: {
          abbr: string;
          created_at?: string | null;
          id?: string;
          isdst: boolean;
          offset: number;
          text: string;
          utc: string[];
          value: string;
        };
        Update: {
          abbr?: string;
          created_at?: string | null;
          id?: string;
          isdst?: boolean;
          offset?: number;
          text?: string;
          utc?: string[];
          value?: string;
        };
        Relationships: [];
      };
      transaction_categories: {
        Row: {
          created_at: string | null;
          id: string;
          is_expense: boolean | null;
          name: string;
          ws_id: string;
        };
        Insert: {
          created_at?: string | null;
          id?: string;
          is_expense?: boolean | null;
          name: string;
          ws_id: string;
        };
        Update: {
          created_at?: string | null;
          id?: string;
          is_expense?: boolean | null;
          name?: string;
          ws_id?: string;
        };
        Relationships: [
          {
            foreignKeyName: 'transaction_categories_ws_id_fkey';
            columns: ['ws_id'];
            isOneToOne: false;
            referencedRelation: 'workspace_link_counts';
            referencedColumns: ['id'];
          },
          {
            foreignKeyName: 'transaction_categories_ws_id_fkey';
            columns: ['ws_id'];
            isOneToOne: false;
            referencedRelation: 'workspaces';
            referencedColumns: ['id'];
          },
        ];
      };
      user_feedbacks: {
        Row: {
          content: string;
          created_at: string;
          creator_id: string | null;
          group_id: string | null;
          id: string;
          require_attention: boolean;
          user_id: string;
        };
        Insert: {
          content: string;
          created_at?: string;
          creator_id?: string | null;
          group_id?: string | null;
          id?: string;
          require_attention?: boolean;
          user_id: string;
        };
        Update: {
          content?: string;
          created_at?: string;
          creator_id?: string | null;
          group_id?: string | null;
          id?: string;
          require_attention?: boolean;
          user_id?: string;
        };
        Relationships: [
          {
            foreignKeyName: 'user_feedbacks_creator_id_fkey';
            columns: ['creator_id'];
            isOneToOne: false;
            referencedRelation: 'distinct_invoice_creators';
            referencedColumns: ['id'];
          },
          {
            foreignKeyName: 'user_feedbacks_creator_id_fkey';
            columns: ['creator_id'];
            isOneToOne: false;
            referencedRelation: 'workspace_users';
            referencedColumns: ['id'];
          },
          {
            foreignKeyName: 'user_feedbacks_creator_id_fkey';
            columns: ['creator_id'];
            isOneToOne: false;
            referencedRelation: 'workspace_users_with_groups';
            referencedColumns: ['id'];
          },
          {
            foreignKeyName: 'user_feedbacks_group_id_fkey';
            columns: ['group_id'];
            isOneToOne: false;
            referencedRelation: 'user_groups_with_tags';
            referencedColumns: ['id'];
          },
          {
            foreignKeyName: 'user_feedbacks_group_id_fkey';
            columns: ['group_id'];
            isOneToOne: false;
            referencedRelation: 'workspace_user_groups';
            referencedColumns: ['id'];
          },
          {
            foreignKeyName: 'user_feedbacks_group_id_fkey';
            columns: ['group_id'];
            isOneToOne: false;
            referencedRelation: 'workspace_user_groups_with_amount';
            referencedColumns: ['id'];
          },
          {
            foreignKeyName: 'user_feedbacks_user_id_fkey';
            columns: ['user_id'];
            isOneToOne: false;
            referencedRelation: 'distinct_invoice_creators';
            referencedColumns: ['id'];
          },
          {
            foreignKeyName: 'user_feedbacks_user_id_fkey';
            columns: ['user_id'];
            isOneToOne: false;
            referencedRelation: 'workspace_users';
            referencedColumns: ['id'];
          },
          {
            foreignKeyName: 'user_feedbacks_user_id_fkey';
            columns: ['user_id'];
            isOneToOne: false;
            referencedRelation: 'workspace_users_with_groups';
            referencedColumns: ['id'];
          },
        ];
      };
      user_group_attendance: {
        Row: {
          created_at: string;
          date: string;
          group_id: string;
          notes: string;
          status: string;
          user_id: string;
        };
        Insert: {
          created_at?: string;
          date: string;
          group_id: string;
          notes?: string;
          status: string;
          user_id: string;
        };
        Update: {
          created_at?: string;
          date?: string;
          group_id?: string;
          notes?: string;
          status?: string;
          user_id?: string;
        };
        Relationships: [
          {
            foreignKeyName: 'user_group_attendance_group_id_fkey';
            columns: ['group_id'];
            isOneToOne: false;
            referencedRelation: 'user_groups_with_tags';
            referencedColumns: ['id'];
          },
          {
            foreignKeyName: 'user_group_attendance_group_id_fkey';
            columns: ['group_id'];
            isOneToOne: false;
            referencedRelation: 'workspace_user_groups';
            referencedColumns: ['id'];
          },
          {
            foreignKeyName: 'user_group_attendance_group_id_fkey';
            columns: ['group_id'];
            isOneToOne: false;
            referencedRelation: 'workspace_user_groups_with_amount';
            referencedColumns: ['id'];
          },
          {
            foreignKeyName: 'user_group_attendance_user_id_fkey';
            columns: ['user_id'];
            isOneToOne: false;
            referencedRelation: 'distinct_invoice_creators';
            referencedColumns: ['id'];
          },
          {
            foreignKeyName: 'user_group_attendance_user_id_fkey';
            columns: ['user_id'];
            isOneToOne: false;
            referencedRelation: 'workspace_users';
            referencedColumns: ['id'];
          },
          {
            foreignKeyName: 'user_group_attendance_user_id_fkey';
            columns: ['user_id'];
            isOneToOne: false;
            referencedRelation: 'workspace_users_with_groups';
            referencedColumns: ['id'];
          },
        ];
      };
      user_group_indicators: {
        Row: {
          created_at: string;
          group_id: string;
          indicator_id: string;
        };
        Insert: {
          created_at?: string;
          group_id: string;
          indicator_id: string;
        };
        Update: {
          created_at?: string;
          group_id?: string;
          indicator_id?: string;
        };
        Relationships: [
          {
            foreignKeyName: 'user_group_indicators_group_id_fkey';
            columns: ['group_id'];
            isOneToOne: false;
            referencedRelation: 'user_groups_with_tags';
            referencedColumns: ['id'];
          },
          {
            foreignKeyName: 'user_group_indicators_group_id_fkey';
            columns: ['group_id'];
            isOneToOne: false;
            referencedRelation: 'workspace_user_groups';
            referencedColumns: ['id'];
          },
          {
            foreignKeyName: 'user_group_indicators_group_id_fkey';
            columns: ['group_id'];
            isOneToOne: false;
            referencedRelation: 'workspace_user_groups_with_amount';
            referencedColumns: ['id'];
          },
          {
            foreignKeyName: 'user_group_indicators_indicator_id_fkey';
            columns: ['indicator_id'];
            isOneToOne: false;
            referencedRelation: 'healthcare_vitals';
            referencedColumns: ['id'];
          },
        ];
      };
      user_group_linked_products: {
        Row: {
          created_at: string;
          group_id: string;
          product_id: string;
          unit_id: string;
        };
        Insert: {
          created_at?: string;
          group_id: string;
          product_id: string;
          unit_id: string;
        };
        Update: {
          created_at?: string;
          group_id?: string;
          product_id?: string;
          unit_id?: string;
        };
        Relationships: [
          {
            foreignKeyName: 'user_group_linked_products_group_id_fkey';
            columns: ['group_id'];
            isOneToOne: false;
            referencedRelation: 'user_groups_with_tags';
            referencedColumns: ['id'];
          },
          {
            foreignKeyName: 'user_group_linked_products_group_id_fkey';
            columns: ['group_id'];
            isOneToOne: false;
            referencedRelation: 'workspace_user_groups';
            referencedColumns: ['id'];
          },
          {
            foreignKeyName: 'user_group_linked_products_group_id_fkey';
            columns: ['group_id'];
            isOneToOne: false;
            referencedRelation: 'workspace_user_groups_with_amount';
            referencedColumns: ['id'];
          },
          {
            foreignKeyName: 'user_group_linked_products_product_id_fkey';
            columns: ['product_id'];
            isOneToOne: false;
            referencedRelation: 'workspace_products';
            referencedColumns: ['id'];
          },
          {
            foreignKeyName: 'user_group_linked_products_unit_id_fkey';
            columns: ['unit_id'];
            isOneToOne: false;
            referencedRelation: 'inventory_units';
            referencedColumns: ['id'];
          },
        ];
      };
      user_group_post_checks: {
        Row: {
          created_at: string;
          email_id: string | null;
          is_completed: boolean;
          notes: string | null;
          post_id: string;
          user_id: string;
        };
        Insert: {
          created_at?: string;
          email_id?: string | null;
          is_completed: boolean;
          notes?: string | null;
          post_id: string;
          user_id: string;
        };
        Update: {
          created_at?: string;
          email_id?: string | null;
          is_completed?: boolean;
          notes?: string | null;
          post_id?: string;
          user_id?: string;
        };
        Relationships: [
          {
            foreignKeyName: 'user_group_post_checks_email_id_fkey';
            columns: ['email_id'];
            isOneToOne: true;
            referencedRelation: 'sent_emails';
            referencedColumns: ['id'];
          },
          {
            foreignKeyName: 'user_group_post_checks_post_id_fkey';
            columns: ['post_id'];
            isOneToOne: false;
            referencedRelation: 'user_group_posts';
            referencedColumns: ['id'];
          },
          {
            foreignKeyName: 'user_group_post_checks_user_id_fkey';
            columns: ['user_id'];
            isOneToOne: false;
            referencedRelation: 'distinct_invoice_creators';
            referencedColumns: ['id'];
          },
          {
            foreignKeyName: 'user_group_post_checks_user_id_fkey';
            columns: ['user_id'];
            isOneToOne: false;
            referencedRelation: 'workspace_users';
            referencedColumns: ['id'];
          },
          {
            foreignKeyName: 'user_group_post_checks_user_id_fkey';
            columns: ['user_id'];
            isOneToOne: false;
            referencedRelation: 'workspace_users_with_groups';
            referencedColumns: ['id'];
          },
        ];
      };
      user_group_posts: {
        Row: {
          content: string | null;
          created_at: string;
          group_id: string;
          id: string;
          notes: string | null;
          title: string | null;
        };
        Insert: {
          content?: string | null;
          created_at?: string;
          group_id: string;
          id?: string;
          notes?: string | null;
          title?: string | null;
        };
        Update: {
          content?: string | null;
          created_at?: string;
          group_id?: string;
          id?: string;
          notes?: string | null;
          title?: string | null;
        };
        Relationships: [
          {
            foreignKeyName: 'user_group_posts_group_id_fkey';
            columns: ['group_id'];
            isOneToOne: false;
            referencedRelation: 'user_groups_with_tags';
            referencedColumns: ['id'];
          },
          {
            foreignKeyName: 'user_group_posts_group_id_fkey';
            columns: ['group_id'];
            isOneToOne: false;
            referencedRelation: 'workspace_user_groups';
            referencedColumns: ['id'];
          },
          {
            foreignKeyName: 'user_group_posts_group_id_fkey';
            columns: ['group_id'];
            isOneToOne: false;
            referencedRelation: 'workspace_user_groups_with_amount';
            referencedColumns: ['id'];
          },
        ];
      };
      user_indicators: {
        Row: {
          created_at: string;
          creator_id: string | null;
          group_id: string;
          indicator_id: string;
          user_id: string;
          value: number | null;
        };
        Insert: {
          created_at?: string;
          creator_id?: string | null;
          group_id: string;
          indicator_id: string;
          user_id: string;
          value?: number | null;
        };
        Update: {
          created_at?: string;
          creator_id?: string | null;
          group_id?: string;
          indicator_id?: string;
          user_id?: string;
          value?: number | null;
        };
        Relationships: [
          {
            foreignKeyName: 'user_indicators_creator_id_fkey';
            columns: ['creator_id'];
            isOneToOne: false;
            referencedRelation: 'distinct_invoice_creators';
            referencedColumns: ['id'];
          },
          {
            foreignKeyName: 'user_indicators_creator_id_fkey';
            columns: ['creator_id'];
            isOneToOne: false;
            referencedRelation: 'workspace_users';
            referencedColumns: ['id'];
          },
          {
            foreignKeyName: 'user_indicators_creator_id_fkey';
            columns: ['creator_id'];
            isOneToOne: false;
            referencedRelation: 'workspace_users_with_groups';
            referencedColumns: ['id'];
          },
          {
            foreignKeyName: 'user_indicators_group_id_fkey';
            columns: ['group_id'];
            isOneToOne: false;
            referencedRelation: 'user_groups_with_tags';
            referencedColumns: ['id'];
          },
          {
            foreignKeyName: 'user_indicators_group_id_fkey';
            columns: ['group_id'];
            isOneToOne: false;
            referencedRelation: 'workspace_user_groups';
            referencedColumns: ['id'];
          },
          {
            foreignKeyName: 'user_indicators_group_id_fkey';
            columns: ['group_id'];
            isOneToOne: false;
            referencedRelation: 'workspace_user_groups_with_amount';
            referencedColumns: ['id'];
          },
          {
            foreignKeyName: 'user_indicators_indicator_id_fkey';
            columns: ['indicator_id'];
            isOneToOne: false;
            referencedRelation: 'healthcare_vitals';
            referencedColumns: ['id'];
          },
          {
            foreignKeyName: 'user_indicators_user_id_fkey';
            columns: ['user_id'];
            isOneToOne: false;
            referencedRelation: 'distinct_invoice_creators';
            referencedColumns: ['id'];
          },
          {
            foreignKeyName: 'user_indicators_user_id_fkey';
            columns: ['user_id'];
            isOneToOne: false;
            referencedRelation: 'workspace_users';
            referencedColumns: ['id'];
          },
          {
            foreignKeyName: 'user_indicators_user_id_fkey';
            columns: ['user_id'];
            isOneToOne: false;
            referencedRelation: 'workspace_users_with_groups';
            referencedColumns: ['id'];
          },
        ];
      };
      user_linked_promotions: {
        Row: {
          created_at: string;
          promo_id: string;
          user_id: string;
        };
        Insert: {
          created_at?: string;
          promo_id: string;
          user_id: string;
        };
        Update: {
          created_at?: string;
          promo_id?: string;
          user_id?: string;
        };
        Relationships: [
          {
            foreignKeyName: 'user_linked_promotions_promo_id_fkey';
            columns: ['promo_id'];
            isOneToOne: false;
            referencedRelation: 'workspace_promotions';
            referencedColumns: ['id'];
          },
          {
            foreignKeyName: 'user_linked_promotions_user_id_fkey';
            columns: ['user_id'];
            isOneToOne: false;
            referencedRelation: 'distinct_invoice_creators';
            referencedColumns: ['id'];
          },
          {
            foreignKeyName: 'user_linked_promotions_user_id_fkey';
            columns: ['user_id'];
            isOneToOne: false;
            referencedRelation: 'workspace_users';
            referencedColumns: ['id'];
          },
          {
            foreignKeyName: 'user_linked_promotions_user_id_fkey';
            columns: ['user_id'];
            isOneToOne: false;
            referencedRelation: 'workspace_users_with_groups';
            referencedColumns: ['id'];
          },
        ];
      };
      user_private_details: {
        Row: {
          birthday: string | null;
          default_workspace_id: string | null;
          email: string | null;
          full_name: string | null;
          new_email: string | null;
          user_id: string;
        };
        Insert: {
          birthday?: string | null;
          default_workspace_id?: string | null;
          email?: string | null;
          full_name?: string | null;
          new_email?: string | null;
          user_id: string;
        };
        Update: {
          birthday?: string | null;
          default_workspace_id?: string | null;
          email?: string | null;
          full_name?: string | null;
          new_email?: string | null;
          user_id?: string;
        };
        Relationships: [
          {
            foreignKeyName: 'user_private_details_default_workspace_id_fkey';
            columns: ['default_workspace_id'];
            isOneToOne: false;
            referencedRelation: 'workspace_link_counts';
            referencedColumns: ['id'];
          },
          {
            foreignKeyName: 'user_private_details_default_workspace_id_fkey';
            columns: ['default_workspace_id'];
            isOneToOne: false;
            referencedRelation: 'workspaces';
            referencedColumns: ['id'];
          },
          {
            foreignKeyName: 'user_private_details_user_id_fkey';
            columns: ['user_id'];
            isOneToOne: true;
            referencedRelation: 'nova_user_challenge_leaderboard';
            referencedColumns: ['user_id'];
          },
          {
            foreignKeyName: 'user_private_details_user_id_fkey';
            columns: ['user_id'];
            isOneToOne: true;
            referencedRelation: 'nova_user_leaderboard';
            referencedColumns: ['user_id'];
          },
          {
            foreignKeyName: 'user_private_details_user_id_fkey';
            columns: ['user_id'];
            isOneToOne: true;
            referencedRelation: 'shortened_links_creator_stats';
            referencedColumns: ['id'];
          },
          {
            foreignKeyName: 'user_private_details_user_id_fkey';
            columns: ['user_id'];
            isOneToOne: true;
            referencedRelation: 'users';
            referencedColumns: ['id'];
          },
        ];
      };
      users: {
        Row: {
          avatar_url: string | null;
          bio: string | null;
          created_at: string | null;
          deleted: boolean | null;
          display_name: string | null;
          handle: string | null;
          id: string;
          services: Database['public']['Enums']['platform_service'][];
        };
        Insert: {
          avatar_url?: string | null;
          bio?: string | null;
          created_at?: string | null;
          deleted?: boolean | null;
          display_name?: string | null;
          handle?: string | null;
          id?: string;
          services?: Database['public']['Enums']['platform_service'][];
        };
        Update: {
          avatar_url?: string | null;
          bio?: string | null;
          created_at?: string | null;
          deleted?: boolean | null;
          display_name?: string | null;
          handle?: string | null;
          id?: string;
          services?: Database['public']['Enums']['platform_service'][];
        };
        Relationships: [
          {
            foreignKeyName: 'users_handle_fkey';
            columns: ['handle'];
            isOneToOne: true;
            referencedRelation: 'handles';
            referencedColumns: ['value'];
          },
        ];
      };
      vital_group_vitals: {
        Row: {
          created_at: string | null;
          group_id: string;
          vital_id: string;
        };
        Insert: {
          created_at?: string | null;
          group_id: string;
          vital_id: string;
        };
        Update: {
          created_at?: string | null;
          group_id?: string;
          vital_id?: string;
        };
        Relationships: [
          {
            foreignKeyName: 'vital_group_vitals_group_id_fkey';
            columns: ['group_id'];
            isOneToOne: false;
            referencedRelation: 'healthcare_vital_groups';
            referencedColumns: ['id'];
          },
          {
            foreignKeyName: 'vital_group_vitals_vital_id_fkey';
            columns: ['vital_id'];
            isOneToOne: false;
            referencedRelation: 'healthcare_vitals';
            referencedColumns: ['id'];
          },
        ];
      };
      wallet_transactions: {
        Row: {
          amount: number | null;
          category_id: string | null;
          created_at: string | null;
          creator_id: string | null;
          description: string | null;
          id: string;
          invoice_id: string | null;
          report_opt_in: boolean;
          taken_at: string;
          wallet_id: string;
        };
        Insert: {
          amount?: number | null;
          category_id?: string | null;
          created_at?: string | null;
          creator_id?: string | null;
          description?: string | null;
          id?: string;
          invoice_id?: string | null;
          report_opt_in?: boolean;
          taken_at?: string;
          wallet_id: string;
        };
        Update: {
          amount?: number | null;
          category_id?: string | null;
          created_at?: string | null;
          creator_id?: string | null;
          description?: string | null;
          id?: string;
          invoice_id?: string | null;
          report_opt_in?: boolean;
          taken_at?: string;
          wallet_id?: string;
        };
        Relationships: [
          {
            foreignKeyName: 'wallet_transactions_category_id_fkey';
            columns: ['category_id'];
            isOneToOne: false;
            referencedRelation: 'transaction_categories';
            referencedColumns: ['id'];
          },
          {
            foreignKeyName: 'wallet_transactions_creator_id_fkey';
            columns: ['creator_id'];
            isOneToOne: false;
            referencedRelation: 'distinct_invoice_creators';
            referencedColumns: ['id'];
          },
          {
            foreignKeyName: 'wallet_transactions_creator_id_fkey';
            columns: ['creator_id'];
            isOneToOne: false;
            referencedRelation: 'workspace_users';
            referencedColumns: ['id'];
          },
          {
            foreignKeyName: 'wallet_transactions_creator_id_fkey';
            columns: ['creator_id'];
            isOneToOne: false;
            referencedRelation: 'workspace_users_with_groups';
            referencedColumns: ['id'];
          },
          {
            foreignKeyName: 'wallet_transactions_invoice_id_fkey';
            columns: ['invoice_id'];
            isOneToOne: true;
            referencedRelation: 'finance_invoices';
            referencedColumns: ['id'];
          },
          {
            foreignKeyName: 'wallet_transactions_wallet_id_fkey';
            columns: ['wallet_id'];
            isOneToOne: false;
            referencedRelation: 'workspace_wallets';
            referencedColumns: ['id'];
          },
        ];
      };
      wallet_types: {
        Row: {
          id: string;
        };
        Insert: {
          id: string;
        };
        Update: {
          id?: string;
        };
        Relationships: [];
      };
      workspace_ai_models: {
        Row: {
          created_at: string;
          description: string | null;
          id: string;
          name: string;
          updated_at: string;
          url: string;
          ws_id: string;
        };
        Insert: {
          created_at?: string;
          description?: string | null;
          id?: string;
          name: string;
          updated_at?: string;
          url: string;
          ws_id: string;
        };
        Update: {
          created_at?: string;
          description?: string | null;
          id?: string;
          name?: string;
          updated_at?: string;
          url?: string;
          ws_id?: string;
        };
        Relationships: [
          {
            foreignKeyName: 'workspace_ai_models_ws_id_fkey';
            columns: ['ws_id'];
            isOneToOne: false;
            referencedRelation: 'workspace_link_counts';
            referencedColumns: ['id'];
          },
          {
            foreignKeyName: 'workspace_ai_models_ws_id_fkey';
            columns: ['ws_id'];
            isOneToOne: false;
            referencedRelation: 'workspaces';
            referencedColumns: ['id'];
          },
        ];
      };
      workspace_ai_prompts: {
        Row: {
          created_at: string;
          creator_id: string | null;
          id: string;
          input: string;
          model: string;
          name: string | null;
          output: string;
          ws_id: string | null;
        };
        Insert: {
          created_at?: string;
          creator_id?: string | null;
          id?: string;
          input: string;
          model: string;
          name?: string | null;
          output: string;
          ws_id?: string | null;
        };
        Update: {
          created_at?: string;
          creator_id?: string | null;
          id?: string;
          input?: string;
          model?: string;
          name?: string | null;
          output?: string;
          ws_id?: string | null;
        };
        Relationships: [
          {
            foreignKeyName: 'public_workspace_ai_prompts_creator_id_fkey';
            columns: ['creator_id'];
            isOneToOne: false;
            referencedRelation: 'nova_user_challenge_leaderboard';
            referencedColumns: ['user_id'];
          },
          {
            foreignKeyName: 'public_workspace_ai_prompts_creator_id_fkey';
            columns: ['creator_id'];
            isOneToOne: false;
            referencedRelation: 'nova_user_leaderboard';
            referencedColumns: ['user_id'];
          },
          {
            foreignKeyName: 'public_workspace_ai_prompts_creator_id_fkey';
            columns: ['creator_id'];
            isOneToOne: false;
            referencedRelation: 'shortened_links_creator_stats';
            referencedColumns: ['id'];
          },
          {
            foreignKeyName: 'public_workspace_ai_prompts_creator_id_fkey';
            columns: ['creator_id'];
            isOneToOne: false;
            referencedRelation: 'users';
            referencedColumns: ['id'];
          },
          {
            foreignKeyName: 'public_workspace_ai_prompts_model_fkey';
            columns: ['model'];
            isOneToOne: false;
            referencedRelation: 'ai_models';
            referencedColumns: ['id'];
          },
          {
            foreignKeyName: 'public_workspace_ai_prompts_ws_id_fkey';
            columns: ['ws_id'];
            isOneToOne: false;
            referencedRelation: 'workspace_link_counts';
            referencedColumns: ['id'];
          },
          {
            foreignKeyName: 'public_workspace_ai_prompts_ws_id_fkey';
            columns: ['ws_id'];
            isOneToOne: false;
            referencedRelation: 'workspaces';
            referencedColumns: ['id'];
          },
        ];
      };
      workspace_api_keys: {
        Row: {
          created_at: string;
          id: string;
          name: string;
          value: string;
          ws_id: string;
        };
        Insert: {
          created_at?: string;
          id?: string;
          name: string;
          value: string;
          ws_id: string;
        };
        Update: {
          created_at?: string;
          id?: string;
          name?: string;
          value?: string;
          ws_id?: string;
        };
        Relationships: [
          {
            foreignKeyName: 'workspace_api_keys_ws_id_fkey';
            columns: ['ws_id'];
            isOneToOne: false;
            referencedRelation: 'workspace_link_counts';
            referencedColumns: ['id'];
          },
          {
            foreignKeyName: 'workspace_api_keys_ws_id_fkey';
            columns: ['ws_id'];
            isOneToOne: false;
            referencedRelation: 'workspaces';
            referencedColumns: ['id'];
          },
        ];
      };
      workspace_boards: {
        Row: {
          archived: boolean | null;
          created_at: string | null;
          creator_id: string | null;
          deleted: boolean | null;
          id: string;
          name: string | null;
          tags: Json | null;
          template_id: string | null;
          ws_id: string;
        };
        Insert: {
          archived?: boolean | null;
          created_at?: string | null;
          creator_id?: string | null;
          deleted?: boolean | null;
          id?: string;
          name?: string | null;
          tags?: Json | null;
          template_id?: string | null;
          ws_id: string;
        };
        Update: {
          archived?: boolean | null;
          created_at?: string | null;
          creator_id?: string | null;
          deleted?: boolean | null;
          id?: string;
          name?: string | null;
          tags?: Json | null;
          template_id?: string | null;
          ws_id?: string;
        };
        Relationships: [
          {
            foreignKeyName: 'project_boards_creator_id_fkey';
            columns: ['creator_id'];
            isOneToOne: false;
            referencedRelation: 'nova_user_challenge_leaderboard';
            referencedColumns: ['user_id'];
          },
          {
            foreignKeyName: 'project_boards_creator_id_fkey';
            columns: ['creator_id'];
            isOneToOne: false;
            referencedRelation: 'nova_user_leaderboard';
            referencedColumns: ['user_id'];
          },
          {
            foreignKeyName: 'project_boards_creator_id_fkey';
            columns: ['creator_id'];
            isOneToOne: false;
            referencedRelation: 'shortened_links_creator_stats';
            referencedColumns: ['id'];
          },
          {
            foreignKeyName: 'project_boards_creator_id_fkey';
            columns: ['creator_id'];
            isOneToOne: false;
            referencedRelation: 'users';
            referencedColumns: ['id'];
          },
          {
            foreignKeyName: 'workspace_boards_template_id_fkey';
            columns: ['template_id'];
            isOneToOne: false;
            referencedRelation: 'task_board_status_templates';
            referencedColumns: ['id'];
          },
          {
            foreignKeyName: 'workspace_boards_ws_id_fkey';
            columns: ['ws_id'];
            isOneToOne: false;
            referencedRelation: 'workspace_link_counts';
            referencedColumns: ['id'];
          },
          {
            foreignKeyName: 'workspace_boards_ws_id_fkey';
            columns: ['ws_id'];
            isOneToOne: false;
            referencedRelation: 'workspaces';
            referencedColumns: ['id'];
          },
        ];
      };
      workspace_calendar_events: {
        Row: {
          color: string | null;
          created_at: string | null;
          description: string;
          end_at: string;
          google_event_id: string | null;
          id: string;
          location: string | null;
          locked: boolean;
          priority: string | null;
          start_at: string;
          task_id: string | null;
          title: string;
          ws_id: string;
        };
        Insert: {
          color?: string | null;
          created_at?: string | null;
          description?: string;
          end_at: string;
          google_event_id?: string | null;
          id?: string;
          location?: string | null;
          locked?: boolean;
          priority?: string | null;
          start_at: string;
          task_id?: string | null;
          title?: string;
          ws_id: string;
        };
        Update: {
          color?: string | null;
          created_at?: string | null;
          description?: string;
          end_at?: string;
          google_event_id?: string | null;
          id?: string;
          location?: string | null;
          locked?: boolean;
          priority?: string | null;
          start_at?: string;
          task_id?: string | null;
          title?: string;
          ws_id?: string;
        };
        Relationships: [
          {
            foreignKeyName: 'workspace_calendar_events_color_fkey';
            columns: ['color'];
            isOneToOne: false;
            referencedRelation: 'calendar_event_colors';
            referencedColumns: ['value'];
          },
          {
            foreignKeyName: 'workspace_calendar_events_ws_id_fkey';
            columns: ['ws_id'];
            isOneToOne: false;
            referencedRelation: 'workspace_link_counts';
            referencedColumns: ['id'];
          },
          {
            foreignKeyName: 'workspace_calendar_events_ws_id_fkey';
            columns: ['ws_id'];
            isOneToOne: false;
            referencedRelation: 'workspaces';
            referencedColumns: ['id'];
          },
        ];
      };
      workspace_calendar_hour_settings: {
        Row: {
          created_at: string;
          data: Json;
          type: Database['public']['Enums']['calendar_hour_type'];
          ws_id: string;
        };
        Insert: {
          created_at?: string;
          data: Json;
          type: Database['public']['Enums']['calendar_hour_type'];
          ws_id: string;
        };
        Update: {
          created_at?: string;
          data?: Json;
          type?: Database['public']['Enums']['calendar_hour_type'];
          ws_id?: string;
        };
        Relationships: [
          {
            foreignKeyName: 'workspace_calendar_hour_settings_ws_id_fkey';
            columns: ['ws_id'];
            isOneToOne: false;
            referencedRelation: 'workspace_link_counts';
            referencedColumns: ['id'];
          },
          {
            foreignKeyName: 'workspace_calendar_hour_settings_ws_id_fkey';
            columns: ['ws_id'];
            isOneToOne: false;
            referencedRelation: 'workspaces';
            referencedColumns: ['id'];
          },
        ];
      };
      workspace_calendar_sync_coordination: {
        Row: {
          created_at: string | null;
          last_upsert: string;
          updated_at: string | null;
          ws_id: string;
        };
        Insert: {
          created_at?: string | null;
          last_upsert?: string;
          updated_at?: string | null;
          ws_id: string;
        };
        Update: {
          created_at?: string | null;
          last_upsert?: string;
          updated_at?: string | null;
          ws_id?: string;
        };
        Relationships: [
          {
            foreignKeyName: 'workspace_calendar_sync_coordination_ws_id_fkey';
            columns: ['ws_id'];
            isOneToOne: true;
            referencedRelation: 'workspace_link_counts';
            referencedColumns: ['id'];
          },
          {
            foreignKeyName: 'workspace_calendar_sync_coordination_ws_id_fkey';
            columns: ['ws_id'];
            isOneToOne: true;
            referencedRelation: 'workspaces';
            referencedColumns: ['id'];
          },
        ];
      };
      workspace_calendar_sync_log: {
        Row: {
          created_at: string;
          deleted_events: Json | null;
          error_message: string | null;
          event_snapshot_before: Json;
          google_account_email: string | null;
          id: string;
          status: string;
          sync_ended_at: string | null;
          sync_started_at: string;
          triggered_by: string;
          upserted_events: Json | null;
          ws_id: string;
        };
        Insert: {
          created_at?: string;
          deleted_events?: Json | null;
          error_message?: string | null;
          event_snapshot_before: Json;
          google_account_email?: string | null;
          id?: string;
          status: string;
          sync_ended_at?: string | null;
          sync_started_at: string;
          triggered_by: string;
          upserted_events?: Json | null;
          ws_id: string;
        };
        Update: {
          created_at?: string;
          deleted_events?: Json | null;
          error_message?: string | null;
          event_snapshot_before?: Json;
          google_account_email?: string | null;
          id?: string;
          status?: string;
          sync_ended_at?: string | null;
          sync_started_at?: string;
          triggered_by?: string;
          upserted_events?: Json | null;
          ws_id?: string;
        };
        Relationships: [
          {
            foreignKeyName: 'workspace_calendar_sync_log_ws_id_fkey';
            columns: ['ws_id'];
            isOneToOne: false;
            referencedRelation: 'workspace_link_counts';
            referencedColumns: ['id'];
          },
          {
            foreignKeyName: 'workspace_calendar_sync_log_ws_id_fkey';
            columns: ['ws_id'];
            isOneToOne: false;
            referencedRelation: 'workspaces';
            referencedColumns: ['id'];
          },
        ];
      };
      workspace_configs: {
        Row: {
          created_at: string;
          id: string;
          updated_at: string;
          value: string;
          ws_id: string;
        };
        Insert: {
          created_at?: string;
          id: string;
          updated_at?: string;
          value: string;
          ws_id: string;
        };
        Update: {
          created_at?: string;
          id?: string;
          updated_at?: string;
          value?: string;
          ws_id?: string;
        };
        Relationships: [
          {
            foreignKeyName: 'public_workspace_configs_ws_id_fkey';
            columns: ['ws_id'];
            isOneToOne: false;
            referencedRelation: 'workspace_link_counts';
            referencedColumns: ['id'];
          },
          {
            foreignKeyName: 'public_workspace_configs_ws_id_fkey';
            columns: ['ws_id'];
            isOneToOne: false;
            referencedRelation: 'workspaces';
            referencedColumns: ['id'];
          },
        ];
      };
      workspace_course_modules: {
        Row: {
          content: Json | null;
          course_id: string;
          created_at: string;
          extra_content: Json | null;
          id: string;
          is_public: boolean;
          is_published: boolean;
          name: string;
          youtube_links: string[] | null;
        };
        Insert: {
          content?: Json | null;
          course_id: string;
          created_at?: string;
          extra_content?: Json | null;
          id?: string;
          is_public?: boolean;
          is_published?: boolean;
          name?: string;
          youtube_links?: string[] | null;
        };
        Update: {
          content?: Json | null;
          course_id?: string;
          created_at?: string;
          extra_content?: Json | null;
          id?: string;
          is_public?: boolean;
          is_published?: boolean;
          name?: string;
          youtube_links?: string[] | null;
        };
        Relationships: [
          {
            foreignKeyName: 'workspace_course_modules_course_id_fkey';
            columns: ['course_id'];
            isOneToOne: false;
            referencedRelation: 'workspace_courses';
            referencedColumns: ['id'];
          },
        ];
      };
      workspace_courses: {
        Row: {
          cert_template: Database['public']['Enums']['certificate_templates'];
          created_at: string;
          description: string | null;
          id: string;
          is_public: boolean;
          is_published: boolean;
          name: string;
          ws_id: string;
        };
        Insert: {
          cert_template?: Database['public']['Enums']['certificate_templates'];
          created_at?: string;
          description?: string | null;
          id?: string;
          is_public?: boolean;
          is_published?: boolean;
          name?: string;
          ws_id: string;
        };
        Update: {
          cert_template?: Database['public']['Enums']['certificate_templates'];
          created_at?: string;
          description?: string | null;
          id?: string;
          is_public?: boolean;
          is_published?: boolean;
          name?: string;
          ws_id?: string;
        };
        Relationships: [
          {
            foreignKeyName: 'workspace_courses_ws_id_fkey';
            columns: ['ws_id'];
            isOneToOne: false;
            referencedRelation: 'workspace_link_counts';
            referencedColumns: ['id'];
          },
          {
            foreignKeyName: 'workspace_courses_ws_id_fkey';
            columns: ['ws_id'];
            isOneToOne: false;
            referencedRelation: 'workspaces';
            referencedColumns: ['id'];
          },
        ];
      };
      workspace_cron_executions: {
        Row: {
          created_at: string;
          cron_run_id: number | null;
          end_time: string | null;
          id: string;
          job_id: string;
          response: string | null;
          start_time: string | null;
          status: string;
        };
        Insert: {
          created_at?: string;
          cron_run_id?: number | null;
          end_time?: string | null;
          id?: string;
          job_id: string;
          response?: string | null;
          start_time?: string | null;
          status: string;
        };
        Update: {
          created_at?: string;
          cron_run_id?: number | null;
          end_time?: string | null;
          id?: string;
          job_id?: string;
          response?: string | null;
          start_time?: string | null;
          status?: string;
        };
        Relationships: [
          {
            foreignKeyName: 'workspace_cron_executions_job_id_fkey';
            columns: ['job_id'];
            isOneToOne: false;
            referencedRelation: 'workspace_cron_jobs';
            referencedColumns: ['id'];
          },
        ];
      };
      workspace_cron_jobs: {
        Row: {
          active: boolean;
          created_at: string;
          cron_job_id: number | null;
          dataset_id: string;
          id: string;
          name: string;
          schedule: string;
          ws_id: string;
        };
        Insert: {
          active?: boolean;
          created_at?: string;
          cron_job_id?: number | null;
          dataset_id: string;
          id?: string;
          name: string;
          schedule: string;
          ws_id: string;
        };
        Update: {
          active?: boolean;
          created_at?: string;
          cron_job_id?: number | null;
          dataset_id?: string;
          id?: string;
          name?: string;
          schedule?: string;
          ws_id?: string;
        };
        Relationships: [
          {
            foreignKeyName: 'workspace_cron_jobs_dataset_id_fkey';
            columns: ['dataset_id'];
            isOneToOne: false;
            referencedRelation: 'workspace_datasets';
            referencedColumns: ['id'];
          },
          {
            foreignKeyName: 'workspace_cron_jobs_ws_id_fkey';
            columns: ['ws_id'];
            isOneToOne: false;
            referencedRelation: 'workspace_link_counts';
            referencedColumns: ['id'];
          },
          {
            foreignKeyName: 'workspace_cron_jobs_ws_id_fkey';
            columns: ['ws_id'];
            isOneToOne: false;
            referencedRelation: 'workspaces';
            referencedColumns: ['id'];
          },
        ];
      };
      workspace_dataset_cells: {
        Row: {
          column_id: string;
          created_at: string;
          data: string | null;
          dataset_id: string;
          id: string;
          row_id: string;
        };
        Insert: {
          column_id: string;
          created_at?: string;
          data?: string | null;
          dataset_id: string;
          id?: string;
          row_id: string;
        };
        Update: {
          column_id?: string;
          created_at?: string;
          data?: string | null;
          dataset_id?: string;
          id?: string;
          row_id?: string;
        };
        Relationships: [
          {
            foreignKeyName: 'workspace_dataset_cell_column_id_fkey';
            columns: ['column_id'];
            isOneToOne: false;
            referencedRelation: 'workspace_dataset_columns';
            referencedColumns: ['id'];
          },
          {
            foreignKeyName: 'workspace_dataset_cell_dataset_id_fkey';
            columns: ['dataset_id'];
            isOneToOne: false;
            referencedRelation: 'workspace_datasets';
            referencedColumns: ['id'];
          },
          {
            foreignKeyName: 'workspace_dataset_cell_row_id_fkey';
            columns: ['row_id'];
            isOneToOne: false;
            referencedRelation: 'workspace_dataset_row_cells';
            referencedColumns: ['row_id'];
          },
          {
            foreignKeyName: 'workspace_dataset_cell_row_id_fkey';
            columns: ['row_id'];
            isOneToOne: false;
            referencedRelation: 'workspace_dataset_rows';
            referencedColumns: ['id'];
          },
        ];
      };
      workspace_dataset_columns: {
        Row: {
          alias: string | null;
          created_at: string;
          dataset_id: string;
          description: string | null;
          id: string;
          name: string;
        };
        Insert: {
          alias?: string | null;
          created_at?: string;
          dataset_id: string;
          description?: string | null;
          id?: string;
          name: string;
        };
        Update: {
          alias?: string | null;
          created_at?: string;
          dataset_id?: string;
          description?: string | null;
          id?: string;
          name?: string;
        };
        Relationships: [
          {
            foreignKeyName: 'workspace_dataset_columns_dataset_id_fkey';
            columns: ['dataset_id'];
            isOneToOne: false;
            referencedRelation: 'workspace_datasets';
            referencedColumns: ['id'];
          },
        ];
      };
      workspace_dataset_rows: {
        Row: {
          created_at: string;
          dataset_id: string;
          id: string;
        };
        Insert: {
          created_at?: string;
          dataset_id: string;
          id?: string;
        };
        Update: {
          created_at?: string;
          dataset_id?: string;
          id?: string;
        };
        Relationships: [
          {
            foreignKeyName: 'workspace_dataset_rows_dataset_id_fkey';
            columns: ['dataset_id'];
            isOneToOne: false;
            referencedRelation: 'workspace_datasets';
            referencedColumns: ['id'];
          },
        ];
      };
      workspace_datasets: {
        Row: {
          created_at: string;
          description: string | null;
          id: string;
          name: string;
          url: string | null;
          ws_id: string;
        };
        Insert: {
          created_at?: string;
          description?: string | null;
          id?: string;
          name: string;
          url?: string | null;
          ws_id: string;
        };
        Update: {
          created_at?: string;
          description?: string | null;
          id?: string;
          name?: string;
          url?: string | null;
          ws_id?: string;
        };
        Relationships: [
          {
            foreignKeyName: 'workspace_datasets_ws_id_fkey';
            columns: ['ws_id'];
            isOneToOne: false;
            referencedRelation: 'workspace_link_counts';
            referencedColumns: ['id'];
          },
          {
            foreignKeyName: 'workspace_datasets_ws_id_fkey';
            columns: ['ws_id'];
            isOneToOne: false;
            referencedRelation: 'workspaces';
            referencedColumns: ['id'];
          },
        ];
      };
      workspace_default_permissions: {
        Row: {
          created_at: string;
          enabled: boolean;
          permission: Database['public']['Enums']['workspace_role_permission'];
          ws_id: string;
        };
        Insert: {
          created_at?: string;
          enabled?: boolean;
          permission: Database['public']['Enums']['workspace_role_permission'];
          ws_id: string;
        };
        Update: {
          created_at?: string;
          enabled?: boolean;
          permission?: Database['public']['Enums']['workspace_role_permission'];
          ws_id?: string;
        };
        Relationships: [
          {
            foreignKeyName: 'public_workspace_default_permissions_ws_id_fkey';
            columns: ['ws_id'];
            isOneToOne: false;
            referencedRelation: 'workspace_link_counts';
            referencedColumns: ['id'];
          },
          {
            foreignKeyName: 'public_workspace_default_permissions_ws_id_fkey';
            columns: ['ws_id'];
            isOneToOne: false;
            referencedRelation: 'workspaces';
            referencedColumns: ['id'];
          },
        ];
      };
      workspace_default_roles: {
        Row: {
          id: string;
        };
        Insert: {
          id: string;
        };
        Update: {
          id?: string;
        };
        Relationships: [];
      };
      workspace_documents: {
        Row: {
          content: Json | null;
          created_at: string;
          id: string;
          is_public: boolean | null;
          legacy_content: string | null;
          name: string | null;
          ws_id: string | null;
        };
        Insert: {
          content?: Json | null;
          created_at?: string;
          id?: string;
          is_public?: boolean | null;
          legacy_content?: string | null;
          name?: string | null;
          ws_id?: string | null;
        };
        Update: {
          content?: Json | null;
          created_at?: string;
          id?: string;
          is_public?: boolean | null;
          legacy_content?: string | null;
          name?: string | null;
          ws_id?: string | null;
        };
        Relationships: [
          {
            foreignKeyName: 'workspace_documents_ws_id_fkey';
            columns: ['ws_id'];
            isOneToOne: false;
            referencedRelation: 'workspace_link_counts';
            referencedColumns: ['id'];
          },
          {
            foreignKeyName: 'workspace_documents_ws_id_fkey';
            columns: ['ws_id'];
            isOneToOne: false;
            referencedRelation: 'workspaces';
            referencedColumns: ['id'];
          },
        ];
      };
      workspace_education_access_requests: {
        Row: {
          admin_notes: string | null;
          created_at: string;
          creator_id: string;
          feature: Database['public']['Enums']['feature_flag'];
          id: string;
          message: string;
          reviewed_at: string | null;
          reviewed_by: string | null;
          status: string;
          updated_at: string;
          workspace_name: string;
          ws_id: string;
        };
        Insert: {
          admin_notes?: string | null;
          created_at?: string;
          creator_id: string;
          feature?: Database['public']['Enums']['feature_flag'];
          id?: string;
          message: string;
          reviewed_at?: string | null;
          reviewed_by?: string | null;
          status?: string;
          updated_at?: string;
          workspace_name: string;
          ws_id: string;
        };
        Update: {
          admin_notes?: string | null;
          created_at?: string;
          creator_id?: string;
          feature?: Database['public']['Enums']['feature_flag'];
          id?: string;
          message?: string;
          reviewed_at?: string | null;
          reviewed_by?: string | null;
          status?: string;
          updated_at?: string;
          workspace_name?: string;
          ws_id?: string;
        };
        Relationships: [
          {
            foreignKeyName: 'workspace_education_access_requests_creator_id_fkey';
            columns: ['creator_id'];
            isOneToOne: false;
            referencedRelation: 'nova_user_challenge_leaderboard';
            referencedColumns: ['user_id'];
          },
          {
            foreignKeyName: 'workspace_education_access_requests_creator_id_fkey';
            columns: ['creator_id'];
            isOneToOne: false;
            referencedRelation: 'nova_user_leaderboard';
            referencedColumns: ['user_id'];
          },
          {
            foreignKeyName: 'workspace_education_access_requests_creator_id_fkey';
            columns: ['creator_id'];
            isOneToOne: false;
            referencedRelation: 'shortened_links_creator_stats';
            referencedColumns: ['id'];
          },
          {
            foreignKeyName: 'workspace_education_access_requests_creator_id_fkey';
            columns: ['creator_id'];
            isOneToOne: false;
            referencedRelation: 'users';
            referencedColumns: ['id'];
          },
          {
            foreignKeyName: 'workspace_education_access_requests_reviewed_by_fkey';
            columns: ['reviewed_by'];
            isOneToOne: false;
            referencedRelation: 'nova_user_challenge_leaderboard';
            referencedColumns: ['user_id'];
          },
          {
            foreignKeyName: 'workspace_education_access_requests_reviewed_by_fkey';
            columns: ['reviewed_by'];
            isOneToOne: false;
            referencedRelation: 'nova_user_leaderboard';
            referencedColumns: ['user_id'];
          },
          {
            foreignKeyName: 'workspace_education_access_requests_reviewed_by_fkey';
            columns: ['reviewed_by'];
            isOneToOne: false;
            referencedRelation: 'shortened_links_creator_stats';
            referencedColumns: ['id'];
          },
          {
            foreignKeyName: 'workspace_education_access_requests_reviewed_by_fkey';
            columns: ['reviewed_by'];
            isOneToOne: false;
            referencedRelation: 'users';
            referencedColumns: ['id'];
          },
          {
            foreignKeyName: 'workspace_education_access_requests_ws_id_fkey';
            columns: ['ws_id'];
            isOneToOne: false;
            referencedRelation: 'workspace_link_counts';
            referencedColumns: ['id'];
          },
          {
            foreignKeyName: 'workspace_education_access_requests_ws_id_fkey';
            columns: ['ws_id'];
            isOneToOne: false;
            referencedRelation: 'workspaces';
            referencedColumns: ['id'];
          },
        ];
      };
      workspace_email_credentials: {
        Row: {
          access_id: string;
          access_key: string;
          created_at: string;
          id: string;
          region: string;
          source_email: string;
          source_name: string;
          ws_id: string;
        };
        Insert: {
          access_id: string;
          access_key: string;
          created_at?: string;
          id?: string;
          region?: string;
          source_email?: string;
          source_name?: string;
          ws_id: string;
        };
        Update: {
          access_id?: string;
          access_key?: string;
          created_at?: string;
          id?: string;
          region?: string;
          source_email?: string;
          source_name?: string;
          ws_id?: string;
        };
        Relationships: [
          {
            foreignKeyName: 'workspace_email_credentials_ws_id_fkey';
            columns: ['ws_id'];
            isOneToOne: false;
            referencedRelation: 'workspace_link_counts';
            referencedColumns: ['id'];
          },
          {
            foreignKeyName: 'workspace_email_credentials_ws_id_fkey';
            columns: ['ws_id'];
            isOneToOne: false;
            referencedRelation: 'workspaces';
            referencedColumns: ['id'];
          },
        ];
      };
      workspace_email_invites: {
        Row: {
          created_at: string;
          email: string;
          invited_by: string | null;
          role: string;
          role_title: string;
          ws_id: string;
        };
        Insert: {
          created_at?: string;
          email: string;
          invited_by?: string | null;
          role?: string;
          role_title?: string;
          ws_id: string;
        };
        Update: {
          created_at?: string;
          email?: string;
          invited_by?: string | null;
          role?: string;
          role_title?: string;
          ws_id?: string;
        };
        Relationships: [
          {
            foreignKeyName: 'workspace_email_invites_invited_by_fkey';
            columns: ['invited_by'];
            isOneToOne: false;
            referencedRelation: 'nova_user_challenge_leaderboard';
            referencedColumns: ['user_id'];
          },
          {
            foreignKeyName: 'workspace_email_invites_invited_by_fkey';
            columns: ['invited_by'];
            isOneToOne: false;
            referencedRelation: 'nova_user_leaderboard';
            referencedColumns: ['user_id'];
          },
          {
            foreignKeyName: 'workspace_email_invites_invited_by_fkey';
            columns: ['invited_by'];
            isOneToOne: false;
            referencedRelation: 'shortened_links_creator_stats';
            referencedColumns: ['id'];
          },
          {
            foreignKeyName: 'workspace_email_invites_invited_by_fkey';
            columns: ['invited_by'];
            isOneToOne: false;
            referencedRelation: 'users';
            referencedColumns: ['id'];
          },
          {
            foreignKeyName: 'workspace_email_invites_role_fkey';
            columns: ['role'];
            isOneToOne: false;
            referencedRelation: 'workspace_default_roles';
            referencedColumns: ['id'];
          },
          {
            foreignKeyName: 'workspace_email_invites_ws_id_fkey';
            columns: ['ws_id'];
            isOneToOne: false;
            referencedRelation: 'workspace_link_counts';
            referencedColumns: ['id'];
          },
          {
            foreignKeyName: 'workspace_email_invites_ws_id_fkey';
            columns: ['ws_id'];
            isOneToOne: false;
            referencedRelation: 'workspaces';
            referencedColumns: ['id'];
          },
        ];
      };
      workspace_flashcards: {
        Row: {
          back: string;
          created_at: string;
          front: string;
          id: string;
          ws_id: string;
        };
        Insert: {
          back: string;
          created_at?: string;
          front: string;
          id?: string;
          ws_id: string;
        };
        Update: {
          back?: string;
          created_at?: string;
          front?: string;
          id?: string;
          ws_id?: string;
        };
        Relationships: [
          {
            foreignKeyName: 'workspace_flashcards_ws_id_fkey';
            columns: ['ws_id'];
            isOneToOne: false;
            referencedRelation: 'workspace_link_counts';
            referencedColumns: ['id'];
          },
          {
            foreignKeyName: 'workspace_flashcards_ws_id_fkey';
            columns: ['ws_id'];
            isOneToOne: false;
            referencedRelation: 'workspaces';
            referencedColumns: ['id'];
          },
        ];
      };
      workspace_invites: {
        Row: {
          created_at: string | null;
          role: string;
          role_title: string | null;
          user_id: string;
          ws_id: string;
        };
        Insert: {
          created_at?: string | null;
          role?: string;
          role_title?: string | null;
          user_id: string;
          ws_id: string;
        };
        Update: {
          created_at?: string | null;
          role?: string;
          role_title?: string | null;
          user_id?: string;
          ws_id?: string;
        };
        Relationships: [
          {
            foreignKeyName: 'workspace_invites_role_fkey';
            columns: ['role'];
            isOneToOne: false;
            referencedRelation: 'workspace_default_roles';
            referencedColumns: ['id'];
          },
          {
            foreignKeyName: 'workspace_invites_user_id_fkey';
            columns: ['user_id'];
            isOneToOne: false;
            referencedRelation: 'nova_user_challenge_leaderboard';
            referencedColumns: ['user_id'];
          },
          {
            foreignKeyName: 'workspace_invites_user_id_fkey';
            columns: ['user_id'];
            isOneToOne: false;
            referencedRelation: 'nova_user_leaderboard';
            referencedColumns: ['user_id'];
          },
          {
            foreignKeyName: 'workspace_invites_user_id_fkey';
            columns: ['user_id'];
            isOneToOne: false;
            referencedRelation: 'shortened_links_creator_stats';
            referencedColumns: ['id'];
          },
          {
            foreignKeyName: 'workspace_invites_user_id_fkey';
            columns: ['user_id'];
            isOneToOne: false;
            referencedRelation: 'users';
            referencedColumns: ['id'];
          },
          {
            foreignKeyName: 'workspace_invites_ws_id_fkey';
            columns: ['ws_id'];
            isOneToOne: false;
            referencedRelation: 'workspace_link_counts';
            referencedColumns: ['id'];
          },
          {
            foreignKeyName: 'workspace_invites_ws_id_fkey';
            columns: ['ws_id'];
            isOneToOne: false;
            referencedRelation: 'workspaces';
            referencedColumns: ['id'];
          },
        ];
      };
      workspace_members: {
        Row: {
          created_at: string | null;
          role: string;
          role_title: string;
          sort_key: number | null;
          user_id: string;
          ws_id: string;
        };
        Insert: {
          created_at?: string | null;
          role?: string;
          role_title?: string;
          sort_key?: number | null;
          user_id?: string;
          ws_id: string;
        };
        Update: {
          created_at?: string | null;
          role?: string;
          role_title?: string;
          sort_key?: number | null;
          user_id?: string;
          ws_id?: string;
        };
        Relationships: [
          {
            foreignKeyName: 'workspace_members_role_fkey';
            columns: ['role'];
            isOneToOne: false;
            referencedRelation: 'workspace_default_roles';
            referencedColumns: ['id'];
          },
          {
            foreignKeyName: 'workspace_members_user_id_fkey';
            columns: ['user_id'];
            isOneToOne: false;
            referencedRelation: 'nova_user_challenge_leaderboard';
            referencedColumns: ['user_id'];
          },
          {
            foreignKeyName: 'workspace_members_user_id_fkey';
            columns: ['user_id'];
            isOneToOne: false;
            referencedRelation: 'nova_user_leaderboard';
            referencedColumns: ['user_id'];
          },
          {
            foreignKeyName: 'workspace_members_user_id_fkey';
            columns: ['user_id'];
            isOneToOne: false;
            referencedRelation: 'shortened_links_creator_stats';
            referencedColumns: ['id'];
          },
          {
            foreignKeyName: 'workspace_members_user_id_fkey';
            columns: ['user_id'];
            isOneToOne: false;
            referencedRelation: 'users';
            referencedColumns: ['id'];
          },
          {
            foreignKeyName: 'workspace_members_ws_id_fkey';
            columns: ['ws_id'];
            isOneToOne: false;
            referencedRelation: 'workspace_link_counts';
            referencedColumns: ['id'];
          },
          {
            foreignKeyName: 'workspace_members_ws_id_fkey';
            columns: ['ws_id'];
            isOneToOne: false;
            referencedRelation: 'workspaces';
            referencedColumns: ['id'];
          },
        ];
      };
      workspace_products: {
        Row: {
          avatar_url: string | null;
          category_id: string;
          created_at: string | null;
          creator_id: string | null;
          description: string | null;
          id: string;
          manufacturer: string | null;
          name: string | null;
          usage: string | null;
          ws_id: string;
        };
        Insert: {
          avatar_url?: string | null;
          category_id: string;
          created_at?: string | null;
          creator_id?: string | null;
          description?: string | null;
          id?: string;
          manufacturer?: string | null;
          name?: string | null;
          usage?: string | null;
          ws_id: string;
        };
        Update: {
          avatar_url?: string | null;
          category_id?: string;
          created_at?: string | null;
          creator_id?: string | null;
          description?: string | null;
          id?: string;
          manufacturer?: string | null;
          name?: string | null;
          usage?: string | null;
          ws_id?: string;
        };
        Relationships: [
          {
            foreignKeyName: 'public_workspace_products_creator_id_fkey';
            columns: ['creator_id'];
            isOneToOne: false;
            referencedRelation: 'distinct_invoice_creators';
            referencedColumns: ['id'];
          },
          {
            foreignKeyName: 'public_workspace_products_creator_id_fkey';
            columns: ['creator_id'];
            isOneToOne: false;
            referencedRelation: 'workspace_users';
            referencedColumns: ['id'];
          },
          {
            foreignKeyName: 'public_workspace_products_creator_id_fkey';
            columns: ['creator_id'];
            isOneToOne: false;
            referencedRelation: 'workspace_users_with_groups';
            referencedColumns: ['id'];
          },
          {
            foreignKeyName: 'workspace_products_category_id_fkey';
            columns: ['category_id'];
            isOneToOne: false;
            referencedRelation: 'product_categories';
            referencedColumns: ['id'];
          },
          {
            foreignKeyName: 'workspace_products_ws_id_fkey';
            columns: ['ws_id'];
            isOneToOne: false;
            referencedRelation: 'workspace_link_counts';
            referencedColumns: ['id'];
          },
          {
            foreignKeyName: 'workspace_products_ws_id_fkey';
            columns: ['ws_id'];
            isOneToOne: false;
            referencedRelation: 'workspaces';
            referencedColumns: ['id'];
          },
        ];
      };
      workspace_promotions: {
        Row: {
          code: string | null;
          created_at: string;
          creator_id: string | null;
          description: string | null;
          id: string;
          name: string | null;
          use_ratio: boolean;
          value: number;
          ws_id: string;
        };
        Insert: {
          code?: string | null;
          created_at?: string;
          creator_id?: string | null;
          description?: string | null;
          id?: string;
          name?: string | null;
          use_ratio?: boolean;
          value: number;
          ws_id: string;
        };
        Update: {
          code?: string | null;
          created_at?: string;
          creator_id?: string | null;
          description?: string | null;
          id?: string;
          name?: string | null;
          use_ratio?: boolean;
          value?: number;
          ws_id?: string;
        };
        Relationships: [
          {
            foreignKeyName: 'public_workspace_promotions_creator_id_fkey';
            columns: ['creator_id'];
            isOneToOne: false;
            referencedRelation: 'distinct_invoice_creators';
            referencedColumns: ['id'];
          },
          {
            foreignKeyName: 'public_workspace_promotions_creator_id_fkey';
            columns: ['creator_id'];
            isOneToOne: false;
            referencedRelation: 'workspace_users';
            referencedColumns: ['id'];
          },
          {
            foreignKeyName: 'public_workspace_promotions_creator_id_fkey';
            columns: ['creator_id'];
            isOneToOne: false;
            referencedRelation: 'workspace_users_with_groups';
            referencedColumns: ['id'];
          },
          {
            foreignKeyName: 'workspace_promotions_ws_id_fkey';
            columns: ['ws_id'];
            isOneToOne: false;
            referencedRelation: 'workspace_link_counts';
            referencedColumns: ['id'];
          },
          {
            foreignKeyName: 'workspace_promotions_ws_id_fkey';
            columns: ['ws_id'];
            isOneToOne: false;
            referencedRelation: 'workspaces';
            referencedColumns: ['id'];
          },
        ];
      };
      workspace_quiz_attempt_answers: {
        Row: {
          attempt_id: string;
          id: string;
          is_correct: boolean;
          quiz_id: string;
          score_awarded: number;
          selected_option_id: string;
        };
        Insert: {
          attempt_id: string;
          id?: string;
          is_correct: boolean;
          quiz_id: string;
          score_awarded: number;
          selected_option_id: string;
        };
        Update: {
          attempt_id?: string;
          id?: string;
          is_correct?: boolean;
          quiz_id?: string;
          score_awarded?: number;
          selected_option_id?: string;
        };
        Relationships: [
          {
            foreignKeyName: 'wq_answer_attempt_fkey';
            columns: ['attempt_id'];
            isOneToOne: false;
            referencedRelation: 'workspace_quiz_attempts';
            referencedColumns: ['id'];
          },
          {
            foreignKeyName: 'wq_answer_option_fkey';
            columns: ['selected_option_id'];
            isOneToOne: false;
            referencedRelation: 'quiz_options';
            referencedColumns: ['id'];
          },
          {
            foreignKeyName: 'wq_answer_quiz_fkey';
            columns: ['quiz_id'];
            isOneToOne: false;
            referencedRelation: 'workspace_quizzes';
            referencedColumns: ['id'];
          },
        ];
      };
      workspace_quiz_attempts: {
        Row: {
          attempt_number: number;
          completed_at: string | null;
          duration_seconds: number | null;
          id: string;
          set_id: string;
          started_at: string;
          submitted_at: string;
          total_score: number | null;
          user_id: string;
        };
        Insert: {
          attempt_number: number;
          completed_at?: string | null;
          duration_seconds?: number | null;
          id?: string;
          set_id: string;
          started_at?: string;
          submitted_at?: string;
          total_score?: number | null;
          user_id: string;
        };
        Update: {
          attempt_number?: number;
          completed_at?: string | null;
          duration_seconds?: number | null;
          id?: string;
          set_id?: string;
          started_at?: string;
          submitted_at?: string;
          total_score?: number | null;
          user_id?: string;
        };
        Relationships: [
          {
            foreignKeyName: 'wq_attempts_set_fkey';
            columns: ['set_id'];
            isOneToOne: false;
            referencedRelation: 'workspace_quiz_sets';
            referencedColumns: ['id'];
          },
          {
            foreignKeyName: 'wq_attempts_user_fkey';
            columns: ['user_id'];
            isOneToOne: false;
            referencedRelation: 'nova_user_challenge_leaderboard';
            referencedColumns: ['user_id'];
          },
          {
            foreignKeyName: 'wq_attempts_user_fkey';
            columns: ['user_id'];
            isOneToOne: false;
            referencedRelation: 'nova_user_leaderboard';
            referencedColumns: ['user_id'];
          },
          {
            foreignKeyName: 'wq_attempts_user_fkey';
            columns: ['user_id'];
            isOneToOne: false;
            referencedRelation: 'shortened_links_creator_stats';
            referencedColumns: ['id'];
          },
          {
            foreignKeyName: 'wq_attempts_user_fkey';
            columns: ['user_id'];
            isOneToOne: false;
            referencedRelation: 'users';
            referencedColumns: ['id'];
          },
        ];
      };
      workspace_quiz_sets: {
        Row: {
          allow_view_old_attempts: boolean;
          allow_view_results: boolean;
          attempt_limit: number | null;
          available_date: string;
          created_at: string;
          due_date: string;
          explanation_mode: number;
          id: string;
          instruction: Json | null;
          name: string;
          results_released: boolean;
          time_limit_minutes: number | null;
          ws_id: string | null;
        };
        Insert: {
          allow_view_old_attempts?: boolean;
          allow_view_results?: boolean;
          attempt_limit?: number | null;
          available_date?: string;
          created_at?: string;
          due_date?: string;
          explanation_mode?: number;
          id?: string;
          instruction?: Json | null;
          name?: string;
          results_released?: boolean;
          time_limit_minutes?: number | null;
          ws_id?: string | null;
        };
        Update: {
          allow_view_old_attempts?: boolean;
          allow_view_results?: boolean;
          attempt_limit?: number | null;
          available_date?: string;
          created_at?: string;
          due_date?: string;
          explanation_mode?: number;
          id?: string;
          instruction?: Json | null;
          name?: string;
          results_released?: boolean;
          time_limit_minutes?: number | null;
          ws_id?: string | null;
        };
        Relationships: [
          {
            foreignKeyName: 'workspace_quiz_sets_ws_id_fkey';
            columns: ['ws_id'];
            isOneToOne: false;
            referencedRelation: 'workspace_link_counts';
            referencedColumns: ['id'];
          },
          {
            foreignKeyName: 'workspace_quiz_sets_ws_id_fkey';
            columns: ['ws_id'];
            isOneToOne: false;
            referencedRelation: 'workspaces';
            referencedColumns: ['id'];
          },
        ];
      };
      workspace_quizzes: {
        Row: {
          created_at: string;
          id: string;
          instruction: Json | null;
          question: string;
          score: number;
          ws_id: string;
        };
        Insert: {
          created_at?: string;
          id?: string;
          instruction?: Json | null;
          question: string;
          score?: number;
          ws_id: string;
        };
        Update: {
          created_at?: string;
          id?: string;
          instruction?: Json | null;
          question?: string;
          score?: number;
          ws_id?: string;
        };
        Relationships: [
          {
            foreignKeyName: 'workspace_quizzes_ws_id_fkey';
            columns: ['ws_id'];
            isOneToOne: false;
            referencedRelation: 'workspace_link_counts';
            referencedColumns: ['id'];
          },
          {
            foreignKeyName: 'workspace_quizzes_ws_id_fkey';
            columns: ['ws_id'];
            isOneToOne: false;
            referencedRelation: 'workspaces';
            referencedColumns: ['id'];
          },
        ];
      };
      workspace_role_members: {
        Row: {
          created_at: string;
          role_id: string;
          user_id: string;
        };
        Insert: {
          created_at?: string;
          role_id: string;
          user_id: string;
        };
        Update: {
          created_at?: string;
          role_id?: string;
          user_id?: string;
        };
        Relationships: [
          {
            foreignKeyName: 'public_workspace_role_members_role_id_fkey';
            columns: ['role_id'];
            isOneToOne: false;
            referencedRelation: 'workspace_roles';
            referencedColumns: ['id'];
          },
          {
            foreignKeyName: 'public_workspace_role_members_user_id_fkey';
            columns: ['user_id'];
            isOneToOne: false;
            referencedRelation: 'nova_user_challenge_leaderboard';
            referencedColumns: ['user_id'];
          },
          {
            foreignKeyName: 'public_workspace_role_members_user_id_fkey';
            columns: ['user_id'];
            isOneToOne: false;
            referencedRelation: 'nova_user_leaderboard';
            referencedColumns: ['user_id'];
          },
          {
            foreignKeyName: 'public_workspace_role_members_user_id_fkey';
            columns: ['user_id'];
            isOneToOne: false;
            referencedRelation: 'shortened_links_creator_stats';
            referencedColumns: ['id'];
          },
          {
            foreignKeyName: 'public_workspace_role_members_user_id_fkey';
            columns: ['user_id'];
            isOneToOne: false;
            referencedRelation: 'users';
            referencedColumns: ['id'];
          },
        ];
      };
      workspace_role_permissions: {
        Row: {
          created_at: string;
          enabled: boolean;
          permission: Database['public']['Enums']['workspace_role_permission'];
          role_id: string;
          ws_id: string;
        };
        Insert: {
          created_at?: string;
          enabled?: boolean;
          permission: Database['public']['Enums']['workspace_role_permission'];
          role_id: string;
          ws_id: string;
        };
        Update: {
          created_at?: string;
          enabled?: boolean;
          permission?: Database['public']['Enums']['workspace_role_permission'];
          role_id?: string;
          ws_id?: string;
        };
        Relationships: [
          {
            foreignKeyName: 'public_workspace_role_permissions_role_id_fkey';
            columns: ['role_id'];
            isOneToOne: false;
            referencedRelation: 'workspace_roles';
            referencedColumns: ['id'];
          },
          {
            foreignKeyName: 'public_workspace_role_permissions_ws_id_fkey';
            columns: ['ws_id'];
            isOneToOne: false;
            referencedRelation: 'workspace_link_counts';
            referencedColumns: ['id'];
          },
          {
            foreignKeyName: 'public_workspace_role_permissions_ws_id_fkey';
            columns: ['ws_id'];
            isOneToOne: false;
            referencedRelation: 'workspaces';
            referencedColumns: ['id'];
          },
        ];
      };
      workspace_roles: {
        Row: {
          created_at: string;
          id: string;
          name: string;
          ws_id: string;
        };
        Insert: {
          created_at?: string;
          id?: string;
          name: string;
          ws_id: string;
        };
        Update: {
          created_at?: string;
          id?: string;
          name?: string;
          ws_id?: string;
        };
        Relationships: [
          {
            foreignKeyName: 'public_workspace_roles_ws_id_fkey';
            columns: ['ws_id'];
            isOneToOne: false;
            referencedRelation: 'workspace_link_counts';
            referencedColumns: ['id'];
          },
          {
            foreignKeyName: 'public_workspace_roles_ws_id_fkey';
            columns: ['ws_id'];
            isOneToOne: false;
            referencedRelation: 'workspaces';
            referencedColumns: ['id'];
          },
        ];
      };
      workspace_secrets: {
        Row: {
          created_at: string;
          id: string;
          name: string;
          value: string | null;
          ws_id: string;
        };
        Insert: {
          created_at?: string;
          id?: string;
          name?: string;
          value?: string | null;
          ws_id: string;
        };
        Update: {
          created_at?: string;
          id?: string;
          name?: string;
          value?: string | null;
          ws_id?: string;
        };
        Relationships: [
          {
            foreignKeyName: 'workspace_secrets_ws_id_fkey';
            columns: ['ws_id'];
            isOneToOne: false;
            referencedRelation: 'workspace_link_counts';
            referencedColumns: ['id'];
          },
          {
            foreignKeyName: 'workspace_secrets_ws_id_fkey';
            columns: ['ws_id'];
            isOneToOne: false;
            referencedRelation: 'workspaces';
            referencedColumns: ['id'];
          },
        ];
      };
      workspace_subscription: {
        Row: {
          cancel_at_period_end: boolean | null;
          created_at: string;
          current_period_end: string | null;
          current_period_start: string | null;
          id: string;
          polar_subscription_id: string;
          product_id: string | null;
          status: Database['public']['Enums']['subscription_status'] | null;
          updated_at: string | null;
          ws_id: string;
        };
        Insert: {
          cancel_at_period_end?: boolean | null;
          created_at?: string;
          current_period_end?: string | null;
          current_period_start?: string | null;
          id?: string;
          polar_subscription_id: string;
          product_id?: string | null;
          status?: Database['public']['Enums']['subscription_status'] | null;
          updated_at?: string | null;
          ws_id: string;
        };
        Update: {
          cancel_at_period_end?: boolean | null;
          created_at?: string;
          current_period_end?: string | null;
          current_period_start?: string | null;
          id?: string;
          polar_subscription_id?: string;
          product_id?: string | null;
          status?: Database['public']['Enums']['subscription_status'] | null;
          updated_at?: string | null;
          ws_id?: string;
        };
        Relationships: [
          {
            foreignKeyName: 'workspace_subscription_product_id_fkey';
            columns: ['product_id'];
            isOneToOne: false;
            referencedRelation: 'workspace_subscription_products';
            referencedColumns: ['id'];
          },
          {
            foreignKeyName: 'workspace_subscription_ws_id_fkey';
            columns: ['ws_id'];
            isOneToOne: false;
            referencedRelation: 'workspace_link_counts';
            referencedColumns: ['id'];
          },
          {
            foreignKeyName: 'workspace_subscription_ws_id_fkey';
            columns: ['ws_id'];
            isOneToOne: false;
            referencedRelation: 'workspaces';
            referencedColumns: ['id'];
          },
        ];
      };
      workspace_subscription_products: {
        Row: {
          created_at: string;
          description: string | null;
          id: string;
          name: string | null;
          price: number | null;
          recurring_interval: string | null;
        };
        Insert: {
          created_at?: string;
          description?: string | null;
          id: string;
          name?: string | null;
          price?: number | null;
          recurring_interval?: string | null;
        };
        Update: {
          created_at?: string;
          description?: string | null;
          id?: string;
          name?: string | null;
          price?: number | null;
          recurring_interval?: string | null;
        };
        Relationships: [];
      };
      workspace_teams: {
        Row: {
          created_at: string | null;
          deleted: boolean | null;
          id: string;
          name: string | null;
          ws_id: string;
        };
        Insert: {
          created_at?: string | null;
          deleted?: boolean | null;
          id?: string;
          name?: string | null;
          ws_id: string;
        };
        Update: {
          created_at?: string | null;
          deleted?: boolean | null;
          id?: string;
          name?: string | null;
          ws_id?: string;
        };
        Relationships: [
          {
            foreignKeyName: 'workspace_teams_ws_id_fkey';
            columns: ['ws_id'];
            isOneToOne: false;
            referencedRelation: 'workspace_link_counts';
            referencedColumns: ['id'];
          },
          {
            foreignKeyName: 'workspace_teams_ws_id_fkey';
            columns: ['ws_id'];
            isOneToOne: false;
            referencedRelation: 'workspaces';
            referencedColumns: ['id'];
          },
        ];
      };
      workspace_user_fields: {
        Row: {
          created_at: string;
          default_value: string | null;
          description: string | null;
          id: string;
          name: string;
          notes: string | null;
          possible_values: string[] | null;
          type: string;
          ws_id: string;
        };
        Insert: {
          created_at?: string;
          default_value?: string | null;
          description?: string | null;
          id?: string;
          name: string;
          notes?: string | null;
          possible_values?: string[] | null;
          type: string;
          ws_id: string;
        };
        Update: {
          created_at?: string;
          default_value?: string | null;
          description?: string | null;
          id?: string;
          name?: string;
          notes?: string | null;
          possible_values?: string[] | null;
          type?: string;
          ws_id?: string;
        };
        Relationships: [
          {
            foreignKeyName: 'public_workspace_user_fields_type_fkey';
            columns: ['type'];
            isOneToOne: false;
            referencedRelation: 'field_types';
            referencedColumns: ['id'];
          },
          {
            foreignKeyName: 'public_workspace_user_fields_ws_id_fkey';
            columns: ['ws_id'];
            isOneToOne: false;
            referencedRelation: 'workspace_link_counts';
            referencedColumns: ['id'];
          },
          {
            foreignKeyName: 'public_workspace_user_fields_ws_id_fkey';
            columns: ['ws_id'];
            isOneToOne: false;
            referencedRelation: 'workspaces';
            referencedColumns: ['id'];
          },
        ];
      };
      workspace_user_group_tag_groups: {
        Row: {
          created_at: string;
          group_id: string;
          tag_id: string;
        };
        Insert: {
          created_at?: string;
          group_id: string;
          tag_id: string;
        };
        Update: {
          created_at?: string;
          group_id?: string;
          tag_id?: string;
        };
        Relationships: [
          {
            foreignKeyName: 'public_workspace_user_group_tag_groups_group_id_fkey';
            columns: ['group_id'];
            isOneToOne: false;
            referencedRelation: 'user_groups_with_tags';
            referencedColumns: ['id'];
          },
          {
            foreignKeyName: 'public_workspace_user_group_tag_groups_group_id_fkey';
            columns: ['group_id'];
            isOneToOne: false;
            referencedRelation: 'workspace_user_groups';
            referencedColumns: ['id'];
          },
          {
            foreignKeyName: 'public_workspace_user_group_tag_groups_group_id_fkey';
            columns: ['group_id'];
            isOneToOne: false;
            referencedRelation: 'workspace_user_groups_with_amount';
            referencedColumns: ['id'];
          },
          {
            foreignKeyName: 'public_workspace_user_group_tag_groups_tag_id_fkey';
            columns: ['tag_id'];
            isOneToOne: false;
            referencedRelation: 'workspace_user_group_tags';
            referencedColumns: ['id'];
          },
        ];
      };
      workspace_user_group_tags: {
        Row: {
          color: string | null;
          created_at: string;
          id: string;
          name: string;
          ws_id: string;
        };
        Insert: {
          color?: string | null;
          created_at?: string;
          id?: string;
          name: string;
          ws_id: string;
        };
        Update: {
          color?: string | null;
          created_at?: string;
          id?: string;
          name?: string;
          ws_id?: string;
        };
        Relationships: [
          {
            foreignKeyName: 'public_workspace_user_group_tags_ws_id_fkey';
            columns: ['ws_id'];
            isOneToOne: false;
            referencedRelation: 'workspace_link_counts';
            referencedColumns: ['id'];
          },
          {
            foreignKeyName: 'public_workspace_user_group_tags_ws_id_fkey';
            columns: ['ws_id'];
            isOneToOne: false;
            referencedRelation: 'workspaces';
            referencedColumns: ['id'];
          },
        ];
      };
      workspace_user_groups: {
        Row: {
          archived: boolean;
          created_at: string | null;
          ending_date: string | null;
          id: string;
          name: string;
          notes: string | null;
          sessions: string[] | null;
          starting_date: string | null;
          ws_id: string;
        };
        Insert: {
          archived?: boolean;
          created_at?: string | null;
          ending_date?: string | null;
          id?: string;
          name: string;
          notes?: string | null;
          sessions?: string[] | null;
          starting_date?: string | null;
          ws_id: string;
        };
        Update: {
          archived?: boolean;
          created_at?: string | null;
          ending_date?: string | null;
          id?: string;
          name?: string;
          notes?: string | null;
          sessions?: string[] | null;
          starting_date?: string | null;
          ws_id?: string;
        };
        Relationships: [
          {
            foreignKeyName: 'workspace_user_roles_ws_id_fkey';
            columns: ['ws_id'];
            isOneToOne: false;
            referencedRelation: 'workspace_link_counts';
            referencedColumns: ['id'];
          },
          {
            foreignKeyName: 'workspace_user_roles_ws_id_fkey';
            columns: ['ws_id'];
            isOneToOne: false;
            referencedRelation: 'workspaces';
            referencedColumns: ['id'];
          },
        ];
      };
      workspace_user_groups_users: {
        Row: {
          created_at: string | null;
          group_id: string;
          role: string | null;
          user_id: string;
        };
        Insert: {
          created_at?: string | null;
          group_id: string;
          role?: string | null;
          user_id: string;
        };
        Update: {
          created_at?: string | null;
          group_id?: string;
          role?: string | null;
          user_id?: string;
        };
        Relationships: [
          {
            foreignKeyName: 'workspace_user_roles_users_role_id_fkey';
            columns: ['group_id'];
            isOneToOne: false;
            referencedRelation: 'user_groups_with_tags';
            referencedColumns: ['id'];
          },
          {
            foreignKeyName: 'workspace_user_roles_users_role_id_fkey';
            columns: ['group_id'];
            isOneToOne: false;
            referencedRelation: 'workspace_user_groups';
            referencedColumns: ['id'];
          },
          {
            foreignKeyName: 'workspace_user_roles_users_role_id_fkey';
            columns: ['group_id'];
            isOneToOne: false;
            referencedRelation: 'workspace_user_groups_with_amount';
            referencedColumns: ['id'];
          },
          {
            foreignKeyName: 'workspace_user_roles_users_user_id_fkey';
            columns: ['user_id'];
            isOneToOne: false;
            referencedRelation: 'distinct_invoice_creators';
            referencedColumns: ['id'];
          },
          {
            foreignKeyName: 'workspace_user_roles_users_user_id_fkey';
            columns: ['user_id'];
            isOneToOne: false;
            referencedRelation: 'workspace_users';
            referencedColumns: ['id'];
          },
          {
            foreignKeyName: 'workspace_user_roles_users_user_id_fkey';
            columns: ['user_id'];
            isOneToOne: false;
            referencedRelation: 'workspace_users_with_groups';
            referencedColumns: ['id'];
          },
        ];
      };
      workspace_user_linked_users: {
        Row: {
          created_at: string;
          platform_user_id: string;
          virtual_user_id: string;
          ws_id: string;
        };
        Insert: {
          created_at?: string;
          platform_user_id: string;
          virtual_user_id: string;
          ws_id: string;
        };
        Update: {
          created_at?: string;
          platform_user_id?: string;
          virtual_user_id?: string;
          ws_id?: string;
        };
        Relationships: [
          {
            foreignKeyName: 'workspace_user_linked_users_platform_user_id_fkey';
            columns: ['platform_user_id'];
            isOneToOne: false;
            referencedRelation: 'nova_user_challenge_leaderboard';
            referencedColumns: ['user_id'];
          },
          {
            foreignKeyName: 'workspace_user_linked_users_platform_user_id_fkey';
            columns: ['platform_user_id'];
            isOneToOne: false;
            referencedRelation: 'nova_user_leaderboard';
            referencedColumns: ['user_id'];
          },
          {
            foreignKeyName: 'workspace_user_linked_users_platform_user_id_fkey';
            columns: ['platform_user_id'];
            isOneToOne: false;
            referencedRelation: 'shortened_links_creator_stats';
            referencedColumns: ['id'];
          },
          {
            foreignKeyName: 'workspace_user_linked_users_platform_user_id_fkey';
            columns: ['platform_user_id'];
            isOneToOne: false;
            referencedRelation: 'users';
            referencedColumns: ['id'];
          },
          {
            foreignKeyName: 'workspace_user_linked_users_virtual_user_id_fkey';
            columns: ['virtual_user_id'];
            isOneToOne: false;
            referencedRelation: 'distinct_invoice_creators';
            referencedColumns: ['id'];
          },
          {
            foreignKeyName: 'workspace_user_linked_users_virtual_user_id_fkey';
            columns: ['virtual_user_id'];
            isOneToOne: false;
            referencedRelation: 'workspace_users';
            referencedColumns: ['id'];
          },
          {
            foreignKeyName: 'workspace_user_linked_users_virtual_user_id_fkey';
            columns: ['virtual_user_id'];
            isOneToOne: false;
            referencedRelation: 'workspace_users_with_groups';
            referencedColumns: ['id'];
          },
          {
            foreignKeyName: 'workspace_user_linked_users_ws_id_fkey';
            columns: ['ws_id'];
            isOneToOne: false;
            referencedRelation: 'workspace_link_counts';
            referencedColumns: ['id'];
          },
          {
            foreignKeyName: 'workspace_user_linked_users_ws_id_fkey';
            columns: ['ws_id'];
            isOneToOne: false;
            referencedRelation: 'workspaces';
            referencedColumns: ['id'];
          },
        ];
      };
      workspace_user_status_changes: {
        Row: {
          archived: boolean;
          archived_until: string | null;
          created_at: string;
          creator_id: string;
          id: string;
          user_id: string;
          ws_id: string;
        };
        Insert: {
          archived: boolean;
          archived_until?: string | null;
          created_at?: string;
          creator_id: string;
          id?: string;
          user_id: string;
          ws_id: string;
        };
        Update: {
          archived?: boolean;
          archived_until?: string | null;
          created_at?: string;
          creator_id?: string;
          id?: string;
          user_id?: string;
          ws_id?: string;
        };
        Relationships: [
          {
            foreignKeyName: 'workspace_user_status_changes_creator_id_fkey';
            columns: ['creator_id'];
            isOneToOne: false;
            referencedRelation: 'distinct_invoice_creators';
            referencedColumns: ['id'];
          },
          {
            foreignKeyName: 'workspace_user_status_changes_creator_id_fkey';
            columns: ['creator_id'];
            isOneToOne: false;
            referencedRelation: 'workspace_users';
            referencedColumns: ['id'];
          },
          {
            foreignKeyName: 'workspace_user_status_changes_creator_id_fkey';
            columns: ['creator_id'];
            isOneToOne: false;
            referencedRelation: 'workspace_users_with_groups';
            referencedColumns: ['id'];
          },
          {
            foreignKeyName: 'workspace_user_status_changes_user_id_fkey';
            columns: ['user_id'];
            isOneToOne: false;
            referencedRelation: 'distinct_invoice_creators';
            referencedColumns: ['id'];
          },
          {
            foreignKeyName: 'workspace_user_status_changes_user_id_fkey';
            columns: ['user_id'];
            isOneToOne: false;
            referencedRelation: 'workspace_users';
            referencedColumns: ['id'];
          },
          {
            foreignKeyName: 'workspace_user_status_changes_user_id_fkey';
            columns: ['user_id'];
            isOneToOne: false;
            referencedRelation: 'workspace_users_with_groups';
            referencedColumns: ['id'];
          },
          {
            foreignKeyName: 'workspace_user_status_changes_ws_id_fkey';
            columns: ['ws_id'];
            isOneToOne: false;
            referencedRelation: 'workspace_link_counts';
            referencedColumns: ['id'];
          },
          {
            foreignKeyName: 'workspace_user_status_changes_ws_id_fkey';
            columns: ['ws_id'];
            isOneToOne: false;
            referencedRelation: 'workspaces';
            referencedColumns: ['id'];
          },
        ];
      };
      workspace_users: {
        Row: {
          address: string | null;
          archived: boolean;
          archived_until: string | null;
          avatar_url: string | null;
          balance: number | null;
          birthday: string | null;
          created_at: string | null;
          created_by: string | null;
          display_name: string | null;
          email: string | null;
          ethnicity: string | null;
          full_name: string | null;
          gender: string | null;
          guardian: string | null;
          id: string;
          national_id: string | null;
          note: string | null;
          phone: string | null;
          updated_at: string;
          updated_by: string | null;
          ws_id: string;
        };
        Insert: {
          address?: string | null;
          archived?: boolean;
          archived_until?: string | null;
          avatar_url?: string | null;
          balance?: number | null;
          birthday?: string | null;
          created_at?: string | null;
          created_by?: string | null;
          display_name?: string | null;
          email?: string | null;
          ethnicity?: string | null;
          full_name?: string | null;
          gender?: string | null;
          guardian?: string | null;
          id?: string;
          national_id?: string | null;
          note?: string | null;
          phone?: string | null;
          updated_at?: string;
          updated_by?: string | null;
          ws_id: string;
        };
        Update: {
          address?: string | null;
          archived?: boolean;
          archived_until?: string | null;
          avatar_url?: string | null;
          balance?: number | null;
          birthday?: string | null;
          created_at?: string | null;
          created_by?: string | null;
          display_name?: string | null;
          email?: string | null;
          ethnicity?: string | null;
          full_name?: string | null;
          gender?: string | null;
          guardian?: string | null;
          id?: string;
          national_id?: string | null;
          note?: string | null;
          phone?: string | null;
          updated_at?: string;
          updated_by?: string | null;
          ws_id?: string;
        };
        Relationships: [
          {
            foreignKeyName: 'public_workspace_users_updated_by_fkey';
            columns: ['updated_by'];
            isOneToOne: false;
            referencedRelation: 'distinct_invoice_creators';
            referencedColumns: ['id'];
          },
          {
            foreignKeyName: 'public_workspace_users_updated_by_fkey';
            columns: ['updated_by'];
            isOneToOne: false;
            referencedRelation: 'workspace_users';
            referencedColumns: ['id'];
          },
          {
            foreignKeyName: 'public_workspace_users_updated_by_fkey';
            columns: ['updated_by'];
            isOneToOne: false;
            referencedRelation: 'workspace_users_with_groups';
            referencedColumns: ['id'];
          },
          {
            foreignKeyName: 'workspace_users_created_by_fkey';
            columns: ['created_by'];
            isOneToOne: false;
            referencedRelation: 'distinct_invoice_creators';
            referencedColumns: ['id'];
          },
          {
            foreignKeyName: 'workspace_users_created_by_fkey';
            columns: ['created_by'];
            isOneToOne: false;
            referencedRelation: 'workspace_users';
            referencedColumns: ['id'];
          },
          {
            foreignKeyName: 'workspace_users_created_by_fkey';
            columns: ['created_by'];
            isOneToOne: false;
            referencedRelation: 'workspace_users_with_groups';
            referencedColumns: ['id'];
          },
          {
            foreignKeyName: 'workspace_users_ws_id_fkey';
            columns: ['ws_id'];
            isOneToOne: false;
            referencedRelation: 'workspace_link_counts';
            referencedColumns: ['id'];
          },
          {
            foreignKeyName: 'workspace_users_ws_id_fkey';
            columns: ['ws_id'];
            isOneToOne: false;
            referencedRelation: 'workspaces';
            referencedColumns: ['id'];
          },
        ];
      };
      workspace_wallet_transfers: {
        Row: {
          created_at: string | null;
          from_transaction_id: string;
          to_transaction_id: string;
        };
        Insert: {
          created_at?: string | null;
          from_transaction_id: string;
          to_transaction_id: string;
        };
        Update: {
          created_at?: string | null;
          from_transaction_id?: string;
          to_transaction_id?: string;
        };
        Relationships: [
          {
            foreignKeyName: 'workspace_wallet_transfers_from_transaction_id_fkey';
            columns: ['from_transaction_id'];
            isOneToOne: false;
            referencedRelation: 'wallet_transactions';
            referencedColumns: ['id'];
          },
          {
            foreignKeyName: 'workspace_wallet_transfers_to_transaction_id_fkey';
            columns: ['to_transaction_id'];
            isOneToOne: false;
            referencedRelation: 'wallet_transactions';
            referencedColumns: ['id'];
          },
        ];
      };
      workspace_wallets: {
        Row: {
          balance: number | null;
          created_at: string | null;
          currency: string;
          description: string | null;
          id: string;
          name: string | null;
          report_opt_in: boolean;
          type: string;
          ws_id: string;
        };
        Insert: {
          balance?: number | null;
          created_at?: string | null;
          currency?: string;
          description?: string | null;
          id?: string;
          name?: string | null;
          report_opt_in?: boolean;
          type?: string;
          ws_id: string;
        };
        Update: {
          balance?: number | null;
          created_at?: string | null;
          currency?: string;
          description?: string | null;
          id?: string;
          name?: string | null;
          report_opt_in?: boolean;
          type?: string;
          ws_id?: string;
        };
        Relationships: [
          {
            foreignKeyName: 'workspace_wallets_currency_fkey';
            columns: ['currency'];
            isOneToOne: false;
            referencedRelation: 'currencies';
            referencedColumns: ['code'];
          },
          {
            foreignKeyName: 'workspace_wallets_type_fkey';
            columns: ['type'];
            isOneToOne: false;
            referencedRelation: 'wallet_types';
            referencedColumns: ['id'];
          },
          {
            foreignKeyName: 'workspace_wallets_ws_id_fkey';
            columns: ['ws_id'];
            isOneToOne: false;
            referencedRelation: 'workspace_link_counts';
            referencedColumns: ['id'];
          },
          {
            foreignKeyName: 'workspace_wallets_ws_id_fkey';
            columns: ['ws_id'];
            isOneToOne: false;
            referencedRelation: 'workspaces';
            referencedColumns: ['id'];
          },
        ];
      };
      workspace_whiteboards: {
        Row: {
          created_at: string;
          creator_id: string;
          description: string | null;
          id: string;
          snapshot: Json | null;
          thumbnail_url: string | null;
          title: string;
          updated_at: string;
          ws_id: string;
        };
        Insert: {
          created_at?: string;
          creator_id: string;
          description?: string | null;
          id?: string;
          snapshot?: Json | null;
          thumbnail_url?: string | null;
          title: string;
          updated_at?: string;
          ws_id: string;
        };
        Update: {
          created_at?: string;
          creator_id?: string;
          description?: string | null;
          id?: string;
          snapshot?: Json | null;
          thumbnail_url?: string | null;
          title?: string;
          updated_at?: string;
          ws_id?: string;
        };
        Relationships: [
          {
            foreignKeyName: 'workspace_whiteboards_creator_id_fkey';
            columns: ['creator_id'];
            isOneToOne: false;
            referencedRelation: 'nova_user_challenge_leaderboard';
            referencedColumns: ['user_id'];
          },
          {
            foreignKeyName: 'workspace_whiteboards_creator_id_fkey';
            columns: ['creator_id'];
            isOneToOne: false;
            referencedRelation: 'nova_user_leaderboard';
            referencedColumns: ['user_id'];
          },
          {
            foreignKeyName: 'workspace_whiteboards_creator_id_fkey';
            columns: ['creator_id'];
            isOneToOne: false;
            referencedRelation: 'shortened_links_creator_stats';
            referencedColumns: ['id'];
          },
          {
            foreignKeyName: 'workspace_whiteboards_creator_id_fkey';
            columns: ['creator_id'];
            isOneToOne: false;
            referencedRelation: 'users';
            referencedColumns: ['id'];
          },
          {
            foreignKeyName: 'workspace_whiteboards_ws_id_fkey';
            columns: ['ws_id'];
            isOneToOne: false;
            referencedRelation: 'workspace_link_counts';
            referencedColumns: ['id'];
          },
          {
            foreignKeyName: 'workspace_whiteboards_ws_id_fkey';
            columns: ['ws_id'];
            isOneToOne: false;
            referencedRelation: 'workspaces';
            referencedColumns: ['id'];
          },
        ];
      };
      workspaces: {
        Row: {
          avatar_url: string | null;
          created_at: string | null;
          creator_id: string | null;
          deleted: boolean | null;
          handle: string | null;
          id: string;
          logo_url: string | null;
          name: string | null;
        };
        Insert: {
          avatar_url?: string | null;
          created_at?: string | null;
          creator_id?: string | null;
          deleted?: boolean | null;
          handle?: string | null;
          id?: string;
          logo_url?: string | null;
          name?: string | null;
        };
        Update: {
          avatar_url?: string | null;
          created_at?: string | null;
          creator_id?: string | null;
          deleted?: boolean | null;
          handle?: string | null;
          id?: string;
          logo_url?: string | null;
          name?: string | null;
        };
        Relationships: [
          {
            foreignKeyName: 'workspaces_creator_id_fkey';
            columns: ['creator_id'];
            isOneToOne: false;
            referencedRelation: 'nova_user_challenge_leaderboard';
            referencedColumns: ['user_id'];
          },
          {
            foreignKeyName: 'workspaces_creator_id_fkey';
            columns: ['creator_id'];
            isOneToOne: false;
            referencedRelation: 'nova_user_leaderboard';
            referencedColumns: ['user_id'];
          },
          {
            foreignKeyName: 'workspaces_creator_id_fkey';
            columns: ['creator_id'];
            isOneToOne: false;
            referencedRelation: 'shortened_links_creator_stats';
            referencedColumns: ['id'];
          },
          {
            foreignKeyName: 'workspaces_creator_id_fkey';
            columns: ['creator_id'];
            isOneToOne: false;
            referencedRelation: 'users';
            referencedColumns: ['id'];
          },
        ];
      };
    };
    Views: {
      audit_logs: {
        Row: {
          auth_role: string | null;
          auth_uid: string | null;
          id: number | null;
          old_record: Json | null;
          old_record_id: string | null;
          op: 'INSERT' | 'UPDATE' | 'DELETE' | 'TRUNCATE' | null;
          record: Json | null;
          record_id: string | null;
          table_name: unknown | null;
          ts: string | null;
          ws_id: string | null;
        };
        Insert: {
          auth_role?: string | null;
          auth_uid?: string | null;
          id?: number | null;
          old_record?: Json | null;
          old_record_id?: string | null;
          op?: 'INSERT' | 'UPDATE' | 'DELETE' | 'TRUNCATE' | null;
          record?: Json | null;
          record_id?: string | null;
          table_name?: unknown | null;
          ts?: string | null;
          ws_id?: never;
        };
        Update: {
          auth_role?: string | null;
          auth_uid?: string | null;
          id?: number | null;
          old_record?: Json | null;
          old_record_id?: string | null;
          op?: 'INSERT' | 'UPDATE' | 'DELETE' | 'TRUNCATE' | null;
          record?: Json | null;
          record_id?: string | null;
          table_name?: unknown | null;
          ts?: string | null;
          ws_id?: never;
        };
        Relationships: [
          {
            foreignKeyName: 'record_version_auth_uid_fkey';
            columns: ['auth_uid'];
            isOneToOne: false;
            referencedRelation: 'nova_user_challenge_leaderboard';
            referencedColumns: ['user_id'];
          },
          {
            foreignKeyName: 'record_version_auth_uid_fkey';
            columns: ['auth_uid'];
            isOneToOne: false;
            referencedRelation: 'nova_user_leaderboard';
            referencedColumns: ['user_id'];
          },
          {
            foreignKeyName: 'record_version_auth_uid_fkey';
            columns: ['auth_uid'];
            isOneToOne: false;
            referencedRelation: 'shortened_links_creator_stats';
            referencedColumns: ['id'];
          },
          {
            foreignKeyName: 'record_version_auth_uid_fkey';
            columns: ['auth_uid'];
            isOneToOne: false;
            referencedRelation: 'users';
            referencedColumns: ['id'];
          },
        ];
      };
      calendar_event_participants: {
        Row: {
          created_at: string | null;
          display_name: string | null;
          event_id: string | null;
          going: boolean | null;
          handle: string | null;
          participant_id: string | null;
          type: string | null;
        };
        Relationships: [];
      };
      distinct_invoice_creators: {
        Row: {
          display_name: string | null;
          id: string | null;
        };
        Relationships: [];
      };
      link_analytics_device_insights: {
        Row: {
          browser: string | null;
          click_count: number | null;
          device_type: string | null;
          domain: string | null;
          first_click_at: string | null;
          last_click_at: string | null;
          link_id: string | null;
          os: string | null;
          slug: string | null;
          unique_visitors: number | null;
        };
        Relationships: [];
      };
      link_analytics_geo_insights: {
        Row: {
          city: string | null;
          click_count: number | null;
          country: string | null;
          country_region: string | null;
          domain: string | null;
          first_click_at: string | null;
          last_click_at: string | null;
          latitude: number | null;
          link_id: string | null;
          longitude: number | null;
          postal_code: string | null;
          slug: string | null;
          timezone: string | null;
          unique_visitors: number | null;
          vercel_region: string | null;
        };
        Relationships: [];
      };
      link_analytics_summary: {
        Row: {
          creator_id: string | null;
          domain: string | null;
          first_click_at: string | null;
          last_click_at: string | null;
          link_created_at: string | null;
          link_id: string | null;
          original_url: string | null;
          slug: string | null;
          top_browser: string | null;
          top_city: string | null;
          top_country: string | null;
          top_device_type: string | null;
          top_os: string | null;
          top_referrer_domain: string | null;
          top_vercel_region: string | null;
          total_clicks: number | null;
          unique_browsers: number | null;
          unique_cities: number | null;
          unique_countries: number | null;
          unique_device_types: number | null;
          unique_operating_systems: number | null;
          unique_referrers: number | null;
          unique_visitors: number | null;
          ws_id: string | null;
        };
        Relationships: [
          {
            foreignKeyName: 'shortened_links_creator_id_fkey';
            columns: ['creator_id'];
            isOneToOne: false;
            referencedRelation: 'nova_user_challenge_leaderboard';
            referencedColumns: ['user_id'];
          },
          {
            foreignKeyName: 'shortened_links_creator_id_fkey';
            columns: ['creator_id'];
            isOneToOne: false;
            referencedRelation: 'nova_user_leaderboard';
            referencedColumns: ['user_id'];
          },
          {
            foreignKeyName: 'shortened_links_creator_id_fkey';
            columns: ['creator_id'];
            isOneToOne: false;
            referencedRelation: 'shortened_links_creator_stats';
            referencedColumns: ['id'];
          },
          {
            foreignKeyName: 'shortened_links_creator_id_fkey';
            columns: ['creator_id'];
            isOneToOne: false;
            referencedRelation: 'users';
            referencedColumns: ['id'];
          },
          {
            foreignKeyName: 'shortened_links_ws_id_fkey';
            columns: ['ws_id'];
            isOneToOne: false;
            referencedRelation: 'workspace_link_counts';
            referencedColumns: ['id'];
          },
          {
            foreignKeyName: 'shortened_links_ws_id_fkey';
            columns: ['ws_id'];
            isOneToOne: false;
            referencedRelation: 'workspaces';
            referencedColumns: ['id'];
          },
        ];
      };
      meet_together_users: {
        Row: {
          display_name: string | null;
          is_guest: boolean | null;
          plan_id: string | null;
          timeblock_count: number | null;
          user_id: string | null;
        };
        Relationships: [];
      };
      nova_submissions_with_scores: {
        Row: {
          created_at: string | null;
          criteria_score: number | null;
          id: string | null;
          passed_tests: number | null;
          problem_id: string | null;
          prompt: string | null;
          session_id: string | null;
          sum_criterion_score: number | null;
          test_case_score: number | null;
          total_criteria: number | null;
          total_score: number | null;
          total_tests: number | null;
          user_id: string | null;
        };
        Relationships: [
          {
            foreignKeyName: 'nova_submissions_problem_id_fkey';
            columns: ['problem_id'];
            isOneToOne: false;
            referencedRelation: 'nova_problems';
            referencedColumns: ['id'];
          },
          {
            foreignKeyName: 'nova_submissions_session_id_fkey';
            columns: ['session_id'];
            isOneToOne: false;
            referencedRelation: 'nova_sessions';
            referencedColumns: ['id'];
          },
          {
            foreignKeyName: 'nova_submissions_user_id_fkey';
            columns: ['user_id'];
            isOneToOne: false;
            referencedRelation: 'nova_user_challenge_leaderboard';
            referencedColumns: ['user_id'];
          },
          {
            foreignKeyName: 'nova_submissions_user_id_fkey';
            columns: ['user_id'];
            isOneToOne: false;
            referencedRelation: 'nova_user_leaderboard';
            referencedColumns: ['user_id'];
          },
          {
            foreignKeyName: 'nova_submissions_user_id_fkey';
            columns: ['user_id'];
            isOneToOne: false;
            referencedRelation: 'shortened_links_creator_stats';
            referencedColumns: ['id'];
          },
          {
            foreignKeyName: 'nova_submissions_user_id_fkey';
            columns: ['user_id'];
            isOneToOne: false;
            referencedRelation: 'users';
            referencedColumns: ['id'];
          },
        ];
      };
      nova_team_challenge_leaderboard: {
        Row: {
          challenge_id: string | null;
          name: string | null;
          problem_scores: Json | null;
          score: number | null;
          team_id: string | null;
        };
        Relationships: [
          {
            foreignKeyName: 'nova_problems_challenge_id_fkey';
            columns: ['challenge_id'];
            isOneToOne: false;
            referencedRelation: 'nova_challenges';
            referencedColumns: ['id'];
          },
          {
            foreignKeyName: 'nova_problems_challenge_id_fkey';
            columns: ['challenge_id'];
            isOneToOne: false;
            referencedRelation: 'nova_user_challenge_leaderboard';
            referencedColumns: ['challenge_id'];
          },
        ];
      };
      nova_team_leaderboard: {
        Row: {
          challenge_scores: Json | null;
          name: string | null;
          score: number | null;
          team_id: string | null;
        };
        Relationships: [];
      };
      nova_user_challenge_leaderboard: {
        Row: {
          avatar: string | null;
          challenge_id: string | null;
          name: string | null;
          problem_scores: Json | null;
          score: number | null;
          user_id: string | null;
        };
        Relationships: [];
      };
      nova_user_leaderboard: {
        Row: {
          avatar: string | null;
          challenge_scores: Json | null;
          name: string | null;
          score: number | null;
          user_id: string | null;
        };
        Relationships: [];
      };
      shortened_links_creator_stats: {
        Row: {
          avatar_url: string | null;
          display_name: string | null;
          domain_count: number | null;
          email: string | null;
          first_link_created: string | null;
          id: string | null;
          last_link_created: string | null;
          link_count: number | null;
        };
        Relationships: [];
      };
      shortened_links_domain_stats: {
        Row: {
          creator_count: number | null;
          domain: string | null;
          first_created: string | null;
          last_created: string | null;
          link_count: number | null;
        };
        Relationships: [];
      };
      time_tracking_session_analytics: {
        Row: {
          category_color: string | null;
          category_id: string | null;
          category_name: string | null;
          created_at: string | null;
          day_of_week: number | null;
          description: string | null;
          duration_seconds: number | null;
          end_time: string | null;
          id: string | null;
          is_running: boolean | null;
          productivity_score: number | null;
          session_date: string | null;
          session_length_category: string | null;
          session_month: string | null;
          session_week: string | null;
          start_hour: number | null;
          start_time: string | null;
          tags: string[] | null;
          task_id: string | null;
          task_name: string | null;
          title: string | null;
          updated_at: string | null;
          user_id: string | null;
          was_resumed: boolean | null;
          ws_id: string | null;
        };
        Relationships: [
          {
            foreignKeyName: 'time_tracking_categories_color_fkey';
            columns: ['category_color'];
            isOneToOne: false;
            referencedRelation: 'calendar_event_colors';
            referencedColumns: ['value'];
          },
          {
            foreignKeyName: 'time_tracking_sessions_category_id_fkey';
            columns: ['category_id'];
            isOneToOne: false;
            referencedRelation: 'time_tracking_categories';
            referencedColumns: ['id'];
          },
          {
            foreignKeyName: 'time_tracking_sessions_task_id_fkey';
            columns: ['task_id'];
            isOneToOne: false;
            referencedRelation: 'tasks';
            referencedColumns: ['id'];
          },
          {
            foreignKeyName: 'time_tracking_sessions_ws_id_fkey';
            columns: ['ws_id'];
            isOneToOne: false;
            referencedRelation: 'workspace_link_counts';
            referencedColumns: ['id'];
          },
          {
            foreignKeyName: 'time_tracking_sessions_ws_id_fkey';
            columns: ['ws_id'];
            isOneToOne: false;
            referencedRelation: 'workspaces';
            referencedColumns: ['id'];
          },
        ];
      };
      user_groups_with_tags: {
        Row: {
          archived: boolean | null;
          created_at: string | null;
          ending_date: string | null;
          id: string | null;
          name: string | null;
          notes: string | null;
          sessions: string[] | null;
          starting_date: string | null;
          tag_count: number | null;
          tags: Json | null;
          ws_id: string | null;
        };
        Insert: {
          archived?: boolean | null;
          created_at?: string | null;
          ending_date?: string | null;
          id?: string | null;
          name?: string | null;
          notes?: string | null;
          sessions?: string[] | null;
          starting_date?: string | null;
          tag_count?: never;
          tags?: never;
          ws_id?: string | null;
        };
        Update: {
          archived?: boolean | null;
          created_at?: string | null;
          ending_date?: string | null;
          id?: string | null;
          name?: string | null;
          notes?: string | null;
          sessions?: string[] | null;
          starting_date?: string | null;
          tag_count?: never;
          tags?: never;
          ws_id?: string | null;
        };
        Relationships: [
          {
            foreignKeyName: 'workspace_user_roles_ws_id_fkey';
            columns: ['ws_id'];
            isOneToOne: false;
            referencedRelation: 'workspace_link_counts';
            referencedColumns: ['id'];
          },
          {
            foreignKeyName: 'workspace_user_roles_ws_id_fkey';
            columns: ['ws_id'];
            isOneToOne: false;
            referencedRelation: 'workspaces';
            referencedColumns: ['id'];
          },
        ];
      };
      workspace_dataset_row_cells: {
        Row: {
          cells: Json | null;
          created_at: string | null;
          dataset_id: string | null;
          row_id: string | null;
        };
        Relationships: [
          {
            foreignKeyName: 'workspace_dataset_rows_dataset_id_fkey';
            columns: ['dataset_id'];
            isOneToOne: false;
            referencedRelation: 'workspace_datasets';
            referencedColumns: ['id'];
          },
        ];
      };
      workspace_link_counts: {
        Row: {
          id: string | null;
          link_count: number | null;
          logo_url: string | null;
          name: string | null;
        };
        Relationships: [];
      };
      workspace_members_and_invites: {
        Row: {
          avatar_url: string | null;
          created_at: string | null;
          display_name: string | null;
          email: string | null;
          handle: string | null;
          id: string | null;
          pending: boolean | null;
          role: string | null;
          role_title: string | null;
          ws_id: string | null;
        };
        Relationships: [];
      };
      workspace_user_groups_with_amount: {
        Row: {
          amount: number | null;
          archived: boolean | null;
          created_at: string | null;
          ending_date: string | null;
          id: string | null;
          name: string | null;
          notes: string | null;
          sessions: string[] | null;
          starting_date: string | null;
          ws_id: string | null;
        };
        Relationships: [
          {
            foreignKeyName: 'workspace_user_roles_ws_id_fkey';
            columns: ['ws_id'];
            isOneToOne: false;
            referencedRelation: 'workspace_link_counts';
            referencedColumns: ['id'];
          },
          {
            foreignKeyName: 'workspace_user_roles_ws_id_fkey';
            columns: ['ws_id'];
            isOneToOne: false;
            referencedRelation: 'workspaces';
            referencedColumns: ['id'];
          },
        ];
      };
      workspace_users_with_groups: {
        Row: {
          address: string | null;
          archived: boolean | null;
          archived_until: string | null;
          avatar_url: string | null;
          balance: number | null;
          birthday: string | null;
          created_at: string | null;
          created_by: string | null;
          display_name: string | null;
          email: string | null;
          ethnicity: string | null;
          full_name: string | null;
          gender: string | null;
          group_count: number | null;
          groups: Json | null;
          guardian: string | null;
          id: string | null;
          linked_users: Json | null;
          national_id: string | null;
          note: string | null;
          phone: string | null;
          updated_at: string | null;
          updated_by: string | null;
          ws_id: string | null;
        };
        Insert: {
          address?: string | null;
          archived?: boolean | null;
          archived_until?: string | null;
          avatar_url?: string | null;
          balance?: number | null;
          birthday?: string | null;
          created_at?: string | null;
          created_by?: string | null;
          display_name?: string | null;
          email?: string | null;
          ethnicity?: string | null;
          full_name?: string | null;
          gender?: string | null;
          group_count?: never;
          groups?: never;
          guardian?: string | null;
          id?: string | null;
          linked_users?: never;
          national_id?: string | null;
          note?: string | null;
          phone?: string | null;
          updated_at?: string | null;
          updated_by?: string | null;
          ws_id?: string | null;
        };
        Update: {
          address?: string | null;
          archived?: boolean | null;
          archived_until?: string | null;
          avatar_url?: string | null;
          balance?: number | null;
          birthday?: string | null;
          created_at?: string | null;
          created_by?: string | null;
          display_name?: string | null;
          email?: string | null;
          ethnicity?: string | null;
          full_name?: string | null;
          gender?: string | null;
          group_count?: never;
          groups?: never;
          guardian?: string | null;
          id?: string | null;
          linked_users?: never;
          national_id?: string | null;
          note?: string | null;
          phone?: string | null;
          updated_at?: string | null;
          updated_by?: string | null;
          ws_id?: string | null;
        };
        Relationships: [
          {
            foreignKeyName: 'public_workspace_users_updated_by_fkey';
            columns: ['updated_by'];
            isOneToOne: false;
            referencedRelation: 'distinct_invoice_creators';
            referencedColumns: ['id'];
          },
          {
            foreignKeyName: 'public_workspace_users_updated_by_fkey';
            columns: ['updated_by'];
            isOneToOne: false;
            referencedRelation: 'workspace_users';
            referencedColumns: ['id'];
          },
          {
            foreignKeyName: 'public_workspace_users_updated_by_fkey';
            columns: ['updated_by'];
            isOneToOne: false;
            referencedRelation: 'workspace_users_with_groups';
            referencedColumns: ['id'];
          },
          {
            foreignKeyName: 'workspace_users_created_by_fkey';
            columns: ['created_by'];
            isOneToOne: false;
            referencedRelation: 'distinct_invoice_creators';
            referencedColumns: ['id'];
          },
          {
            foreignKeyName: 'workspace_users_created_by_fkey';
            columns: ['created_by'];
            isOneToOne: false;
            referencedRelation: 'workspace_users';
            referencedColumns: ['id'];
          },
          {
            foreignKeyName: 'workspace_users_created_by_fkey';
            columns: ['created_by'];
            isOneToOne: false;
            referencedRelation: 'workspace_users_with_groups';
            referencedColumns: ['id'];
          },
          {
            foreignKeyName: 'workspace_users_ws_id_fkey';
            columns: ['ws_id'];
            isOneToOne: false;
            referencedRelation: 'workspace_link_counts';
            referencedColumns: ['id'];
          },
          {
            foreignKeyName: 'workspace_users_ws_id_fkey';
            columns: ['ws_id'];
            isOneToOne: false;
            referencedRelation: 'workspaces';
            referencedColumns: ['id'];
          },
        ];
      };
    };
    Functions: {
      add_board_tags: {
        Args: { board_id: string; new_tags: string[] };
        Returns: Json;
      };
      calculate_productivity_score: {
        Args: { category_color: string; duration_seconds: number };
        Returns: number;
      };
      check_ws_creator: {
        Args: { ws_id: string };
        Returns: boolean;
      };
      cleanup_expired_cross_app_tokens: {
        Args: Record<PropertyKey, never>;
        Returns: undefined;
      };
      cleanup_role_inconsistencies: {
        Args: Record<PropertyKey, never>;
        Returns: undefined;
      };
      count_search_users: {
        Args: {
<<<<<<< HEAD
=======
          role_filter?: string;
          enabled_filter?: boolean;
>>>>>>> afaaaf45
          search_query: string;
          role_filter?: string;
          enabled_filter?: boolean;
        };
        Returns: number;
      };
      create_ai_chat: {
        Args: { model: string; message: string; title: string };
        Returns: string;
      };
      extract_domain: {
        Args: { url: string };
        Returns: string;
      };
      extract_referrer_domain: {
        Args: { url: string };
        Returns: string;
      };
      generate_cross_app_token: {
        Args:
          | {
<<<<<<< HEAD
              p_user_id: string;
              p_origin_app: string;
              p_target_app: string;
              p_expiry_seconds?: number;
            }
          | {
              p_user_id: string;
              p_origin_app: string;
=======
              p_target_app: string;
              p_expiry_seconds?: number;
              p_user_id: string;
              p_origin_app: string;
            }
          | {
>>>>>>> afaaaf45
              p_target_app: string;
              p_expiry_seconds?: number;
<<<<<<< HEAD
              p_session_data?: Json;
=======
              p_user_id: string;
              p_origin_app: string;
>>>>>>> afaaaf45
            };
        Returns: string;
      };
      get_browsers: {
        Args: { p_limit?: number; p_link_id: string };
        Returns: {
          browser: string;
          count: number;
        }[];
      };
      get_challenge_stats: {
        Args: { challenge_id_param: string; user_id_param: string };
        Returns: {
          total_score: number;
          problems_attempted: number;
        }[];
      };
      get_clicks_by_day: {
        Args: { p_days?: number; p_link_id: string };
        Returns: {
          click_date: string;
          clicks: number;
        }[];
      };
      get_clicks_by_day_of_week: {
        Args: { p_link_id: string };
        Returns: {
<<<<<<< HEAD
=======
          clicks: number;
>>>>>>> afaaaf45
          day_of_week: number;
          day_name: string;
          clicks: number;
        }[];
      };
      get_clicks_by_hour: {
        Args: { p_link_id: string };
        Returns: {
          hour: number;
          clicks: number;
        }[];
      };
      get_daily_income_expense: {
        Args: { _ws_id: string; past_days?: number };
        Returns: {
          day: string;
          total_income: number;
          total_expense: number;
        }[];
      };
      get_daily_prompt_completion_tokens: {
        Args: { past_days?: number };
        Returns: {
          day: string;
          total_prompt_tokens: number;
          total_completion_tokens: number;
        }[];
      };
      get_device_types: {
        Args: { p_link_id: string; p_limit?: number };
        Returns: {
          device_type: string;
          count: number;
        }[];
      };
      get_finance_invoices_count: {
        Args: { ws_id: string };
        Returns: number;
      };
      get_healthcare_checkups_count: {
        Args: { ws_id: string };
        Returns: number;
      };
      get_healthcare_diagnoses_count: {
        Args: { ws_id: string };
        Returns: number;
      };
      get_healthcare_vital_groups_count: {
        Args: { ws_id: string };
        Returns: number;
      };
      get_healthcare_vitals_count: {
        Args: { ws_id: string };
        Returns: number;
      };
      get_hourly_prompt_completion_tokens: {
        Args: { past_hours?: number };
        Returns: {
          hour: string;
          total_prompt_tokens: number;
          total_completion_tokens: number;
        }[];
      };
      get_inventory_batches_count: {
        Args: { ws_id: string };
        Returns: number;
      };
      get_inventory_product_categories_count: {
        Args: { ws_id: string };
        Returns: number;
      };
      get_inventory_products: {
        Args: {
          _has_unit?: boolean;
          _warehouse_ids?: string[];
          _ws_id?: string;
          _category_ids?: string[];
        };
        Returns: {
<<<<<<< HEAD
          id: string;
          name: string;
          manufacturer: string;
          unit: string;
          unit_id: string;
          category: string;
          price: number;
          amount: number;
          ws_id: string;
=======
          manufacturer: string;
>>>>>>> afaaaf45
          created_at: string;
          ws_id: string;
          amount: number;
          price: number;
          category: string;
          unit_id: string;
          unit: string;
          name: string;
          id: string;
        }[];
      };
      get_inventory_products_count: {
        Args: { ws_id: string };
        Returns: number;
      };
      get_inventory_suppliers_count: {
        Args: { ws_id: string };
        Returns: number;
      };
      get_inventory_units_count: {
        Args: { ws_id: string };
        Returns: number;
      };
      get_inventory_warehouses_count: {
        Args: { ws_id: string };
        Returns: number;
      };
      get_monthly_income_expense: {
        Args: { _ws_id: string; past_months?: number };
        Returns: {
<<<<<<< HEAD
          month: string;
=======
>>>>>>> afaaaf45
          total_income: number;
          total_expense: number;
          month: string;
        }[];
      };
      get_monthly_prompt_completion_tokens: {
        Args: { past_months?: number };
        Returns: {
          total_prompt_tokens: number;
          total_completion_tokens: number;
          month: string;
        }[];
      };
      get_operating_systems: {
        Args: { p_limit?: number; p_link_id: string };
        Returns: {
          count: number;
          os: string;
        }[];
      };
      get_pending_event_participants: {
        Args: { _event_id: string };
        Returns: number;
      };
      get_possible_excluded_groups: {
        Args: { included_groups: string[]; _ws_id: string };
        Returns: {
<<<<<<< HEAD
          id: string;
          name: string;
          ws_id: string;
          amount: number;
=======
          name: string;
          id: string;
          amount: number;
          ws_id: string;
>>>>>>> afaaaf45
        }[];
      };
      get_possible_excluded_tags: {
        Args: { _ws_id: string; included_tags: string[] };
        Returns: {
          id: string;
          name: string;
          ws_id: string;
          amount: number;
        }[];
      };
      get_session_statistics: {
        Args: Record<PropertyKey, never>;
        Returns: {
          total_count: number;
          active_count: number;
          unique_users_count: number;
          completed_count: number;
          latest_session_date: string;
        }[];
      };
      get_session_templates: {
        Args: {
          workspace_id: string;
          user_id_param: string;
          limit_count?: number;
        };
        Returns: {
<<<<<<< HEAD
=======
          avg_duration: number;
>>>>>>> afaaaf45
          title: string;
          description: string;
          category_id: string;
          task_id: string;
          tags: string[];
          category_name: string;
          category_color: string;
          task_name: string;
          usage_count: number;
<<<<<<< HEAD
          avg_duration: number;
=======
>>>>>>> afaaaf45
          last_used: string;
        }[];
      };
      get_submission_statistics: {
        Args: Record<PropertyKey, never>;
        Returns: {
          latest_submission_date: string;
          total_count: number;
<<<<<<< HEAD
          latest_submission_date: string;
=======
>>>>>>> afaaaf45
          unique_users_count: number;
        }[];
      };
      get_top_cities: {
        Args: { p_link_id: string; p_limit?: number };
        Returns: {
<<<<<<< HEAD
          city: string;
          country: string;
=======
>>>>>>> afaaaf45
          count: number;
          city: string;
          country: string;
        }[];
      };
      get_top_countries: {
        Args: { p_limit?: number; p_link_id: string };
        Returns: {
          count: number;
          country: string;
        }[];
      };
      get_top_referrers: {
        Args: { p_link_id: string; p_limit?: number };
        Returns: {
          domain: string;
          count: number;
        }[];
      };
      get_transaction_categories_with_amount: {
        Args: Record<PropertyKey, never>;
        Returns: {
          id: string;
          name: string;
          is_expense: boolean;
          ws_id: string;
          created_at: string;
          amount: number;
        }[];
      };
      get_user_role: {
        Args: { user_id: string; ws_id: string };
        Returns: string;
      };
      get_user_session_stats: {
        Args: { user_id: string };
        Returns: {
          total_sessions: number;
          active_sessions: number;
          current_session_age: unknown;
        }[];
      };
      get_user_sessions: {
        Args: { user_id: string };
        Returns: {
<<<<<<< HEAD
=======
          is_current: boolean;
>>>>>>> afaaaf45
          session_id: string;
          user_agent: string;
          ip: string;
          created_at: string;
          updated_at: string;
<<<<<<< HEAD
          user_agent: string;
          ip: string;
          is_current: boolean;
=======
>>>>>>> afaaaf45
        }[];
      };
      get_user_tasks: {
        Args: { _board_id: string };
        Returns: {
<<<<<<< HEAD
          id: string;
          name: string;
          description: string;
=======
          list_id: string;
          board_id: string;
          description: string;
          name: string;
          id: string;
>>>>>>> afaaaf45
          priority: number;
          completed: boolean;
          start_date: string;
          end_date: string;
<<<<<<< HEAD
          list_id: string;
          board_id: string;
=======
>>>>>>> afaaaf45
        }[];
      };
      get_user_whitelist_status: {
        Args: { user_id_param: string };
        Returns: {
<<<<<<< HEAD
          is_whitelisted: boolean;
          enabled: boolean;
          allow_challenge_management: boolean;
          allow_manage_all_challenges: boolean;
=======
          allow_manage_all_challenges: boolean;
          allow_challenge_management: boolean;
          enabled: boolean;
          is_whitelisted: boolean;
>>>>>>> afaaaf45
          allow_role_management: boolean;
        }[];
      };
      get_workspace_drive_size: {
        Args: { ws_id: string };
        Returns: number;
      };
      get_workspace_products_count: {
        Args: { ws_id: string };
        Returns: number;
      };
      get_workspace_storage_limit: {
        Args: { ws_id: string };
        Returns: number;
      };
      get_workspace_transaction_categories_count: {
        Args: { ws_id: string };
        Returns: number;
      };
      get_workspace_transactions_count: {
        Args: { ws_id: string; start_date?: string; end_date?: string };
        Returns: number;
      };
      get_workspace_user_groups: {
        Args: {
          search_query: string;
          excluded_tags: string[];
          _ws_id: string;
          included_tags: string[];
        };
        Returns: {
<<<<<<< HEAD
          id: string;
          name: string;
          notes: string;
=======
>>>>>>> afaaaf45
          ws_id: string;
          tags: string[];
          tag_count: number;
          created_at: string;
<<<<<<< HEAD
=======
          id: string;
          name: string;
          notes: string;
>>>>>>> afaaaf45
        }[];
      };
      get_workspace_user_groups_count: {
        Args: { ws_id: string };
        Returns: number;
      };
      get_workspace_users: {
        Args: {
<<<<<<< HEAD
          _ws_id: string;
          included_groups: string[];
          excluded_groups: string[];
          search_query: string;
        };
        Returns: {
          id: string;
          avatar_url: string;
          full_name: string;
=======
          search_query: string;
          excluded_groups: string[];
          _ws_id: string;
          included_groups: string[];
        };
        Returns: {
          note: string;
          balance: number;
          ws_id: string;
          groups: string[];
          group_count: number;
          linked_users: Json;
          created_at: string;
          updated_at: string;
          gender: string;
          birthday: string;
          address: string;
          full_name: string;
          avatar_url: string;
          id: string;
          ethnicity: string;
          guardian: string;
>>>>>>> afaaaf45
          display_name: string;
          national_id: string;
          phone: string;
<<<<<<< HEAD
          gender: string;
          birthday: string;
          ethnicity: string;
          guardian: string;
          address: string;
          national_id: string;
          note: string;
          balance: number;
          ws_id: string;
          groups: string[];
          group_count: number;
          linked_users: Json;
          created_at: string;
          updated_at: string;
=======
          email: string;
>>>>>>> afaaaf45
        }[];
      };
      get_workspace_users_count: {
        Args: { ws_id: string };
        Returns: number;
      };
      get_workspace_wallets_count: {
        Args: { ws_id: string };
        Returns: number;
      };
      get_workspace_wallets_expense: {
<<<<<<< HEAD
        Args: { ws_id: string; start_date?: string; end_date?: string };
=======
        Args: { end_date?: string; start_date?: string; ws_id: string };
>>>>>>> afaaaf45
        Returns: number;
      };
      get_workspace_wallets_income: {
        Args: { ws_id: string; start_date?: string; end_date?: string };
        Returns: number;
      };
      gtrgm_compress: {
        Args: { '': unknown };
        Returns: unknown;
      };
      gtrgm_decompress: {
        Args: { '': unknown };
        Returns: unknown;
      };
      gtrgm_in: {
        Args: { '': unknown };
        Returns: unknown;
      };
      gtrgm_options: {
        Args: { '': unknown };
        Returns: undefined;
      };
      gtrgm_out: {
        Args: { '': unknown };
        Returns: unknown;
      };
      has_other_owner: {
        Args: { _ws_id: string; _user_id: string };
        Returns: boolean;
      };
      insert_ai_chat_message: {
        Args: { message: string; chat_id: string; source: string };
        Returns: undefined;
      };
      is_list_accessible: {
        Args: { _list_id: string };
        Returns: boolean;
      };
      is_member_invited: {
        Args: { _org_id: string; _user_id: string };
        Returns: boolean;
      };
      is_nova_challenge_manager: {
        Args: Record<PropertyKey, never>;
        Returns: boolean;
      };
      is_nova_role_manager: {
        Args: Record<PropertyKey, never>;
        Returns: boolean;
      };
      is_nova_user_email_in_team: {
        Args: { _user_email: string; _team_id: string };
        Returns: boolean;
      };
      is_nova_user_id_in_team: {
        Args: { _team_id: string; _user_id: string };
        Returns: boolean;
      };
      is_org_member: {
        Args: { _user_id: string; _org_id: string };
        Returns: boolean;
      };
      is_project_member: {
        Args: { _project_id: string };
        Returns: boolean;
      };
      is_task_accessible: {
        Args: { _task_id: string };
        Returns: boolean;
      };
      is_task_board_member: {
        Args: { _user_id: string; _board_id: string };
        Returns: boolean;
      };
      is_user_task_in_board: {
        Args: { _task_id: string; _user_id: string };
        Returns: boolean;
      };
      is_user_whitelisted: {
        Args: { user_id_param: string };
        Returns: boolean;
      };
      nova_get_all_challenges_with_user_stats: {
        Args: { user_id: string };
        Returns: Json;
      };
      nova_get_challenge_with_user_stats: {
        Args: { user_id: string; challenge_id: string };
        Returns: Json;
      };
      nova_get_user_daily_sessions: {
        Args: { challenge_id: string; user_id: string };
        Returns: number;
      };
      nova_get_user_total_sessions: {
        Args: { challenge_id: string; user_id: string };
        Returns: number;
      };
      parse_user_agent: {
        Args: { user_agent: string };
        Returns: {
          os: string;
          device_type: string;
          browser: string;
        }[];
      };
      remove_board_tags: {
        Args: { tags_to_remove: string[]; board_id: string };
        Returns: Json;
      };
      revoke_all_cross_app_tokens: {
        Args: { p_user_id: string };
        Returns: undefined;
      };
      revoke_all_other_sessions: {
        Args: { user_id: string };
        Returns: number;
      };
      revoke_user_session: {
        Args: { target_user_id: string; session_id: string };
        Returns: boolean;
      };
      search_boards_by_tags: {
        Args: {
          workspace_id: string;
<<<<<<< HEAD
          search_tags: string[];
          match_all?: boolean;
=======
          match_all?: boolean;
          search_tags: string[];
>>>>>>> afaaaf45
        };
        Returns: {
          board_id: string;
          board_name: string;
          board_tags: Json;
        }[];
      };
      search_users: {
        Args: {
          search_query: string;
          page_number: number;
          page_size: number;
          role_filter?: string;
          enabled_filter?: boolean;
        };
        Returns: {
          id: string;
          display_name: string;
          deleted: boolean;
          avatar_url: string;
          handle: string;
          bio: string;
          created_at: string;
          user_id: string;
          enabled: boolean;
          allow_challenge_management: boolean;
          allow_manage_all_challenges: boolean;
          allow_role_management: boolean;
          email: string;
          new_email: string;
          birthday: string;
          full_name: string;
          team_name: string[];
        }[];
      };
      search_users_by_name: {
        Args: {
          search_query: string;
          result_limit?: number;
          min_similarity?: number;
        };
        Returns: {
<<<<<<< HEAD
          id: string;
          handle: string;
          display_name: string;
          avatar_url: string;
          relevance: number;
=======
          relevance: number;
          avatar_url: string;
          display_name: string;
          handle: string;
          id: string;
>>>>>>> afaaaf45
        }[];
      };
      set_limit: {
        Args: { '': number };
        Returns: number;
      };
      show_limit: {
        Args: Record<PropertyKey, never>;
        Returns: number;
      };
      show_trgm: {
        Args: { '': string };
        Returns: string[];
      };
      sum_quiz_scores: {
        Args: { p_set_id: string };
        Returns: {
          sum: number;
        }[];
      };
      transactions_have_same_abs_amount: {
        Args: { transaction_id_2: string; transaction_id_1: string };
        Returns: boolean;
      };
      transactions_have_same_amount: {
        Args: { transaction_id_1: string; transaction_id_2: string };
        Returns: boolean;
      };
      update_expired_sessions: {
        Args: Record<PropertyKey, never>;
        Returns: undefined;
      };
      update_session_total_score: {
        Args: { challenge_id_param: string; user_id_param: string };
        Returns: undefined;
      };
      validate_and_normalize_board_tags: {
        Args: { tags: Json };
        Returns: Json;
      };
      validate_board_tags: {
        Args: { tags: Json };
        Returns: boolean;
      };
      validate_cross_app_token: {
        Args: { p_token: string; p_target_app: string };
        Returns: string;
      };
      validate_cross_app_token_with_session: {
        Args: { p_token: string; p_target_app: string };
        Returns: {
          session_data: Json;
          user_id: string;
        }[];
      };
    };
    Enums: {
      ai_message_type:
        | 'message'
        | 'file'
        | 'summary'
        | 'notes'
        | 'multi_choice_quiz'
        | 'paragraph_quiz'
        | 'flashcards';
      calendar_hour_type: 'WORK' | 'PERSONAL' | 'MEETING';
      calendar_hours: 'work_hours' | 'personal_hours' | 'meeting_hours';
      certificate_templates: 'original' | 'modern' | 'elegant';
      chat_role: 'FUNCTION' | 'USER' | 'SYSTEM' | 'ASSISTANT';
      dataset_type: 'excel' | 'csv' | 'html';
      feature_flag:
        | 'ENABLE_AI'
        | 'ENABLE_EDUCATION'
        | 'ENABLE_CHALLENGES'
        | 'ENABLE_QUIZZES';
      platform_service: 'TUTURUUU' | 'REWISE' | 'NOVA' | 'UPSKII';
      subscription_status: 'trialing' | 'active' | 'canceled' | 'past_due';
      task_board_status: 'not_started' | 'active' | 'done' | 'closed';
      task_priority: 'low' | 'normal' | 'high' | 'critical';
      workspace_role_permission:
        | 'view_infrastructure'
        | 'manage_workspace_secrets'
        | 'manage_external_migrations'
        | 'manage_workspace_roles'
        | 'manage_workspace_members'
        | 'manage_workspace_settings'
        | 'manage_workspace_integrations'
        | 'manage_workspace_billing'
        | 'manage_workspace_security'
        | 'manage_workspace_audit_logs'
        | 'manage_user_report_templates'
        | 'manage_calendar'
        | 'manage_projects'
        | 'manage_documents'
        | 'manage_drive'
        | 'manage_users'
        | 'export_users_data'
        | 'manage_inventory'
        | 'manage_finance'
        | 'export_finance_data'
        | 'ai_chat'
        | 'ai_lab'
        | 'send_user_group_post_emails';
    };
    CompositeTypes: {
      [_ in never]: never;
    };
  };
};

type DefaultSchema = Database[Extract<keyof Database, 'public'>];

export type Tables<
  DefaultSchemaTableNameOrOptions extends
    | keyof (DefaultSchema['Tables'] & DefaultSchema['Views'])
    | { schema: keyof Database },
  TableName extends DefaultSchemaTableNameOrOptions extends {
    schema: keyof Database;
  }
    ? keyof (Database[DefaultSchemaTableNameOrOptions['schema']]['Tables'] &
        Database[DefaultSchemaTableNameOrOptions['schema']]['Views'])
    : never = never,
> = DefaultSchemaTableNameOrOptions extends { schema: keyof Database }
  ? (Database[DefaultSchemaTableNameOrOptions['schema']]['Tables'] &
      Database[DefaultSchemaTableNameOrOptions['schema']]['Views'])[TableName] extends {
      Row: infer R;
    }
    ? R
    : never
  : DefaultSchemaTableNameOrOptions extends keyof (DefaultSchema['Tables'] &
        DefaultSchema['Views'])
    ? (DefaultSchema['Tables'] &
        DefaultSchema['Views'])[DefaultSchemaTableNameOrOptions] extends {
        Row: infer R;
      }
      ? R
      : never
    : never;

export type TablesInsert<
  DefaultSchemaTableNameOrOptions extends
    | keyof DefaultSchema['Tables']
    | { schema: keyof Database },
  TableName extends DefaultSchemaTableNameOrOptions extends {
    schema: keyof Database;
  }
    ? keyof Database[DefaultSchemaTableNameOrOptions['schema']]['Tables']
    : never = never,
> = DefaultSchemaTableNameOrOptions extends { schema: keyof Database }
  ? Database[DefaultSchemaTableNameOrOptions['schema']]['Tables'][TableName] extends {
      Insert: infer I;
    }
    ? I
    : never
  : DefaultSchemaTableNameOrOptions extends keyof DefaultSchema['Tables']
    ? DefaultSchema['Tables'][DefaultSchemaTableNameOrOptions] extends {
        Insert: infer I;
      }
      ? I
      : never
    : never;

export type TablesUpdate<
  DefaultSchemaTableNameOrOptions extends
    | keyof DefaultSchema['Tables']
    | { schema: keyof Database },
  TableName extends DefaultSchemaTableNameOrOptions extends {
    schema: keyof Database;
  }
    ? keyof Database[DefaultSchemaTableNameOrOptions['schema']]['Tables']
    : never = never,
> = DefaultSchemaTableNameOrOptions extends { schema: keyof Database }
  ? Database[DefaultSchemaTableNameOrOptions['schema']]['Tables'][TableName] extends {
      Update: infer U;
    }
    ? U
    : never
  : DefaultSchemaTableNameOrOptions extends keyof DefaultSchema['Tables']
    ? DefaultSchema['Tables'][DefaultSchemaTableNameOrOptions] extends {
        Update: infer U;
      }
      ? U
      : never
    : never;

export type Enums<
  DefaultSchemaEnumNameOrOptions extends
    | keyof DefaultSchema['Enums']
    | { schema: keyof Database },
  EnumName extends DefaultSchemaEnumNameOrOptions extends {
    schema: keyof Database;
  }
    ? keyof Database[DefaultSchemaEnumNameOrOptions['schema']]['Enums']
    : never = never,
> = DefaultSchemaEnumNameOrOptions extends { schema: keyof Database }
  ? Database[DefaultSchemaEnumNameOrOptions['schema']]['Enums'][EnumName]
  : DefaultSchemaEnumNameOrOptions extends keyof DefaultSchema['Enums']
    ? DefaultSchema['Enums'][DefaultSchemaEnumNameOrOptions]
    : never;

export type CompositeTypes<
  PublicCompositeTypeNameOrOptions extends
    | keyof DefaultSchema['CompositeTypes']
    | { schema: keyof Database },
  CompositeTypeName extends PublicCompositeTypeNameOrOptions extends {
    schema: keyof Database;
  }
    ? keyof Database[PublicCompositeTypeNameOrOptions['schema']]['CompositeTypes']
    : never = never,
> = PublicCompositeTypeNameOrOptions extends { schema: keyof Database }
  ? Database[PublicCompositeTypeNameOrOptions['schema']]['CompositeTypes'][CompositeTypeName]
  : PublicCompositeTypeNameOrOptions extends keyof DefaultSchema['CompositeTypes']
    ? DefaultSchema['CompositeTypes'][PublicCompositeTypeNameOrOptions]
    : never;

export const Constants = {
  public: {
    Enums: {
      ai_message_type: [
        'message',
        'file',
        'summary',
        'notes',
        'multi_choice_quiz',
        'paragraph_quiz',
        'flashcards',
      ],
      calendar_hour_type: ['WORK', 'PERSONAL', 'MEETING'],
      calendar_hours: ['work_hours', 'personal_hours', 'meeting_hours'],
      certificate_templates: ['original', 'modern', 'elegant'],
      chat_role: ['FUNCTION', 'USER', 'SYSTEM', 'ASSISTANT'],
      dataset_type: ['excel', 'csv', 'html'],
      feature_flag: [
        'ENABLE_AI',
        'ENABLE_EDUCATION',
        'ENABLE_CHALLENGES',
        'ENABLE_QUIZZES',
      ],
      platform_service: ['TUTURUUU', 'REWISE', 'NOVA', 'UPSKII'],
      subscription_status: ['trialing', 'active', 'canceled', 'past_due'],
      task_board_status: ['not_started', 'active', 'done', 'closed'],
      task_priority: ['low', 'normal', 'high', 'critical'],
      workspace_role_permission: [
        'view_infrastructure',
        'manage_workspace_secrets',
        'manage_external_migrations',
        'manage_workspace_roles',
        'manage_workspace_members',
        'manage_workspace_settings',
        'manage_workspace_integrations',
        'manage_workspace_billing',
        'manage_workspace_security',
        'manage_workspace_audit_logs',
        'manage_user_report_templates',
        'manage_calendar',
        'manage_projects',
        'manage_documents',
        'manage_drive',
        'manage_users',
        'export_users_data',
        'manage_inventory',
        'manage_finance',
        'export_finance_data',
        'ai_chat',
        'ai_lab',
        'send_user_group_post_emails',
      ],
    },
  },
} as const;<|MERGE_RESOLUTION|>--- conflicted
+++ resolved
@@ -2110,37 +2110,6 @@
           },
         ];
       };
-<<<<<<< HEAD
-      internal_email_api_keys: {
-        Row: {
-          allowed_emails: string[] | null;
-          created_at: string;
-          creator_id: string;
-          id: string;
-          user_id: string;
-          value: string;
-        };
-        Insert: {
-          allowed_emails?: string[] | null;
-          created_at?: string;
-          creator_id: string;
-          id?: string;
-          user_id: string;
-          value: string;
-        };
-        Update: {
-          allowed_emails?: string[] | null;
-          created_at?: string;
-          creator_id?: string;
-          id?: string;
-          user_id?: string;
-          value?: string;
-        };
-        Relationships: [
-          {
-            foreignKeyName: 'internal_email_api_keys_creator_id_fkey';
-            columns: ['creator_id'];
-=======
       internal_emails: {
         Row: {
           bcc_addresses: string[];
@@ -2188,49 +2157,102 @@
           {
             foreignKeyName: 'internal_emails_user_id_fkey';
             columns: ['user_id'];
->>>>>>> afaaaf45
             isOneToOne: false;
             referencedRelation: 'nova_user_challenge_leaderboard';
             referencedColumns: ['user_id'];
           },
           {
-<<<<<<< HEAD
+            foreignKeyName: 'internal_emails_user_id_fkey';
+            columns: ['user_id'];
+            isOneToOne: false;
+            referencedRelation: 'nova_user_leaderboard';
+            referencedColumns: ['user_id'];
+          },
+          {
+            foreignKeyName: 'internal_emails_user_id_fkey';
+            columns: ['user_id'];
+            isOneToOne: false;
+            referencedRelation: 'shortened_links_creator_stats';
+            referencedColumns: ['id'];
+          },
+          {
+            foreignKeyName: 'internal_emails_user_id_fkey';
+            columns: ['user_id'];
+            isOneToOne: false;
+            referencedRelation: 'users';
+            referencedColumns: ['id'];
+          },
+          {
+            foreignKeyName: 'internal_emails_ws_id_fkey';
+            columns: ['ws_id'];
+            isOneToOne: false;
+            referencedRelation: 'workspace_link_counts';
+            referencedColumns: ['id'];
+          },
+          {
+            foreignKeyName: 'internal_emails_ws_id_fkey';
+            columns: ['ws_id'];
+            isOneToOne: false;
+            referencedRelation: 'workspaces';
+            referencedColumns: ['id'];
+          },
+        ];
+      };
+      internal_email_api_keys: {
+        Row: {
+          allowed_emails: string[] | null;
+          created_at: string;
+          creator_id: string;
+          id: string;
+          user_id: string;
+          value: string;
+        };
+        Insert: {
+          allowed_emails?: string[] | null;
+          created_at?: string;
+          creator_id: string;
+          id?: string;
+          user_id: string;
+          value: string;
+        };
+        Update: {
+          allowed_emails?: string[] | null;
+          created_at?: string;
+          creator_id?: string;
+          id?: string;
+          user_id?: string;
+          value?: string;
+        };
+        Relationships: [
+          {
             foreignKeyName: 'internal_email_api_keys_creator_id_fkey';
             columns: ['creator_id'];
-=======
-            foreignKeyName: 'internal_emails_user_id_fkey';
-            columns: ['user_id'];
->>>>>>> afaaaf45
+            isOneToOne: false;
+            referencedRelation: 'nova_user_challenge_leaderboard';
+            referencedColumns: ['user_id'];
+          },
+          {
+            foreignKeyName: 'internal_email_api_keys_creator_id_fkey';
+            columns: ['creator_id'];
             isOneToOne: false;
             referencedRelation: 'nova_user_leaderboard';
             referencedColumns: ['user_id'];
           },
           {
-<<<<<<< HEAD
             foreignKeyName: 'internal_email_api_keys_creator_id_fkey';
             columns: ['creator_id'];
-=======
-            foreignKeyName: 'internal_emails_user_id_fkey';
-            columns: ['user_id'];
->>>>>>> afaaaf45
             isOneToOne: false;
             referencedRelation: 'shortened_links_creator_stats';
             referencedColumns: ['id'];
           },
           {
-<<<<<<< HEAD
             foreignKeyName: 'internal_email_api_keys_creator_id_fkey';
             columns: ['creator_id'];
-=======
-            foreignKeyName: 'internal_emails_user_id_fkey';
-            columns: ['user_id'];
->>>>>>> afaaaf45
             isOneToOne: false;
             referencedRelation: 'users';
             referencedColumns: ['id'];
           },
           {
-<<<<<<< HEAD
             foreignKeyName: 'internal_email_api_keys_user_id_fkey';
             columns: ['user_id'];
             isOneToOne: true;
@@ -2256,19 +2278,6 @@
             columns: ['user_id'];
             isOneToOne: true;
             referencedRelation: 'users';
-=======
-            foreignKeyName: 'internal_emails_ws_id_fkey';
-            columns: ['ws_id'];
-            isOneToOne: false;
-            referencedRelation: 'workspace_link_counts';
-            referencedColumns: ['id'];
-          },
-          {
-            foreignKeyName: 'internal_emails_ws_id_fkey';
-            columns: ['ws_id'];
-            isOneToOne: false;
-            referencedRelation: 'workspaces';
->>>>>>> afaaaf45
             referencedColumns: ['id'];
           },
         ];
@@ -9025,11 +9034,6 @@
       };
       count_search_users: {
         Args: {
-<<<<<<< HEAD
-=======
-          role_filter?: string;
-          enabled_filter?: boolean;
->>>>>>> afaaaf45
           search_query: string;
           role_filter?: string;
           enabled_filter?: boolean;
@@ -9051,31 +9055,16 @@
       generate_cross_app_token: {
         Args:
           | {
-<<<<<<< HEAD
-              p_user_id: string;
-              p_origin_app: string;
-              p_target_app: string;
-              p_expiry_seconds?: number;
-            }
-          | {
-              p_user_id: string;
-              p_origin_app: string;
-=======
               p_target_app: string;
               p_expiry_seconds?: number;
               p_user_id: string;
               p_origin_app: string;
             }
           | {
->>>>>>> afaaaf45
               p_target_app: string;
               p_expiry_seconds?: number;
-<<<<<<< HEAD
-              p_session_data?: Json;
-=======
               p_user_id: string;
               p_origin_app: string;
->>>>>>> afaaaf45
             };
         Returns: string;
       };
@@ -9103,10 +9092,6 @@
       get_clicks_by_day_of_week: {
         Args: { p_link_id: string };
         Returns: {
-<<<<<<< HEAD
-=======
-          clicks: number;
->>>>>>> afaaaf45
           day_of_week: number;
           day_name: string;
           clicks: number;
@@ -9116,6 +9101,7 @@
         Args: { p_link_id: string };
         Returns: {
           hour: number;
+          clicks: number;
           clicks: number;
         }[];
       };
@@ -9186,19 +9172,7 @@
           _category_ids?: string[];
         };
         Returns: {
-<<<<<<< HEAD
-          id: string;
-          name: string;
           manufacturer: string;
-          unit: string;
-          unit_id: string;
-          category: string;
-          price: number;
-          amount: number;
-          ws_id: string;
-=======
-          manufacturer: string;
->>>>>>> afaaaf45
           created_at: string;
           ws_id: string;
           amount: number;
@@ -9229,10 +9203,6 @@
       get_monthly_income_expense: {
         Args: { _ws_id: string; past_months?: number };
         Returns: {
-<<<<<<< HEAD
-          month: string;
-=======
->>>>>>> afaaaf45
           total_income: number;
           total_expense: number;
           month: string;
@@ -9260,17 +9230,10 @@
       get_possible_excluded_groups: {
         Args: { included_groups: string[]; _ws_id: string };
         Returns: {
-<<<<<<< HEAD
-          id: string;
           name: string;
-          ws_id: string;
+          id: string;
           amount: number;
-=======
-          name: string;
-          id: string;
-          amount: number;
-          ws_id: string;
->>>>>>> afaaaf45
+          ws_id: string;
         }[];
       };
       get_possible_excluded_tags: {
@@ -9299,10 +9262,7 @@
           limit_count?: number;
         };
         Returns: {
-<<<<<<< HEAD
-=======
           avg_duration: number;
->>>>>>> afaaaf45
           title: string;
           description: string;
           category_id: string;
@@ -9312,10 +9272,6 @@
           category_color: string;
           task_name: string;
           usage_count: number;
-<<<<<<< HEAD
-          avg_duration: number;
-=======
->>>>>>> afaaaf45
           last_used: string;
         }[];
       };
@@ -9324,21 +9280,12 @@
         Returns: {
           latest_submission_date: string;
           total_count: number;
-<<<<<<< HEAD
-          latest_submission_date: string;
-=======
->>>>>>> afaaaf45
           unique_users_count: number;
         }[];
       };
       get_top_cities: {
         Args: { p_link_id: string; p_limit?: number };
         Returns: {
-<<<<<<< HEAD
-          city: string;
-          country: string;
-=======
->>>>>>> afaaaf45
           count: number;
           city: string;
           country: string;
@@ -9384,62 +9331,35 @@
       get_user_sessions: {
         Args: { user_id: string };
         Returns: {
-<<<<<<< HEAD
-=======
           is_current: boolean;
->>>>>>> afaaaf45
           session_id: string;
           user_agent: string;
           ip: string;
           created_at: string;
           updated_at: string;
-<<<<<<< HEAD
-          user_agent: string;
-          ip: string;
-          is_current: boolean;
-=======
->>>>>>> afaaaf45
         }[];
       };
       get_user_tasks: {
         Args: { _board_id: string };
         Returns: {
-<<<<<<< HEAD
-          id: string;
-          name: string;
-          description: string;
-=======
           list_id: string;
           board_id: string;
           description: string;
           name: string;
           id: string;
->>>>>>> afaaaf45
           priority: number;
           completed: boolean;
           start_date: string;
           end_date: string;
-<<<<<<< HEAD
-          list_id: string;
-          board_id: string;
-=======
->>>>>>> afaaaf45
         }[];
       };
       get_user_whitelist_status: {
         Args: { user_id_param: string };
         Returns: {
-<<<<<<< HEAD
-          is_whitelisted: boolean;
-          enabled: boolean;
-          allow_challenge_management: boolean;
-          allow_manage_all_challenges: boolean;
-=======
           allow_manage_all_challenges: boolean;
           allow_challenge_management: boolean;
           enabled: boolean;
           is_whitelisted: boolean;
->>>>>>> afaaaf45
           allow_role_management: boolean;
         }[];
       };
@@ -9471,22 +9391,13 @@
           included_tags: string[];
         };
         Returns: {
-<<<<<<< HEAD
-          id: string;
-          name: string;
-          notes: string;
-=======
->>>>>>> afaaaf45
           ws_id: string;
           tags: string[];
           tag_count: number;
           created_at: string;
-<<<<<<< HEAD
-=======
           id: string;
           name: string;
           notes: string;
->>>>>>> afaaaf45
         }[];
       };
       get_workspace_user_groups_count: {
@@ -9495,17 +9406,6 @@
       };
       get_workspace_users: {
         Args: {
-<<<<<<< HEAD
-          _ws_id: string;
-          included_groups: string[];
-          excluded_groups: string[];
-          search_query: string;
-        };
-        Returns: {
-          id: string;
-          avatar_url: string;
-          full_name: string;
-=======
           search_query: string;
           excluded_groups: string[];
           _ws_id: string;
@@ -9528,28 +9428,10 @@
           id: string;
           ethnicity: string;
           guardian: string;
->>>>>>> afaaaf45
           display_name: string;
           national_id: string;
           phone: string;
-<<<<<<< HEAD
-          gender: string;
-          birthday: string;
-          ethnicity: string;
-          guardian: string;
-          address: string;
-          national_id: string;
-          note: string;
-          balance: number;
-          ws_id: string;
-          groups: string[];
-          group_count: number;
-          linked_users: Json;
-          created_at: string;
-          updated_at: string;
-=======
           email: string;
->>>>>>> afaaaf45
         }[];
       };
       get_workspace_users_count: {
@@ -9561,11 +9443,7 @@
         Returns: number;
       };
       get_workspace_wallets_expense: {
-<<<<<<< HEAD
-        Args: { ws_id: string; start_date?: string; end_date?: string };
-=======
         Args: { end_date?: string; start_date?: string; ws_id: string };
->>>>>>> afaaaf45
         Returns: number;
       };
       get_workspace_wallets_income: {
@@ -9691,13 +9569,8 @@
       search_boards_by_tags: {
         Args: {
           workspace_id: string;
-<<<<<<< HEAD
-          search_tags: string[];
-          match_all?: boolean;
-=======
           match_all?: boolean;
           search_tags: string[];
->>>>>>> afaaaf45
         };
         Returns: {
           board_id: string;
@@ -9740,19 +9613,11 @@
           min_similarity?: number;
         };
         Returns: {
-<<<<<<< HEAD
-          id: string;
-          handle: string;
-          display_name: string;
-          avatar_url: string;
-          relevance: number;
-=======
           relevance: number;
           avatar_url: string;
           display_name: string;
           handle: string;
           id: string;
->>>>>>> afaaaf45
         }[];
       };
       set_limit: {
