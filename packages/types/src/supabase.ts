--- conflicted
+++ resolved
@@ -7757,27 +7757,6 @@
           display_name: string;
         }[];
       };
-<<<<<<< HEAD
-      set_limit: {
-        Args: { '': number };
-        Returns: number;
-      };
-      show_limit: {
-        Args: Record<PropertyKey, never>;
-        Returns: number;
-      };
-      show_trgm: {
-        Args: { '': string };
-        Returns: string[];
-      };
-      sum_quiz_scores: {
-        Args: { p_set_id: string };
-        Returns: {
-          sum: number;
-        }[];
-      };
-=======
->>>>>>> cf764725
       transactions_have_same_abs_amount: {
         Args: { transaction_id_1: string; transaction_id_2: string };
         Returns: boolean;
