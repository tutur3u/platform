export type Json =
  | string
  | number
  | boolean
  | null
  | { [key: string]: Json | undefined }
  | Json[];

export type Database = {
  public: {
    Tables: {
      ai_chat_members: {
        Row: {
          chat_id: string;
          created_at: string;
          email: string;
        };
        Insert: {
          chat_id: string;
          created_at?: string;
          email: string;
        };
        Update: {
          chat_id?: string;
          created_at?: string;
          email?: string;
        };
        Relationships: [
          {
            foreignKeyName: 'ai_chat_members_chat_id_fkey';
            columns: ['chat_id'];
            isOneToOne: false;
            referencedRelation: 'ai_chats';
            referencedColumns: ['id'];
          },
        ];
      };
      ai_chat_messages: {
        Row: {
          chat_id: string;
          completion_tokens: number;
          content: string | null;
          created_at: string;
          creator_id: string | null;
          finish_reason: string | null;
          id: string;
          metadata: Json | null;
          model: string | null;
          prompt_tokens: number;
          role: Database['public']['Enums']['chat_role'];
          type: Database['public']['Enums']['ai_message_type'];
        };
        Insert: {
          chat_id: string;
          completion_tokens?: number;
          content?: string | null;
          created_at?: string;
          creator_id?: string | null;
          finish_reason?: string | null;
          id?: string;
          metadata?: Json | null;
          model?: string | null;
          prompt_tokens?: number;
          role: Database['public']['Enums']['chat_role'];
          type?: Database['public']['Enums']['ai_message_type'];
        };
        Update: {
          chat_id?: string;
          completion_tokens?: number;
          content?: string | null;
          created_at?: string;
          creator_id?: string | null;
          finish_reason?: string | null;
          id?: string;
          metadata?: Json | null;
          model?: string | null;
          prompt_tokens?: number;
          role?: Database['public']['Enums']['chat_role'];
          type?: Database['public']['Enums']['ai_message_type'];
        };
        Relationships: [
          {
            foreignKeyName: 'ai_chat_messages_chat_id_fkey';
            columns: ['chat_id'];
            isOneToOne: false;
            referencedRelation: 'ai_chats';
            referencedColumns: ['id'];
          },
          {
            foreignKeyName: 'ai_chat_messages_creator_id_fkey';
            columns: ['creator_id'];
            isOneToOne: false;
            referencedRelation: 'nova_user_challenge_leaderboard';
            referencedColumns: ['user_id'];
          },
          {
            foreignKeyName: 'ai_chat_messages_creator_id_fkey';
            columns: ['creator_id'];
            isOneToOne: false;
            referencedRelation: 'nova_user_leaderboard';
            referencedColumns: ['user_id'];
          },
          {
            foreignKeyName: 'ai_chat_messages_creator_id_fkey';
            columns: ['creator_id'];
            isOneToOne: false;
            referencedRelation: 'shortened_links_creator_stats';
            referencedColumns: ['id'];
          },
          {
            foreignKeyName: 'ai_chat_messages_creator_id_fkey';
            columns: ['creator_id'];
            isOneToOne: false;
            referencedRelation: 'users';
            referencedColumns: ['id'];
          },
          {
            foreignKeyName: 'public_ai_chat_messages_model_fkey';
            columns: ['model'];
            isOneToOne: false;
            referencedRelation: 'ai_models';
            referencedColumns: ['id'];
          },
        ];
      };
      ai_chats: {
        Row: {
          created_at: string;
          creator_id: string | null;
          id: string;
          is_public: boolean;
          latest_summarized_message_id: string | null;
          model: string | null;
          pinned: boolean;
          summary: string | null;
          title: string | null;
        };
        Insert: {
          created_at?: string;
          creator_id?: string | null;
          id?: string;
          is_public?: boolean;
          latest_summarized_message_id?: string | null;
          model?: string | null;
          pinned?: boolean;
          summary?: string | null;
          title?: string | null;
        };
        Update: {
          created_at?: string;
          creator_id?: string | null;
          id?: string;
          is_public?: boolean;
          latest_summarized_message_id?: string | null;
          model?: string | null;
          pinned?: boolean;
          summary?: string | null;
          title?: string | null;
        };
        Relationships: [
          {
            foreignKeyName: 'ai_chats_creator_id_fkey';
            columns: ['creator_id'];
            isOneToOne: false;
            referencedRelation: 'nova_user_challenge_leaderboard';
            referencedColumns: ['user_id'];
          },
          {
            foreignKeyName: 'ai_chats_creator_id_fkey';
            columns: ['creator_id'];
            isOneToOne: false;
            referencedRelation: 'nova_user_leaderboard';
            referencedColumns: ['user_id'];
          },
          {
            foreignKeyName: 'ai_chats_creator_id_fkey';
            columns: ['creator_id'];
            isOneToOne: false;
            referencedRelation: 'shortened_links_creator_stats';
            referencedColumns: ['id'];
          },
          {
            foreignKeyName: 'ai_chats_creator_id_fkey';
            columns: ['creator_id'];
            isOneToOne: false;
            referencedRelation: 'users';
            referencedColumns: ['id'];
          },
          {
            foreignKeyName: 'public_ai_chats_latest_summarized_message_id_fkey';
            columns: ['latest_summarized_message_id'];
            isOneToOne: false;
            referencedRelation: 'ai_chat_messages';
            referencedColumns: ['id'];
          },
          {
            foreignKeyName: 'public_ai_chats_model_fkey';
            columns: ['model'];
            isOneToOne: false;
            referencedRelation: 'ai_models';
            referencedColumns: ['id'];
          },
        ];
      };
      ai_models: {
        Row: {
          created_at: string;
          enabled: boolean;
          id: string;
          name: string | null;
          provider: string | null;
        };
        Insert: {
          created_at?: string;
          enabled?: boolean;
          id: string;
          name?: string | null;
          provider?: string | null;
        };
        Update: {
          created_at?: string;
          enabled?: boolean;
          id?: string;
          name?: string | null;
          provider?: string | null;
        };
        Relationships: [
          {
            foreignKeyName: 'public_ai_models_provider_fkey';
            columns: ['provider'];
            isOneToOne: false;
            referencedRelation: 'ai_providers';
            referencedColumns: ['id'];
          },
        ];
      };
      ai_providers: {
        Row: {
          created_at: string;
          id: string;
          name: string;
        };
        Insert: {
          created_at?: string;
          id: string;
          name: string;
        };
        Update: {
          created_at?: string;
          id?: string;
          name?: string;
        };
        Relationships: [];
      };
      ai_whitelisted_domains: {
        Row: {
          created_at: string;
          description: string | null;
          domain: string;
          enabled: boolean;
        };
        Insert: {
          created_at?: string;
          description?: string | null;
          domain: string;
          enabled?: boolean;
        };
        Update: {
          created_at?: string;
          description?: string | null;
          domain?: string;
          enabled?: boolean;
        };
        Relationships: [];
      };
      ai_whitelisted_emails: {
        Row: {
          created_at: string;
          email: string;
          enabled: boolean;
        };
        Insert: {
          created_at?: string;
          email: string;
          enabled?: boolean;
        };
        Update: {
          created_at?: string;
          email?: string;
          enabled?: boolean;
        };
        Relationships: [];
      };
      aurora_ml_forecast: {
        Row: {
          catboost: number;
          created_at: string;
          date: string;
          elasticnet: number;
          id: string;
          lightgbm: number;
          ws_id: string;
          xgboost: number;
        };
        Insert: {
          catboost: number;
          created_at?: string;
          date: string;
          elasticnet: number;
          id?: string;
          lightgbm: number;
          ws_id: string;
          xgboost: number;
        };
        Update: {
          catboost?: number;
          created_at?: string;
          date?: string;
          elasticnet?: number;
          id?: string;
          lightgbm?: number;
          ws_id?: string;
          xgboost?: number;
        };
        Relationships: [
          {
            foreignKeyName: 'aurora_ml_forecast_ws_id_fkey';
            columns: ['ws_id'];
            isOneToOne: false;
            referencedRelation: 'workspace_link_counts';
            referencedColumns: ['id'];
          },
          {
            foreignKeyName: 'aurora_ml_forecast_ws_id_fkey';
            columns: ['ws_id'];
            isOneToOne: false;
            referencedRelation: 'workspaces';
            referencedColumns: ['id'];
          },
        ];
      };
      aurora_ml_metrics: {
        Row: {
          created_at: string;
          directional_accuracy: number;
          id: string;
          model: string;
          rmse: number;
          turning_point_accuracy: number;
          weighted_score: number;
          ws_id: string;
        };
        Insert: {
          created_at?: string;
          directional_accuracy: number;
          id?: string;
          model: string;
          rmse: number;
          turning_point_accuracy: number;
          weighted_score: number;
          ws_id: string;
        };
        Update: {
          created_at?: string;
          directional_accuracy?: number;
          id?: string;
          model?: string;
          rmse?: number;
          turning_point_accuracy?: number;
          weighted_score?: number;
          ws_id?: string;
        };
        Relationships: [
          {
            foreignKeyName: 'aurora_ml_metrics_ws_id_fkey';
            columns: ['ws_id'];
            isOneToOne: false;
            referencedRelation: 'workspace_link_counts';
            referencedColumns: ['id'];
          },
          {
            foreignKeyName: 'aurora_ml_metrics_ws_id_fkey';
            columns: ['ws_id'];
            isOneToOne: false;
            referencedRelation: 'workspaces';
            referencedColumns: ['id'];
          },
        ];
      };
      aurora_statistical_forecast: {
        Row: {
          auto_arima: number;
          auto_arima_hi_90: number;
          auto_arima_lo_90: number;
          auto_ets: number;
          auto_ets_hi_90: number;
          auto_ets_lo_90: number;
          auto_theta: number;
          auto_theta_hi_90: number;
          auto_theta_lo_90: number;
          ces: number;
          ces_hi_90: number;
          ces_lo_90: number;
          created_at: string;
          date: string;
          id: string;
          ws_id: string;
        };
        Insert: {
          auto_arima: number;
          auto_arima_hi_90: number;
          auto_arima_lo_90: number;
          auto_ets: number;
          auto_ets_hi_90: number;
          auto_ets_lo_90: number;
          auto_theta: number;
          auto_theta_hi_90: number;
          auto_theta_lo_90: number;
          ces: number;
          ces_hi_90: number;
          ces_lo_90: number;
          created_at?: string;
          date: string;
          id?: string;
          ws_id: string;
        };
        Update: {
          auto_arima?: number;
          auto_arima_hi_90?: number;
          auto_arima_lo_90?: number;
          auto_ets?: number;
          auto_ets_hi_90?: number;
          auto_ets_lo_90?: number;
          auto_theta?: number;
          auto_theta_hi_90?: number;
          auto_theta_lo_90?: number;
          ces?: number;
          ces_hi_90?: number;
          ces_lo_90?: number;
          created_at?: string;
          date?: string;
          id?: string;
          ws_id?: string;
        };
        Relationships: [
          {
            foreignKeyName: 'aurora_statistical_forecast_ws_id_fkey';
            columns: ['ws_id'];
            isOneToOne: false;
            referencedRelation: 'workspace_link_counts';
            referencedColumns: ['id'];
          },
          {
            foreignKeyName: 'aurora_statistical_forecast_ws_id_fkey';
            columns: ['ws_id'];
            isOneToOne: false;
            referencedRelation: 'workspaces';
            referencedColumns: ['id'];
          },
        ];
      };
      aurora_statistical_metrics: {
        Row: {
          created_at: string;
          directional_accuracy: number;
          id: string;
          model: string;
          no_scaling: boolean;
          rmse: number;
          turning_point_accuracy: number;
          weighted_score: number;
          ws_id: string;
        };
        Insert: {
          created_at?: string;
          directional_accuracy: number;
          id?: string;
          model: string;
          no_scaling: boolean;
          rmse: number;
          turning_point_accuracy: number;
          weighted_score: number;
          ws_id: string;
        };
        Update: {
          created_at?: string;
          directional_accuracy?: number;
          id?: string;
          model?: string;
          no_scaling?: boolean;
          rmse?: number;
          turning_point_accuracy?: number;
          weighted_score?: number;
          ws_id?: string;
        };
        Relationships: [
          {
            foreignKeyName: 'aurora_statistical_metrics_ws_id_fkey';
            columns: ['ws_id'];
            isOneToOne: false;
            referencedRelation: 'workspace_link_counts';
            referencedColumns: ['id'];
          },
          {
            foreignKeyName: 'aurora_statistical_metrics_ws_id_fkey';
            columns: ['ws_id'];
            isOneToOne: false;
            referencedRelation: 'workspaces';
            referencedColumns: ['id'];
          },
        ];
      };
      calendar_auth_tokens: {
        Row: {
          access_token: string;
          created_at: string;
          id: string;
          refresh_token: string;
          user_id: string;
          ws_id: string;
        };
        Insert: {
          access_token: string;
          created_at?: string;
          id?: string;
          refresh_token: string;
          user_id: string;
          ws_id: string;
        };
        Update: {
          access_token?: string;
          created_at?: string;
          id?: string;
          refresh_token?: string;
          user_id?: string;
          ws_id?: string;
        };
        Relationships: [
          {
            foreignKeyName: 'calendar_auth_tokens_user_id_fkey';
            columns: ['user_id'];
            isOneToOne: false;
            referencedRelation: 'nova_user_challenge_leaderboard';
            referencedColumns: ['user_id'];
          },
          {
            foreignKeyName: 'calendar_auth_tokens_user_id_fkey';
            columns: ['user_id'];
            isOneToOne: false;
            referencedRelation: 'nova_user_leaderboard';
            referencedColumns: ['user_id'];
          },
          {
            foreignKeyName: 'calendar_auth_tokens_user_id_fkey';
            columns: ['user_id'];
            isOneToOne: false;
            referencedRelation: 'shortened_links_creator_stats';
            referencedColumns: ['id'];
          },
          {
            foreignKeyName: 'calendar_auth_tokens_user_id_fkey';
            columns: ['user_id'];
            isOneToOne: false;
            referencedRelation: 'users';
            referencedColumns: ['id'];
          },
          {
            foreignKeyName: 'calendar_auth_tokens_ws_id_fkey';
            columns: ['ws_id'];
            isOneToOne: false;
            referencedRelation: 'workspace_link_counts';
            referencedColumns: ['id'];
          },
          {
            foreignKeyName: 'calendar_auth_tokens_ws_id_fkey';
            columns: ['ws_id'];
            isOneToOne: false;
            referencedRelation: 'workspaces';
            referencedColumns: ['id'];
          },
        ];
      };
      calendar_event_colors: {
        Row: {
          value: string;
        };
        Insert: {
          value: string;
        };
        Update: {
          value?: string;
        };
        Relationships: [];
      };
      calendar_event_participant_groups: {
        Row: {
          created_at: string | null;
          event_id: string;
          group_id: string;
          notes: string | null;
          role: string | null;
        };
        Insert: {
          created_at?: string | null;
          event_id: string;
          group_id: string;
          notes?: string | null;
          role?: string | null;
        };
        Update: {
          created_at?: string | null;
          event_id?: string;
          group_id?: string;
          notes?: string | null;
          role?: string | null;
        };
        Relationships: [
          {
            foreignKeyName: 'calendar_event_participant_groups_event_id_fkey';
            columns: ['event_id'];
            isOneToOne: false;
            referencedRelation: 'workspace_calendar_events';
            referencedColumns: ['id'];
          },
          {
            foreignKeyName: 'calendar_event_participant_groups_group_id_fkey';
            columns: ['group_id'];
            isOneToOne: false;
            referencedRelation: 'user_groups_with_tags';
            referencedColumns: ['id'];
          },
          {
            foreignKeyName: 'calendar_event_participant_groups_group_id_fkey';
            columns: ['group_id'];
            isOneToOne: false;
            referencedRelation: 'workspace_user_groups';
            referencedColumns: ['id'];
          },
          {
            foreignKeyName: 'calendar_event_participant_groups_group_id_fkey';
            columns: ['group_id'];
            isOneToOne: false;
            referencedRelation: 'workspace_user_groups_with_amount';
            referencedColumns: ['id'];
          },
        ];
      };
      calendar_event_platform_participants: {
        Row: {
          created_at: string | null;
          event_id: string;
          going: boolean | null;
          notes: string;
          role: string | null;
          user_id: string;
        };
        Insert: {
          created_at?: string | null;
          event_id: string;
          going?: boolean | null;
          notes?: string;
          role?: string | null;
          user_id: string;
        };
        Update: {
          created_at?: string | null;
          event_id?: string;
          going?: boolean | null;
          notes?: string;
          role?: string | null;
          user_id?: string;
        };
        Relationships: [
          {
            foreignKeyName: 'calendar_event_platform_participants_event_id_fkey';
            columns: ['event_id'];
            isOneToOne: false;
            referencedRelation: 'workspace_calendar_events';
            referencedColumns: ['id'];
          },
          {
            foreignKeyName: 'calendar_event_platform_participants_user_id_fkey';
            columns: ['user_id'];
            isOneToOne: false;
            referencedRelation: 'nova_user_challenge_leaderboard';
            referencedColumns: ['user_id'];
          },
          {
            foreignKeyName: 'calendar_event_platform_participants_user_id_fkey';
            columns: ['user_id'];
            isOneToOne: false;
            referencedRelation: 'nova_user_leaderboard';
            referencedColumns: ['user_id'];
          },
          {
            foreignKeyName: 'calendar_event_platform_participants_user_id_fkey';
            columns: ['user_id'];
            isOneToOne: false;
            referencedRelation: 'shortened_links_creator_stats';
            referencedColumns: ['id'];
          },
          {
            foreignKeyName: 'calendar_event_platform_participants_user_id_fkey';
            columns: ['user_id'];
            isOneToOne: false;
            referencedRelation: 'users';
            referencedColumns: ['id'];
          },
        ];
      };
      calendar_event_virtual_participants: {
        Row: {
          created_at: string | null;
          event_id: string;
          going: boolean | null;
          notes: string;
          role: string | null;
          user_id: string;
        };
        Insert: {
          created_at?: string | null;
          event_id: string;
          going?: boolean | null;
          notes?: string;
          role?: string | null;
          user_id: string;
        };
        Update: {
          created_at?: string | null;
          event_id?: string;
          going?: boolean | null;
          notes?: string;
          role?: string | null;
          user_id?: string;
        };
        Relationships: [
          {
            foreignKeyName: 'calendar_event_virtual_participants_event_id_fkey';
            columns: ['event_id'];
            isOneToOne: false;
            referencedRelation: 'workspace_calendar_events';
            referencedColumns: ['id'];
          },
          {
            foreignKeyName: 'calendar_event_virtual_participants_user_id_fkey';
            columns: ['user_id'];
            isOneToOne: false;
            referencedRelation: 'distinct_invoice_creators';
            referencedColumns: ['id'];
          },
          {
            foreignKeyName: 'calendar_event_virtual_participants_user_id_fkey';
            columns: ['user_id'];
            isOneToOne: false;
            referencedRelation: 'workspace_users';
            referencedColumns: ['id'];
          },
          {
            foreignKeyName: 'calendar_event_virtual_participants_user_id_fkey';
            columns: ['user_id'];
            isOneToOne: false;
            referencedRelation: 'workspace_users_with_groups';
            referencedColumns: ['id'];
          },
        ];
      };
      calendar_sync_dashboard: {
        Row: {
          endtime: string | null;
          events_deleted: number | null;
          events_inserted: number | null;
          events_updated: number | null;
          id: string;
          source: string | null;
          starttime: string | null;
          status: string | null;
          time: string;
          triggered_by: string | null;
          type: string | null;
          ws_id: string;
        };
        Insert: {
          endtime?: string | null;
          events_deleted?: number | null;
          events_inserted?: number | null;
          events_updated?: number | null;
          id?: string;
          source?: string | null;
          starttime?: string | null;
          status?: string | null;
          time?: string;
          triggered_by?: string | null;
          type?: string | null;
          ws_id: string;
        };
        Update: {
          endtime?: string | null;
          events_deleted?: number | null;
          events_inserted?: number | null;
          events_updated?: number | null;
          id?: string;
          source?: string | null;
          starttime?: string | null;
          status?: string | null;
          time?: string;
          triggered_by?: string | null;
          type?: string | null;
          ws_id?: string;
        };
        Relationships: [
          {
            foreignKeyName: 'calendar_sync_dashboard_ws_id_fkey';
            columns: ['ws_id'];
            isOneToOne: false;
            referencedRelation: 'workspace_link_counts';
            referencedColumns: ['id'];
          },
          {
            foreignKeyName: 'calendar_sync_dashboard_ws_id_fkey';
            columns: ['ws_id'];
            isOneToOne: false;
            referencedRelation: 'workspaces';
            referencedColumns: ['id'];
          },
        ];
      };
      calendar_sync_states: {
        Row: {
          calendar_id: string;
          last_synced_at: string | null;
          sync_token: string | null;
          ws_id: string;
        };
        Insert: {
          calendar_id?: string;
          last_synced_at?: string | null;
          sync_token?: string | null;
          ws_id: string;
        };
        Update: {
          calendar_id?: string;
          last_synced_at?: string | null;
          sync_token?: string | null;
          ws_id?: string;
        };
        Relationships: [
          {
            foreignKeyName: 'calendar_sync_states_ws_id_fkey';
            columns: ['ws_id'];
            isOneToOne: false;
            referencedRelation: 'workspace_link_counts';
            referencedColumns: ['id'];
          },
          {
            foreignKeyName: 'calendar_sync_states_ws_id_fkey';
            columns: ['ws_id'];
            isOneToOne: false;
            referencedRelation: 'workspaces';
            referencedColumns: ['id'];
          },
        ];
      };
      course_certificates: {
        Row: {
          completed_date: string;
          course_id: string;
          created_at: string;
          id: string;
          user_id: string;
        };
        Insert: {
          completed_date: string;
          course_id: string;
          created_at?: string;
          id?: string;
          user_id?: string;
        };
        Update: {
          completed_date?: string;
          course_id?: string;
          created_at?: string;
          id?: string;
          user_id?: string;
        };
        Relationships: [
          {
            foreignKeyName: 'course_certificates_course_id_fkey';
            columns: ['course_id'];
            isOneToOne: false;
            referencedRelation: 'workspace_courses';
            referencedColumns: ['id'];
          },
          {
            foreignKeyName: 'course_certificates_user_id_fkey';
            columns: ['user_id'];
            isOneToOne: false;
            referencedRelation: 'nova_user_challenge_leaderboard';
            referencedColumns: ['user_id'];
          },
          {
            foreignKeyName: 'course_certificates_user_id_fkey';
            columns: ['user_id'];
            isOneToOne: false;
            referencedRelation: 'nova_user_leaderboard';
            referencedColumns: ['user_id'];
          },
          {
            foreignKeyName: 'course_certificates_user_id_fkey';
            columns: ['user_id'];
            isOneToOne: false;
            referencedRelation: 'shortened_links_creator_stats';
            referencedColumns: ['id'];
          },
          {
            foreignKeyName: 'course_certificates_user_id_fkey';
            columns: ['user_id'];
            isOneToOne: false;
            referencedRelation: 'users';
            referencedColumns: ['id'];
          },
        ];
      };
      course_module_completion_status: {
        Row: {
          completed_at: string | null;
          completion_id: string;
          completion_status: boolean;
          created_at: string | null;
          module_id: string;
          user_id: string | null;
        };
        Insert: {
          completed_at?: string | null;
          completion_id?: string;
          completion_status?: boolean;
          created_at?: string | null;
          module_id: string;
          user_id?: string | null;
        };
        Update: {
          completed_at?: string | null;
          completion_id?: string;
          completion_status?: boolean;
          created_at?: string | null;
          module_id?: string;
          user_id?: string | null;
        };
        Relationships: [
          {
            foreignKeyName: 'course_module_completion_status_module_id_fkey';
            columns: ['module_id'];
            isOneToOne: false;
            referencedRelation: 'workspace_course_modules';
            referencedColumns: ['id'];
          },
          {
            foreignKeyName: 'course_module_completion_status_user_id_fkey';
            columns: ['user_id'];
            isOneToOne: false;
            referencedRelation: 'nova_user_challenge_leaderboard';
            referencedColumns: ['user_id'];
          },
          {
            foreignKeyName: 'course_module_completion_status_user_id_fkey';
            columns: ['user_id'];
            isOneToOne: false;
            referencedRelation: 'nova_user_leaderboard';
            referencedColumns: ['user_id'];
          },
          {
            foreignKeyName: 'course_module_completion_status_user_id_fkey';
            columns: ['user_id'];
            isOneToOne: false;
            referencedRelation: 'shortened_links_creator_stats';
            referencedColumns: ['id'];
          },
          {
            foreignKeyName: 'course_module_completion_status_user_id_fkey';
            columns: ['user_id'];
            isOneToOne: false;
            referencedRelation: 'users';
            referencedColumns: ['id'];
          },
        ];
      };
      course_module_flashcards: {
        Row: {
          created_at: string;
          flashcard_id: string;
          module_id: string;
        };
        Insert: {
          created_at?: string;
          flashcard_id: string;
          module_id: string;
        };
        Update: {
          created_at?: string;
          flashcard_id?: string;
          module_id?: string;
        };
        Relationships: [
          {
            foreignKeyName: 'course_module_flashcards_flashcard_id_fkey';
            columns: ['flashcard_id'];
            isOneToOne: false;
            referencedRelation: 'workspace_flashcards';
            referencedColumns: ['id'];
          },
          {
            foreignKeyName: 'course_module_flashcards_module_id_fkey';
            columns: ['module_id'];
            isOneToOne: false;
            referencedRelation: 'workspace_course_modules';
            referencedColumns: ['id'];
          },
        ];
      };
      course_module_quiz_sets: {
        Row: {
          created_at: string;
          module_id: string;
          set_id: string;
        };
        Insert: {
          created_at?: string;
          module_id: string;
          set_id: string;
        };
        Update: {
          created_at?: string;
          module_id?: string;
          set_id?: string;
        };
        Relationships: [
          {
            foreignKeyName: 'course_module_quiz_sets_module_id_fkey';
            columns: ['module_id'];
            isOneToOne: false;
            referencedRelation: 'workspace_course_modules';
            referencedColumns: ['id'];
          },
          {
            foreignKeyName: 'course_module_quiz_sets_set_id_fkey';
            columns: ['set_id'];
            isOneToOne: false;
            referencedRelation: 'workspace_quiz_sets';
            referencedColumns: ['id'];
          },
        ];
      };
      course_module_quizzes: {
        Row: {
          created_at: string;
          module_id: string;
          quiz_id: string;
        };
        Insert: {
          created_at?: string;
          module_id: string;
          quiz_id: string;
        };
        Update: {
          created_at?: string;
          module_id?: string;
          quiz_id?: string;
        };
        Relationships: [
          {
            foreignKeyName: 'course_module_quizzes_module_id_fkey';
            columns: ['module_id'];
            isOneToOne: false;
            referencedRelation: 'workspace_course_modules';
            referencedColumns: ['id'];
          },
          {
            foreignKeyName: 'course_module_quizzes_quiz_id_fkey';
            columns: ['quiz_id'];
            isOneToOne: false;
            referencedRelation: 'workspace_quizzes';
            referencedColumns: ['id'];
          },
        ];
      };
      crawled_url_next_urls: {
        Row: {
          created_at: string;
          origin_id: string;
          skipped: boolean;
          url: string;
        };
        Insert: {
          created_at?: string;
          origin_id?: string;
          skipped: boolean;
          url: string;
        };
        Update: {
          created_at?: string;
          origin_id?: string;
          skipped?: boolean;
          url?: string;
        };
        Relationships: [
          {
            foreignKeyName: 'crawled_url_next_urls_origin_id_fkey';
            columns: ['origin_id'];
            isOneToOne: false;
            referencedRelation: 'crawled_urls';
            referencedColumns: ['id'];
          },
        ];
      };
      crawled_urls: {
        Row: {
          created_at: string;
          creator_id: string;
          html: string | null;
          id: string;
          markdown: string | null;
          url: string;
        };
        Insert: {
          created_at?: string;
          creator_id: string;
          html?: string | null;
          id?: string;
          markdown?: string | null;
          url: string;
        };
        Update: {
          created_at?: string;
          creator_id?: string;
          html?: string | null;
          id?: string;
          markdown?: string | null;
          url?: string;
        };
        Relationships: [
          {
            foreignKeyName: 'crawled_urls_creator_id_fkey';
            columns: ['creator_id'];
            isOneToOne: false;
            referencedRelation: 'nova_user_challenge_leaderboard';
            referencedColumns: ['user_id'];
          },
          {
            foreignKeyName: 'crawled_urls_creator_id_fkey';
            columns: ['creator_id'];
            isOneToOne: false;
            referencedRelation: 'nova_user_leaderboard';
            referencedColumns: ['user_id'];
          },
          {
            foreignKeyName: 'crawled_urls_creator_id_fkey';
            columns: ['creator_id'];
            isOneToOne: false;
            referencedRelation: 'shortened_links_creator_stats';
            referencedColumns: ['id'];
          },
          {
            foreignKeyName: 'crawled_urls_creator_id_fkey';
            columns: ['creator_id'];
            isOneToOne: false;
            referencedRelation: 'users';
            referencedColumns: ['id'];
          },
        ];
      };
      credit_wallets: {
        Row: {
          limit: number;
          payment_date: number;
          statement_date: number;
          wallet_id: string;
        };
        Insert: {
          limit: number;
          payment_date: number;
          statement_date: number;
          wallet_id: string;
        };
        Update: {
          limit?: number;
          payment_date?: number;
          statement_date?: number;
          wallet_id?: string;
        };
        Relationships: [
          {
            foreignKeyName: 'credit_wallets_wallet_id_fkey';
            columns: ['wallet_id'];
            isOneToOne: true;
            referencedRelation: 'workspace_wallets';
            referencedColumns: ['id'];
          },
        ];
      };
      cross_app_tokens: {
        Row: {
          created_at: string;
          expires_at: string;
          id: string;
          is_revoked: boolean;
          origin_app: string;
          session_data: Json | null;
          target_app: string;
          token: string;
          used_at: string | null;
          user_id: string;
        };
        Insert: {
          created_at?: string;
          expires_at: string;
          id?: string;
          is_revoked?: boolean;
          origin_app: string;
          session_data?: Json | null;
          target_app: string;
          token: string;
          used_at?: string | null;
          user_id: string;
        };
        Update: {
          created_at?: string;
          expires_at?: string;
          id?: string;
          is_revoked?: boolean;
          origin_app?: string;
          session_data?: Json | null;
          target_app?: string;
          token?: string;
          used_at?: string | null;
          user_id?: string;
        };
        Relationships: [
          {
            foreignKeyName: 'cross_app_tokens_user_id_fkey';
            columns: ['user_id'];
            isOneToOne: false;
            referencedRelation: 'nova_user_challenge_leaderboard';
            referencedColumns: ['user_id'];
          },
          {
            foreignKeyName: 'cross_app_tokens_user_id_fkey';
            columns: ['user_id'];
            isOneToOne: false;
            referencedRelation: 'nova_user_leaderboard';
            referencedColumns: ['user_id'];
          },
          {
            foreignKeyName: 'cross_app_tokens_user_id_fkey';
            columns: ['user_id'];
            isOneToOne: false;
            referencedRelation: 'shortened_links_creator_stats';
            referencedColumns: ['id'];
          },
          {
            foreignKeyName: 'cross_app_tokens_user_id_fkey';
            columns: ['user_id'];
            isOneToOne: false;
            referencedRelation: 'users';
            referencedColumns: ['id'];
          },
        ];
      };
      currencies: {
        Row: {
          code: string;
          name: string;
        };
        Insert: {
          code: string;
          name: string;
        };
        Update: {
          code?: string;
          name?: string;
        };
        Relationships: [];
      };
      external_user_monthly_report_logs: {
        Row: {
          content: string;
          created_at: string;
          creator_id: string | null;
          feedback: string;
          group_id: string;
          id: string;
          report_id: string;
          score: number | null;
          scores: number[] | null;
          title: string;
          user_id: string;
        };
        Insert: {
          content?: string;
          created_at?: string;
          creator_id?: string | null;
          feedback?: string;
          group_id: string;
          id?: string;
          report_id: string;
          score?: number | null;
          scores?: number[] | null;
          title?: string;
          user_id: string;
        };
        Update: {
          content?: string;
          created_at?: string;
          creator_id?: string | null;
          feedback?: string;
          group_id?: string;
          id?: string;
          report_id?: string;
          score?: number | null;
          scores?: number[] | null;
          title?: string;
          user_id?: string;
        };
        Relationships: [
          {
            foreignKeyName: 'external_user_monthly_report_logs_creator_id_fkey';
            columns: ['creator_id'];
            isOneToOne: false;
            referencedRelation: 'distinct_invoice_creators';
            referencedColumns: ['id'];
          },
          {
            foreignKeyName: 'external_user_monthly_report_logs_creator_id_fkey';
            columns: ['creator_id'];
            isOneToOne: false;
            referencedRelation: 'workspace_users';
            referencedColumns: ['id'];
          },
          {
            foreignKeyName: 'external_user_monthly_report_logs_creator_id_fkey';
            columns: ['creator_id'];
            isOneToOne: false;
            referencedRelation: 'workspace_users_with_groups';
            referencedColumns: ['id'];
          },
          {
            foreignKeyName: 'external_user_monthly_report_logs_group_id_fkey';
            columns: ['group_id'];
            isOneToOne: false;
            referencedRelation: 'user_groups_with_tags';
            referencedColumns: ['id'];
          },
          {
            foreignKeyName: 'external_user_monthly_report_logs_group_id_fkey';
            columns: ['group_id'];
            isOneToOne: false;
            referencedRelation: 'workspace_user_groups';
            referencedColumns: ['id'];
          },
          {
            foreignKeyName: 'external_user_monthly_report_logs_group_id_fkey';
            columns: ['group_id'];
            isOneToOne: false;
            referencedRelation: 'workspace_user_groups_with_amount';
            referencedColumns: ['id'];
          },
          {
            foreignKeyName: 'external_user_monthly_report_logs_report_id_fkey';
            columns: ['report_id'];
            isOneToOne: false;
            referencedRelation: 'external_user_monthly_reports';
            referencedColumns: ['id'];
          },
          {
            foreignKeyName: 'external_user_monthly_report_logs_user_id_fkey';
            columns: ['user_id'];
            isOneToOne: false;
            referencedRelation: 'distinct_invoice_creators';
            referencedColumns: ['id'];
          },
          {
            foreignKeyName: 'external_user_monthly_report_logs_user_id_fkey';
            columns: ['user_id'];
            isOneToOne: false;
            referencedRelation: 'workspace_users';
            referencedColumns: ['id'];
          },
          {
            foreignKeyName: 'external_user_monthly_report_logs_user_id_fkey';
            columns: ['user_id'];
            isOneToOne: false;
            referencedRelation: 'workspace_users_with_groups';
            referencedColumns: ['id'];
          },
        ];
      };
      external_user_monthly_reports: {
        Row: {
          content: string;
          created_at: string;
          creator_id: string | null;
          feedback: string;
          group_id: string;
          id: string;
          score: number | null;
          scores: number[] | null;
          title: string;
          updated_at: string;
          user_id: string;
        };
        Insert: {
          content: string;
          created_at?: string;
          creator_id?: string | null;
          feedback: string;
          group_id: string;
          id?: string;
          score?: number | null;
          scores?: number[] | null;
          title: string;
          updated_at: string;
          user_id: string;
        };
        Update: {
          content?: string;
          created_at?: string;
          creator_id?: string | null;
          feedback?: string;
          group_id?: string;
          id?: string;
          score?: number | null;
          scores?: number[] | null;
          title?: string;
          updated_at?: string;
          user_id?: string;
        };
        Relationships: [
          {
            foreignKeyName: 'external_user_monthly_reports_creator_id_fkey';
            columns: ['creator_id'];
            isOneToOne: false;
            referencedRelation: 'distinct_invoice_creators';
            referencedColumns: ['id'];
          },
          {
            foreignKeyName: 'external_user_monthly_reports_creator_id_fkey';
            columns: ['creator_id'];
            isOneToOne: false;
            referencedRelation: 'workspace_users';
            referencedColumns: ['id'];
          },
          {
            foreignKeyName: 'external_user_monthly_reports_creator_id_fkey';
            columns: ['creator_id'];
            isOneToOne: false;
            referencedRelation: 'workspace_users_with_groups';
            referencedColumns: ['id'];
          },
          {
            foreignKeyName: 'external_user_monthly_reports_group_id_fkey';
            columns: ['group_id'];
            isOneToOne: false;
            referencedRelation: 'user_groups_with_tags';
            referencedColumns: ['id'];
          },
          {
            foreignKeyName: 'external_user_monthly_reports_group_id_fkey';
            columns: ['group_id'];
            isOneToOne: false;
            referencedRelation: 'workspace_user_groups';
            referencedColumns: ['id'];
          },
          {
            foreignKeyName: 'external_user_monthly_reports_group_id_fkey';
            columns: ['group_id'];
            isOneToOne: false;
            referencedRelation: 'workspace_user_groups_with_amount';
            referencedColumns: ['id'];
          },
          {
            foreignKeyName: 'public_external_user_monthly_reports_user_id_fkey';
            columns: ['user_id'];
            isOneToOne: false;
            referencedRelation: 'distinct_invoice_creators';
            referencedColumns: ['id'];
          },
          {
            foreignKeyName: 'public_external_user_monthly_reports_user_id_fkey';
            columns: ['user_id'];
            isOneToOne: false;
            referencedRelation: 'workspace_users';
            referencedColumns: ['id'];
          },
          {
            foreignKeyName: 'public_external_user_monthly_reports_user_id_fkey';
            columns: ['user_id'];
            isOneToOne: false;
            referencedRelation: 'workspace_users_with_groups';
            referencedColumns: ['id'];
          },
        ];
      };
      field_types: {
        Row: {
          enabled: boolean;
          id: string;
        };
        Insert: {
          enabled?: boolean;
          id: string;
        };
        Update: {
          enabled?: boolean;
          id?: string;
        };
        Relationships: [];
      };
      finance_invoice_products: {
        Row: {
          amount: number;
          created_at: string | null;
          invoice_id: string;
          price: number;
          product_id: string | null;
          product_name: string;
          product_unit: string;
          total_diff: number;
          unit_id: string;
          warehouse: string;
          warehouse_id: string;
        };
        Insert: {
          amount: number;
          created_at?: string | null;
          invoice_id: string;
          price: number;
          product_id?: string | null;
          product_name?: string;
          product_unit?: string;
          total_diff?: number;
          unit_id: string;
          warehouse?: string;
          warehouse_id: string;
        };
        Update: {
          amount?: number;
          created_at?: string | null;
          invoice_id?: string;
          price?: number;
          product_id?: string | null;
          product_name?: string;
          product_unit?: string;
          total_diff?: number;
          unit_id?: string;
          warehouse?: string;
          warehouse_id?: string;
        };
        Relationships: [
          {
            foreignKeyName: 'finance_invoice_products_invoice_id_fkey';
            columns: ['invoice_id'];
            isOneToOne: false;
            referencedRelation: 'finance_invoices';
            referencedColumns: ['id'];
          },
          {
            foreignKeyName: 'finance_invoice_products_product_id_fkey';
            columns: ['product_id'];
            isOneToOne: false;
            referencedRelation: 'workspace_products';
            referencedColumns: ['id'];
          },
          {
            foreignKeyName: 'finance_invoice_products_unit_id_fkey';
            columns: ['unit_id'];
            isOneToOne: false;
            referencedRelation: 'inventory_units';
            referencedColumns: ['id'];
          },
          {
            foreignKeyName: 'finance_invoice_products_warehouse_id_fkey';
            columns: ['warehouse_id'];
            isOneToOne: false;
            referencedRelation: 'inventory_warehouses';
            referencedColumns: ['id'];
          },
        ];
      };
      finance_invoice_promotions: {
        Row: {
          code: string;
          created_at: string;
          description: string | null;
          invoice_id: string | null;
          name: string | null;
          promo_id: string | null;
          use_ratio: boolean;
          value: number;
        };
        Insert: {
          code?: string;
          created_at?: string;
          description?: string | null;
          invoice_id?: string | null;
          name?: string | null;
          promo_id?: string | null;
          use_ratio: boolean;
          value: number;
        };
        Update: {
          code?: string;
          created_at?: string;
          description?: string | null;
          invoice_id?: string | null;
          name?: string | null;
          promo_id?: string | null;
          use_ratio?: boolean;
          value?: number;
        };
        Relationships: [
          {
            foreignKeyName: 'finance_invoice_promotions_invoice_id_fkey';
            columns: ['invoice_id'];
            isOneToOne: false;
            referencedRelation: 'finance_invoices';
            referencedColumns: ['id'];
          },
          {
            foreignKeyName: 'finance_invoice_promotions_promo_id_fkey';
            columns: ['promo_id'];
            isOneToOne: false;
            referencedRelation: 'workspace_promotions';
            referencedColumns: ['id'];
          },
        ];
      };
      finance_invoices: {
        Row: {
          category_id: string;
          completed_at: string | null;
          created_at: string | null;
          creator_id: string | null;
          customer_id: string | null;
          id: string;
          note: string | null;
          notice: string | null;
          paid_amount: number;
          price: number;
          total_diff: number;
          transaction_id: string | null;
          user_group_id: string | null;
          valid_until: string | null;
          wallet_id: string;
          ws_id: string;
        };
        Insert: {
          category_id: string;
          completed_at?: string | null;
          created_at?: string | null;
          creator_id?: string | null;
          customer_id?: string | null;
          id?: string;
          note?: string | null;
          notice?: string | null;
          paid_amount?: number;
          price: number;
          total_diff?: number;
          transaction_id?: string | null;
          user_group_id?: string | null;
          valid_until?: string | null;
          wallet_id: string;
          ws_id: string;
        };
        Update: {
          category_id?: string;
          completed_at?: string | null;
          created_at?: string | null;
          creator_id?: string | null;
          customer_id?: string | null;
          id?: string;
          note?: string | null;
          notice?: string | null;
          paid_amount?: number;
          price?: number;
          total_diff?: number;
          transaction_id?: string | null;
          user_group_id?: string | null;
          valid_until?: string | null;
          wallet_id?: string;
          ws_id?: string;
        };
        Relationships: [
          {
            foreignKeyName: 'finance_invoices_category_id_fkey';
            columns: ['category_id'];
            isOneToOne: false;
            referencedRelation: 'transaction_categories';
            referencedColumns: ['id'];
          },
          {
            foreignKeyName: 'finance_invoices_creator_id_fkey';
            columns: ['creator_id'];
            isOneToOne: false;
            referencedRelation: 'distinct_invoice_creators';
            referencedColumns: ['id'];
          },
          {
            foreignKeyName: 'finance_invoices_creator_id_fkey';
            columns: ['creator_id'];
            isOneToOne: false;
            referencedRelation: 'workspace_users';
            referencedColumns: ['id'];
          },
          {
            foreignKeyName: 'finance_invoices_creator_id_fkey';
            columns: ['creator_id'];
            isOneToOne: false;
            referencedRelation: 'workspace_users_with_groups';
            referencedColumns: ['id'];
          },
          {
            foreignKeyName: 'finance_invoices_customer_id_fkey';
            columns: ['customer_id'];
            isOneToOne: false;
            referencedRelation: 'distinct_invoice_creators';
            referencedColumns: ['id'];
          },
          {
            foreignKeyName: 'finance_invoices_customer_id_fkey';
            columns: ['customer_id'];
            isOneToOne: false;
            referencedRelation: 'workspace_users';
            referencedColumns: ['id'];
          },
          {
            foreignKeyName: 'finance_invoices_customer_id_fkey';
            columns: ['customer_id'];
            isOneToOne: false;
            referencedRelation: 'workspace_users_with_groups';
            referencedColumns: ['id'];
          },
          {
            foreignKeyName: 'finance_invoices_transaction_id_fkey';
            columns: ['transaction_id'];
            isOneToOne: true;
            referencedRelation: 'wallet_transactions';
            referencedColumns: ['id'];
          },
          {
            foreignKeyName: 'finance_invoices_wallet_id_fkey';
            columns: ['wallet_id'];
            isOneToOne: false;
            referencedRelation: 'workspace_wallets';
            referencedColumns: ['id'];
          },
          {
            foreignKeyName: 'finance_invoices_ws_id_fkey';
            columns: ['ws_id'];
            isOneToOne: false;
            referencedRelation: 'workspace_link_counts';
            referencedColumns: ['id'];
          },
          {
            foreignKeyName: 'finance_invoices_ws_id_fkey';
            columns: ['ws_id'];
            isOneToOne: false;
            referencedRelation: 'workspaces';
            referencedColumns: ['id'];
          },
          {
            foreignKeyName: 'public_finance_invoices_user_group_id_fkey';
            columns: ['user_group_id'];
            isOneToOne: false;
            referencedRelation: 'user_groups_with_tags';
            referencedColumns: ['id'];
          },
          {
            foreignKeyName: 'public_finance_invoices_user_group_id_fkey';
            columns: ['user_group_id'];
            isOneToOne: false;
            referencedRelation: 'workspace_user_groups';
            referencedColumns: ['id'];
          },
          {
            foreignKeyName: 'public_finance_invoices_user_group_id_fkey';
            columns: ['user_group_id'];
            isOneToOne: false;
            referencedRelation: 'workspace_user_groups_with_amount';
            referencedColumns: ['id'];
          },
        ];
      };
      handles: {
        Row: {
          created_at: string | null;
          creator_id: string | null;
          value: string;
        };
        Insert: {
          created_at?: string | null;
          creator_id?: string | null;
          value: string;
        };
        Update: {
          created_at?: string | null;
          creator_id?: string | null;
          value?: string;
        };
        Relationships: [
          {
            foreignKeyName: 'handles_creator_id_fkey';
            columns: ['creator_id'];
            isOneToOne: false;
            referencedRelation: 'nova_user_challenge_leaderboard';
            referencedColumns: ['user_id'];
          },
          {
            foreignKeyName: 'handles_creator_id_fkey';
            columns: ['creator_id'];
            isOneToOne: false;
            referencedRelation: 'nova_user_leaderboard';
            referencedColumns: ['user_id'];
          },
          {
            foreignKeyName: 'handles_creator_id_fkey';
            columns: ['creator_id'];
            isOneToOne: false;
            referencedRelation: 'shortened_links_creator_stats';
            referencedColumns: ['id'];
          },
          {
            foreignKeyName: 'handles_creator_id_fkey';
            columns: ['creator_id'];
            isOneToOne: false;
            referencedRelation: 'users';
            referencedColumns: ['id'];
          },
        ];
      };
      healthcare_checkup_vital_groups: {
        Row: {
          checkup_id: string;
          created_at: string | null;
          group_id: string;
        };
        Insert: {
          checkup_id: string;
          created_at?: string | null;
          group_id: string;
        };
        Update: {
          checkup_id?: string;
          created_at?: string | null;
          group_id?: string;
        };
        Relationships: [
          {
            foreignKeyName: 'healthcare_checkup_vital_groups_checkup_id_fkey';
            columns: ['checkup_id'];
            isOneToOne: false;
            referencedRelation: 'healthcare_checkups';
            referencedColumns: ['id'];
          },
          {
            foreignKeyName: 'healthcare_checkup_vital_groups_group_id_fkey';
            columns: ['group_id'];
            isOneToOne: false;
            referencedRelation: 'healthcare_vital_groups';
            referencedColumns: ['id'];
          },
        ];
      };
      healthcare_checkup_vitals: {
        Row: {
          checkup_id: string;
          created_at: string | null;
          value: number | null;
          vital_id: string;
        };
        Insert: {
          checkup_id: string;
          created_at?: string | null;
          value?: number | null;
          vital_id: string;
        };
        Update: {
          checkup_id?: string;
          created_at?: string | null;
          value?: number | null;
          vital_id?: string;
        };
        Relationships: [
          {
            foreignKeyName: 'healthcare_checkup_vitals_checkup_id_fkey';
            columns: ['checkup_id'];
            isOneToOne: false;
            referencedRelation: 'healthcare_checkups';
            referencedColumns: ['id'];
          },
          {
            foreignKeyName: 'healthcare_checkup_vitals_vital_id_fkey';
            columns: ['vital_id'];
            isOneToOne: false;
            referencedRelation: 'healthcare_vitals';
            referencedColumns: ['id'];
          },
        ];
      };
      healthcare_checkups: {
        Row: {
          checked: boolean;
          checkup_at: string;
          completed_at: string | null;
          created_at: string | null;
          creator_id: string;
          diagnosis_id: string | null;
          id: string;
          next_checked: boolean | null;
          next_checkup_at: string | null;
          note: string | null;
          patient_id: string;
          ws_id: string;
        };
        Insert: {
          checked?: boolean;
          checkup_at?: string;
          completed_at?: string | null;
          created_at?: string | null;
          creator_id: string;
          diagnosis_id?: string | null;
          id?: string;
          next_checked?: boolean | null;
          next_checkup_at?: string | null;
          note?: string | null;
          patient_id: string;
          ws_id: string;
        };
        Update: {
          checked?: boolean;
          checkup_at?: string;
          completed_at?: string | null;
          created_at?: string | null;
          creator_id?: string;
          diagnosis_id?: string | null;
          id?: string;
          next_checked?: boolean | null;
          next_checkup_at?: string | null;
          note?: string | null;
          patient_id?: string;
          ws_id?: string;
        };
        Relationships: [
          {
            foreignKeyName: 'healthcare_checkups_creator_id_fkey';
            columns: ['creator_id'];
            isOneToOne: false;
            referencedRelation: 'nova_user_challenge_leaderboard';
            referencedColumns: ['user_id'];
          },
          {
            foreignKeyName: 'healthcare_checkups_creator_id_fkey';
            columns: ['creator_id'];
            isOneToOne: false;
            referencedRelation: 'nova_user_leaderboard';
            referencedColumns: ['user_id'];
          },
          {
            foreignKeyName: 'healthcare_checkups_creator_id_fkey';
            columns: ['creator_id'];
            isOneToOne: false;
            referencedRelation: 'shortened_links_creator_stats';
            referencedColumns: ['id'];
          },
          {
            foreignKeyName: 'healthcare_checkups_creator_id_fkey';
            columns: ['creator_id'];
            isOneToOne: false;
            referencedRelation: 'users';
            referencedColumns: ['id'];
          },
          {
            foreignKeyName: 'healthcare_checkups_diagnosis_id_fkey';
            columns: ['diagnosis_id'];
            isOneToOne: false;
            referencedRelation: 'healthcare_diagnoses';
            referencedColumns: ['id'];
          },
          {
            foreignKeyName: 'healthcare_checkups_patient_id_fkey';
            columns: ['patient_id'];
            isOneToOne: false;
            referencedRelation: 'distinct_invoice_creators';
            referencedColumns: ['id'];
          },
          {
            foreignKeyName: 'healthcare_checkups_patient_id_fkey';
            columns: ['patient_id'];
            isOneToOne: false;
            referencedRelation: 'workspace_users';
            referencedColumns: ['id'];
          },
          {
            foreignKeyName: 'healthcare_checkups_patient_id_fkey';
            columns: ['patient_id'];
            isOneToOne: false;
            referencedRelation: 'workspace_users_with_groups';
            referencedColumns: ['id'];
          },
          {
            foreignKeyName: 'healthcare_checkups_ws_id_fkey';
            columns: ['ws_id'];
            isOneToOne: false;
            referencedRelation: 'workspace_link_counts';
            referencedColumns: ['id'];
          },
          {
            foreignKeyName: 'healthcare_checkups_ws_id_fkey';
            columns: ['ws_id'];
            isOneToOne: false;
            referencedRelation: 'workspaces';
            referencedColumns: ['id'];
          },
        ];
      };
      healthcare_diagnoses: {
        Row: {
          created_at: string | null;
          description: string | null;
          id: string;
          name: string | null;
          note: string | null;
          ws_id: string;
        };
        Insert: {
          created_at?: string | null;
          description?: string | null;
          id?: string;
          name?: string | null;
          note?: string | null;
          ws_id: string;
        };
        Update: {
          created_at?: string | null;
          description?: string | null;
          id?: string;
          name?: string | null;
          note?: string | null;
          ws_id?: string;
        };
        Relationships: [
          {
            foreignKeyName: 'healthcare_diagnoses_ws_id_fkey';
            columns: ['ws_id'];
            isOneToOne: false;
            referencedRelation: 'workspace_link_counts';
            referencedColumns: ['id'];
          },
          {
            foreignKeyName: 'healthcare_diagnoses_ws_id_fkey';
            columns: ['ws_id'];
            isOneToOne: false;
            referencedRelation: 'workspaces';
            referencedColumns: ['id'];
          },
        ];
      };
      healthcare_vital_groups: {
        Row: {
          created_at: string | null;
          description: string | null;
          id: string;
          name: string;
          note: string | null;
          ws_id: string;
        };
        Insert: {
          created_at?: string | null;
          description?: string | null;
          id?: string;
          name: string;
          note?: string | null;
          ws_id: string;
        };
        Update: {
          created_at?: string | null;
          description?: string | null;
          id?: string;
          name?: string;
          note?: string | null;
          ws_id?: string;
        };
        Relationships: [
          {
            foreignKeyName: 'healthcare_vital_groups_ws_id_fkey';
            columns: ['ws_id'];
            isOneToOne: false;
            referencedRelation: 'workspace_link_counts';
            referencedColumns: ['id'];
          },
          {
            foreignKeyName: 'healthcare_vital_groups_ws_id_fkey';
            columns: ['ws_id'];
            isOneToOne: false;
            referencedRelation: 'workspaces';
            referencedColumns: ['id'];
          },
        ];
      };
      healthcare_vitals: {
        Row: {
          created_at: string | null;
          factor: number;
          group_id: string | null;
          id: string;
          name: string;
          unit: string;
          ws_id: string;
        };
        Insert: {
          created_at?: string | null;
          factor?: number;
          group_id?: string | null;
          id?: string;
          name: string;
          unit: string;
          ws_id: string;
        };
        Update: {
          created_at?: string | null;
          factor?: number;
          group_id?: string | null;
          id?: string;
          name?: string;
          unit?: string;
          ws_id?: string;
        };
        Relationships: [
          {
            foreignKeyName: 'healthcare_vitals_ws_id_fkey';
            columns: ['ws_id'];
            isOneToOne: false;
            referencedRelation: 'workspace_link_counts';
            referencedColumns: ['id'];
          },
          {
            foreignKeyName: 'healthcare_vitals_ws_id_fkey';
            columns: ['ws_id'];
            isOneToOne: false;
            referencedRelation: 'workspaces';
            referencedColumns: ['id'];
          },
          {
            foreignKeyName: 'public_healthcare_vitals_group_id_fkey';
            columns: ['group_id'];
            isOneToOne: false;
            referencedRelation: 'user_groups_with_tags';
            referencedColumns: ['id'];
          },
          {
            foreignKeyName: 'public_healthcare_vitals_group_id_fkey';
            columns: ['group_id'];
            isOneToOne: false;
            referencedRelation: 'workspace_user_groups';
            referencedColumns: ['id'];
          },
          {
            foreignKeyName: 'public_healthcare_vitals_group_id_fkey';
            columns: ['group_id'];
            isOneToOne: false;
            referencedRelation: 'workspace_user_groups_with_amount';
            referencedColumns: ['id'];
          },
        ];
      };
      internal_email_api_keys: {
        Row: {
          allowed_emails: string[] | null;
          created_at: string;
          creator_id: string;
          id: string;
          user_id: string;
          value: string;
        };
        Insert: {
          allowed_emails?: string[] | null;
          created_at?: string;
          creator_id: string;
          id?: string;
          user_id: string;
          value: string;
        };
        Update: {
          allowed_emails?: string[] | null;
          created_at?: string;
          creator_id?: string;
          id?: string;
          user_id?: string;
          value?: string;
        };
        Relationships: [
          {
            foreignKeyName: 'internal_email_api_keys_creator_id_fkey';
            columns: ['creator_id'];
            isOneToOne: false;
            referencedRelation: 'nova_user_challenge_leaderboard';
            referencedColumns: ['user_id'];
          },
          {
            foreignKeyName: 'internal_email_api_keys_creator_id_fkey';
            columns: ['creator_id'];
            isOneToOne: false;
            referencedRelation: 'nova_user_leaderboard';
            referencedColumns: ['user_id'];
          },
          {
            foreignKeyName: 'internal_email_api_keys_creator_id_fkey';
            columns: ['creator_id'];
            isOneToOne: false;
            referencedRelation: 'shortened_links_creator_stats';
            referencedColumns: ['id'];
          },
          {
            foreignKeyName: 'internal_email_api_keys_creator_id_fkey';
            columns: ['creator_id'];
            isOneToOne: false;
            referencedRelation: 'users';
            referencedColumns: ['id'];
          },
          {
            foreignKeyName: 'internal_email_api_keys_user_id_fkey';
            columns: ['user_id'];
            isOneToOne: true;
            referencedRelation: 'nova_user_challenge_leaderboard';
            referencedColumns: ['user_id'];
          },
          {
            foreignKeyName: 'internal_email_api_keys_user_id_fkey';
            columns: ['user_id'];
            isOneToOne: true;
            referencedRelation: 'nova_user_leaderboard';
            referencedColumns: ['user_id'];
          },
          {
            foreignKeyName: 'internal_email_api_keys_user_id_fkey';
            columns: ['user_id'];
            isOneToOne: true;
            referencedRelation: 'shortened_links_creator_stats';
            referencedColumns: ['id'];
          },
          {
            foreignKeyName: 'internal_email_api_keys_user_id_fkey';
            columns: ['user_id'];
            isOneToOne: true;
            referencedRelation: 'users';
            referencedColumns: ['id'];
          },
        ];
      };
      internal_emails: {
        Row: {
          bcc_addresses: string[];
          cc_addresses: string[];
          created_at: string;
          html_payload: boolean;
          id: string;
          payload: string;
          reply_to_addresses: string[];
          source_email: string;
          subject: string;
          to_addresses: string[];
          user_id: string;
          ws_id: string;
        };
        Insert: {
          bcc_addresses: string[];
          cc_addresses: string[];
          created_at?: string;
          html_payload?: boolean;
          id?: string;
          payload: string;
          reply_to_addresses: string[];
          source_email: string;
          subject: string;
          to_addresses: string[];
          user_id: string;
          ws_id: string;
        };
        Update: {
          bcc_addresses?: string[];
          cc_addresses?: string[];
          created_at?: string;
          html_payload?: boolean;
          id?: string;
          payload?: string;
          reply_to_addresses?: string[];
          source_email?: string;
          subject?: string;
          to_addresses?: string[];
          user_id?: string;
          ws_id?: string;
        };
        Relationships: [
          {
            foreignKeyName: 'internal_emails_user_id_fkey';
            columns: ['user_id'];
            isOneToOne: false;
            referencedRelation: 'nova_user_challenge_leaderboard';
            referencedColumns: ['user_id'];
          },
          {
            foreignKeyName: 'internal_emails_user_id_fkey';
            columns: ['user_id'];
            isOneToOne: false;
            referencedRelation: 'nova_user_leaderboard';
            referencedColumns: ['user_id'];
          },
          {
            foreignKeyName: 'internal_emails_user_id_fkey';
            columns: ['user_id'];
            isOneToOne: false;
            referencedRelation: 'shortened_links_creator_stats';
            referencedColumns: ['id'];
          },
          {
            foreignKeyName: 'internal_emails_user_id_fkey';
            columns: ['user_id'];
            isOneToOne: false;
            referencedRelation: 'users';
            referencedColumns: ['id'];
          },
          {
            foreignKeyName: 'internal_emails_ws_id_fkey';
            columns: ['ws_id'];
            isOneToOne: false;
            referencedRelation: 'workspace_link_counts';
            referencedColumns: ['id'];
          },
          {
            foreignKeyName: 'internal_emails_ws_id_fkey';
            columns: ['ws_id'];
            isOneToOne: false;
            referencedRelation: 'workspaces';
            referencedColumns: ['id'];
          },
        ];
      };
      inventory_batch_products: {
        Row: {
          amount: number;
          batch_id: string;
          created_at: string | null;
          price: number;
          product_id: string;
          unit_id: string;
        };
        Insert: {
          amount?: number;
          batch_id: string;
          created_at?: string | null;
          price?: number;
          product_id: string;
          unit_id: string;
        };
        Update: {
          amount?: number;
          batch_id?: string;
          created_at?: string | null;
          price?: number;
          product_id?: string;
          unit_id?: string;
        };
        Relationships: [
          {
            foreignKeyName: 'inventory_batch_products_batch_id_fkey';
            columns: ['batch_id'];
            isOneToOne: false;
            referencedRelation: 'inventory_batches';
            referencedColumns: ['id'];
          },
          {
            foreignKeyName: 'inventory_batch_products_product_id_fkey';
            columns: ['product_id'];
            isOneToOne: false;
            referencedRelation: 'workspace_products';
            referencedColumns: ['id'];
          },
          {
            foreignKeyName: 'inventory_batch_products_unit_id_fkey';
            columns: ['unit_id'];
            isOneToOne: false;
            referencedRelation: 'inventory_units';
            referencedColumns: ['id'];
          },
        ];
      };
      inventory_batches: {
        Row: {
          created_at: string | null;
          id: string;
          price: number;
          supplier_id: string | null;
          total_diff: number;
          warehouse_id: string;
        };
        Insert: {
          created_at?: string | null;
          id?: string;
          price?: number;
          supplier_id?: string | null;
          total_diff?: number;
          warehouse_id: string;
        };
        Update: {
          created_at?: string | null;
          id?: string;
          price?: number;
          supplier_id?: string | null;
          total_diff?: number;
          warehouse_id?: string;
        };
        Relationships: [
          {
            foreignKeyName: 'inventory_batches_supplier_id_fkey';
            columns: ['supplier_id'];
            isOneToOne: false;
            referencedRelation: 'inventory_suppliers';
            referencedColumns: ['id'];
          },
          {
            foreignKeyName: 'inventory_batches_warehouse_id_fkey';
            columns: ['warehouse_id'];
            isOneToOne: false;
            referencedRelation: 'inventory_warehouses';
            referencedColumns: ['id'];
          },
        ];
      };
      inventory_products: {
        Row: {
          amount: number | null;
          created_at: string | null;
          min_amount: number;
          price: number;
          product_id: string;
          unit_id: string;
          warehouse_id: string;
        };
        Insert: {
          amount?: number | null;
          created_at?: string | null;
          min_amount?: number;
          price?: number;
          product_id: string;
          unit_id: string;
          warehouse_id: string;
        };
        Update: {
          amount?: number | null;
          created_at?: string | null;
          min_amount?: number;
          price?: number;
          product_id?: string;
          unit_id?: string;
          warehouse_id?: string;
        };
        Relationships: [
          {
            foreignKeyName: 'inventory_products_product_id_fkey';
            columns: ['product_id'];
            isOneToOne: false;
            referencedRelation: 'workspace_products';
            referencedColumns: ['id'];
          },
          {
            foreignKeyName: 'inventory_products_unit_id_fkey';
            columns: ['unit_id'];
            isOneToOne: false;
            referencedRelation: 'inventory_units';
            referencedColumns: ['id'];
          },
          {
            foreignKeyName: 'inventory_products_warehouse_id_fkey';
            columns: ['warehouse_id'];
            isOneToOne: false;
            referencedRelation: 'inventory_warehouses';
            referencedColumns: ['id'];
          },
        ];
      };
      inventory_suppliers: {
        Row: {
          created_at: string | null;
          id: string;
          name: string | null;
          ws_id: string;
        };
        Insert: {
          created_at?: string | null;
          id?: string;
          name?: string | null;
          ws_id: string;
        };
        Update: {
          created_at?: string | null;
          id?: string;
          name?: string | null;
          ws_id?: string;
        };
        Relationships: [
          {
            foreignKeyName: 'inventory_suppliers_ws_id_fkey';
            columns: ['ws_id'];
            isOneToOne: false;
            referencedRelation: 'workspace_link_counts';
            referencedColumns: ['id'];
          },
          {
            foreignKeyName: 'inventory_suppliers_ws_id_fkey';
            columns: ['ws_id'];
            isOneToOne: false;
            referencedRelation: 'workspaces';
            referencedColumns: ['id'];
          },
        ];
      };
      inventory_units: {
        Row: {
          created_at: string | null;
          id: string;
          name: string | null;
          ws_id: string;
        };
        Insert: {
          created_at?: string | null;
          id?: string;
          name?: string | null;
          ws_id: string;
        };
        Update: {
          created_at?: string | null;
          id?: string;
          name?: string | null;
          ws_id?: string;
        };
        Relationships: [
          {
            foreignKeyName: 'inventory_units_ws_id_fkey';
            columns: ['ws_id'];
            isOneToOne: false;
            referencedRelation: 'workspace_link_counts';
            referencedColumns: ['id'];
          },
          {
            foreignKeyName: 'inventory_units_ws_id_fkey';
            columns: ['ws_id'];
            isOneToOne: false;
            referencedRelation: 'workspaces';
            referencedColumns: ['id'];
          },
        ];
      };
      inventory_warehouses: {
        Row: {
          created_at: string | null;
          id: string;
          name: string | null;
          ws_id: string;
        };
        Insert: {
          created_at?: string | null;
          id?: string;
          name?: string | null;
          ws_id: string;
        };
        Update: {
          created_at?: string | null;
          id?: string;
          name?: string | null;
          ws_id?: string;
        };
        Relationships: [
          {
            foreignKeyName: 'inventory_warehouses_ws_id_fkey';
            columns: ['ws_id'];
            isOneToOne: false;
            referencedRelation: 'workspace_link_counts';
            referencedColumns: ['id'];
          },
          {
            foreignKeyName: 'inventory_warehouses_ws_id_fkey';
            columns: ['ws_id'];
            isOneToOne: false;
            referencedRelation: 'workspaces';
            referencedColumns: ['id'];
          },
        ];
      };
      link_analytics: {
        Row: {
          browser: string | null;
          city: string | null;
          clicked_at: string;
          country: string | null;
          country_region: string | null;
          created_at: string;
          device_type: string | null;
          id: string;
          ip_address: unknown | null;
          latitude: number | null;
          link_id: string;
          longitude: number | null;
          os: string | null;
          postal_code: string | null;
          referrer: string | null;
          referrer_domain: string | null;
          timezone: string | null;
          user_agent: string | null;
          vercel_id: string | null;
          vercel_region: string | null;
        };
        Insert: {
          browser?: string | null;
          city?: string | null;
          clicked_at?: string;
          country?: string | null;
          country_region?: string | null;
          created_at?: string;
          device_type?: string | null;
          id?: string;
          ip_address?: unknown | null;
          latitude?: number | null;
          link_id: string;
          longitude?: number | null;
          os?: string | null;
          postal_code?: string | null;
          referrer?: string | null;
          referrer_domain?: string | null;
          timezone?: string | null;
          user_agent?: string | null;
          vercel_id?: string | null;
          vercel_region?: string | null;
        };
        Update: {
          browser?: string | null;
          city?: string | null;
          clicked_at?: string;
          country?: string | null;
          country_region?: string | null;
          created_at?: string;
          device_type?: string | null;
          id?: string;
          ip_address?: unknown | null;
          latitude?: number | null;
          link_id?: string;
          longitude?: number | null;
          os?: string | null;
          postal_code?: string | null;
          referrer?: string | null;
          referrer_domain?: string | null;
          timezone?: string | null;
          user_agent?: string | null;
          vercel_id?: string | null;
          vercel_region?: string | null;
        };
        Relationships: [
          {
            foreignKeyName: 'link_analytics_link_id_fkey';
            columns: ['link_id'];
            isOneToOne: false;
            referencedRelation: 'link_analytics_device_insights';
            referencedColumns: ['link_id'];
          },
          {
            foreignKeyName: 'link_analytics_link_id_fkey';
            columns: ['link_id'];
            isOneToOne: false;
            referencedRelation: 'link_analytics_geo_insights';
            referencedColumns: ['link_id'];
          },
          {
            foreignKeyName: 'link_analytics_link_id_fkey';
            columns: ['link_id'];
            isOneToOne: false;
            referencedRelation: 'link_analytics_summary';
            referencedColumns: ['link_id'];
          },
          {
            foreignKeyName: 'link_analytics_link_id_fkey';
            columns: ['link_id'];
            isOneToOne: false;
            referencedRelation: 'shortened_links';
            referencedColumns: ['id'];
          },
        ];
      };
      meet_together_guest_timeblocks: {
        Row: {
          created_at: string;
          date: string;
          end_time: string;
          id: string;
          plan_id: string;
          start_time: string;
          user_id: string;
        };
        Insert: {
          created_at?: string;
          date: string;
          end_time: string;
          id?: string;
          plan_id: string;
          start_time: string;
          user_id: string;
        };
        Update: {
          created_at?: string;
          date?: string;
          end_time?: string;
          id?: string;
          plan_id?: string;
          start_time?: string;
          user_id?: string;
        };
        Relationships: [
          {
            foreignKeyName: 'meet_together_guest_timeblocks_plan_id_fkey';
            columns: ['plan_id'];
            isOneToOne: false;
            referencedRelation: 'meet_together_plans';
            referencedColumns: ['id'];
          },
          {
            foreignKeyName: 'meet_together_guest_timeblocks_user_id_fkey';
            columns: ['user_id'];
            isOneToOne: false;
            referencedRelation: 'meet_together_guests';
            referencedColumns: ['id'];
          },
        ];
      };
      meet_together_guests: {
        Row: {
          created_at: string;
          id: string;
          name: string;
          password_hash: string;
          password_salt: string;
          plan_id: string;
        };
        Insert: {
          created_at?: string;
          id?: string;
          name: string;
          password_hash: string;
          password_salt: string;
          plan_id: string;
        };
        Update: {
          created_at?: string;
          id?: string;
          name?: string;
          password_hash?: string;
          password_salt?: string;
          plan_id?: string;
        };
        Relationships: [
          {
            foreignKeyName: 'meet_together_guests_plan_id_fkey';
            columns: ['plan_id'];
            isOneToOne: false;
            referencedRelation: 'meet_together_plans';
            referencedColumns: ['id'];
          },
        ];
      };
      meet_together_plans: {
        Row: {
          created_at: string | null;
          creator_id: string | null;
          dates: string[];
          description: string | null;
          end_time: string;
          id: string;
          is_public: boolean;
          name: string | null;
          start_time: string;
          where_to_meet: boolean;
          ws_id: string | null;
        };
        Insert: {
          created_at?: string | null;
          creator_id?: string | null;
          dates: string[];
          description?: string | null;
          end_time: string;
          id?: string;
          is_public?: boolean;
          name?: string | null;
          start_time: string;
          where_to_meet?: boolean;
          ws_id?: string | null;
        };
        Update: {
          created_at?: string | null;
          creator_id?: string | null;
          dates?: string[];
          description?: string | null;
          end_time?: string;
          id?: string;
          is_public?: boolean;
          name?: string | null;
          start_time?: string;
          where_to_meet?: boolean;
          ws_id?: string | null;
        };
        Relationships: [
          {
            foreignKeyName: 'meet_together_plans_creator_id_fkey';
            columns: ['creator_id'];
            isOneToOne: false;
            referencedRelation: 'nova_user_challenge_leaderboard';
            referencedColumns: ['user_id'];
          },
          {
            foreignKeyName: 'meet_together_plans_creator_id_fkey';
            columns: ['creator_id'];
            isOneToOne: false;
            referencedRelation: 'nova_user_leaderboard';
            referencedColumns: ['user_id'];
          },
          {
            foreignKeyName: 'meet_together_plans_creator_id_fkey';
            columns: ['creator_id'];
            isOneToOne: false;
            referencedRelation: 'shortened_links_creator_stats';
            referencedColumns: ['id'];
          },
          {
            foreignKeyName: 'meet_together_plans_creator_id_fkey';
            columns: ['creator_id'];
            isOneToOne: false;
            referencedRelation: 'users';
            referencedColumns: ['id'];
          },
          {
            foreignKeyName: 'meet_together_plans_ws_id_fkey';
            columns: ['ws_id'];
            isOneToOne: false;
            referencedRelation: 'workspace_link_counts';
            referencedColumns: ['id'];
          },
          {
            foreignKeyName: 'meet_together_plans_ws_id_fkey';
            columns: ['ws_id'];
            isOneToOne: false;
            referencedRelation: 'workspaces';
            referencedColumns: ['id'];
          },
        ];
      };
      meet_together_user_timeblocks: {
        Row: {
          created_at: string;
          date: string;
          end_time: string;
          id: string;
          plan_id: string;
          start_time: string;
          user_id: string;
        };
        Insert: {
          created_at?: string;
          date: string;
          end_time: string;
          id?: string;
          plan_id: string;
          start_time: string;
          user_id: string;
        };
        Update: {
          created_at?: string;
          date?: string;
          end_time?: string;
          id?: string;
          plan_id?: string;
          start_time?: string;
          user_id?: string;
        };
        Relationships: [
          {
            foreignKeyName: 'meet_together_user_timeblocks_plan_id_fkey';
            columns: ['plan_id'];
            isOneToOne: false;
            referencedRelation: 'meet_together_plans';
            referencedColumns: ['id'];
          },
          {
            foreignKeyName: 'meet_together_user_timeblocks_user_id_fkey';
            columns: ['user_id'];
            isOneToOne: false;
            referencedRelation: 'nova_user_challenge_leaderboard';
            referencedColumns: ['user_id'];
          },
          {
            foreignKeyName: 'meet_together_user_timeblocks_user_id_fkey';
            columns: ['user_id'];
            isOneToOne: false;
            referencedRelation: 'nova_user_leaderboard';
            referencedColumns: ['user_id'];
          },
          {
            foreignKeyName: 'meet_together_user_timeblocks_user_id_fkey';
            columns: ['user_id'];
            isOneToOne: false;
            referencedRelation: 'shortened_links_creator_stats';
            referencedColumns: ['id'];
          },
          {
            foreignKeyName: 'meet_together_user_timeblocks_user_id_fkey';
            columns: ['user_id'];
            isOneToOne: false;
            referencedRelation: 'users';
            referencedColumns: ['id'];
          },
        ];
      };
      nova_challenge_criteria: {
        Row: {
          challenge_id: string;
          created_at: string;
          description: string;
          id: string;
          name: string;
        };
        Insert: {
          challenge_id: string;
          created_at?: string;
          description: string;
          id?: string;
          name: string;
        };
        Update: {
          challenge_id?: string;
          created_at?: string;
          description?: string;
          id?: string;
          name?: string;
        };
        Relationships: [
          {
            foreignKeyName: 'nova_challenge_criteria_challenge_id_fkey';
            columns: ['challenge_id'];
            isOneToOne: false;
            referencedRelation: 'nova_challenges';
            referencedColumns: ['id'];
          },
          {
            foreignKeyName: 'nova_challenge_criteria_challenge_id_fkey';
            columns: ['challenge_id'];
            isOneToOne: false;
            referencedRelation: 'nova_user_challenge_leaderboard';
            referencedColumns: ['challenge_id'];
          },
        ];
      };
      nova_challenge_manager_emails: {
        Row: {
          challenge_id: string;
          created_at: string;
          email: string;
        };
        Insert: {
          challenge_id?: string;
          created_at?: string;
          email: string;
        };
        Update: {
          challenge_id?: string;
          created_at?: string;
          email?: string;
        };
        Relationships: [
          {
            foreignKeyName: 'nova_challenge_manager_emails_challenge_id_fkey';
            columns: ['challenge_id'];
            isOneToOne: false;
            referencedRelation: 'nova_challenges';
            referencedColumns: ['id'];
          },
          {
            foreignKeyName: 'nova_challenge_manager_emails_challenge_id_fkey';
            columns: ['challenge_id'];
            isOneToOne: false;
            referencedRelation: 'nova_user_challenge_leaderboard';
            referencedColumns: ['challenge_id'];
          },
        ];
      };
      nova_challenge_whitelisted_emails: {
        Row: {
          challenge_id: string;
          created_at: string;
          email: string;
        };
        Insert: {
          challenge_id: string;
          created_at?: string;
          email: string;
        };
        Update: {
          challenge_id?: string;
          created_at?: string;
          email?: string;
        };
        Relationships: [
          {
            foreignKeyName: 'nova_challenge_whitelisted_emails_challenge_id_fkey';
            columns: ['challenge_id'];
            isOneToOne: false;
            referencedRelation: 'nova_challenges';
            referencedColumns: ['id'];
          },
          {
            foreignKeyName: 'nova_challenge_whitelisted_emails_challenge_id_fkey';
            columns: ['challenge_id'];
            isOneToOne: false;
            referencedRelation: 'nova_user_challenge_leaderboard';
            referencedColumns: ['challenge_id'];
          },
        ];
      };
      nova_challenges: {
        Row: {
          close_at: string | null;
          created_at: string;
          description: string;
          duration: number;
          enabled: boolean;
          id: string;
          max_attempts: number;
          max_daily_attempts: number;
          open_at: string | null;
          password_hash: string | null;
          password_salt: string | null;
          previewable_at: string | null;
          title: string;
          whitelisted_only: boolean;
        };
        Insert: {
          close_at?: string | null;
          created_at?: string;
          description: string;
          duration: number;
          enabled?: boolean;
          id?: string;
          max_attempts?: number;
          max_daily_attempts?: number;
          open_at?: string | null;
          password_hash?: string | null;
          password_salt?: string | null;
          previewable_at?: string | null;
          title: string;
          whitelisted_only?: boolean;
        };
        Update: {
          close_at?: string | null;
          created_at?: string;
          description?: string;
          duration?: number;
          enabled?: boolean;
          id?: string;
          max_attempts?: number;
          max_daily_attempts?: number;
          open_at?: string | null;
          password_hash?: string | null;
          password_salt?: string | null;
          previewable_at?: string | null;
          title?: string;
          whitelisted_only?: boolean;
        };
        Relationships: [];
      };
      nova_problem_test_cases: {
        Row: {
          created_at: string;
          hidden: boolean;
          id: string;
          input: string;
          output: string;
          problem_id: string;
        };
        Insert: {
          created_at?: string;
          hidden?: boolean;
          id?: string;
          input: string;
          output: string;
          problem_id: string;
        };
        Update: {
          created_at?: string;
          hidden?: boolean;
          id?: string;
          input?: string;
          output?: string;
          problem_id?: string;
        };
        Relationships: [
          {
            foreignKeyName: 'nova_problem_testcases_problem_id_fkey';
            columns: ['problem_id'];
            isOneToOne: false;
            referencedRelation: 'nova_problems';
            referencedColumns: ['id'];
          },
        ];
      };
      nova_problems: {
        Row: {
          challenge_id: string;
          created_at: string;
          description: string;
          example_input: string;
          example_output: string;
          id: string;
          max_prompt_length: number;
          title: string;
        };
        Insert: {
          challenge_id: string;
          created_at?: string;
          description: string;
          example_input: string;
          example_output: string;
          id?: string;
          max_prompt_length: number;
          title: string;
        };
        Update: {
          challenge_id?: string;
          created_at?: string;
          description?: string;
          example_input?: string;
          example_output?: string;
          id?: string;
          max_prompt_length?: number;
          title?: string;
        };
        Relationships: [
          {
            foreignKeyName: 'nova_problems_challenge_id_fkey';
            columns: ['challenge_id'];
            isOneToOne: false;
            referencedRelation: 'nova_challenges';
            referencedColumns: ['id'];
          },
          {
            foreignKeyName: 'nova_problems_challenge_id_fkey';
            columns: ['challenge_id'];
            isOneToOne: false;
            referencedRelation: 'nova_user_challenge_leaderboard';
            referencedColumns: ['challenge_id'];
          },
        ];
      };
      nova_sessions: {
        Row: {
          challenge_id: string;
          created_at: string;
          end_time: string | null;
          id: string;
          start_time: string;
          status: string;
          user_id: string;
        };
        Insert: {
          challenge_id: string;
          created_at?: string;
          end_time?: string | null;
          id?: string;
          start_time: string;
          status: string;
          user_id: string;
        };
        Update: {
          challenge_id?: string;
          created_at?: string;
          end_time?: string | null;
          id?: string;
          start_time?: string;
          status?: string;
          user_id?: string;
        };
        Relationships: [
          {
            foreignKeyName: 'nova_sessions_challenge_id_fkey';
            columns: ['challenge_id'];
            isOneToOne: false;
            referencedRelation: 'nova_challenges';
            referencedColumns: ['id'];
          },
          {
            foreignKeyName: 'nova_sessions_challenge_id_fkey';
            columns: ['challenge_id'];
            isOneToOne: false;
            referencedRelation: 'nova_user_challenge_leaderboard';
            referencedColumns: ['challenge_id'];
          },
          {
            foreignKeyName: 'nova_sessions_user_id_fkey';
            columns: ['user_id'];
            isOneToOne: false;
            referencedRelation: 'nova_user_challenge_leaderboard';
            referencedColumns: ['user_id'];
          },
          {
            foreignKeyName: 'nova_sessions_user_id_fkey';
            columns: ['user_id'];
            isOneToOne: false;
            referencedRelation: 'nova_user_leaderboard';
            referencedColumns: ['user_id'];
          },
          {
            foreignKeyName: 'nova_sessions_user_id_fkey';
            columns: ['user_id'];
            isOneToOne: false;
            referencedRelation: 'shortened_links_creator_stats';
            referencedColumns: ['id'];
          },
          {
            foreignKeyName: 'nova_sessions_user_id_fkey';
            columns: ['user_id'];
            isOneToOne: false;
            referencedRelation: 'users';
            referencedColumns: ['id'];
          },
        ];
      };
      nova_submission_criteria: {
        Row: {
          created_at: string;
          criteria_id: string;
          feedback: string;
          improvements: string[] | null;
          score: number;
          strengths: string[] | null;
          submission_id: string;
        };
        Insert: {
          created_at?: string;
          criteria_id: string;
          feedback: string;
          improvements?: string[] | null;
          score: number;
          strengths?: string[] | null;
          submission_id: string;
        };
        Update: {
          created_at?: string;
          criteria_id?: string;
          feedback?: string;
          improvements?: string[] | null;
          score?: number;
          strengths?: string[] | null;
          submission_id?: string;
        };
        Relationships: [
          {
            foreignKeyName: 'nova_submission_criteria_criteria_id_fkey';
            columns: ['criteria_id'];
            isOneToOne: false;
            referencedRelation: 'nova_challenge_criteria';
            referencedColumns: ['id'];
          },
          {
            foreignKeyName: 'nova_submission_criteria_submission_id_fkey';
            columns: ['submission_id'];
            isOneToOne: false;
            referencedRelation: 'nova_submissions';
            referencedColumns: ['id'];
          },
          {
            foreignKeyName: 'nova_submission_criteria_submission_id_fkey';
            columns: ['submission_id'];
            isOneToOne: false;
            referencedRelation: 'nova_submissions_with_scores';
            referencedColumns: ['id'];
          },
        ];
      };
      nova_submission_test_cases: {
        Row: {
          confidence: number | null;
          created_at: string;
          matched: boolean;
          output: string;
          reasoning: string | null;
          submission_id: string;
          test_case_id: string;
        };
        Insert: {
          confidence?: number | null;
          created_at?: string;
          matched?: boolean;
          output: string;
          reasoning?: string | null;
          submission_id: string;
          test_case_id: string;
        };
        Update: {
          confidence?: number | null;
          created_at?: string;
          matched?: boolean;
          output?: string;
          reasoning?: string | null;
          submission_id?: string;
          test_case_id?: string;
        };
        Relationships: [
          {
            foreignKeyName: 'nova_submission_test_cases_submission_id_fkey';
            columns: ['submission_id'];
            isOneToOne: false;
            referencedRelation: 'nova_submissions';
            referencedColumns: ['id'];
          },
          {
            foreignKeyName: 'nova_submission_test_cases_submission_id_fkey';
            columns: ['submission_id'];
            isOneToOne: false;
            referencedRelation: 'nova_submissions_with_scores';
            referencedColumns: ['id'];
          },
          {
            foreignKeyName: 'nova_submission_test_cases_test_case_id_fkey';
            columns: ['test_case_id'];
            isOneToOne: false;
            referencedRelation: 'nova_problem_test_cases';
            referencedColumns: ['id'];
          },
        ];
      };
      nova_submissions: {
        Row: {
          created_at: string;
          id: string;
          overall_assessment: string | null;
          problem_id: string;
          prompt: string;
          session_id: string | null;
          user_id: string;
        };
        Insert: {
          created_at?: string;
          id?: string;
          overall_assessment?: string | null;
          problem_id: string;
          prompt: string;
          session_id?: string | null;
          user_id: string;
        };
        Update: {
          created_at?: string;
          id?: string;
          overall_assessment?: string | null;
          problem_id?: string;
          prompt?: string;
          session_id?: string | null;
          user_id?: string;
        };
        Relationships: [
          {
            foreignKeyName: 'nova_submissions_problem_id_fkey';
            columns: ['problem_id'];
            isOneToOne: false;
            referencedRelation: 'nova_problems';
            referencedColumns: ['id'];
          },
          {
            foreignKeyName: 'nova_submissions_session_id_fkey';
            columns: ['session_id'];
            isOneToOne: false;
            referencedRelation: 'nova_sessions';
            referencedColumns: ['id'];
          },
          {
            foreignKeyName: 'nova_submissions_user_id_fkey';
            columns: ['user_id'];
            isOneToOne: false;
            referencedRelation: 'nova_user_challenge_leaderboard';
            referencedColumns: ['user_id'];
          },
          {
            foreignKeyName: 'nova_submissions_user_id_fkey';
            columns: ['user_id'];
            isOneToOne: false;
            referencedRelation: 'nova_user_leaderboard';
            referencedColumns: ['user_id'];
          },
          {
            foreignKeyName: 'nova_submissions_user_id_fkey';
            columns: ['user_id'];
            isOneToOne: false;
            referencedRelation: 'shortened_links_creator_stats';
            referencedColumns: ['id'];
          },
          {
            foreignKeyName: 'nova_submissions_user_id_fkey';
            columns: ['user_id'];
            isOneToOne: false;
            referencedRelation: 'users';
            referencedColumns: ['id'];
          },
        ];
      };
      nova_team_emails: {
        Row: {
          created_at: string;
          email: string;
          team_id: string;
        };
        Insert: {
          created_at?: string;
          email: string;
          team_id: string;
        };
        Update: {
          created_at?: string;
          email?: string;
          team_id?: string;
        };
        Relationships: [
          {
            foreignKeyName: 'nova_team_emails_team_id_fkey';
            columns: ['team_id'];
            isOneToOne: false;
            referencedRelation: 'nova_team_challenge_leaderboard';
            referencedColumns: ['team_id'];
          },
          {
            foreignKeyName: 'nova_team_emails_team_id_fkey';
            columns: ['team_id'];
            isOneToOne: false;
            referencedRelation: 'nova_team_leaderboard';
            referencedColumns: ['team_id'];
          },
          {
            foreignKeyName: 'nova_team_emails_team_id_fkey';
            columns: ['team_id'];
            isOneToOne: false;
            referencedRelation: 'nova_teams';
            referencedColumns: ['id'];
          },
        ];
      };
      nova_team_members: {
        Row: {
          created_at: string;
          team_id: string;
          user_id: string;
        };
        Insert: {
          created_at?: string;
          team_id: string;
          user_id: string;
        };
        Update: {
          created_at?: string;
          team_id?: string;
          user_id?: string;
        };
        Relationships: [
          {
            foreignKeyName: 'nova_team_members_team_id_fkey';
            columns: ['team_id'];
            isOneToOne: false;
            referencedRelation: 'nova_team_challenge_leaderboard';
            referencedColumns: ['team_id'];
          },
          {
            foreignKeyName: 'nova_team_members_team_id_fkey';
            columns: ['team_id'];
            isOneToOne: false;
            referencedRelation: 'nova_team_leaderboard';
            referencedColumns: ['team_id'];
          },
          {
            foreignKeyName: 'nova_team_members_team_id_fkey';
            columns: ['team_id'];
            isOneToOne: false;
            referencedRelation: 'nova_teams';
            referencedColumns: ['id'];
          },
          {
            foreignKeyName: 'nova_team_members_user_id_fkey';
            columns: ['user_id'];
            isOneToOne: false;
            referencedRelation: 'nova_user_challenge_leaderboard';
            referencedColumns: ['user_id'];
          },
          {
            foreignKeyName: 'nova_team_members_user_id_fkey';
            columns: ['user_id'];
            isOneToOne: false;
            referencedRelation: 'nova_user_leaderboard';
            referencedColumns: ['user_id'];
          },
          {
            foreignKeyName: 'nova_team_members_user_id_fkey';
            columns: ['user_id'];
            isOneToOne: false;
            referencedRelation: 'shortened_links_creator_stats';
            referencedColumns: ['id'];
          },
          {
            foreignKeyName: 'nova_team_members_user_id_fkey';
            columns: ['user_id'];
            isOneToOne: false;
            referencedRelation: 'users';
            referencedColumns: ['id'];
          },
        ];
      };
      nova_teams: {
        Row: {
          created_at: string;
          description: string | null;
          goals: string | null;
          id: string;
          name: string;
        };
        Insert: {
          created_at?: string;
          description?: string | null;
          goals?: string | null;
          id?: string;
          name: string;
        };
        Update: {
          created_at?: string;
          description?: string | null;
          goals?: string | null;
          id?: string;
          name?: string;
        };
        Relationships: [];
      };
      onboarding_progress: {
        Row: {
          completed_at: string | null;
          completed_steps: string[];
          created_at: string;
          current_step: string;
          profile_completed: boolean;
          tour_completed: boolean;
          updated_at: string;
          user_id: string;
          workspace_avatar_url: string | null;
          workspace_description: string | null;
          workspace_name: string | null;
        };
        Insert: {
          completed_at?: string | null;
          completed_steps?: string[];
          created_at?: string;
          current_step?: string;
          profile_completed?: boolean;
          tour_completed?: boolean;
          updated_at?: string;
          user_id: string;
          workspace_avatar_url?: string | null;
          workspace_description?: string | null;
          workspace_name?: string | null;
        };
        Update: {
          completed_at?: string | null;
          completed_steps?: string[];
          created_at?: string;
          current_step?: string;
          profile_completed?: boolean;
          tour_completed?: boolean;
          updated_at?: string;
          user_id?: string;
          workspace_avatar_url?: string | null;
          workspace_description?: string | null;
          workspace_name?: string | null;
        };
        Relationships: [
          {
            foreignKeyName: 'onboarding_progress_user_id_fkey';
            columns: ['user_id'];
            isOneToOne: true;
            referencedRelation: 'nova_user_challenge_leaderboard';
            referencedColumns: ['user_id'];
          },
          {
            foreignKeyName: 'onboarding_progress_user_id_fkey';
            columns: ['user_id'];
            isOneToOne: true;
            referencedRelation: 'nova_user_leaderboard';
            referencedColumns: ['user_id'];
          },
          {
            foreignKeyName: 'onboarding_progress_user_id_fkey';
            columns: ['user_id'];
            isOneToOne: true;
            referencedRelation: 'shortened_links_creator_stats';
            referencedColumns: ['id'];
          },
          {
            foreignKeyName: 'onboarding_progress_user_id_fkey';
            columns: ['user_id'];
            isOneToOne: true;
            referencedRelation: 'users';
            referencedColumns: ['id'];
          },
        ];
      };
      personal_notes: {
        Row: {
          content: string | null;
          created_at: string | null;
          owner_id: string;
          user_id: string;
        };
        Insert: {
          content?: string | null;
          created_at?: string | null;
          owner_id: string;
          user_id: string;
        };
        Update: {
          content?: string | null;
          created_at?: string | null;
          owner_id?: string;
          user_id?: string;
        };
        Relationships: [
          {
            foreignKeyName: 'personal_notes_owner_id_fkey';
            columns: ['owner_id'];
            isOneToOne: false;
            referencedRelation: 'nova_user_challenge_leaderboard';
            referencedColumns: ['user_id'];
          },
          {
            foreignKeyName: 'personal_notes_owner_id_fkey';
            columns: ['owner_id'];
            isOneToOne: false;
            referencedRelation: 'nova_user_leaderboard';
            referencedColumns: ['user_id'];
          },
          {
            foreignKeyName: 'personal_notes_owner_id_fkey';
            columns: ['owner_id'];
            isOneToOne: false;
            referencedRelation: 'shortened_links_creator_stats';
            referencedColumns: ['id'];
          },
          {
            foreignKeyName: 'personal_notes_owner_id_fkey';
            columns: ['owner_id'];
            isOneToOne: false;
            referencedRelation: 'users';
            referencedColumns: ['id'];
          },
          {
            foreignKeyName: 'personal_notes_user_id_fkey';
            columns: ['user_id'];
            isOneToOne: false;
            referencedRelation: 'nova_user_challenge_leaderboard';
            referencedColumns: ['user_id'];
          },
          {
            foreignKeyName: 'personal_notes_user_id_fkey';
            columns: ['user_id'];
            isOneToOne: false;
            referencedRelation: 'nova_user_leaderboard';
            referencedColumns: ['user_id'];
          },
          {
            foreignKeyName: 'personal_notes_user_id_fkey';
            columns: ['user_id'];
            isOneToOne: false;
            referencedRelation: 'shortened_links_creator_stats';
            referencedColumns: ['id'];
          },
          {
            foreignKeyName: 'personal_notes_user_id_fkey';
            columns: ['user_id'];
            isOneToOne: false;
            referencedRelation: 'users';
            referencedColumns: ['id'];
          },
        ];
      };
      platform_email_roles: {
        Row: {
          allow_challenge_management: boolean;
          allow_manage_all_challenges: boolean;
          allow_role_management: boolean;
          created_at: string;
          email: string;
          enabled: boolean;
        };
        Insert: {
          allow_challenge_management?: boolean;
          allow_manage_all_challenges?: boolean;
          allow_role_management?: boolean;
          created_at?: string;
          email: string;
          enabled: boolean;
        };
        Update: {
          allow_challenge_management?: boolean;
          allow_manage_all_challenges?: boolean;
          allow_role_management?: boolean;
          created_at?: string;
          email?: string;
          enabled?: boolean;
        };
        Relationships: [];
      };
      platform_user_roles: {
        Row: {
          allow_challenge_management: boolean;
          allow_manage_all_challenges: boolean;
          allow_role_management: boolean;
          allow_workspace_creation: boolean;
          created_at: string;
          enabled: boolean;
          user_id: string;
        };
        Insert: {
          allow_challenge_management?: boolean;
          allow_manage_all_challenges?: boolean;
          allow_role_management?: boolean;
          allow_workspace_creation?: boolean;
          created_at?: string;
          enabled?: boolean;
          user_id: string;
        };
        Update: {
          allow_challenge_management?: boolean;
          allow_manage_all_challenges?: boolean;
          allow_role_management?: boolean;
          allow_workspace_creation?: boolean;
          created_at?: string;
          enabled?: boolean;
          user_id?: string;
        };
        Relationships: [
          {
            foreignKeyName: 'platform_user_roles_user_id_fkey1';
            columns: ['user_id'];
            isOneToOne: true;
            referencedRelation: 'nova_user_challenge_leaderboard';
            referencedColumns: ['user_id'];
          },
          {
            foreignKeyName: 'platform_user_roles_user_id_fkey1';
            columns: ['user_id'];
            isOneToOne: true;
            referencedRelation: 'nova_user_leaderboard';
            referencedColumns: ['user_id'];
          },
          {
            foreignKeyName: 'platform_user_roles_user_id_fkey1';
            columns: ['user_id'];
            isOneToOne: true;
            referencedRelation: 'shortened_links_creator_stats';
            referencedColumns: ['id'];
          },
          {
            foreignKeyName: 'platform_user_roles_user_id_fkey1';
            columns: ['user_id'];
            isOneToOne: true;
            referencedRelation: 'users';
            referencedColumns: ['id'];
          },
        ];
      };
      poll_guest_permissions: {
        Row: {
          can_vote: boolean;
          created_at: string;
          delete_poll: boolean;
          poll_id: string;
          read_poll: boolean;
          update_poll: boolean;
        };
        Insert: {
          can_vote?: boolean;
          created_at?: string;
          delete_poll?: boolean;
          poll_id: string;
          read_poll?: boolean;
          update_poll?: boolean;
        };
        Update: {
          can_vote?: boolean;
          created_at?: string;
          delete_poll?: boolean;
          poll_id?: string;
          read_poll?: boolean;
          update_poll?: boolean;
        };
        Relationships: [
          {
            foreignKeyName: 'poll_guest_permissions_poll_id_fkey';
            columns: ['poll_id'];
            isOneToOne: true;
            referencedRelation: 'polls';
            referencedColumns: ['id'];
          },
        ];
      };
      poll_guest_votes: {
        Row: {
          created_at: string;
          guest_id: string;
          id: string;
          option_id: string;
        };
        Insert: {
          created_at?: string;
          guest_id: string;
          id?: string;
          option_id: string;
        };
        Update: {
          created_at?: string;
          guest_id?: string;
          id?: string;
          option_id?: string;
        };
        Relationships: [
          {
            foreignKeyName: 'guest_poll_votes_guest_id_fkey';
            columns: ['guest_id'];
            isOneToOne: false;
            referencedRelation: 'meet_together_guests';
            referencedColumns: ['id'];
          },
          {
            foreignKeyName: 'guest_poll_votes_option_id_fkey';
            columns: ['option_id'];
            isOneToOne: false;
            referencedRelation: 'poll_options';
            referencedColumns: ['id'];
          },
        ];
      };
      poll_options: {
        Row: {
          created_at: string;
          id: string;
          poll_id: string;
          value: string;
        };
        Insert: {
          created_at?: string;
          id?: string;
          poll_id: string;
          value?: string;
        };
        Update: {
          created_at?: string;
          id?: string;
          poll_id?: string;
          value?: string;
        };
        Relationships: [
          {
            foreignKeyName: 'poll_option_poll_id_fkey';
            columns: ['poll_id'];
            isOneToOne: false;
            referencedRelation: 'polls';
            referencedColumns: ['id'];
          },
        ];
      };
      poll_user_permissions: {
        Row: {
          can_vote: boolean;
          created_at: string;
          delete_poll: boolean;
          poll_id: string;
          read_poll: boolean;
          update_poll: boolean;
          user_id: string;
        };
        Insert: {
          can_vote?: boolean;
          created_at?: string;
          delete_poll?: boolean;
          poll_id: string;
          read_poll?: boolean;
          update_poll?: boolean;
          user_id: string;
        };
        Update: {
          can_vote?: boolean;
          created_at?: string;
          delete_poll?: boolean;
          poll_id?: string;
          read_poll?: boolean;
          update_poll?: boolean;
          user_id?: string;
        };
        Relationships: [
          {
            foreignKeyName: 'poll_user_permissions_poll_id_fkey';
            columns: ['poll_id'];
            isOneToOne: false;
            referencedRelation: 'polls';
            referencedColumns: ['id'];
          },
          {
            foreignKeyName: 'poll_user_permissions_user_id_fkey';
            columns: ['user_id'];
            isOneToOne: false;
            referencedRelation: 'nova_user_challenge_leaderboard';
            referencedColumns: ['user_id'];
          },
          {
            foreignKeyName: 'poll_user_permissions_user_id_fkey';
            columns: ['user_id'];
            isOneToOne: false;
            referencedRelation: 'nova_user_leaderboard';
            referencedColumns: ['user_id'];
          },
          {
            foreignKeyName: 'poll_user_permissions_user_id_fkey';
            columns: ['user_id'];
            isOneToOne: false;
            referencedRelation: 'shortened_links_creator_stats';
            referencedColumns: ['id'];
          },
          {
            foreignKeyName: 'poll_user_permissions_user_id_fkey';
            columns: ['user_id'];
            isOneToOne: false;
            referencedRelation: 'users';
            referencedColumns: ['id'];
          },
        ];
      };
      poll_user_votes: {
        Row: {
          created_at: string;
          id: string;
          option_id: string;
          user_id: string;
        };
        Insert: {
          created_at?: string;
          id?: string;
          option_id: string;
          user_id: string;
        };
        Update: {
          created_at?: string;
          id?: string;
          option_id?: string;
          user_id?: string;
        };
        Relationships: [
          {
            foreignKeyName: 'users_poll_votes_option_id_fkey';
            columns: ['option_id'];
            isOneToOne: false;
            referencedRelation: 'poll_options';
            referencedColumns: ['id'];
          },
          {
            foreignKeyName: 'users_poll_votes_user_id_fkey';
            columns: ['user_id'];
            isOneToOne: false;
            referencedRelation: 'nova_user_challenge_leaderboard';
            referencedColumns: ['user_id'];
          },
          {
            foreignKeyName: 'users_poll_votes_user_id_fkey';
            columns: ['user_id'];
            isOneToOne: false;
            referencedRelation: 'nova_user_leaderboard';
            referencedColumns: ['user_id'];
          },
          {
            foreignKeyName: 'users_poll_votes_user_id_fkey';
            columns: ['user_id'];
            isOneToOne: false;
            referencedRelation: 'shortened_links_creator_stats';
            referencedColumns: ['id'];
          },
          {
            foreignKeyName: 'users_poll_votes_user_id_fkey';
            columns: ['user_id'];
            isOneToOne: false;
            referencedRelation: 'users';
            referencedColumns: ['id'];
          },
        ];
      };
      polls: {
        Row: {
          allow_anonymous_updates: boolean;
          created_at: string;
          creator_id: string;
          id: string;
          name: string;
          plan_id: string | null;
          ws_id: string | null;
        };
        Insert: {
          allow_anonymous_updates?: boolean;
          created_at?: string;
          creator_id: string;
          id?: string;
          name?: string;
          plan_id?: string | null;
          ws_id?: string | null;
        };
        Update: {
          allow_anonymous_updates?: boolean;
          created_at?: string;
          creator_id?: string;
          id?: string;
          name?: string;
          plan_id?: string | null;
          ws_id?: string | null;
        };
        Relationships: [
          {
            foreignKeyName: 'polls_creator_id_fkey';
            columns: ['creator_id'];
            isOneToOne: false;
            referencedRelation: 'nova_user_challenge_leaderboard';
            referencedColumns: ['user_id'];
          },
          {
            foreignKeyName: 'polls_creator_id_fkey';
            columns: ['creator_id'];
            isOneToOne: false;
            referencedRelation: 'nova_user_leaderboard';
            referencedColumns: ['user_id'];
          },
          {
            foreignKeyName: 'polls_creator_id_fkey';
            columns: ['creator_id'];
            isOneToOne: false;
            referencedRelation: 'shortened_links_creator_stats';
            referencedColumns: ['id'];
          },
          {
            foreignKeyName: 'polls_creator_id_fkey';
            columns: ['creator_id'];
            isOneToOne: false;
            referencedRelation: 'users';
            referencedColumns: ['id'];
          },
          {
            foreignKeyName: 'polls_plan_id_fkey';
            columns: ['plan_id'];
            isOneToOne: false;
            referencedRelation: 'meet_together_plans';
            referencedColumns: ['id'];
          },
          {
            foreignKeyName: 'polls_ws_id_fkey';
            columns: ['ws_id'];
            isOneToOne: false;
            referencedRelation: 'workspace_link_counts';
            referencedColumns: ['id'];
          },
          {
            foreignKeyName: 'polls_ws_id_fkey';
            columns: ['ws_id'];
            isOneToOne: false;
            referencedRelation: 'workspaces';
            referencedColumns: ['id'];
          },
        ];
      };
      product_categories: {
        Row: {
          created_at: string | null;
          id: string;
          name: string | null;
          ws_id: string;
        };
        Insert: {
          created_at?: string | null;
          id?: string;
          name?: string | null;
          ws_id: string;
        };
        Update: {
          created_at?: string | null;
          id?: string;
          name?: string | null;
          ws_id?: string;
        };
        Relationships: [
          {
            foreignKeyName: 'product_categories_ws_id_fkey';
            columns: ['ws_id'];
            isOneToOne: false;
            referencedRelation: 'workspace_link_counts';
            referencedColumns: ['id'];
          },
          {
            foreignKeyName: 'product_categories_ws_id_fkey';
            columns: ['ws_id'];
            isOneToOne: false;
            referencedRelation: 'workspaces';
            referencedColumns: ['id'];
          },
        ];
      };
      product_stock_changes: {
        Row: {
          amount: number;
          beneficiary_id: string | null;
          created_at: string;
          creator_id: string;
          id: string;
          product_id: string;
          unit_id: string;
          warehouse_id: string;
        };
        Insert: {
          amount: number;
          beneficiary_id?: string | null;
          created_at?: string;
          creator_id: string;
          id?: string;
          product_id: string;
          unit_id: string;
          warehouse_id: string;
        };
        Update: {
          amount?: number;
          beneficiary_id?: string | null;
          created_at?: string;
          creator_id?: string;
          id?: string;
          product_id?: string;
          unit_id?: string;
          warehouse_id?: string;
        };
        Relationships: [
          {
            foreignKeyName: 'product_stock_changes_beneficiary_id_fkey';
            columns: ['beneficiary_id'];
            isOneToOne: false;
            referencedRelation: 'distinct_invoice_creators';
            referencedColumns: ['id'];
          },
          {
            foreignKeyName: 'product_stock_changes_beneficiary_id_fkey';
            columns: ['beneficiary_id'];
            isOneToOne: false;
            referencedRelation: 'workspace_users';
            referencedColumns: ['id'];
          },
          {
            foreignKeyName: 'product_stock_changes_beneficiary_id_fkey';
            columns: ['beneficiary_id'];
            isOneToOne: false;
            referencedRelation: 'workspace_users_with_groups';
            referencedColumns: ['id'];
          },
          {
            foreignKeyName: 'product_stock_changes_creator_id_fkey';
            columns: ['creator_id'];
            isOneToOne: false;
            referencedRelation: 'distinct_invoice_creators';
            referencedColumns: ['id'];
          },
          {
            foreignKeyName: 'product_stock_changes_creator_id_fkey';
            columns: ['creator_id'];
            isOneToOne: false;
            referencedRelation: 'workspace_users';
            referencedColumns: ['id'];
          },
          {
            foreignKeyName: 'product_stock_changes_creator_id_fkey';
            columns: ['creator_id'];
            isOneToOne: false;
            referencedRelation: 'workspace_users_with_groups';
            referencedColumns: ['id'];
          },
          {
            foreignKeyName: 'product_stock_changes_product_id_fkey';
            columns: ['product_id'];
            isOneToOne: false;
            referencedRelation: 'workspace_products';
            referencedColumns: ['id'];
          },
          {
            foreignKeyName: 'product_stock_changes_unit_id_fkey';
            columns: ['unit_id'];
            isOneToOne: false;
            referencedRelation: 'inventory_units';
            referencedColumns: ['id'];
          },
          {
            foreignKeyName: 'product_stock_changes_warehouse_id_fkey';
            columns: ['warehouse_id'];
            isOneToOne: false;
            referencedRelation: 'inventory_warehouses';
            referencedColumns: ['id'];
          },
        ];
      };
      quiz_options: {
        Row: {
          created_at: string;
          explanation: string | null;
          id: string;
          is_correct: boolean;
          points: number | null;
          quiz_id: string;
          value: string;
        };
        Insert: {
          created_at?: string;
          explanation?: string | null;
          id?: string;
          is_correct: boolean;
          points?: number | null;
          quiz_id: string;
          value: string;
        };
        Update: {
          created_at?: string;
          explanation?: string | null;
          id?: string;
          is_correct?: boolean;
          points?: number | null;
          quiz_id?: string;
          value?: string;
        };
        Relationships: [
          {
            foreignKeyName: 'quiz_options_quiz_id_fkey';
            columns: ['quiz_id'];
            isOneToOne: false;
            referencedRelation: 'workspace_quizzes';
            referencedColumns: ['id'];
          },
        ];
      };
      quiz_set_quizzes: {
        Row: {
          created_at: string;
          quiz_id: string;
          set_id: string;
        };
        Insert: {
          created_at?: string;
          quiz_id: string;
          set_id: string;
        };
        Update: {
          created_at?: string;
          quiz_id?: string;
          set_id?: string;
        };
        Relationships: [
          {
            foreignKeyName: 'quiz_set_quizzes_quiz_id_fkey';
            columns: ['quiz_id'];
            isOneToOne: false;
            referencedRelation: 'workspace_quizzes';
            referencedColumns: ['id'];
          },
          {
            foreignKeyName: 'quiz_set_quizzes_set_id_fkey';
            columns: ['set_id'];
            isOneToOne: false;
            referencedRelation: 'workspace_quiz_sets';
            referencedColumns: ['id'];
          },
        ];
      };
      sent_emails: {
        Row: {
          content: string;
          created_at: string;
          email: string;
          id: string;
          post_id: string | null;
          receiver_id: string;
          sender_id: string;
          source_email: string;
          source_name: string;
          subject: string;
          ws_id: string;
        };
        Insert: {
          content: string;
          created_at?: string;
          email: string;
          id?: string;
          post_id?: string | null;
          receiver_id: string;
          sender_id: string;
          source_email: string;
          source_name: string;
          subject: string;
          ws_id: string;
        };
        Update: {
          content?: string;
          created_at?: string;
          email?: string;
          id?: string;
          post_id?: string | null;
          receiver_id?: string;
          sender_id?: string;
          source_email?: string;
          source_name?: string;
          subject?: string;
          ws_id?: string;
        };
        Relationships: [
          {
            foreignKeyName: 'sent_emails_post_id_fkey';
            columns: ['post_id'];
            isOneToOne: false;
            referencedRelation: 'user_group_posts';
            referencedColumns: ['id'];
          },
          {
            foreignKeyName: 'sent_emails_receiver_id_fkey';
            columns: ['receiver_id'];
            isOneToOne: false;
            referencedRelation: 'distinct_invoice_creators';
            referencedColumns: ['id'];
          },
          {
            foreignKeyName: 'sent_emails_receiver_id_fkey';
            columns: ['receiver_id'];
            isOneToOne: false;
            referencedRelation: 'workspace_users';
            referencedColumns: ['id'];
          },
          {
            foreignKeyName: 'sent_emails_receiver_id_fkey';
            columns: ['receiver_id'];
            isOneToOne: false;
            referencedRelation: 'workspace_users_with_groups';
            referencedColumns: ['id'];
          },
          {
            foreignKeyName: 'sent_emails_sender_id_fkey';
            columns: ['sender_id'];
            isOneToOne: false;
            referencedRelation: 'nova_user_challenge_leaderboard';
            referencedColumns: ['user_id'];
          },
          {
            foreignKeyName: 'sent_emails_sender_id_fkey';
            columns: ['sender_id'];
            isOneToOne: false;
            referencedRelation: 'nova_user_leaderboard';
            referencedColumns: ['user_id'];
          },
          {
            foreignKeyName: 'sent_emails_sender_id_fkey';
            columns: ['sender_id'];
            isOneToOne: false;
            referencedRelation: 'shortened_links_creator_stats';
            referencedColumns: ['id'];
          },
          {
            foreignKeyName: 'sent_emails_sender_id_fkey';
            columns: ['sender_id'];
            isOneToOne: false;
            referencedRelation: 'users';
            referencedColumns: ['id'];
          },
          {
            foreignKeyName: 'sent_emails_ws_id_fkey';
            columns: ['ws_id'];
            isOneToOne: false;
            referencedRelation: 'workspace_link_counts';
            referencedColumns: ['id'];
          },
          {
            foreignKeyName: 'sent_emails_ws_id_fkey';
            columns: ['ws_id'];
            isOneToOne: false;
            referencedRelation: 'workspaces';
            referencedColumns: ['id'];
          },
        ];
      };
      shortened_links: {
        Row: {
          created_at: string;
          creator_id: string;
          domain: string;
          id: string;
          link: string;
          slug: string;
          ws_id: string;
        };
        Insert: {
          created_at?: string;
          creator_id: string;
          domain: string;
          id?: string;
          link: string;
          slug: string;
          ws_id: string;
        };
        Update: {
          created_at?: string;
          creator_id?: string;
          domain?: string;
          id?: string;
          link?: string;
          slug?: string;
          ws_id?: string;
        };
        Relationships: [
          {
            foreignKeyName: 'shortened_links_creator_id_fkey';
            columns: ['creator_id'];
            isOneToOne: false;
            referencedRelation: 'nova_user_challenge_leaderboard';
            referencedColumns: ['user_id'];
          },
          {
            foreignKeyName: 'shortened_links_creator_id_fkey';
            columns: ['creator_id'];
            isOneToOne: false;
            referencedRelation: 'nova_user_leaderboard';
            referencedColumns: ['user_id'];
          },
          {
            foreignKeyName: 'shortened_links_creator_id_fkey';
            columns: ['creator_id'];
            isOneToOne: false;
            referencedRelation: 'shortened_links_creator_stats';
            referencedColumns: ['id'];
          },
          {
            foreignKeyName: 'shortened_links_creator_id_fkey';
            columns: ['creator_id'];
            isOneToOne: false;
            referencedRelation: 'users';
            referencedColumns: ['id'];
          },
          {
            foreignKeyName: 'shortened_links_ws_id_fkey';
            columns: ['ws_id'];
            isOneToOne: false;
            referencedRelation: 'workspace_link_counts';
            referencedColumns: ['id'];
          },
          {
            foreignKeyName: 'shortened_links_ws_id_fkey';
            columns: ['ws_id'];
            isOneToOne: false;
            referencedRelation: 'workspaces';
            referencedColumns: ['id'];
          },
        ];
      };
      support_inquiries: {
        Row: {
          created_at: string;
          email: string;
          id: string;
          is_read: boolean;
          is_resolved: boolean;
          message: string;
          name: string;
          subject: string;
        };
        Insert: {
          created_at?: string;
          email: string;
          id?: string;
          is_read?: boolean;
          is_resolved?: boolean;
          message: string;
          name: string;
          subject: string;
        };
        Update: {
          created_at?: string;
          email?: string;
          id?: string;
          is_read?: boolean;
          is_resolved?: boolean;
          message?: string;
          name?: string;
          subject?: string;
        };
        Relationships: [];
      };
      task_assignees: {
        Row: {
          created_at: string | null;
          task_id: string;
          user_id: string;
        };
        Insert: {
          created_at?: string | null;
          task_id: string;
          user_id: string;
        };
        Update: {
          created_at?: string | null;
          task_id?: string;
          user_id?: string;
        };
        Relationships: [
          {
            foreignKeyName: 'task_assignees_task_id_fkey';
            columns: ['task_id'];
            isOneToOne: false;
            referencedRelation: 'tasks';
            referencedColumns: ['id'];
          },
          {
            foreignKeyName: 'task_assignees_user_id_fkey';
            columns: ['user_id'];
            isOneToOne: false;
            referencedRelation: 'nova_user_challenge_leaderboard';
            referencedColumns: ['user_id'];
          },
          {
            foreignKeyName: 'task_assignees_user_id_fkey';
            columns: ['user_id'];
            isOneToOne: false;
            referencedRelation: 'nova_user_leaderboard';
            referencedColumns: ['user_id'];
          },
          {
            foreignKeyName: 'task_assignees_user_id_fkey';
            columns: ['user_id'];
            isOneToOne: false;
            referencedRelation: 'shortened_links_creator_stats';
            referencedColumns: ['id'];
          },
          {
            foreignKeyName: 'task_assignees_user_id_fkey';
            columns: ['user_id'];
            isOneToOne: false;
            referencedRelation: 'users';
            referencedColumns: ['id'];
          },
        ];
      };
      task_board_status_templates: {
        Row: {
          created_at: string | null;
          description: string | null;
          id: string;
          is_default: boolean | null;
          name: string;
          statuses: Json;
          updated_at: string | null;
        };
        Insert: {
          created_at?: string | null;
          description?: string | null;
          id?: string;
          is_default?: boolean | null;
          name: string;
          statuses: Json;
          updated_at?: string | null;
        };
        Update: {
          created_at?: string | null;
          description?: string | null;
          id?: string;
          is_default?: boolean | null;
          name?: string;
          statuses?: Json;
          updated_at?: string | null;
        };
        Relationships: [];
      };
      task_lists: {
        Row: {
          archived: boolean | null;
          board_id: string;
          color: string | null;
          created_at: string | null;
          creator_id: string | null;
          deleted: boolean | null;
          id: string;
          name: string | null;
          position: number | null;
          status: Database['public']['Enums']['task_board_status'] | null;
        };
        Insert: {
          archived?: boolean | null;
          board_id: string;
          color?: string | null;
          created_at?: string | null;
          creator_id?: string | null;
          deleted?: boolean | null;
          id?: string;
          name?: string | null;
          position?: number | null;
          status?: Database['public']['Enums']['task_board_status'] | null;
        };
        Update: {
          archived?: boolean | null;
          board_id?: string;
          color?: string | null;
          created_at?: string | null;
          creator_id?: string | null;
          deleted?: boolean | null;
          id?: string;
          name?: string | null;
          position?: number | null;
          status?: Database['public']['Enums']['task_board_status'] | null;
        };
        Relationships: [
          {
            foreignKeyName: 'task_lists_board_id_fkey';
            columns: ['board_id'];
            isOneToOne: false;
            referencedRelation: 'workspace_boards';
            referencedColumns: ['id'];
          },
          {
            foreignKeyName: 'task_lists_creator_id_fkey';
            columns: ['creator_id'];
            isOneToOne: false;
            referencedRelation: 'nova_user_challenge_leaderboard';
            referencedColumns: ['user_id'];
          },
          {
            foreignKeyName: 'task_lists_creator_id_fkey';
            columns: ['creator_id'];
            isOneToOne: false;
            referencedRelation: 'nova_user_leaderboard';
            referencedColumns: ['user_id'];
          },
          {
            foreignKeyName: 'task_lists_creator_id_fkey';
            columns: ['creator_id'];
            isOneToOne: false;
            referencedRelation: 'shortened_links_creator_stats';
            referencedColumns: ['id'];
          },
          {
            foreignKeyName: 'task_lists_creator_id_fkey';
            columns: ['creator_id'];
            isOneToOne: false;
            referencedRelation: 'users';
            referencedColumns: ['id'];
          },
        ];
      };
      tasks: {
        Row: {
          archived: boolean | null;
          calendar_hours: Database['public']['Enums']['calendar_hours'] | null;
          completed: boolean | null;
          created_at: string | null;
          creator_id: string | null;
          deleted: boolean | null;
          description: string | null;
          end_date: string | null;
          id: string;
          is_splittable: boolean | null;
          list_id: string | null;
          max_split_duration_minutes: number | null;
          min_split_duration_minutes: number | null;
          name: string;
          priority: number | null;
          start_date: string | null;
          tags: string[];
          total_duration: number | null;
          user_defined_priority:
            | Database['public']['Enums']['task_priority']
            | null;
        };
        Insert: {
          archived?: boolean | null;
          calendar_hours?: Database['public']['Enums']['calendar_hours'] | null;
          completed?: boolean | null;
          created_at?: string | null;
          creator_id?: string | null;
          deleted?: boolean | null;
          description?: string | null;
          end_date?: string | null;
          id?: string;
          is_splittable?: boolean | null;
          list_id?: string | null;
          max_split_duration_minutes?: number | null;
          min_split_duration_minutes?: number | null;
          name: string;
          priority?: number | null;
          start_date?: string | null;
          tags?: string[];
          total_duration?: number | null;
          user_defined_priority?:
            | Database['public']['Enums']['task_priority']
            | null;
        };
        Update: {
          archived?: boolean | null;
          calendar_hours?: Database['public']['Enums']['calendar_hours'] | null;
          completed?: boolean | null;
          created_at?: string | null;
          creator_id?: string | null;
          deleted?: boolean | null;
          description?: string | null;
          end_date?: string | null;
          id?: string;
          is_splittable?: boolean | null;
          list_id?: string | null;
          max_split_duration_minutes?: number | null;
          min_split_duration_minutes?: number | null;
          name?: string;
          priority?: number | null;
          start_date?: string | null;
          tags?: string[];
          total_duration?: number | null;
          user_defined_priority?:
            | Database['public']['Enums']['task_priority']
            | null;
        };
        Relationships: [
          {
            foreignKeyName: 'tasks_creator_id_fkey';
            columns: ['creator_id'];
            isOneToOne: false;
            referencedRelation: 'nova_user_challenge_leaderboard';
            referencedColumns: ['user_id'];
          },
          {
            foreignKeyName: 'tasks_creator_id_fkey';
            columns: ['creator_id'];
            isOneToOne: false;
            referencedRelation: 'nova_user_leaderboard';
            referencedColumns: ['user_id'];
          },
          {
            foreignKeyName: 'tasks_creator_id_fkey';
            columns: ['creator_id'];
            isOneToOne: false;
            referencedRelation: 'shortened_links_creator_stats';
            referencedColumns: ['id'];
          },
          {
            foreignKeyName: 'tasks_creator_id_fkey';
            columns: ['creator_id'];
            isOneToOne: false;
            referencedRelation: 'users';
            referencedColumns: ['id'];
          },
          {
            foreignKeyName: 'tasks_list_id_fkey';
            columns: ['list_id'];
            isOneToOne: false;
            referencedRelation: 'task_lists';
            referencedColumns: ['id'];
          },
        ];
      };
      team_members: {
        Row: {
          team_id: string;
          user_id: string;
        };
        Insert: {
          team_id: string;
          user_id: string;
        };
        Update: {
          team_id?: string;
          user_id?: string;
        };
        Relationships: [
          {
            foreignKeyName: 'project_members_project_id_fkey';
            columns: ['team_id'];
            isOneToOne: false;
            referencedRelation: 'workspace_teams';
            referencedColumns: ['id'];
          },
          {
            foreignKeyName: 'project_members_user_id_fkey';
            columns: ['user_id'];
            isOneToOne: false;
            referencedRelation: 'nova_user_challenge_leaderboard';
            referencedColumns: ['user_id'];
          },
          {
            foreignKeyName: 'project_members_user_id_fkey';
            columns: ['user_id'];
            isOneToOne: false;
            referencedRelation: 'nova_user_leaderboard';
            referencedColumns: ['user_id'];
          },
          {
            foreignKeyName: 'project_members_user_id_fkey';
            columns: ['user_id'];
            isOneToOne: false;
            referencedRelation: 'shortened_links_creator_stats';
            referencedColumns: ['id'];
          },
          {
            foreignKeyName: 'project_members_user_id_fkey';
            columns: ['user_id'];
            isOneToOne: false;
            referencedRelation: 'users';
            referencedColumns: ['id'];
          },
        ];
      };
      time_tracking_categories: {
        Row: {
          color: string | null;
          created_at: string | null;
          description: string | null;
          id: string;
          name: string;
          updated_at: string | null;
          ws_id: string;
        };
        Insert: {
          color?: string | null;
          created_at?: string | null;
          description?: string | null;
          id?: string;
          name: string;
          updated_at?: string | null;
          ws_id: string;
        };
        Update: {
          color?: string | null;
          created_at?: string | null;
          description?: string | null;
          id?: string;
          name?: string;
          updated_at?: string | null;
          ws_id?: string;
        };
        Relationships: [
          {
            foreignKeyName: 'time_tracking_categories_color_fkey';
            columns: ['color'];
            isOneToOne: false;
            referencedRelation: 'calendar_event_colors';
            referencedColumns: ['value'];
          },
          {
            foreignKeyName: 'time_tracking_categories_ws_id_fkey';
            columns: ['ws_id'];
            isOneToOne: false;
            referencedRelation: 'workspace_link_counts';
            referencedColumns: ['id'];
          },
          {
            foreignKeyName: 'time_tracking_categories_ws_id_fkey';
            columns: ['ws_id'];
            isOneToOne: false;
            referencedRelation: 'workspaces';
            referencedColumns: ['id'];
          },
        ];
      };
      time_tracking_goals: {
        Row: {
          category_id: string | null;
          created_at: string | null;
          daily_goal_minutes: number;
          id: string;
          is_active: boolean | null;
          updated_at: string | null;
          user_id: string;
          weekly_goal_minutes: number | null;
          ws_id: string;
        };
        Insert: {
          category_id?: string | null;
          created_at?: string | null;
          daily_goal_minutes?: number;
          id?: string;
          is_active?: boolean | null;
          updated_at?: string | null;
          user_id: string;
          weekly_goal_minutes?: number | null;
          ws_id: string;
        };
        Update: {
          category_id?: string | null;
          created_at?: string | null;
          daily_goal_minutes?: number;
          id?: string;
          is_active?: boolean | null;
          updated_at?: string | null;
          user_id?: string;
          weekly_goal_minutes?: number | null;
          ws_id?: string;
        };
        Relationships: [
          {
            foreignKeyName: 'time_tracking_goals_category_id_fkey';
            columns: ['category_id'];
            isOneToOne: false;
            referencedRelation: 'time_tracking_categories';
            referencedColumns: ['id'];
          },
          {
            foreignKeyName: 'time_tracking_goals_ws_id_fkey';
            columns: ['ws_id'];
            isOneToOne: false;
            referencedRelation: 'workspace_link_counts';
            referencedColumns: ['id'];
          },
          {
            foreignKeyName: 'time_tracking_goals_ws_id_fkey';
            columns: ['ws_id'];
            isOneToOne: false;
            referencedRelation: 'workspaces';
            referencedColumns: ['id'];
          },
        ];
      };
      time_tracking_sessions: {
        Row: {
          category_id: string | null;
          created_at: string | null;
          description: string | null;
          duration_seconds: number | null;
          end_time: string | null;
          id: string;
          is_running: boolean | null;
          productivity_score: number | null;
          start_time: string;
          tags: string[] | null;
          task_id: string | null;
          title: string;
          updated_at: string | null;
          user_id: string;
          was_resumed: boolean;
          ws_id: string;
        };
        Insert: {
          category_id?: string | null;
          created_at?: string | null;
          description?: string | null;
          duration_seconds?: number | null;
          end_time?: string | null;
          id?: string;
          is_running?: boolean | null;
          productivity_score?: number | null;
          start_time: string;
          tags?: string[] | null;
          task_id?: string | null;
          title: string;
          updated_at?: string | null;
          user_id: string;
          was_resumed?: boolean;
          ws_id: string;
        };
        Update: {
          category_id?: string | null;
          created_at?: string | null;
          description?: string | null;
          duration_seconds?: number | null;
          end_time?: string | null;
          id?: string;
          is_running?: boolean | null;
          productivity_score?: number | null;
          start_time?: string;
          tags?: string[] | null;
          task_id?: string | null;
          title?: string;
          updated_at?: string | null;
          user_id?: string;
          was_resumed?: boolean;
          ws_id?: string;
        };
        Relationships: [
          {
            foreignKeyName: 'time_tracking_sessions_category_id_fkey';
            columns: ['category_id'];
            isOneToOne: false;
            referencedRelation: 'time_tracking_categories';
            referencedColumns: ['id'];
          },
          {
            foreignKeyName: 'time_tracking_sessions_task_id_fkey';
            columns: ['task_id'];
            isOneToOne: false;
            referencedRelation: 'tasks';
            referencedColumns: ['id'];
          },
          {
            foreignKeyName: 'time_tracking_sessions_ws_id_fkey';
            columns: ['ws_id'];
            isOneToOne: false;
            referencedRelation: 'workspace_link_counts';
            referencedColumns: ['id'];
          },
          {
            foreignKeyName: 'time_tracking_sessions_ws_id_fkey';
            columns: ['ws_id'];
            isOneToOne: false;
            referencedRelation: 'workspaces';
            referencedColumns: ['id'];
          },
        ];
      };
      timezones: {
        Row: {
          abbr: string;
          created_at: string | null;
          id: string;
          isdst: boolean;
          offset: number;
          text: string;
          utc: string[];
          value: string;
        };
        Insert: {
          abbr: string;
          created_at?: string | null;
          id?: string;
          isdst: boolean;
          offset: number;
          text: string;
          utc: string[];
          value: string;
        };
        Update: {
          abbr?: string;
          created_at?: string | null;
          id?: string;
          isdst?: boolean;
          offset?: number;
          text?: string;
          utc?: string[];
          value?: string;
        };
        Relationships: [];
      };
      transaction_categories: {
        Row: {
          created_at: string | null;
          id: string;
          is_expense: boolean | null;
          name: string;
          ws_id: string;
        };
        Insert: {
          created_at?: string | null;
          id?: string;
          is_expense?: boolean | null;
          name: string;
          ws_id: string;
        };
        Update: {
          created_at?: string | null;
          id?: string;
          is_expense?: boolean | null;
          name?: string;
          ws_id?: string;
        };
        Relationships: [
          {
            foreignKeyName: 'transaction_categories_ws_id_fkey';
            columns: ['ws_id'];
            isOneToOne: false;
            referencedRelation: 'workspace_link_counts';
            referencedColumns: ['id'];
          },
          {
            foreignKeyName: 'transaction_categories_ws_id_fkey';
            columns: ['ws_id'];
            isOneToOne: false;
            referencedRelation: 'workspaces';
            referencedColumns: ['id'];
          },
        ];
      };
      user_feedbacks: {
        Row: {
          content: string;
          created_at: string;
          creator_id: string | null;
          group_id: string | null;
          id: string;
          require_attention: boolean;
          user_id: string;
        };
        Insert: {
          content: string;
          created_at?: string;
          creator_id?: string | null;
          group_id?: string | null;
          id?: string;
          require_attention?: boolean;
          user_id: string;
        };
        Update: {
          content?: string;
          created_at?: string;
          creator_id?: string | null;
          group_id?: string | null;
          id?: string;
          require_attention?: boolean;
          user_id?: string;
        };
        Relationships: [
          {
            foreignKeyName: 'user_feedbacks_creator_id_fkey';
            columns: ['creator_id'];
            isOneToOne: false;
            referencedRelation: 'distinct_invoice_creators';
            referencedColumns: ['id'];
          },
          {
            foreignKeyName: 'user_feedbacks_creator_id_fkey';
            columns: ['creator_id'];
            isOneToOne: false;
            referencedRelation: 'workspace_users';
            referencedColumns: ['id'];
          },
          {
            foreignKeyName: 'user_feedbacks_creator_id_fkey';
            columns: ['creator_id'];
            isOneToOne: false;
            referencedRelation: 'workspace_users_with_groups';
            referencedColumns: ['id'];
          },
          {
            foreignKeyName: 'user_feedbacks_group_id_fkey';
            columns: ['group_id'];
            isOneToOne: false;
            referencedRelation: 'user_groups_with_tags';
            referencedColumns: ['id'];
          },
          {
            foreignKeyName: 'user_feedbacks_group_id_fkey';
            columns: ['group_id'];
            isOneToOne: false;
            referencedRelation: 'workspace_user_groups';
            referencedColumns: ['id'];
          },
          {
            foreignKeyName: 'user_feedbacks_group_id_fkey';
            columns: ['group_id'];
            isOneToOne: false;
            referencedRelation: 'workspace_user_groups_with_amount';
            referencedColumns: ['id'];
          },
          {
            foreignKeyName: 'user_feedbacks_user_id_fkey';
            columns: ['user_id'];
            isOneToOne: false;
            referencedRelation: 'distinct_invoice_creators';
            referencedColumns: ['id'];
          },
          {
            foreignKeyName: 'user_feedbacks_user_id_fkey';
            columns: ['user_id'];
            isOneToOne: false;
            referencedRelation: 'workspace_users';
            referencedColumns: ['id'];
          },
          {
            foreignKeyName: 'user_feedbacks_user_id_fkey';
            columns: ['user_id'];
            isOneToOne: false;
            referencedRelation: 'workspace_users_with_groups';
            referencedColumns: ['id'];
          },
        ];
      };
      user_group_attendance: {
        Row: {
          created_at: string;
          date: string;
          group_id: string;
          notes: string;
          status: string;
          user_id: string;
        };
        Insert: {
          created_at?: string;
          date: string;
          group_id: string;
          notes?: string;
          status: string;
          user_id: string;
        };
        Update: {
          created_at?: string;
          date?: string;
          group_id?: string;
          notes?: string;
          status?: string;
          user_id?: string;
        };
        Relationships: [
          {
            foreignKeyName: 'user_group_attendance_group_id_fkey';
            columns: ['group_id'];
            isOneToOne: false;
            referencedRelation: 'user_groups_with_tags';
            referencedColumns: ['id'];
          },
          {
            foreignKeyName: 'user_group_attendance_group_id_fkey';
            columns: ['group_id'];
            isOneToOne: false;
            referencedRelation: 'workspace_user_groups';
            referencedColumns: ['id'];
          },
          {
            foreignKeyName: 'user_group_attendance_group_id_fkey';
            columns: ['group_id'];
            isOneToOne: false;
            referencedRelation: 'workspace_user_groups_with_amount';
            referencedColumns: ['id'];
          },
          {
            foreignKeyName: 'user_group_attendance_user_id_fkey';
            columns: ['user_id'];
            isOneToOne: false;
            referencedRelation: 'distinct_invoice_creators';
            referencedColumns: ['id'];
          },
          {
            foreignKeyName: 'user_group_attendance_user_id_fkey';
            columns: ['user_id'];
            isOneToOne: false;
            referencedRelation: 'workspace_users';
            referencedColumns: ['id'];
          },
          {
            foreignKeyName: 'user_group_attendance_user_id_fkey';
            columns: ['user_id'];
            isOneToOne: false;
            referencedRelation: 'workspace_users_with_groups';
            referencedColumns: ['id'];
          },
        ];
      };
      user_group_indicators: {
        Row: {
          created_at: string;
          group_id: string;
          indicator_id: string;
        };
        Insert: {
          created_at?: string;
          group_id: string;
          indicator_id: string;
        };
        Update: {
          created_at?: string;
          group_id?: string;
          indicator_id?: string;
        };
        Relationships: [
          {
            foreignKeyName: 'user_group_indicators_group_id_fkey';
            columns: ['group_id'];
            isOneToOne: false;
            referencedRelation: 'user_groups_with_tags';
            referencedColumns: ['id'];
          },
          {
            foreignKeyName: 'user_group_indicators_group_id_fkey';
            columns: ['group_id'];
            isOneToOne: false;
            referencedRelation: 'workspace_user_groups';
            referencedColumns: ['id'];
          },
          {
            foreignKeyName: 'user_group_indicators_group_id_fkey';
            columns: ['group_id'];
            isOneToOne: false;
            referencedRelation: 'workspace_user_groups_with_amount';
            referencedColumns: ['id'];
          },
          {
            foreignKeyName: 'user_group_indicators_indicator_id_fkey';
            columns: ['indicator_id'];
            isOneToOne: false;
            referencedRelation: 'healthcare_vitals';
            referencedColumns: ['id'];
          },
        ];
      };
      user_group_linked_products: {
        Row: {
          created_at: string;
          group_id: string;
          product_id: string;
          unit_id: string;
        };
        Insert: {
          created_at?: string;
          group_id: string;
          product_id: string;
          unit_id: string;
        };
        Update: {
          created_at?: string;
          group_id?: string;
          product_id?: string;
          unit_id?: string;
        };
        Relationships: [
          {
            foreignKeyName: 'user_group_linked_products_group_id_fkey';
            columns: ['group_id'];
            isOneToOne: false;
            referencedRelation: 'user_groups_with_tags';
            referencedColumns: ['id'];
          },
          {
            foreignKeyName: 'user_group_linked_products_group_id_fkey';
            columns: ['group_id'];
            isOneToOne: false;
            referencedRelation: 'workspace_user_groups';
            referencedColumns: ['id'];
          },
          {
            foreignKeyName: 'user_group_linked_products_group_id_fkey';
            columns: ['group_id'];
            isOneToOne: false;
            referencedRelation: 'workspace_user_groups_with_amount';
            referencedColumns: ['id'];
          },
          {
            foreignKeyName: 'user_group_linked_products_product_id_fkey';
            columns: ['product_id'];
            isOneToOne: false;
            referencedRelation: 'workspace_products';
            referencedColumns: ['id'];
          },
          {
            foreignKeyName: 'user_group_linked_products_unit_id_fkey';
            columns: ['unit_id'];
            isOneToOne: false;
            referencedRelation: 'inventory_units';
            referencedColumns: ['id'];
          },
        ];
      };
      user_group_post_checks: {
        Row: {
          created_at: string;
          email_id: string | null;
          is_completed: boolean;
          notes: string | null;
          post_id: string;
          user_id: string;
        };
        Insert: {
          created_at?: string;
          email_id?: string | null;
          is_completed: boolean;
          notes?: string | null;
          post_id: string;
          user_id: string;
        };
        Update: {
          created_at?: string;
          email_id?: string | null;
          is_completed?: boolean;
          notes?: string | null;
          post_id?: string;
          user_id?: string;
        };
        Relationships: [
          {
            foreignKeyName: 'user_group_post_checks_email_id_fkey';
            columns: ['email_id'];
            isOneToOne: true;
            referencedRelation: 'sent_emails';
            referencedColumns: ['id'];
          },
          {
            foreignKeyName: 'user_group_post_checks_post_id_fkey';
            columns: ['post_id'];
            isOneToOne: false;
            referencedRelation: 'user_group_posts';
            referencedColumns: ['id'];
          },
          {
            foreignKeyName: 'user_group_post_checks_user_id_fkey';
            columns: ['user_id'];
            isOneToOne: false;
            referencedRelation: 'distinct_invoice_creators';
            referencedColumns: ['id'];
          },
          {
            foreignKeyName: 'user_group_post_checks_user_id_fkey';
            columns: ['user_id'];
            isOneToOne: false;
            referencedRelation: 'workspace_users';
            referencedColumns: ['id'];
          },
          {
            foreignKeyName: 'user_group_post_checks_user_id_fkey';
            columns: ['user_id'];
            isOneToOne: false;
            referencedRelation: 'workspace_users_with_groups';
            referencedColumns: ['id'];
          },
        ];
      };
      user_group_posts: {
        Row: {
          content: string | null;
          created_at: string;
          group_id: string;
          id: string;
          notes: string | null;
          title: string | null;
        };
        Insert: {
          content?: string | null;
          created_at?: string;
          group_id: string;
          id?: string;
          notes?: string | null;
          title?: string | null;
        };
        Update: {
          content?: string | null;
          created_at?: string;
          group_id?: string;
          id?: string;
          notes?: string | null;
          title?: string | null;
        };
        Relationships: [
          {
            foreignKeyName: 'user_group_posts_group_id_fkey';
            columns: ['group_id'];
            isOneToOne: false;
            referencedRelation: 'user_groups_with_tags';
            referencedColumns: ['id'];
          },
          {
            foreignKeyName: 'user_group_posts_group_id_fkey';
            columns: ['group_id'];
            isOneToOne: false;
            referencedRelation: 'workspace_user_groups';
            referencedColumns: ['id'];
          },
          {
            foreignKeyName: 'user_group_posts_group_id_fkey';
            columns: ['group_id'];
            isOneToOne: false;
            referencedRelation: 'workspace_user_groups_with_amount';
            referencedColumns: ['id'];
          },
        ];
      };
      user_indicators: {
        Row: {
          created_at: string;
          creator_id: string | null;
          group_id: string;
          indicator_id: string;
          user_id: string;
          value: number | null;
        };
        Insert: {
          created_at?: string;
          creator_id?: string | null;
          group_id: string;
          indicator_id: string;
          user_id: string;
          value?: number | null;
        };
        Update: {
          created_at?: string;
          creator_id?: string | null;
          group_id?: string;
          indicator_id?: string;
          user_id?: string;
          value?: number | null;
        };
        Relationships: [
          {
            foreignKeyName: 'user_indicators_creator_id_fkey';
            columns: ['creator_id'];
            isOneToOne: false;
            referencedRelation: 'distinct_invoice_creators';
            referencedColumns: ['id'];
          },
          {
            foreignKeyName: 'user_indicators_creator_id_fkey';
            columns: ['creator_id'];
            isOneToOne: false;
            referencedRelation: 'workspace_users';
            referencedColumns: ['id'];
          },
          {
            foreignKeyName: 'user_indicators_creator_id_fkey';
            columns: ['creator_id'];
            isOneToOne: false;
            referencedRelation: 'workspace_users_with_groups';
            referencedColumns: ['id'];
          },
          {
            foreignKeyName: 'user_indicators_group_id_fkey';
            columns: ['group_id'];
            isOneToOne: false;
            referencedRelation: 'user_groups_with_tags';
            referencedColumns: ['id'];
          },
          {
            foreignKeyName: 'user_indicators_group_id_fkey';
            columns: ['group_id'];
            isOneToOne: false;
            referencedRelation: 'workspace_user_groups';
            referencedColumns: ['id'];
          },
          {
            foreignKeyName: 'user_indicators_group_id_fkey';
            columns: ['group_id'];
            isOneToOne: false;
            referencedRelation: 'workspace_user_groups_with_amount';
            referencedColumns: ['id'];
          },
          {
            foreignKeyName: 'user_indicators_indicator_id_fkey';
            columns: ['indicator_id'];
            isOneToOne: false;
            referencedRelation: 'healthcare_vitals';
            referencedColumns: ['id'];
          },
          {
            foreignKeyName: 'user_indicators_user_id_fkey';
            columns: ['user_id'];
            isOneToOne: false;
            referencedRelation: 'distinct_invoice_creators';
            referencedColumns: ['id'];
          },
          {
            foreignKeyName: 'user_indicators_user_id_fkey';
            columns: ['user_id'];
            isOneToOne: false;
            referencedRelation: 'workspace_users';
            referencedColumns: ['id'];
          },
          {
            foreignKeyName: 'user_indicators_user_id_fkey';
            columns: ['user_id'];
            isOneToOne: false;
            referencedRelation: 'workspace_users_with_groups';
            referencedColumns: ['id'];
          },
        ];
      };
      user_linked_promotions: {
        Row: {
          created_at: string;
          promo_id: string;
          user_id: string;
        };
        Insert: {
          created_at?: string;
          promo_id: string;
          user_id: string;
        };
        Update: {
          created_at?: string;
          promo_id?: string;
          user_id?: string;
        };
        Relationships: [
          {
            foreignKeyName: 'user_linked_promotions_promo_id_fkey';
            columns: ['promo_id'];
            isOneToOne: false;
            referencedRelation: 'workspace_promotions';
            referencedColumns: ['id'];
          },
          {
            foreignKeyName: 'user_linked_promotions_user_id_fkey';
            columns: ['user_id'];
            isOneToOne: false;
            referencedRelation: 'distinct_invoice_creators';
            referencedColumns: ['id'];
          },
          {
            foreignKeyName: 'user_linked_promotions_user_id_fkey';
            columns: ['user_id'];
            isOneToOne: false;
            referencedRelation: 'workspace_users';
            referencedColumns: ['id'];
          },
          {
            foreignKeyName: 'user_linked_promotions_user_id_fkey';
            columns: ['user_id'];
            isOneToOne: false;
            referencedRelation: 'workspace_users_with_groups';
            referencedColumns: ['id'];
          },
        ];
      };
      user_private_details: {
        Row: {
          birthday: string | null;
          default_workspace_id: string | null;
          email: string | null;
          full_name: string | null;
          new_email: string | null;
          user_id: string;
        };
        Insert: {
          birthday?: string | null;
          default_workspace_id?: string | null;
          email?: string | null;
          full_name?: string | null;
          new_email?: string | null;
          user_id: string;
        };
        Update: {
          birthday?: string | null;
          default_workspace_id?: string | null;
          email?: string | null;
          full_name?: string | null;
          new_email?: string | null;
          user_id?: string;
        };
        Relationships: [
          {
            foreignKeyName: 'user_private_details_default_workspace_id_fkey';
            columns: ['default_workspace_id'];
            isOneToOne: false;
            referencedRelation: 'workspace_link_counts';
            referencedColumns: ['id'];
          },
          {
            foreignKeyName: 'user_private_details_default_workspace_id_fkey';
            columns: ['default_workspace_id'];
            isOneToOne: false;
            referencedRelation: 'workspaces';
            referencedColumns: ['id'];
          },
          {
            foreignKeyName: 'user_private_details_user_id_fkey';
            columns: ['user_id'];
            isOneToOne: true;
            referencedRelation: 'nova_user_challenge_leaderboard';
            referencedColumns: ['user_id'];
          },
          {
            foreignKeyName: 'user_private_details_user_id_fkey';
            columns: ['user_id'];
            isOneToOne: true;
            referencedRelation: 'nova_user_leaderboard';
            referencedColumns: ['user_id'];
          },
          {
            foreignKeyName: 'user_private_details_user_id_fkey';
            columns: ['user_id'];
            isOneToOne: true;
            referencedRelation: 'shortened_links_creator_stats';
            referencedColumns: ['id'];
          },
          {
            foreignKeyName: 'user_private_details_user_id_fkey';
            columns: ['user_id'];
            isOneToOne: true;
            referencedRelation: 'users';
            referencedColumns: ['id'];
          },
        ];
      };
      users: {
        Row: {
          avatar_url: string | null;
          bio: string | null;
          created_at: string | null;
          deleted: boolean | null;
          display_name: string | null;
          handle: string | null;
          id: string;
          services: Database['public']['Enums']['platform_service'][];
        };
        Insert: {
          avatar_url?: string | null;
          bio?: string | null;
          created_at?: string | null;
          deleted?: boolean | null;
          display_name?: string | null;
          handle?: string | null;
          id?: string;
          services?: Database['public']['Enums']['platform_service'][];
        };
        Update: {
          avatar_url?: string | null;
          bio?: string | null;
          created_at?: string | null;
          deleted?: boolean | null;
          display_name?: string | null;
          handle?: string | null;
          id?: string;
          services?: Database['public']['Enums']['platform_service'][];
        };
        Relationships: [
          {
            foreignKeyName: 'users_handle_fkey';
            columns: ['handle'];
            isOneToOne: true;
            referencedRelation: 'handles';
            referencedColumns: ['value'];
          },
        ];
      };
      vital_group_vitals: {
        Row: {
          created_at: string | null;
          group_id: string;
          vital_id: string;
        };
        Insert: {
          created_at?: string | null;
          group_id: string;
          vital_id: string;
        };
        Update: {
          created_at?: string | null;
          group_id?: string;
          vital_id?: string;
        };
        Relationships: [
          {
            foreignKeyName: 'vital_group_vitals_group_id_fkey';
            columns: ['group_id'];
            isOneToOne: false;
            referencedRelation: 'healthcare_vital_groups';
            referencedColumns: ['id'];
          },
          {
            foreignKeyName: 'vital_group_vitals_vital_id_fkey';
            columns: ['vital_id'];
            isOneToOne: false;
            referencedRelation: 'healthcare_vitals';
            referencedColumns: ['id'];
          },
        ];
      };
      wallet_transactions: {
        Row: {
          amount: number | null;
          category_id: string | null;
          created_at: string | null;
          creator_id: string | null;
          description: string | null;
          id: string;
          invoice_id: string | null;
          report_opt_in: boolean;
          taken_at: string;
          wallet_id: string;
        };
        Insert: {
          amount?: number | null;
          category_id?: string | null;
          created_at?: string | null;
          creator_id?: string | null;
          description?: string | null;
          id?: string;
          invoice_id?: string | null;
          report_opt_in?: boolean;
          taken_at?: string;
          wallet_id: string;
        };
        Update: {
          amount?: number | null;
          category_id?: string | null;
          created_at?: string | null;
          creator_id?: string | null;
          description?: string | null;
          id?: string;
          invoice_id?: string | null;
          report_opt_in?: boolean;
          taken_at?: string;
          wallet_id?: string;
        };
        Relationships: [
          {
            foreignKeyName: 'wallet_transactions_category_id_fkey';
            columns: ['category_id'];
            isOneToOne: false;
            referencedRelation: 'transaction_categories';
            referencedColumns: ['id'];
          },
          {
            foreignKeyName: 'wallet_transactions_creator_id_fkey';
            columns: ['creator_id'];
            isOneToOne: false;
            referencedRelation: 'distinct_invoice_creators';
            referencedColumns: ['id'];
          },
          {
            foreignKeyName: 'wallet_transactions_creator_id_fkey';
            columns: ['creator_id'];
            isOneToOne: false;
            referencedRelation: 'workspace_users';
            referencedColumns: ['id'];
          },
          {
            foreignKeyName: 'wallet_transactions_creator_id_fkey';
            columns: ['creator_id'];
            isOneToOne: false;
            referencedRelation: 'workspace_users_with_groups';
            referencedColumns: ['id'];
          },
          {
            foreignKeyName: 'wallet_transactions_invoice_id_fkey';
            columns: ['invoice_id'];
            isOneToOne: true;
            referencedRelation: 'finance_invoices';
            referencedColumns: ['id'];
          },
          {
            foreignKeyName: 'wallet_transactions_wallet_id_fkey';
            columns: ['wallet_id'];
            isOneToOne: false;
            referencedRelation: 'workspace_wallets';
            referencedColumns: ['id'];
          },
        ];
      };
      wallet_types: {
        Row: {
          id: string;
        };
        Insert: {
          id: string;
        };
        Update: {
          id?: string;
        };
        Relationships: [];
      };
      workspace_ai_models: {
        Row: {
          created_at: string;
          description: string | null;
          id: string;
          name: string;
          updated_at: string;
          url: string;
          ws_id: string;
        };
        Insert: {
          created_at?: string;
          description?: string | null;
          id?: string;
          name: string;
          updated_at?: string;
          url: string;
          ws_id: string;
        };
        Update: {
          created_at?: string;
          description?: string | null;
          id?: string;
          name?: string;
          updated_at?: string;
          url?: string;
          ws_id?: string;
        };
        Relationships: [
          {
            foreignKeyName: 'workspace_ai_models_ws_id_fkey';
            columns: ['ws_id'];
            isOneToOne: false;
            referencedRelation: 'workspace_link_counts';
            referencedColumns: ['id'];
          },
          {
            foreignKeyName: 'workspace_ai_models_ws_id_fkey';
            columns: ['ws_id'];
            isOneToOne: false;
            referencedRelation: 'workspaces';
            referencedColumns: ['id'];
          },
        ];
      };
      workspace_ai_prompts: {
        Row: {
          created_at: string;
          creator_id: string | null;
          id: string;
          input: string;
          model: string;
          name: string | null;
          output: string;
          ws_id: string | null;
        };
        Insert: {
          created_at?: string;
          creator_id?: string | null;
          id?: string;
          input: string;
          model: string;
          name?: string | null;
          output: string;
          ws_id?: string | null;
        };
        Update: {
          created_at?: string;
          creator_id?: string | null;
          id?: string;
          input?: string;
          model?: string;
          name?: string | null;
          output?: string;
          ws_id?: string | null;
        };
        Relationships: [
          {
            foreignKeyName: 'public_workspace_ai_prompts_creator_id_fkey';
            columns: ['creator_id'];
            isOneToOne: false;
            referencedRelation: 'nova_user_challenge_leaderboard';
            referencedColumns: ['user_id'];
          },
          {
            foreignKeyName: 'public_workspace_ai_prompts_creator_id_fkey';
            columns: ['creator_id'];
            isOneToOne: false;
            referencedRelation: 'nova_user_leaderboard';
            referencedColumns: ['user_id'];
          },
          {
            foreignKeyName: 'public_workspace_ai_prompts_creator_id_fkey';
            columns: ['creator_id'];
            isOneToOne: false;
            referencedRelation: 'shortened_links_creator_stats';
            referencedColumns: ['id'];
          },
          {
            foreignKeyName: 'public_workspace_ai_prompts_creator_id_fkey';
            columns: ['creator_id'];
            isOneToOne: false;
            referencedRelation: 'users';
            referencedColumns: ['id'];
          },
          {
            foreignKeyName: 'public_workspace_ai_prompts_model_fkey';
            columns: ['model'];
            isOneToOne: false;
            referencedRelation: 'ai_models';
            referencedColumns: ['id'];
          },
          {
            foreignKeyName: 'public_workspace_ai_prompts_ws_id_fkey';
            columns: ['ws_id'];
            isOneToOne: false;
            referencedRelation: 'workspace_link_counts';
            referencedColumns: ['id'];
          },
          {
            foreignKeyName: 'public_workspace_ai_prompts_ws_id_fkey';
            columns: ['ws_id'];
            isOneToOne: false;
            referencedRelation: 'workspaces';
            referencedColumns: ['id'];
          },
        ];
      };
      workspace_api_keys: {
        Row: {
          created_at: string;
          id: string;
          name: string;
          value: string;
          ws_id: string;
        };
        Insert: {
          created_at?: string;
          id?: string;
          name: string;
          value: string;
          ws_id: string;
        };
        Update: {
          created_at?: string;
          id?: string;
          name?: string;
          value?: string;
          ws_id?: string;
        };
        Relationships: [
          {
            foreignKeyName: 'workspace_api_keys_ws_id_fkey';
            columns: ['ws_id'];
            isOneToOne: false;
            referencedRelation: 'workspace_link_counts';
            referencedColumns: ['id'];
          },
          {
            foreignKeyName: 'workspace_api_keys_ws_id_fkey';
            columns: ['ws_id'];
            isOneToOne: false;
            referencedRelation: 'workspaces';
            referencedColumns: ['id'];
          },
        ];
      };
      workspace_boards: {
        Row: {
          archived: boolean | null;
          created_at: string | null;
          creator_id: string | null;
          deleted: boolean | null;
          id: string;
          name: string | null;
          tags: Json | null;
          template_id: string | null;
          ws_id: string;
        };
        Insert: {
          archived?: boolean | null;
          created_at?: string | null;
          creator_id?: string | null;
          deleted?: boolean | null;
          id?: string;
          name?: string | null;
          tags?: Json | null;
          template_id?: string | null;
          ws_id: string;
        };
        Update: {
          archived?: boolean | null;
          created_at?: string | null;
          creator_id?: string | null;
          deleted?: boolean | null;
          id?: string;
          name?: string | null;
          tags?: Json | null;
          template_id?: string | null;
          ws_id?: string;
        };
        Relationships: [
          {
            foreignKeyName: 'project_boards_creator_id_fkey';
            columns: ['creator_id'];
            isOneToOne: false;
            referencedRelation: 'nova_user_challenge_leaderboard';
            referencedColumns: ['user_id'];
          },
          {
            foreignKeyName: 'project_boards_creator_id_fkey';
            columns: ['creator_id'];
            isOneToOne: false;
            referencedRelation: 'nova_user_leaderboard';
            referencedColumns: ['user_id'];
          },
          {
            foreignKeyName: 'project_boards_creator_id_fkey';
            columns: ['creator_id'];
            isOneToOne: false;
            referencedRelation: 'shortened_links_creator_stats';
            referencedColumns: ['id'];
          },
          {
            foreignKeyName: 'project_boards_creator_id_fkey';
            columns: ['creator_id'];
            isOneToOne: false;
            referencedRelation: 'users';
            referencedColumns: ['id'];
          },
          {
            foreignKeyName: 'workspace_boards_template_id_fkey';
            columns: ['template_id'];
            isOneToOne: false;
            referencedRelation: 'task_board_status_templates';
            referencedColumns: ['id'];
          },
          {
            foreignKeyName: 'workspace_boards_ws_id_fkey';
            columns: ['ws_id'];
            isOneToOne: false;
            referencedRelation: 'workspace_link_counts';
            referencedColumns: ['id'];
          },
          {
            foreignKeyName: 'workspace_boards_ws_id_fkey';
            columns: ['ws_id'];
            isOneToOne: false;
            referencedRelation: 'workspaces';
            referencedColumns: ['id'];
          },
        ];
      };
      workspace_calendar_events: {
        Row: {
          color: string | null;
          created_at: string | null;
          description: string;
          end_at: string;
          google_event_id: string | null;
          id: string;
          location: string | null;
          locked: boolean;
          priority: string | null;
          start_at: string;
          task_id: string | null;
          title: string;
          ws_id: string;
        };
        Insert: {
          color?: string | null;
          created_at?: string | null;
          description?: string;
          end_at: string;
          google_event_id?: string | null;
          id?: string;
          location?: string | null;
          locked?: boolean;
          priority?: string | null;
          start_at: string;
          task_id?: string | null;
          title?: string;
          ws_id: string;
        };
        Update: {
          color?: string | null;
          created_at?: string | null;
          description?: string;
          end_at?: string;
          google_event_id?: string | null;
          id?: string;
          location?: string | null;
          locked?: boolean;
          priority?: string | null;
          start_at?: string;
          task_id?: string | null;
          title?: string;
          ws_id?: string;
        };
        Relationships: [
          {
            foreignKeyName: 'workspace_calendar_events_color_fkey';
            columns: ['color'];
            isOneToOne: false;
            referencedRelation: 'calendar_event_colors';
            referencedColumns: ['value'];
          },
          {
            foreignKeyName: 'workspace_calendar_events_ws_id_fkey';
            columns: ['ws_id'];
            isOneToOne: false;
            referencedRelation: 'workspace_link_counts';
            referencedColumns: ['id'];
          },
          {
            foreignKeyName: 'workspace_calendar_events_ws_id_fkey';
            columns: ['ws_id'];
            isOneToOne: false;
            referencedRelation: 'workspaces';
            referencedColumns: ['id'];
          },
        ];
      };
      workspace_calendar_hour_settings: {
        Row: {
          created_at: string;
          data: Json;
          type: Database['public']['Enums']['calendar_hour_type'];
          ws_id: string;
        };
        Insert: {
          created_at?: string;
          data: Json;
          type: Database['public']['Enums']['calendar_hour_type'];
          ws_id: string;
        };
        Update: {
          created_at?: string;
          data?: Json;
          type?: Database['public']['Enums']['calendar_hour_type'];
          ws_id?: string;
        };
        Relationships: [
          {
            foreignKeyName: 'workspace_calendar_hour_settings_ws_id_fkey';
            columns: ['ws_id'];
            isOneToOne: false;
            referencedRelation: 'workspace_link_counts';
            referencedColumns: ['id'];
          },
          {
            foreignKeyName: 'workspace_calendar_hour_settings_ws_id_fkey';
            columns: ['ws_id'];
            isOneToOne: false;
            referencedRelation: 'workspaces';
            referencedColumns: ['id'];
          },
        ];
      };
      workspace_calendar_sync_coordination: {
        Row: {
          created_at: string | null;
          last_upsert: string;
          updated_at: string | null;
          ws_id: string;
        };
        Insert: {
          created_at?: string | null;
          last_upsert?: string;
          updated_at?: string | null;
          ws_id: string;
        };
        Update: {
          created_at?: string | null;
          last_upsert?: string;
          updated_at?: string | null;
          ws_id?: string;
        };
        Relationships: [
          {
            foreignKeyName: 'workspace_calendar_sync_coordination_ws_id_fkey';
            columns: ['ws_id'];
            isOneToOne: true;
            referencedRelation: 'workspace_link_counts';
            referencedColumns: ['id'];
          },
          {
            foreignKeyName: 'workspace_calendar_sync_coordination_ws_id_fkey';
            columns: ['ws_id'];
            isOneToOne: true;
            referencedRelation: 'workspaces';
            referencedColumns: ['id'];
          },
        ];
      };
      workspace_calendar_sync_log: {
        Row: {
          created_at: string;
          deleted_events: Json | null;
          error_message: string | null;
          event_snapshot_before: Json;
          google_account_email: string | null;
          id: string;
          status: string;
          sync_ended_at: string | null;
          sync_started_at: string;
          triggered_by: string;
          upserted_events: Json | null;
          ws_id: string;
        };
        Insert: {
          created_at?: string;
          deleted_events?: Json | null;
          error_message?: string | null;
          event_snapshot_before: Json;
          google_account_email?: string | null;
          id?: string;
          status: string;
          sync_ended_at?: string | null;
          sync_started_at: string;
          triggered_by: string;
          upserted_events?: Json | null;
          ws_id: string;
        };
        Update: {
          created_at?: string;
          deleted_events?: Json | null;
          error_message?: string | null;
          event_snapshot_before?: Json;
          google_account_email?: string | null;
          id?: string;
          status?: string;
          sync_ended_at?: string | null;
          sync_started_at?: string;
          triggered_by?: string;
          upserted_events?: Json | null;
          ws_id?: string;
        };
        Relationships: [
          {
            foreignKeyName: 'workspace_calendar_sync_log_ws_id_fkey';
            columns: ['ws_id'];
            isOneToOne: false;
            referencedRelation: 'workspace_link_counts';
            referencedColumns: ['id'];
          },
          {
            foreignKeyName: 'workspace_calendar_sync_log_ws_id_fkey';
            columns: ['ws_id'];
            isOneToOne: false;
            referencedRelation: 'workspaces';
            referencedColumns: ['id'];
          },
        ];
      };
      workspace_configs: {
        Row: {
          created_at: string;
          id: string;
          updated_at: string;
          value: string;
          ws_id: string;
        };
        Insert: {
          created_at?: string;
          id: string;
          updated_at?: string;
          value: string;
          ws_id: string;
        };
        Update: {
          created_at?: string;
          id?: string;
          updated_at?: string;
          value?: string;
          ws_id?: string;
        };
        Relationships: [
          {
            foreignKeyName: 'public_workspace_configs_ws_id_fkey';
            columns: ['ws_id'];
            isOneToOne: false;
            referencedRelation: 'workspace_link_counts';
            referencedColumns: ['id'];
          },
          {
            foreignKeyName: 'public_workspace_configs_ws_id_fkey';
            columns: ['ws_id'];
            isOneToOne: false;
            referencedRelation: 'workspaces';
            referencedColumns: ['id'];
          },
        ];
      };
      workspace_course_modules: {
        Row: {
          content: Json | null;
          course_id: string;
          created_at: string;
          extra_content: Json | null;
          id: string;
          is_public: boolean;
          is_published: boolean;
          name: string;
          youtube_links: string[] | null;
        };
        Insert: {
          content?: Json | null;
          course_id: string;
          created_at?: string;
          extra_content?: Json | null;
          id?: string;
          is_public?: boolean;
          is_published?: boolean;
          name?: string;
          youtube_links?: string[] | null;
        };
        Update: {
          content?: Json | null;
          course_id?: string;
          created_at?: string;
          extra_content?: Json | null;
          id?: string;
          is_public?: boolean;
          is_published?: boolean;
          name?: string;
          youtube_links?: string[] | null;
        };
        Relationships: [
          {
            foreignKeyName: 'workspace_course_modules_course_id_fkey';
            columns: ['course_id'];
            isOneToOne: false;
            referencedRelation: 'workspace_courses';
            referencedColumns: ['id'];
          },
        ];
      };
      workspace_courses: {
        Row: {
          cert_template: Database['public']['Enums']['certificate_templates'];
          created_at: string;
          description: string | null;
          id: string;
          is_public: boolean;
          is_published: boolean;
          name: string;
          ws_id: string;
        };
        Insert: {
          cert_template?: Database['public']['Enums']['certificate_templates'];
          created_at?: string;
          description?: string | null;
          id?: string;
          is_public?: boolean;
          is_published?: boolean;
          name?: string;
          ws_id: string;
        };
        Update: {
          cert_template?: Database['public']['Enums']['certificate_templates'];
          created_at?: string;
          description?: string | null;
          id?: string;
          is_public?: boolean;
          is_published?: boolean;
          name?: string;
          ws_id?: string;
        };
        Relationships: [
          {
            foreignKeyName: 'workspace_courses_ws_id_fkey';
            columns: ['ws_id'];
            isOneToOne: false;
            referencedRelation: 'workspace_link_counts';
            referencedColumns: ['id'];
          },
          {
            foreignKeyName: 'workspace_courses_ws_id_fkey';
            columns: ['ws_id'];
            isOneToOne: false;
            referencedRelation: 'workspaces';
            referencedColumns: ['id'];
          },
        ];
      };
      workspace_cron_executions: {
        Row: {
          created_at: string;
          cron_run_id: number | null;
          end_time: string | null;
          id: string;
          job_id: string;
          response: string | null;
          start_time: string | null;
          status: string;
        };
        Insert: {
          created_at?: string;
          cron_run_id?: number | null;
          end_time?: string | null;
          id?: string;
          job_id: string;
          response?: string | null;
          start_time?: string | null;
          status: string;
        };
        Update: {
          created_at?: string;
          cron_run_id?: number | null;
          end_time?: string | null;
          id?: string;
          job_id?: string;
          response?: string | null;
          start_time?: string | null;
          status?: string;
        };
        Relationships: [
          {
            foreignKeyName: 'workspace_cron_executions_job_id_fkey';
            columns: ['job_id'];
            isOneToOne: false;
            referencedRelation: 'workspace_cron_jobs';
            referencedColumns: ['id'];
          },
        ];
      };
      workspace_cron_jobs: {
        Row: {
          active: boolean;
          created_at: string;
          cron_job_id: number | null;
          dataset_id: string;
          id: string;
          name: string;
          schedule: string;
          ws_id: string;
        };
        Insert: {
          active?: boolean;
          created_at?: string;
          cron_job_id?: number | null;
          dataset_id: string;
          id?: string;
          name: string;
          schedule: string;
          ws_id: string;
        };
        Update: {
          active?: boolean;
          created_at?: string;
          cron_job_id?: number | null;
          dataset_id?: string;
          id?: string;
          name?: string;
          schedule?: string;
          ws_id?: string;
        };
        Relationships: [
          {
            foreignKeyName: 'workspace_cron_jobs_dataset_id_fkey';
            columns: ['dataset_id'];
            isOneToOne: false;
            referencedRelation: 'workspace_datasets';
            referencedColumns: ['id'];
          },
          {
            foreignKeyName: 'workspace_cron_jobs_ws_id_fkey';
            columns: ['ws_id'];
            isOneToOne: false;
            referencedRelation: 'workspace_link_counts';
            referencedColumns: ['id'];
          },
          {
            foreignKeyName: 'workspace_cron_jobs_ws_id_fkey';
            columns: ['ws_id'];
            isOneToOne: false;
            referencedRelation: 'workspaces';
            referencedColumns: ['id'];
          },
        ];
      };
      workspace_dataset_cells: {
        Row: {
          column_id: string;
          created_at: string;
          data: string | null;
          dataset_id: string;
          id: string;
          row_id: string;
        };
        Insert: {
          column_id: string;
          created_at?: string;
          data?: string | null;
          dataset_id: string;
          id?: string;
          row_id: string;
        };
        Update: {
          column_id?: string;
          created_at?: string;
          data?: string | null;
          dataset_id?: string;
          id?: string;
          row_id?: string;
        };
        Relationships: [
          {
            foreignKeyName: 'workspace_dataset_cell_column_id_fkey';
            columns: ['column_id'];
            isOneToOne: false;
            referencedRelation: 'workspace_dataset_columns';
            referencedColumns: ['id'];
          },
          {
            foreignKeyName: 'workspace_dataset_cell_dataset_id_fkey';
            columns: ['dataset_id'];
            isOneToOne: false;
            referencedRelation: 'workspace_datasets';
            referencedColumns: ['id'];
          },
          {
            foreignKeyName: 'workspace_dataset_cell_row_id_fkey';
            columns: ['row_id'];
            isOneToOne: false;
            referencedRelation: 'workspace_dataset_row_cells';
            referencedColumns: ['row_id'];
          },
          {
            foreignKeyName: 'workspace_dataset_cell_row_id_fkey';
            columns: ['row_id'];
            isOneToOne: false;
            referencedRelation: 'workspace_dataset_rows';
            referencedColumns: ['id'];
          },
        ];
      };
      workspace_dataset_columns: {
        Row: {
          alias: string | null;
          created_at: string;
          dataset_id: string;
          description: string | null;
          id: string;
          name: string;
        };
        Insert: {
          alias?: string | null;
          created_at?: string;
          dataset_id: string;
          description?: string | null;
          id?: string;
          name: string;
        };
        Update: {
          alias?: string | null;
          created_at?: string;
          dataset_id?: string;
          description?: string | null;
          id?: string;
          name?: string;
        };
        Relationships: [
          {
            foreignKeyName: 'workspace_dataset_columns_dataset_id_fkey';
            columns: ['dataset_id'];
            isOneToOne: false;
            referencedRelation: 'workspace_datasets';
            referencedColumns: ['id'];
          },
        ];
      };
      workspace_dataset_rows: {
        Row: {
          created_at: string;
          dataset_id: string;
          id: string;
        };
        Insert: {
          created_at?: string;
          dataset_id: string;
          id?: string;
        };
        Update: {
          created_at?: string;
          dataset_id?: string;
          id?: string;
        };
        Relationships: [
          {
            foreignKeyName: 'workspace_dataset_rows_dataset_id_fkey';
            columns: ['dataset_id'];
            isOneToOne: false;
            referencedRelation: 'workspace_datasets';
            referencedColumns: ['id'];
          },
        ];
      };
      workspace_datasets: {
        Row: {
          created_at: string;
          description: string | null;
          id: string;
          name: string;
          url: string | null;
          ws_id: string;
        };
        Insert: {
          created_at?: string;
          description?: string | null;
          id?: string;
          name: string;
          url?: string | null;
          ws_id: string;
        };
        Update: {
          created_at?: string;
          description?: string | null;
          id?: string;
          name?: string;
          url?: string | null;
          ws_id?: string;
        };
        Relationships: [
          {
            foreignKeyName: 'workspace_datasets_ws_id_fkey';
            columns: ['ws_id'];
            isOneToOne: false;
            referencedRelation: 'workspace_link_counts';
            referencedColumns: ['id'];
          },
          {
            foreignKeyName: 'workspace_datasets_ws_id_fkey';
            columns: ['ws_id'];
            isOneToOne: false;
            referencedRelation: 'workspaces';
            referencedColumns: ['id'];
          },
        ];
      };
      workspace_default_permissions: {
        Row: {
          created_at: string;
          enabled: boolean;
          permission: Database['public']['Enums']['workspace_role_permission'];
          ws_id: string;
        };
        Insert: {
          created_at?: string;
          enabled?: boolean;
          permission: Database['public']['Enums']['workspace_role_permission'];
          ws_id: string;
        };
        Update: {
          created_at?: string;
          enabled?: boolean;
          permission?: Database['public']['Enums']['workspace_role_permission'];
          ws_id?: string;
        };
        Relationships: [
          {
            foreignKeyName: 'public_workspace_default_permissions_ws_id_fkey';
            columns: ['ws_id'];
            isOneToOne: false;
            referencedRelation: 'workspace_link_counts';
            referencedColumns: ['id'];
          },
          {
            foreignKeyName: 'public_workspace_default_permissions_ws_id_fkey';
            columns: ['ws_id'];
            isOneToOne: false;
            referencedRelation: 'workspaces';
            referencedColumns: ['id'];
          },
        ];
      };
      workspace_default_roles: {
        Row: {
          id: string;
        };
        Insert: {
          id: string;
        };
        Update: {
          id?: string;
        };
        Relationships: [];
      };
      workspace_documents: {
        Row: {
          content: Json | null;
          created_at: string;
          id: string;
          is_public: boolean | null;
          legacy_content: string | null;
          name: string | null;
          ws_id: string | null;
        };
        Insert: {
          content?: Json | null;
          created_at?: string;
          id?: string;
          is_public?: boolean | null;
          legacy_content?: string | null;
          name?: string | null;
          ws_id?: string | null;
        };
        Update: {
          content?: Json | null;
          created_at?: string;
          id?: string;
          is_public?: boolean | null;
          legacy_content?: string | null;
          name?: string | null;
          ws_id?: string | null;
        };
        Relationships: [
          {
            foreignKeyName: 'workspace_documents_ws_id_fkey';
            columns: ['ws_id'];
            isOneToOne: false;
            referencedRelation: 'workspace_link_counts';
            referencedColumns: ['id'];
          },
          {
            foreignKeyName: 'workspace_documents_ws_id_fkey';
            columns: ['ws_id'];
            isOneToOne: false;
            referencedRelation: 'workspaces';
            referencedColumns: ['id'];
          },
        ];
      };
      workspace_education_access_requests: {
        Row: {
          admin_notes: string | null;
          created_at: string;
          creator_id: string;
          feature: Database['public']['Enums']['feature_flag'];
          id: string;
          message: string;
          reviewed_at: string | null;
          reviewed_by: string | null;
          status: string;
          updated_at: string;
          workspace_name: string;
          ws_id: string;
        };
        Insert: {
          admin_notes?: string | null;
          created_at?: string;
          creator_id: string;
          feature?: Database['public']['Enums']['feature_flag'];
          id?: string;
          message: string;
          reviewed_at?: string | null;
          reviewed_by?: string | null;
          status?: string;
          updated_at?: string;
          workspace_name: string;
          ws_id: string;
        };
        Update: {
          admin_notes?: string | null;
          created_at?: string;
          creator_id?: string;
          feature?: Database['public']['Enums']['feature_flag'];
          id?: string;
          message?: string;
          reviewed_at?: string | null;
          reviewed_by?: string | null;
          status?: string;
          updated_at?: string;
          workspace_name?: string;
          ws_id?: string;
        };
        Relationships: [
          {
            foreignKeyName: 'workspace_education_access_requests_creator_id_fkey';
            columns: ['creator_id'];
            isOneToOne: false;
            referencedRelation: 'nova_user_challenge_leaderboard';
            referencedColumns: ['user_id'];
          },
          {
            foreignKeyName: 'workspace_education_access_requests_creator_id_fkey';
            columns: ['creator_id'];
            isOneToOne: false;
            referencedRelation: 'nova_user_leaderboard';
            referencedColumns: ['user_id'];
          },
          {
            foreignKeyName: 'workspace_education_access_requests_creator_id_fkey';
            columns: ['creator_id'];
            isOneToOne: false;
            referencedRelation: 'shortened_links_creator_stats';
            referencedColumns: ['id'];
          },
          {
            foreignKeyName: 'workspace_education_access_requests_creator_id_fkey';
            columns: ['creator_id'];
            isOneToOne: false;
            referencedRelation: 'users';
            referencedColumns: ['id'];
          },
          {
            foreignKeyName: 'workspace_education_access_requests_reviewed_by_fkey';
            columns: ['reviewed_by'];
            isOneToOne: false;
            referencedRelation: 'nova_user_challenge_leaderboard';
            referencedColumns: ['user_id'];
          },
          {
            foreignKeyName: 'workspace_education_access_requests_reviewed_by_fkey';
            columns: ['reviewed_by'];
            isOneToOne: false;
            referencedRelation: 'nova_user_leaderboard';
            referencedColumns: ['user_id'];
          },
          {
            foreignKeyName: 'workspace_education_access_requests_reviewed_by_fkey';
            columns: ['reviewed_by'];
            isOneToOne: false;
            referencedRelation: 'shortened_links_creator_stats';
            referencedColumns: ['id'];
          },
          {
            foreignKeyName: 'workspace_education_access_requests_reviewed_by_fkey';
            columns: ['reviewed_by'];
            isOneToOne: false;
            referencedRelation: 'users';
            referencedColumns: ['id'];
          },
          {
            foreignKeyName: 'workspace_education_access_requests_ws_id_fkey';
            columns: ['ws_id'];
            isOneToOne: false;
            referencedRelation: 'workspace_link_counts';
            referencedColumns: ['id'];
          },
          {
            foreignKeyName: 'workspace_education_access_requests_ws_id_fkey';
            columns: ['ws_id'];
            isOneToOne: false;
            referencedRelation: 'workspaces';
            referencedColumns: ['id'];
          },
        ];
      };
      workspace_email_credentials: {
        Row: {
          access_id: string;
          access_key: string;
          created_at: string;
          id: string;
          region: string;
          source_email: string;
          source_name: string;
          ws_id: string;
        };
        Insert: {
          access_id: string;
          access_key: string;
          created_at?: string;
          id?: string;
          region?: string;
          source_email?: string;
          source_name?: string;
          ws_id: string;
        };
        Update: {
          access_id?: string;
          access_key?: string;
          created_at?: string;
          id?: string;
          region?: string;
          source_email?: string;
          source_name?: string;
          ws_id?: string;
        };
        Relationships: [
          {
            foreignKeyName: 'workspace_email_credentials_ws_id_fkey';
            columns: ['ws_id'];
            isOneToOne: false;
            referencedRelation: 'workspace_link_counts';
            referencedColumns: ['id'];
          },
          {
            foreignKeyName: 'workspace_email_credentials_ws_id_fkey';
            columns: ['ws_id'];
            isOneToOne: false;
            referencedRelation: 'workspaces';
            referencedColumns: ['id'];
          },
        ];
      };
      workspace_email_invites: {
        Row: {
          created_at: string;
          email: string;
          invited_by: string | null;
          role: string;
          role_title: string;
          ws_id: string;
        };
        Insert: {
          created_at?: string;
          email: string;
          invited_by?: string | null;
          role?: string;
          role_title?: string;
          ws_id: string;
        };
        Update: {
          created_at?: string;
          email?: string;
          invited_by?: string | null;
          role?: string;
          role_title?: string;
          ws_id?: string;
        };
        Relationships: [
          {
            foreignKeyName: 'workspace_email_invites_invited_by_fkey';
            columns: ['invited_by'];
            isOneToOne: false;
            referencedRelation: 'nova_user_challenge_leaderboard';
            referencedColumns: ['user_id'];
          },
          {
            foreignKeyName: 'workspace_email_invites_invited_by_fkey';
            columns: ['invited_by'];
            isOneToOne: false;
            referencedRelation: 'nova_user_leaderboard';
            referencedColumns: ['user_id'];
          },
          {
            foreignKeyName: 'workspace_email_invites_invited_by_fkey';
            columns: ['invited_by'];
            isOneToOne: false;
            referencedRelation: 'shortened_links_creator_stats';
            referencedColumns: ['id'];
          },
          {
            foreignKeyName: 'workspace_email_invites_invited_by_fkey';
            columns: ['invited_by'];
            isOneToOne: false;
            referencedRelation: 'users';
            referencedColumns: ['id'];
          },
          {
            foreignKeyName: 'workspace_email_invites_role_fkey';
            columns: ['role'];
            isOneToOne: false;
            referencedRelation: 'workspace_default_roles';
            referencedColumns: ['id'];
          },
          {
            foreignKeyName: 'workspace_email_invites_ws_id_fkey';
            columns: ['ws_id'];
            isOneToOne: false;
            referencedRelation: 'workspace_link_counts';
            referencedColumns: ['id'];
          },
          {
            foreignKeyName: 'workspace_email_invites_ws_id_fkey';
            columns: ['ws_id'];
            isOneToOne: false;
            referencedRelation: 'workspaces';
            referencedColumns: ['id'];
          },
        ];
      };
      workspace_flashcards: {
        Row: {
          back: string;
          created_at: string;
          front: string;
          id: string;
          ws_id: string;
        };
        Insert: {
          back: string;
          created_at?: string;
          front: string;
          id?: string;
          ws_id: string;
        };
        Update: {
          back?: string;
          created_at?: string;
          front?: string;
          id?: string;
          ws_id?: string;
        };
        Relationships: [
          {
            foreignKeyName: 'workspace_flashcards_ws_id_fkey';
            columns: ['ws_id'];
            isOneToOne: false;
            referencedRelation: 'workspace_link_counts';
            referencedColumns: ['id'];
          },
          {
            foreignKeyName: 'workspace_flashcards_ws_id_fkey';
            columns: ['ws_id'];
            isOneToOne: false;
            referencedRelation: 'workspaces';
            referencedColumns: ['id'];
          },
        ];
      };
      workspace_invites: {
        Row: {
          created_at: string | null;
          role: string;
          role_title: string | null;
          user_id: string;
          ws_id: string;
        };
        Insert: {
          created_at?: string | null;
          role?: string;
          role_title?: string | null;
          user_id: string;
          ws_id: string;
        };
        Update: {
          created_at?: string | null;
          role?: string;
          role_title?: string | null;
          user_id?: string;
          ws_id?: string;
        };
        Relationships: [
          {
            foreignKeyName: 'workspace_invites_role_fkey';
            columns: ['role'];
            isOneToOne: false;
            referencedRelation: 'workspace_default_roles';
            referencedColumns: ['id'];
          },
          {
            foreignKeyName: 'workspace_invites_user_id_fkey';
            columns: ['user_id'];
            isOneToOne: false;
            referencedRelation: 'nova_user_challenge_leaderboard';
            referencedColumns: ['user_id'];
          },
          {
            foreignKeyName: 'workspace_invites_user_id_fkey';
            columns: ['user_id'];
            isOneToOne: false;
            referencedRelation: 'nova_user_leaderboard';
            referencedColumns: ['user_id'];
          },
          {
            foreignKeyName: 'workspace_invites_user_id_fkey';
            columns: ['user_id'];
            isOneToOne: false;
            referencedRelation: 'shortened_links_creator_stats';
            referencedColumns: ['id'];
          },
          {
            foreignKeyName: 'workspace_invites_user_id_fkey';
            columns: ['user_id'];
            isOneToOne: false;
            referencedRelation: 'users';
            referencedColumns: ['id'];
          },
          {
            foreignKeyName: 'workspace_invites_ws_id_fkey';
            columns: ['ws_id'];
            isOneToOne: false;
            referencedRelation: 'workspace_link_counts';
            referencedColumns: ['id'];
          },
          {
            foreignKeyName: 'workspace_invites_ws_id_fkey';
            columns: ['ws_id'];
            isOneToOne: false;
            referencedRelation: 'workspaces';
            referencedColumns: ['id'];
          },
        ];
      };
      workspace_members: {
        Row: {
          created_at: string | null;
          role: string;
          role_title: string;
          sort_key: number | null;
          user_id: string;
          ws_id: string;
        };
        Insert: {
          created_at?: string | null;
          role?: string;
          role_title?: string;
          sort_key?: number | null;
          user_id?: string;
          ws_id: string;
        };
        Update: {
          created_at?: string | null;
          role?: string;
          role_title?: string;
          sort_key?: number | null;
          user_id?: string;
          ws_id?: string;
        };
        Relationships: [
          {
            foreignKeyName: 'workspace_members_role_fkey';
            columns: ['role'];
            isOneToOne: false;
            referencedRelation: 'workspace_default_roles';
            referencedColumns: ['id'];
          },
          {
            foreignKeyName: 'workspace_members_user_id_fkey';
            columns: ['user_id'];
            isOneToOne: false;
            referencedRelation: 'nova_user_challenge_leaderboard';
            referencedColumns: ['user_id'];
          },
          {
            foreignKeyName: 'workspace_members_user_id_fkey';
            columns: ['user_id'];
            isOneToOne: false;
            referencedRelation: 'nova_user_leaderboard';
            referencedColumns: ['user_id'];
          },
          {
            foreignKeyName: 'workspace_members_user_id_fkey';
            columns: ['user_id'];
            isOneToOne: false;
            referencedRelation: 'shortened_links_creator_stats';
            referencedColumns: ['id'];
          },
          {
            foreignKeyName: 'workspace_members_user_id_fkey';
            columns: ['user_id'];
            isOneToOne: false;
            referencedRelation: 'users';
            referencedColumns: ['id'];
          },
          {
            foreignKeyName: 'workspace_members_ws_id_fkey';
            columns: ['ws_id'];
            isOneToOne: false;
            referencedRelation: 'workspace_link_counts';
            referencedColumns: ['id'];
          },
          {
            foreignKeyName: 'workspace_members_ws_id_fkey';
            columns: ['ws_id'];
            isOneToOne: false;
            referencedRelation: 'workspaces';
            referencedColumns: ['id'];
          },
        ];
      };
      workspace_products: {
        Row: {
          avatar_url: string | null;
          category_id: string;
          created_at: string | null;
          creator_id: string | null;
          description: string | null;
          id: string;
          manufacturer: string | null;
          name: string | null;
          usage: string | null;
          ws_id: string;
        };
        Insert: {
          avatar_url?: string | null;
          category_id: string;
          created_at?: string | null;
          creator_id?: string | null;
          description?: string | null;
          id?: string;
          manufacturer?: string | null;
          name?: string | null;
          usage?: string | null;
          ws_id: string;
        };
        Update: {
          avatar_url?: string | null;
          category_id?: string;
          created_at?: string | null;
          creator_id?: string | null;
          description?: string | null;
          id?: string;
          manufacturer?: string | null;
          name?: string | null;
          usage?: string | null;
          ws_id?: string;
        };
        Relationships: [
          {
            foreignKeyName: 'public_workspace_products_creator_id_fkey';
            columns: ['creator_id'];
            isOneToOne: false;
            referencedRelation: 'distinct_invoice_creators';
            referencedColumns: ['id'];
          },
          {
            foreignKeyName: 'public_workspace_products_creator_id_fkey';
            columns: ['creator_id'];
            isOneToOne: false;
            referencedRelation: 'workspace_users';
            referencedColumns: ['id'];
          },
          {
            foreignKeyName: 'public_workspace_products_creator_id_fkey';
            columns: ['creator_id'];
            isOneToOne: false;
            referencedRelation: 'workspace_users_with_groups';
            referencedColumns: ['id'];
          },
          {
            foreignKeyName: 'workspace_products_category_id_fkey';
            columns: ['category_id'];
            isOneToOne: false;
            referencedRelation: 'product_categories';
            referencedColumns: ['id'];
          },
          {
            foreignKeyName: 'workspace_products_ws_id_fkey';
            columns: ['ws_id'];
            isOneToOne: false;
            referencedRelation: 'workspace_link_counts';
            referencedColumns: ['id'];
          },
          {
            foreignKeyName: 'workspace_products_ws_id_fkey';
            columns: ['ws_id'];
            isOneToOne: false;
            referencedRelation: 'workspaces';
            referencedColumns: ['id'];
          },
        ];
      };
      workspace_promotions: {
        Row: {
          code: string | null;
          created_at: string;
          creator_id: string | null;
          description: string | null;
          id: string;
          name: string | null;
          use_ratio: boolean;
          value: number;
          ws_id: string;
        };
        Insert: {
          code?: string | null;
          created_at?: string;
          creator_id?: string | null;
          description?: string | null;
          id?: string;
          name?: string | null;
          use_ratio?: boolean;
          value: number;
          ws_id: string;
        };
        Update: {
          code?: string | null;
          created_at?: string;
          creator_id?: string | null;
          description?: string | null;
          id?: string;
          name?: string | null;
          use_ratio?: boolean;
          value?: number;
          ws_id?: string;
        };
        Relationships: [
          {
            foreignKeyName: 'public_workspace_promotions_creator_id_fkey';
            columns: ['creator_id'];
            isOneToOne: false;
            referencedRelation: 'distinct_invoice_creators';
            referencedColumns: ['id'];
          },
          {
            foreignKeyName: 'public_workspace_promotions_creator_id_fkey';
            columns: ['creator_id'];
            isOneToOne: false;
            referencedRelation: 'workspace_users';
            referencedColumns: ['id'];
          },
          {
            foreignKeyName: 'public_workspace_promotions_creator_id_fkey';
            columns: ['creator_id'];
            isOneToOne: false;
            referencedRelation: 'workspace_users_with_groups';
            referencedColumns: ['id'];
          },
          {
            foreignKeyName: 'workspace_promotions_ws_id_fkey';
            columns: ['ws_id'];
            isOneToOne: false;
            referencedRelation: 'workspace_link_counts';
            referencedColumns: ['id'];
          },
          {
            foreignKeyName: 'workspace_promotions_ws_id_fkey';
            columns: ['ws_id'];
            isOneToOne: false;
            referencedRelation: 'workspaces';
            referencedColumns: ['id'];
          },
        ];
      };
      workspace_quiz_attempt_answers: {
        Row: {
          attempt_id: string;
          id: string;
          is_correct: boolean;
          quiz_id: string;
          score_awarded: number;
          selected_option_id: string;
        };
        Insert: {
          attempt_id: string;
          id?: string;
          is_correct: boolean;
          quiz_id: string;
          score_awarded: number;
          selected_option_id: string;
        };
        Update: {
          attempt_id?: string;
          id?: string;
          is_correct?: boolean;
          quiz_id?: string;
          score_awarded?: number;
          selected_option_id?: string;
        };
        Relationships: [
          {
            foreignKeyName: 'wq_answer_attempt_fkey';
            columns: ['attempt_id'];
            isOneToOne: false;
            referencedRelation: 'workspace_quiz_attempts';
            referencedColumns: ['id'];
          },
          {
            foreignKeyName: 'wq_answer_option_fkey';
            columns: ['selected_option_id'];
            isOneToOne: false;
            referencedRelation: 'quiz_options';
            referencedColumns: ['id'];
          },
          {
            foreignKeyName: 'wq_answer_quiz_fkey';
            columns: ['quiz_id'];
            isOneToOne: false;
            referencedRelation: 'workspace_quizzes';
            referencedColumns: ['id'];
          },
        ];
      };
      workspace_quiz_attempts: {
        Row: {
          attempt_number: number;
          completed_at: string | null;
          duration_seconds: number | null;
          id: string;
          set_id: string;
          started_at: string;
          submitted_at: string;
          total_score: number | null;
          user_id: string;
        };
        Insert: {
          attempt_number: number;
          completed_at?: string | null;
          duration_seconds?: number | null;
          id?: string;
          set_id: string;
          started_at?: string;
          submitted_at?: string;
          total_score?: number | null;
          user_id: string;
        };
        Update: {
          attempt_number?: number;
          completed_at?: string | null;
          duration_seconds?: number | null;
          id?: string;
          set_id?: string;
          started_at?: string;
          submitted_at?: string;
          total_score?: number | null;
          user_id?: string;
        };
        Relationships: [
          {
            foreignKeyName: 'wq_attempts_set_fkey';
            columns: ['set_id'];
            isOneToOne: false;
            referencedRelation: 'workspace_quiz_sets';
            referencedColumns: ['id'];
          },
          {
            foreignKeyName: 'wq_attempts_user_fkey';
            columns: ['user_id'];
            isOneToOne: false;
            referencedRelation: 'nova_user_challenge_leaderboard';
            referencedColumns: ['user_id'];
          },
          {
            foreignKeyName: 'wq_attempts_user_fkey';
            columns: ['user_id'];
            isOneToOne: false;
            referencedRelation: 'nova_user_leaderboard';
            referencedColumns: ['user_id'];
          },
          {
            foreignKeyName: 'wq_attempts_user_fkey';
            columns: ['user_id'];
            isOneToOne: false;
            referencedRelation: 'shortened_links_creator_stats';
            referencedColumns: ['id'];
          },
          {
            foreignKeyName: 'wq_attempts_user_fkey';
            columns: ['user_id'];
            isOneToOne: false;
            referencedRelation: 'users';
            referencedColumns: ['id'];
          },
        ];
      };
      workspace_quiz_sets: {
        Row: {
          allow_view_old_attempts: boolean;
          allow_view_results: boolean;
          attempt_limit: number | null;
          available_date: string;
          created_at: string;
          due_date: string;
          explanation_mode: number;
          id: string;
          instruction: Json | null;
          name: string;
          results_released: boolean;
          time_limit_minutes: number | null;
          ws_id: string | null;
        };
        Insert: {
          allow_view_old_attempts?: boolean;
          allow_view_results?: boolean;
          attempt_limit?: number | null;
          available_date?: string;
          created_at?: string;
          due_date?: string;
          explanation_mode?: number;
          id?: string;
          instruction?: Json | null;
          name?: string;
          results_released?: boolean;
          time_limit_minutes?: number | null;
          ws_id?: string | null;
        };
        Update: {
          allow_view_old_attempts?: boolean;
          allow_view_results?: boolean;
          attempt_limit?: number | null;
          available_date?: string;
          created_at?: string;
          due_date?: string;
          explanation_mode?: number;
          id?: string;
          instruction?: Json | null;
          name?: string;
          results_released?: boolean;
          time_limit_minutes?: number | null;
          ws_id?: string | null;
        };
        Relationships: [
          {
            foreignKeyName: 'workspace_quiz_sets_ws_id_fkey';
            columns: ['ws_id'];
            isOneToOne: false;
            referencedRelation: 'workspace_link_counts';
            referencedColumns: ['id'];
          },
          {
            foreignKeyName: 'workspace_quiz_sets_ws_id_fkey';
            columns: ['ws_id'];
            isOneToOne: false;
            referencedRelation: 'workspaces';
            referencedColumns: ['id'];
          },
        ];
      };
      workspace_quizzes: {
        Row: {
          created_at: string;
          id: string;
          instruction: Json | null;
          question: string;
          score: number;
          ws_id: string;
        };
        Insert: {
          created_at?: string;
          id?: string;
          instruction?: Json | null;
          question: string;
          score?: number;
          ws_id: string;
        };
        Update: {
          created_at?: string;
          id?: string;
          instruction?: Json | null;
          question?: string;
          score?: number;
          ws_id?: string;
        };
        Relationships: [
          {
            foreignKeyName: 'workspace_quizzes_ws_id_fkey';
            columns: ['ws_id'];
            isOneToOne: false;
            referencedRelation: 'workspace_link_counts';
            referencedColumns: ['id'];
          },
          {
            foreignKeyName: 'workspace_quizzes_ws_id_fkey';
            columns: ['ws_id'];
            isOneToOne: false;
            referencedRelation: 'workspaces';
            referencedColumns: ['id'];
          },
        ];
      };
      workspace_role_members: {
        Row: {
          created_at: string;
          role_id: string;
          user_id: string;
        };
        Insert: {
          created_at?: string;
          role_id: string;
          user_id: string;
        };
        Update: {
          created_at?: string;
          role_id?: string;
          user_id?: string;
        };
        Relationships: [
          {
            foreignKeyName: 'public_workspace_role_members_role_id_fkey';
            columns: ['role_id'];
            isOneToOne: false;
            referencedRelation: 'workspace_roles';
            referencedColumns: ['id'];
          },
          {
            foreignKeyName: 'public_workspace_role_members_user_id_fkey';
            columns: ['user_id'];
            isOneToOne: false;
            referencedRelation: 'nova_user_challenge_leaderboard';
            referencedColumns: ['user_id'];
          },
          {
            foreignKeyName: 'public_workspace_role_members_user_id_fkey';
            columns: ['user_id'];
            isOneToOne: false;
            referencedRelation: 'nova_user_leaderboard';
            referencedColumns: ['user_id'];
          },
          {
            foreignKeyName: 'public_workspace_role_members_user_id_fkey';
            columns: ['user_id'];
            isOneToOne: false;
            referencedRelation: 'shortened_links_creator_stats';
            referencedColumns: ['id'];
          },
          {
            foreignKeyName: 'public_workspace_role_members_user_id_fkey';
            columns: ['user_id'];
            isOneToOne: false;
            referencedRelation: 'users';
            referencedColumns: ['id'];
          },
        ];
      };
      workspace_role_permissions: {
        Row: {
          created_at: string;
          enabled: boolean;
          permission: Database['public']['Enums']['workspace_role_permission'];
          role_id: string;
          ws_id: string;
        };
        Insert: {
          created_at?: string;
          enabled?: boolean;
          permission: Database['public']['Enums']['workspace_role_permission'];
          role_id: string;
          ws_id: string;
        };
        Update: {
          created_at?: string;
          enabled?: boolean;
          permission?: Database['public']['Enums']['workspace_role_permission'];
          role_id?: string;
          ws_id?: string;
        };
        Relationships: [
          {
            foreignKeyName: 'public_workspace_role_permissions_role_id_fkey';
            columns: ['role_id'];
            isOneToOne: false;
            referencedRelation: 'workspace_roles';
            referencedColumns: ['id'];
          },
          {
            foreignKeyName: 'public_workspace_role_permissions_ws_id_fkey';
            columns: ['ws_id'];
            isOneToOne: false;
            referencedRelation: 'workspace_link_counts';
            referencedColumns: ['id'];
          },
          {
            foreignKeyName: 'public_workspace_role_permissions_ws_id_fkey';
            columns: ['ws_id'];
            isOneToOne: false;
            referencedRelation: 'workspaces';
            referencedColumns: ['id'];
          },
        ];
      };
      workspace_roles: {
        Row: {
          created_at: string;
          id: string;
          name: string;
          ws_id: string;
        };
        Insert: {
          created_at?: string;
          id?: string;
          name: string;
          ws_id: string;
        };
        Update: {
          created_at?: string;
          id?: string;
          name?: string;
          ws_id?: string;
        };
        Relationships: [
          {
            foreignKeyName: 'public_workspace_roles_ws_id_fkey';
            columns: ['ws_id'];
            isOneToOne: false;
            referencedRelation: 'workspace_link_counts';
            referencedColumns: ['id'];
          },
          {
            foreignKeyName: 'public_workspace_roles_ws_id_fkey';
            columns: ['ws_id'];
            isOneToOne: false;
            referencedRelation: 'workspaces';
            referencedColumns: ['id'];
          },
        ];
      };
      workspace_secrets: {
        Row: {
          created_at: string;
          id: string;
          name: string;
          value: string | null;
          ws_id: string;
        };
        Insert: {
          created_at?: string;
          id?: string;
          name?: string;
          value?: string | null;
          ws_id: string;
        };
        Update: {
          created_at?: string;
          id?: string;
          name?: string;
          value?: string | null;
          ws_id?: string;
        };
        Relationships: [
          {
            foreignKeyName: 'workspace_secrets_ws_id_fkey';
            columns: ['ws_id'];
            isOneToOne: false;
            referencedRelation: 'workspace_link_counts';
            referencedColumns: ['id'];
          },
          {
            foreignKeyName: 'workspace_secrets_ws_id_fkey';
            columns: ['ws_id'];
            isOneToOne: false;
            referencedRelation: 'workspaces';
            referencedColumns: ['id'];
          },
        ];
      };
      workspace_subscription: {
        Row: {
          cancel_at_period_end: boolean | null;
          created_at: string;
          current_period_end: string | null;
          current_period_start: string | null;
          id: string;
          polar_subscription_id: string;
          product_id: string | null;
          status: Database['public']['Enums']['subscription_status'] | null;
          updated_at: string | null;
          ws_id: string;
        };
        Insert: {
          cancel_at_period_end?: boolean | null;
          created_at?: string;
          current_period_end?: string | null;
          current_period_start?: string | null;
          id?: string;
          polar_subscription_id: string;
          product_id?: string | null;
          status?: Database['public']['Enums']['subscription_status'] | null;
          updated_at?: string | null;
          ws_id: string;
        };
        Update: {
          cancel_at_period_end?: boolean | null;
          created_at?: string;
          current_period_end?: string | null;
          current_period_start?: string | null;
          id?: string;
          polar_subscription_id?: string;
          product_id?: string | null;
          status?: Database['public']['Enums']['subscription_status'] | null;
          updated_at?: string | null;
          ws_id?: string;
        };
        Relationships: [
          {
            foreignKeyName: 'workspace_subscription_product_id_fkey';
            columns: ['product_id'];
            isOneToOne: false;
            referencedRelation: 'workspace_subscription_products';
            referencedColumns: ['id'];
          },
          {
            foreignKeyName: 'workspace_subscription_ws_id_fkey';
            columns: ['ws_id'];
            isOneToOne: false;
            referencedRelation: 'workspace_link_counts';
            referencedColumns: ['id'];
          },
          {
            foreignKeyName: 'workspace_subscription_ws_id_fkey';
            columns: ['ws_id'];
            isOneToOne: false;
            referencedRelation: 'workspaces';
            referencedColumns: ['id'];
          },
        ];
      };
      workspace_subscription_products: {
        Row: {
          created_at: string;
          description: string | null;
          id: string;
          name: string | null;
          price: number | null;
          recurring_interval: string | null;
        };
        Insert: {
          created_at?: string;
          description?: string | null;
          id: string;
          name?: string | null;
          price?: number | null;
          recurring_interval?: string | null;
        };
        Update: {
          created_at?: string;
          description?: string | null;
          id?: string;
          name?: string | null;
          price?: number | null;
          recurring_interval?: string | null;
        };
        Relationships: [];
      };
      workspace_teams: {
        Row: {
          created_at: string | null;
          deleted: boolean | null;
          id: string;
          name: string | null;
          ws_id: string;
        };
        Insert: {
          created_at?: string | null;
          deleted?: boolean | null;
          id?: string;
          name?: string | null;
          ws_id: string;
        };
        Update: {
          created_at?: string | null;
          deleted?: boolean | null;
          id?: string;
          name?: string | null;
          ws_id?: string;
        };
        Relationships: [
          {
            foreignKeyName: 'workspace_teams_ws_id_fkey';
            columns: ['ws_id'];
            isOneToOne: false;
            referencedRelation: 'workspace_link_counts';
            referencedColumns: ['id'];
          },
          {
            foreignKeyName: 'workspace_teams_ws_id_fkey';
            columns: ['ws_id'];
            isOneToOne: false;
            referencedRelation: 'workspaces';
            referencedColumns: ['id'];
          },
        ];
      };
      workspace_user_fields: {
        Row: {
          created_at: string;
          default_value: string | null;
          description: string | null;
          id: string;
          name: string;
          notes: string | null;
          possible_values: string[] | null;
          type: string;
          ws_id: string;
        };
        Insert: {
          created_at?: string;
          default_value?: string | null;
          description?: string | null;
          id?: string;
          name: string;
          notes?: string | null;
          possible_values?: string[] | null;
          type: string;
          ws_id: string;
        };
        Update: {
          created_at?: string;
          default_value?: string | null;
          description?: string | null;
          id?: string;
          name?: string;
          notes?: string | null;
          possible_values?: string[] | null;
          type?: string;
          ws_id?: string;
        };
        Relationships: [
          {
            foreignKeyName: 'public_workspace_user_fields_type_fkey';
            columns: ['type'];
            isOneToOne: false;
            referencedRelation: 'field_types';
            referencedColumns: ['id'];
          },
          {
            foreignKeyName: 'public_workspace_user_fields_ws_id_fkey';
            columns: ['ws_id'];
            isOneToOne: false;
            referencedRelation: 'workspace_link_counts';
            referencedColumns: ['id'];
          },
          {
            foreignKeyName: 'public_workspace_user_fields_ws_id_fkey';
            columns: ['ws_id'];
            isOneToOne: false;
            referencedRelation: 'workspaces';
            referencedColumns: ['id'];
          },
        ];
      };
      workspace_user_group_tag_groups: {
        Row: {
          created_at: string;
          group_id: string;
          tag_id: string;
        };
        Insert: {
          created_at?: string;
          group_id: string;
          tag_id: string;
        };
        Update: {
          created_at?: string;
          group_id?: string;
          tag_id?: string;
        };
        Relationships: [
          {
            foreignKeyName: 'public_workspace_user_group_tag_groups_group_id_fkey';
            columns: ['group_id'];
            isOneToOne: false;
            referencedRelation: 'user_groups_with_tags';
            referencedColumns: ['id'];
          },
          {
            foreignKeyName: 'public_workspace_user_group_tag_groups_group_id_fkey';
            columns: ['group_id'];
            isOneToOne: false;
            referencedRelation: 'workspace_user_groups';
            referencedColumns: ['id'];
          },
          {
            foreignKeyName: 'public_workspace_user_group_tag_groups_group_id_fkey';
            columns: ['group_id'];
            isOneToOne: false;
            referencedRelation: 'workspace_user_groups_with_amount';
            referencedColumns: ['id'];
          },
          {
            foreignKeyName: 'public_workspace_user_group_tag_groups_tag_id_fkey';
            columns: ['tag_id'];
            isOneToOne: false;
            referencedRelation: 'workspace_user_group_tags';
            referencedColumns: ['id'];
          },
        ];
      };
      workspace_user_group_tags: {
        Row: {
          color: string | null;
          created_at: string;
          id: string;
          name: string;
          ws_id: string;
        };
        Insert: {
          color?: string | null;
          created_at?: string;
          id?: string;
          name: string;
          ws_id: string;
        };
        Update: {
          color?: string | null;
          created_at?: string;
          id?: string;
          name?: string;
          ws_id?: string;
        };
        Relationships: [
          {
            foreignKeyName: 'public_workspace_user_group_tags_ws_id_fkey';
            columns: ['ws_id'];
            isOneToOne: false;
            referencedRelation: 'workspace_link_counts';
            referencedColumns: ['id'];
          },
          {
            foreignKeyName: 'public_workspace_user_group_tags_ws_id_fkey';
            columns: ['ws_id'];
            isOneToOne: false;
            referencedRelation: 'workspaces';
            referencedColumns: ['id'];
          },
        ];
      };
      workspace_user_groups: {
        Row: {
          archived: boolean;
          created_at: string | null;
          ending_date: string | null;
          id: string;
          name: string;
          notes: string | null;
          sessions: string[] | null;
          starting_date: string | null;
          ws_id: string;
        };
        Insert: {
          archived?: boolean;
          created_at?: string | null;
          ending_date?: string | null;
          id?: string;
          name: string;
          notes?: string | null;
          sessions?: string[] | null;
          starting_date?: string | null;
          ws_id: string;
        };
        Update: {
          archived?: boolean;
          created_at?: string | null;
          ending_date?: string | null;
          id?: string;
          name?: string;
          notes?: string | null;
          sessions?: string[] | null;
          starting_date?: string | null;
          ws_id?: string;
        };
        Relationships: [
          {
            foreignKeyName: 'workspace_user_roles_ws_id_fkey';
            columns: ['ws_id'];
            isOneToOne: false;
            referencedRelation: 'workspace_link_counts';
            referencedColumns: ['id'];
          },
          {
            foreignKeyName: 'workspace_user_roles_ws_id_fkey';
            columns: ['ws_id'];
            isOneToOne: false;
            referencedRelation: 'workspaces';
            referencedColumns: ['id'];
          },
        ];
      };
      workspace_user_groups_users: {
        Row: {
          created_at: string | null;
          group_id: string;
          role: string | null;
          user_id: string;
        };
        Insert: {
          created_at?: string | null;
          group_id: string;
          role?: string | null;
          user_id: string;
        };
        Update: {
          created_at?: string | null;
          group_id?: string;
          role?: string | null;
          user_id?: string;
        };
        Relationships: [
          {
            foreignKeyName: 'workspace_user_roles_users_role_id_fkey';
            columns: ['group_id'];
            isOneToOne: false;
            referencedRelation: 'user_groups_with_tags';
            referencedColumns: ['id'];
          },
          {
            foreignKeyName: 'workspace_user_roles_users_role_id_fkey';
            columns: ['group_id'];
            isOneToOne: false;
            referencedRelation: 'workspace_user_groups';
            referencedColumns: ['id'];
          },
          {
            foreignKeyName: 'workspace_user_roles_users_role_id_fkey';
            columns: ['group_id'];
            isOneToOne: false;
            referencedRelation: 'workspace_user_groups_with_amount';
            referencedColumns: ['id'];
          },
          {
            foreignKeyName: 'workspace_user_roles_users_user_id_fkey';
            columns: ['user_id'];
            isOneToOne: false;
            referencedRelation: 'distinct_invoice_creators';
            referencedColumns: ['id'];
          },
          {
            foreignKeyName: 'workspace_user_roles_users_user_id_fkey';
            columns: ['user_id'];
            isOneToOne: false;
            referencedRelation: 'workspace_users';
            referencedColumns: ['id'];
          },
          {
            foreignKeyName: 'workspace_user_roles_users_user_id_fkey';
            columns: ['user_id'];
            isOneToOne: false;
            referencedRelation: 'workspace_users_with_groups';
            referencedColumns: ['id'];
          },
        ];
      };
      workspace_user_linked_users: {
        Row: {
          created_at: string;
          platform_user_id: string;
          virtual_user_id: string;
          ws_id: string;
        };
        Insert: {
          created_at?: string;
          platform_user_id: string;
          virtual_user_id: string;
          ws_id: string;
        };
        Update: {
          created_at?: string;
          platform_user_id?: string;
          virtual_user_id?: string;
          ws_id?: string;
        };
        Relationships: [
          {
            foreignKeyName: 'workspace_user_linked_users_platform_user_id_fkey';
            columns: ['platform_user_id'];
            isOneToOne: false;
            referencedRelation: 'nova_user_challenge_leaderboard';
            referencedColumns: ['user_id'];
          },
          {
            foreignKeyName: 'workspace_user_linked_users_platform_user_id_fkey';
            columns: ['platform_user_id'];
            isOneToOne: false;
            referencedRelation: 'nova_user_leaderboard';
            referencedColumns: ['user_id'];
          },
          {
            foreignKeyName: 'workspace_user_linked_users_platform_user_id_fkey';
            columns: ['platform_user_id'];
            isOneToOne: false;
            referencedRelation: 'shortened_links_creator_stats';
            referencedColumns: ['id'];
          },
          {
            foreignKeyName: 'workspace_user_linked_users_platform_user_id_fkey';
            columns: ['platform_user_id'];
            isOneToOne: false;
            referencedRelation: 'users';
            referencedColumns: ['id'];
          },
          {
            foreignKeyName: 'workspace_user_linked_users_virtual_user_id_fkey';
            columns: ['virtual_user_id'];
            isOneToOne: false;
            referencedRelation: 'distinct_invoice_creators';
            referencedColumns: ['id'];
          },
          {
            foreignKeyName: 'workspace_user_linked_users_virtual_user_id_fkey';
            columns: ['virtual_user_id'];
            isOneToOne: false;
            referencedRelation: 'workspace_users';
            referencedColumns: ['id'];
          },
          {
            foreignKeyName: 'workspace_user_linked_users_virtual_user_id_fkey';
            columns: ['virtual_user_id'];
            isOneToOne: false;
            referencedRelation: 'workspace_users_with_groups';
            referencedColumns: ['id'];
          },
          {
            foreignKeyName: 'workspace_user_linked_users_ws_id_fkey';
            columns: ['ws_id'];
            isOneToOne: false;
            referencedRelation: 'workspace_link_counts';
            referencedColumns: ['id'];
          },
          {
            foreignKeyName: 'workspace_user_linked_users_ws_id_fkey';
            columns: ['ws_id'];
            isOneToOne: false;
            referencedRelation: 'workspaces';
            referencedColumns: ['id'];
          },
        ];
      };
      workspace_user_status_changes: {
        Row: {
          archived: boolean;
          archived_until: string | null;
          created_at: string;
          creator_id: string;
          id: string;
          user_id: string;
          ws_id: string;
        };
        Insert: {
          archived: boolean;
          archived_until?: string | null;
          created_at?: string;
          creator_id: string;
          id?: string;
          user_id: string;
          ws_id: string;
        };
        Update: {
          archived?: boolean;
          archived_until?: string | null;
          created_at?: string;
          creator_id?: string;
          id?: string;
          user_id?: string;
          ws_id?: string;
        };
        Relationships: [
          {
            foreignKeyName: 'workspace_user_status_changes_creator_id_fkey';
            columns: ['creator_id'];
            isOneToOne: false;
            referencedRelation: 'distinct_invoice_creators';
            referencedColumns: ['id'];
          },
          {
            foreignKeyName: 'workspace_user_status_changes_creator_id_fkey';
            columns: ['creator_id'];
            isOneToOne: false;
            referencedRelation: 'workspace_users';
            referencedColumns: ['id'];
          },
          {
            foreignKeyName: 'workspace_user_status_changes_creator_id_fkey';
            columns: ['creator_id'];
            isOneToOne: false;
            referencedRelation: 'workspace_users_with_groups';
            referencedColumns: ['id'];
          },
          {
            foreignKeyName: 'workspace_user_status_changes_user_id_fkey';
            columns: ['user_id'];
            isOneToOne: false;
            referencedRelation: 'distinct_invoice_creators';
            referencedColumns: ['id'];
          },
          {
            foreignKeyName: 'workspace_user_status_changes_user_id_fkey';
            columns: ['user_id'];
            isOneToOne: false;
            referencedRelation: 'workspace_users';
            referencedColumns: ['id'];
          },
          {
            foreignKeyName: 'workspace_user_status_changes_user_id_fkey';
            columns: ['user_id'];
            isOneToOne: false;
            referencedRelation: 'workspace_users_with_groups';
            referencedColumns: ['id'];
          },
          {
            foreignKeyName: 'workspace_user_status_changes_ws_id_fkey';
            columns: ['ws_id'];
            isOneToOne: false;
            referencedRelation: 'workspace_link_counts';
            referencedColumns: ['id'];
          },
          {
            foreignKeyName: 'workspace_user_status_changes_ws_id_fkey';
            columns: ['ws_id'];
            isOneToOne: false;
            referencedRelation: 'workspaces';
            referencedColumns: ['id'];
          },
        ];
      };
      workspace_users: {
        Row: {
          address: string | null;
          archived: boolean;
          archived_until: string | null;
          avatar_url: string | null;
          balance: number | null;
          birthday: string | null;
          created_at: string | null;
          created_by: string | null;
          display_name: string | null;
          email: string | null;
          ethnicity: string | null;
          full_name: string | null;
          gender: string | null;
          guardian: string | null;
          id: string;
          national_id: string | null;
          note: string | null;
          phone: string | null;
          updated_at: string;
          updated_by: string | null;
          ws_id: string;
        };
        Insert: {
          address?: string | null;
          archived?: boolean;
          archived_until?: string | null;
          avatar_url?: string | null;
          balance?: number | null;
          birthday?: string | null;
          created_at?: string | null;
          created_by?: string | null;
          display_name?: string | null;
          email?: string | null;
          ethnicity?: string | null;
          full_name?: string | null;
          gender?: string | null;
          guardian?: string | null;
          id?: string;
          national_id?: string | null;
          note?: string | null;
          phone?: string | null;
          updated_at?: string;
          updated_by?: string | null;
          ws_id: string;
        };
        Update: {
          address?: string | null;
          archived?: boolean;
          archived_until?: string | null;
          avatar_url?: string | null;
          balance?: number | null;
          birthday?: string | null;
          created_at?: string | null;
          created_by?: string | null;
          display_name?: string | null;
          email?: string | null;
          ethnicity?: string | null;
          full_name?: string | null;
          gender?: string | null;
          guardian?: string | null;
          id?: string;
          national_id?: string | null;
          note?: string | null;
          phone?: string | null;
          updated_at?: string;
          updated_by?: string | null;
          ws_id?: string;
        };
        Relationships: [
          {
            foreignKeyName: 'public_workspace_users_updated_by_fkey';
            columns: ['updated_by'];
            isOneToOne: false;
            referencedRelation: 'distinct_invoice_creators';
            referencedColumns: ['id'];
          },
          {
            foreignKeyName: 'public_workspace_users_updated_by_fkey';
            columns: ['updated_by'];
            isOneToOne: false;
            referencedRelation: 'workspace_users';
            referencedColumns: ['id'];
          },
          {
            foreignKeyName: 'public_workspace_users_updated_by_fkey';
            columns: ['updated_by'];
            isOneToOne: false;
            referencedRelation: 'workspace_users_with_groups';
            referencedColumns: ['id'];
          },
          {
            foreignKeyName: 'workspace_users_created_by_fkey';
            columns: ['created_by'];
            isOneToOne: false;
            referencedRelation: 'distinct_invoice_creators';
            referencedColumns: ['id'];
          },
          {
            foreignKeyName: 'workspace_users_created_by_fkey';
            columns: ['created_by'];
            isOneToOne: false;
            referencedRelation: 'workspace_users';
            referencedColumns: ['id'];
          },
          {
            foreignKeyName: 'workspace_users_created_by_fkey';
            columns: ['created_by'];
            isOneToOne: false;
            referencedRelation: 'workspace_users_with_groups';
            referencedColumns: ['id'];
          },
          {
            foreignKeyName: 'workspace_users_ws_id_fkey';
            columns: ['ws_id'];
            isOneToOne: false;
            referencedRelation: 'workspace_link_counts';
            referencedColumns: ['id'];
          },
          {
            foreignKeyName: 'workspace_users_ws_id_fkey';
            columns: ['ws_id'];
            isOneToOne: false;
            referencedRelation: 'workspaces';
            referencedColumns: ['id'];
          },
        ];
      };
      workspace_wallet_transfers: {
        Row: {
          created_at: string | null;
          from_transaction_id: string;
          to_transaction_id: string;
        };
        Insert: {
          created_at?: string | null;
          from_transaction_id: string;
          to_transaction_id: string;
        };
        Update: {
          created_at?: string | null;
          from_transaction_id?: string;
          to_transaction_id?: string;
        };
        Relationships: [
          {
            foreignKeyName: 'workspace_wallet_transfers_from_transaction_id_fkey';
            columns: ['from_transaction_id'];
            isOneToOne: false;
            referencedRelation: 'wallet_transactions';
            referencedColumns: ['id'];
          },
          {
            foreignKeyName: 'workspace_wallet_transfers_to_transaction_id_fkey';
            columns: ['to_transaction_id'];
            isOneToOne: false;
            referencedRelation: 'wallet_transactions';
            referencedColumns: ['id'];
          },
        ];
      };
      workspace_wallets: {
        Row: {
          balance: number | null;
          created_at: string | null;
          currency: string;
          description: string | null;
          id: string;
          name: string | null;
          report_opt_in: boolean;
          type: string;
          ws_id: string;
        };
        Insert: {
          balance?: number | null;
          created_at?: string | null;
          currency?: string;
          description?: string | null;
          id?: string;
          name?: string | null;
          report_opt_in?: boolean;
          type?: string;
          ws_id: string;
        };
        Update: {
          balance?: number | null;
          created_at?: string | null;
          currency?: string;
          description?: string | null;
          id?: string;
          name?: string | null;
          report_opt_in?: boolean;
          type?: string;
          ws_id?: string;
        };
        Relationships: [
          {
            foreignKeyName: 'workspace_wallets_currency_fkey';
            columns: ['currency'];
            isOneToOne: false;
            referencedRelation: 'currencies';
            referencedColumns: ['code'];
          },
          {
            foreignKeyName: 'workspace_wallets_type_fkey';
            columns: ['type'];
            isOneToOne: false;
            referencedRelation: 'wallet_types';
            referencedColumns: ['id'];
          },
          {
            foreignKeyName: 'workspace_wallets_ws_id_fkey';
            columns: ['ws_id'];
            isOneToOne: false;
            referencedRelation: 'workspace_link_counts';
            referencedColumns: ['id'];
          },
          {
            foreignKeyName: 'workspace_wallets_ws_id_fkey';
            columns: ['ws_id'];
            isOneToOne: false;
            referencedRelation: 'workspaces';
            referencedColumns: ['id'];
          },
        ];
      };
      workspace_whiteboards: {
        Row: {
          created_at: string;
          creator_id: string;
          description: string | null;
          id: string;
          snapshot: Json | null;
          thumbnail_url: string | null;
          title: string;
          updated_at: string;
          ws_id: string;
        };
        Insert: {
          created_at?: string;
          creator_id: string;
          description?: string | null;
          id?: string;
          snapshot?: Json | null;
          thumbnail_url?: string | null;
          title: string;
          updated_at?: string;
          ws_id: string;
        };
        Update: {
          created_at?: string;
          creator_id?: string;
          description?: string | null;
          id?: string;
          snapshot?: Json | null;
          thumbnail_url?: string | null;
          title?: string;
          updated_at?: string;
          ws_id?: string;
        };
        Relationships: [
          {
            foreignKeyName: 'workspace_whiteboards_creator_id_fkey';
            columns: ['creator_id'];
            isOneToOne: false;
            referencedRelation: 'nova_user_challenge_leaderboard';
            referencedColumns: ['user_id'];
          },
          {
            foreignKeyName: 'workspace_whiteboards_creator_id_fkey';
            columns: ['creator_id'];
            isOneToOne: false;
            referencedRelation: 'nova_user_leaderboard';
            referencedColumns: ['user_id'];
          },
          {
            foreignKeyName: 'workspace_whiteboards_creator_id_fkey';
            columns: ['creator_id'];
            isOneToOne: false;
            referencedRelation: 'shortened_links_creator_stats';
            referencedColumns: ['id'];
          },
          {
            foreignKeyName: 'workspace_whiteboards_creator_id_fkey';
            columns: ['creator_id'];
            isOneToOne: false;
            referencedRelation: 'users';
            referencedColumns: ['id'];
          },
          {
            foreignKeyName: 'workspace_whiteboards_ws_id_fkey';
            columns: ['ws_id'];
            isOneToOne: false;
            referencedRelation: 'workspace_link_counts';
            referencedColumns: ['id'];
          },
          {
            foreignKeyName: 'workspace_whiteboards_ws_id_fkey';
            columns: ['ws_id'];
            isOneToOne: false;
            referencedRelation: 'workspaces';
            referencedColumns: ['id'];
          },
        ];
      };
      workspaces: {
        Row: {
          avatar_url: string | null;
          created_at: string | null;
          creator_id: string | null;
          deleted: boolean | null;
          handle: string | null;
          id: string;
          logo_url: string | null;
          name: string | null;
        };
        Insert: {
          avatar_url?: string | null;
          created_at?: string | null;
          creator_id?: string | null;
          deleted?: boolean | null;
          handle?: string | null;
          id?: string;
          logo_url?: string | null;
          name?: string | null;
        };
        Update: {
          avatar_url?: string | null;
          created_at?: string | null;
          creator_id?: string | null;
          deleted?: boolean | null;
          handle?: string | null;
          id?: string;
          logo_url?: string | null;
          name?: string | null;
        };
        Relationships: [
          {
            foreignKeyName: 'workspaces_creator_id_fkey';
            columns: ['creator_id'];
            isOneToOne: false;
            referencedRelation: 'nova_user_challenge_leaderboard';
            referencedColumns: ['user_id'];
          },
          {
            foreignKeyName: 'workspaces_creator_id_fkey';
            columns: ['creator_id'];
            isOneToOne: false;
            referencedRelation: 'nova_user_leaderboard';
            referencedColumns: ['user_id'];
          },
          {
            foreignKeyName: 'workspaces_creator_id_fkey';
            columns: ['creator_id'];
            isOneToOne: false;
            referencedRelation: 'shortened_links_creator_stats';
            referencedColumns: ['id'];
          },
          {
            foreignKeyName: 'workspaces_creator_id_fkey';
            columns: ['creator_id'];
            isOneToOne: false;
            referencedRelation: 'users';
            referencedColumns: ['id'];
          },
        ];
      };
    };
    Views: {
      audit_logs: {
        Row: {
          auth_role: string | null;
          auth_uid: string | null;
          id: number | null;
          old_record: Json | null;
          old_record_id: string | null;
          op: 'INSERT' | 'UPDATE' | 'DELETE' | 'TRUNCATE' | null;
          record: Json | null;
          record_id: string | null;
          table_name: unknown | null;
          ts: string | null;
          ws_id: string | null;
        };
        Insert: {
          auth_role?: string | null;
          auth_uid?: string | null;
          id?: number | null;
          old_record?: Json | null;
          old_record_id?: string | null;
          op?: 'INSERT' | 'UPDATE' | 'DELETE' | 'TRUNCATE' | null;
          record?: Json | null;
          record_id?: string | null;
          table_name?: unknown | null;
          ts?: string | null;
          ws_id?: never;
        };
        Update: {
          auth_role?: string | null;
          auth_uid?: string | null;
          id?: number | null;
          old_record?: Json | null;
          old_record_id?: string | null;
          op?: 'INSERT' | 'UPDATE' | 'DELETE' | 'TRUNCATE' | null;
          record?: Json | null;
          record_id?: string | null;
          table_name?: unknown | null;
          ts?: string | null;
          ws_id?: never;
        };
        Relationships: [
          {
            foreignKeyName: 'record_version_auth_uid_fkey';
            columns: ['auth_uid'];
            isOneToOne: false;
            referencedRelation: 'nova_user_challenge_leaderboard';
            referencedColumns: ['user_id'];
          },
          {
            foreignKeyName: 'record_version_auth_uid_fkey';
            columns: ['auth_uid'];
            isOneToOne: false;
            referencedRelation: 'nova_user_leaderboard';
            referencedColumns: ['user_id'];
          },
          {
            foreignKeyName: 'record_version_auth_uid_fkey';
            columns: ['auth_uid'];
            isOneToOne: false;
            referencedRelation: 'shortened_links_creator_stats';
            referencedColumns: ['id'];
          },
          {
            foreignKeyName: 'record_version_auth_uid_fkey';
            columns: ['auth_uid'];
            isOneToOne: false;
            referencedRelation: 'users';
            referencedColumns: ['id'];
          },
        ];
      };
      calendar_event_participants: {
        Row: {
          created_at: string | null;
          display_name: string | null;
          event_id: string | null;
          going: boolean | null;
          handle: string | null;
          participant_id: string | null;
          type: string | null;
        };
        Relationships: [];
      };
      distinct_invoice_creators: {
        Row: {
          display_name: string | null;
          id: string | null;
        };
        Relationships: [];
      };
      link_analytics_device_insights: {
        Row: {
          browser: string | null;
          click_count: number | null;
          device_type: string | null;
          domain: string | null;
          first_click_at: string | null;
          last_click_at: string | null;
          link_id: string | null;
          os: string | null;
          slug: string | null;
          unique_visitors: number | null;
        };
        Relationships: [];
      };
      link_analytics_geo_insights: {
        Row: {
          city: string | null;
          click_count: number | null;
          country: string | null;
          country_region: string | null;
          domain: string | null;
          first_click_at: string | null;
          last_click_at: string | null;
          latitude: number | null;
          link_id: string | null;
          longitude: number | null;
          postal_code: string | null;
          slug: string | null;
          timezone: string | null;
          unique_visitors: number | null;
          vercel_region: string | null;
        };
        Relationships: [];
      };
      link_analytics_summary: {
        Row: {
          creator_id: string | null;
          domain: string | null;
          first_click_at: string | null;
          last_click_at: string | null;
          link_created_at: string | null;
          link_id: string | null;
          original_url: string | null;
          slug: string | null;
          top_browser: string | null;
          top_city: string | null;
          top_country: string | null;
          top_device_type: string | null;
          top_os: string | null;
          top_referrer_domain: string | null;
          top_vercel_region: string | null;
          total_clicks: number | null;
          unique_browsers: number | null;
          unique_cities: number | null;
          unique_countries: number | null;
          unique_device_types: number | null;
          unique_operating_systems: number | null;
          unique_referrers: number | null;
          unique_visitors: number | null;
          ws_id: string | null;
        };
        Relationships: [
          {
            foreignKeyName: 'shortened_links_creator_id_fkey';
            columns: ['creator_id'];
            isOneToOne: false;
            referencedRelation: 'nova_user_challenge_leaderboard';
            referencedColumns: ['user_id'];
          },
          {
            foreignKeyName: 'shortened_links_creator_id_fkey';
            columns: ['creator_id'];
            isOneToOne: false;
            referencedRelation: 'nova_user_leaderboard';
            referencedColumns: ['user_id'];
          },
          {
            foreignKeyName: 'shortened_links_creator_id_fkey';
            columns: ['creator_id'];
            isOneToOne: false;
            referencedRelation: 'shortened_links_creator_stats';
            referencedColumns: ['id'];
          },
          {
            foreignKeyName: 'shortened_links_creator_id_fkey';
            columns: ['creator_id'];
            isOneToOne: false;
            referencedRelation: 'users';
            referencedColumns: ['id'];
          },
          {
            foreignKeyName: 'shortened_links_ws_id_fkey';
            columns: ['ws_id'];
            isOneToOne: false;
            referencedRelation: 'workspace_link_counts';
            referencedColumns: ['id'];
          },
          {
            foreignKeyName: 'shortened_links_ws_id_fkey';
            columns: ['ws_id'];
            isOneToOne: false;
            referencedRelation: 'workspaces';
            referencedColumns: ['id'];
          },
        ];
      };
      meet_together_users: {
        Row: {
          display_name: string | null;
          is_guest: boolean | null;
          plan_id: string | null;
          timeblock_count: number | null;
          user_id: string | null;
        };
        Relationships: [];
      };
      nova_submissions_with_scores: {
        Row: {
          created_at: string | null;
          criteria_score: number | null;
          id: string | null;
          passed_tests: number | null;
          problem_id: string | null;
          prompt: string | null;
          session_id: string | null;
          sum_criterion_score: number | null;
          test_case_score: number | null;
          total_criteria: number | null;
          total_score: number | null;
          total_tests: number | null;
          user_id: string | null;
        };
        Relationships: [
          {
            foreignKeyName: 'nova_submissions_problem_id_fkey';
            columns: ['problem_id'];
            isOneToOne: false;
            referencedRelation: 'nova_problems';
            referencedColumns: ['id'];
          },
          {
            foreignKeyName: 'nova_submissions_session_id_fkey';
            columns: ['session_id'];
            isOneToOne: false;
            referencedRelation: 'nova_sessions';
            referencedColumns: ['id'];
          },
          {
            foreignKeyName: 'nova_submissions_user_id_fkey';
            columns: ['user_id'];
            isOneToOne: false;
            referencedRelation: 'nova_user_challenge_leaderboard';
            referencedColumns: ['user_id'];
          },
          {
            foreignKeyName: 'nova_submissions_user_id_fkey';
            columns: ['user_id'];
            isOneToOne: false;
            referencedRelation: 'nova_user_leaderboard';
            referencedColumns: ['user_id'];
          },
          {
            foreignKeyName: 'nova_submissions_user_id_fkey';
            columns: ['user_id'];
            isOneToOne: false;
            referencedRelation: 'shortened_links_creator_stats';
            referencedColumns: ['id'];
          },
          {
            foreignKeyName: 'nova_submissions_user_id_fkey';
            columns: ['user_id'];
            isOneToOne: false;
            referencedRelation: 'users';
            referencedColumns: ['id'];
          },
        ];
      };
      nova_team_challenge_leaderboard: {
        Row: {
          challenge_id: string | null;
          name: string | null;
          problem_scores: Json | null;
          score: number | null;
          team_id: string | null;
        };
        Relationships: [
          {
            foreignKeyName: 'nova_problems_challenge_id_fkey';
            columns: ['challenge_id'];
            isOneToOne: false;
            referencedRelation: 'nova_challenges';
            referencedColumns: ['id'];
          },
          {
            foreignKeyName: 'nova_problems_challenge_id_fkey';
            columns: ['challenge_id'];
            isOneToOne: false;
            referencedRelation: 'nova_user_challenge_leaderboard';
            referencedColumns: ['challenge_id'];
          },
        ];
      };
      nova_team_leaderboard: {
        Row: {
          challenge_scores: Json | null;
          name: string | null;
          score: number | null;
          team_id: string | null;
        };
        Relationships: [];
      };
      nova_user_challenge_leaderboard: {
        Row: {
          avatar: string | null;
          challenge_id: string | null;
          name: string | null;
          problem_scores: Json | null;
          score: number | null;
          user_id: string | null;
        };
        Relationships: [];
      };
      nova_user_leaderboard: {
        Row: {
          avatar: string | null;
          challenge_scores: Json | null;
          name: string | null;
          score: number | null;
          user_id: string | null;
        };
        Relationships: [];
      };
      shortened_links_creator_stats: {
        Row: {
          avatar_url: string | null;
          display_name: string | null;
          domain_count: number | null;
          email: string | null;
          first_link_created: string | null;
          id: string | null;
          last_link_created: string | null;
          link_count: number | null;
        };
        Relationships: [];
      };
      shortened_links_domain_stats: {
        Row: {
          creator_count: number | null;
          domain: string | null;
          first_created: string | null;
          last_created: string | null;
          link_count: number | null;
        };
        Relationships: [];
      };
      time_tracking_session_analytics: {
        Row: {
          category_color: string | null;
          category_id: string | null;
          category_name: string | null;
          created_at: string | null;
          day_of_week: number | null;
          description: string | null;
          duration_seconds: number | null;
          end_time: string | null;
          id: string | null;
          is_running: boolean | null;
          productivity_score: number | null;
          session_date: string | null;
          session_length_category: string | null;
          session_month: string | null;
          session_week: string | null;
          start_hour: number | null;
          start_time: string | null;
          tags: string[] | null;
          task_id: string | null;
          task_name: string | null;
          title: string | null;
          updated_at: string | null;
          user_id: string | null;
          was_resumed: boolean | null;
          ws_id: string | null;
        };
        Relationships: [
          {
            foreignKeyName: 'time_tracking_categories_color_fkey';
            columns: ['category_color'];
            isOneToOne: false;
            referencedRelation: 'calendar_event_colors';
            referencedColumns: ['value'];
          },
          {
            foreignKeyName: 'time_tracking_sessions_category_id_fkey';
            columns: ['category_id'];
            isOneToOne: false;
            referencedRelation: 'time_tracking_categories';
            referencedColumns: ['id'];
          },
          {
            foreignKeyName: 'time_tracking_sessions_task_id_fkey';
            columns: ['task_id'];
            isOneToOne: false;
            referencedRelation: 'tasks';
            referencedColumns: ['id'];
          },
          {
            foreignKeyName: 'time_tracking_sessions_ws_id_fkey';
            columns: ['ws_id'];
            isOneToOne: false;
            referencedRelation: 'workspace_link_counts';
            referencedColumns: ['id'];
          },
          {
            foreignKeyName: 'time_tracking_sessions_ws_id_fkey';
            columns: ['ws_id'];
            isOneToOne: false;
            referencedRelation: 'workspaces';
            referencedColumns: ['id'];
          },
        ];
      };
      user_groups_with_tags: {
        Row: {
          archived: boolean | null;
          created_at: string | null;
          ending_date: string | null;
          id: string | null;
          name: string | null;
          notes: string | null;
          sessions: string[] | null;
          starting_date: string | null;
          tag_count: number | null;
          tags: Json | null;
          ws_id: string | null;
        };
        Insert: {
          archived?: boolean | null;
          created_at?: string | null;
          ending_date?: string | null;
          id?: string | null;
          name?: string | null;
          notes?: string | null;
          sessions?: string[] | null;
          starting_date?: string | null;
          tag_count?: never;
          tags?: never;
          ws_id?: string | null;
        };
        Update: {
          archived?: boolean | null;
          created_at?: string | null;
          ending_date?: string | null;
          id?: string | null;
          name?: string | null;
          notes?: string | null;
          sessions?: string[] | null;
          starting_date?: string | null;
          tag_count?: never;
          tags?: never;
          ws_id?: string | null;
        };
        Relationships: [
          {
            foreignKeyName: 'workspace_user_roles_ws_id_fkey';
            columns: ['ws_id'];
            isOneToOne: false;
            referencedRelation: 'workspace_link_counts';
            referencedColumns: ['id'];
          },
          {
            foreignKeyName: 'workspace_user_roles_ws_id_fkey';
            columns: ['ws_id'];
            isOneToOne: false;
            referencedRelation: 'workspaces';
            referencedColumns: ['id'];
          },
        ];
      };
      workspace_dataset_row_cells: {
        Row: {
          cells: Json | null;
          created_at: string | null;
          dataset_id: string | null;
          row_id: string | null;
        };
        Relationships: [
          {
            foreignKeyName: 'workspace_dataset_rows_dataset_id_fkey';
            columns: ['dataset_id'];
            isOneToOne: false;
            referencedRelation: 'workspace_datasets';
            referencedColumns: ['id'];
          },
        ];
      };
      workspace_link_counts: {
        Row: {
          id: string | null;
          link_count: number | null;
          logo_url: string | null;
          name: string | null;
        };
        Relationships: [];
      };
      workspace_members_and_invites: {
        Row: {
          avatar_url: string | null;
          created_at: string | null;
          display_name: string | null;
          email: string | null;
          handle: string | null;
          id: string | null;
          pending: boolean | null;
          role: string | null;
          role_title: string | null;
          ws_id: string | null;
        };
        Relationships: [];
      };
      workspace_user_groups_with_amount: {
        Row: {
          amount: number | null;
          archived: boolean | null;
          created_at: string | null;
          ending_date: string | null;
          id: string | null;
          name: string | null;
          notes: string | null;
          sessions: string[] | null;
          starting_date: string | null;
          ws_id: string | null;
        };
        Relationships: [
          {
            foreignKeyName: 'workspace_user_roles_ws_id_fkey';
            columns: ['ws_id'];
            isOneToOne: false;
            referencedRelation: 'workspace_link_counts';
            referencedColumns: ['id'];
          },
          {
            foreignKeyName: 'workspace_user_roles_ws_id_fkey';
            columns: ['ws_id'];
            isOneToOne: false;
            referencedRelation: 'workspaces';
            referencedColumns: ['id'];
          },
        ];
      };
      workspace_users_with_groups: {
        Row: {
          address: string | null;
          archived: boolean | null;
          archived_until: string | null;
          avatar_url: string | null;
          balance: number | null;
          birthday: string | null;
          created_at: string | null;
          created_by: string | null;
          display_name: string | null;
          email: string | null;
          ethnicity: string | null;
          full_name: string | null;
          gender: string | null;
          group_count: number | null;
          groups: Json | null;
          guardian: string | null;
          id: string | null;
          linked_users: Json | null;
          national_id: string | null;
          note: string | null;
          phone: string | null;
          updated_at: string | null;
          updated_by: string | null;
          ws_id: string | null;
        };
        Insert: {
          address?: string | null;
          archived?: boolean | null;
          archived_until?: string | null;
          avatar_url?: string | null;
          balance?: number | null;
          birthday?: string | null;
          created_at?: string | null;
          created_by?: string | null;
          display_name?: string | null;
          email?: string | null;
          ethnicity?: string | null;
          full_name?: string | null;
          gender?: string | null;
          group_count?: never;
          groups?: never;
          guardian?: string | null;
          id?: string | null;
          linked_users?: never;
          national_id?: string | null;
          note?: string | null;
          phone?: string | null;
          updated_at?: string | null;
          updated_by?: string | null;
          ws_id?: string | null;
        };
        Update: {
          address?: string | null;
          archived?: boolean | null;
          archived_until?: string | null;
          avatar_url?: string | null;
          balance?: number | null;
          birthday?: string | null;
          created_at?: string | null;
          created_by?: string | null;
          display_name?: string | null;
          email?: string | null;
          ethnicity?: string | null;
          full_name?: string | null;
          gender?: string | null;
          group_count?: never;
          groups?: never;
          guardian?: string | null;
          id?: string | null;
          linked_users?: never;
          national_id?: string | null;
          note?: string | null;
          phone?: string | null;
          updated_at?: string | null;
          updated_by?: string | null;
          ws_id?: string | null;
        };
        Relationships: [
          {
            foreignKeyName: 'public_workspace_users_updated_by_fkey';
            columns: ['updated_by'];
            isOneToOne: false;
            referencedRelation: 'distinct_invoice_creators';
            referencedColumns: ['id'];
          },
          {
            foreignKeyName: 'public_workspace_users_updated_by_fkey';
            columns: ['updated_by'];
            isOneToOne: false;
            referencedRelation: 'workspace_users';
            referencedColumns: ['id'];
          },
          {
            foreignKeyName: 'public_workspace_users_updated_by_fkey';
            columns: ['updated_by'];
            isOneToOne: false;
            referencedRelation: 'workspace_users_with_groups';
            referencedColumns: ['id'];
          },
          {
            foreignKeyName: 'workspace_users_created_by_fkey';
            columns: ['created_by'];
            isOneToOne: false;
            referencedRelation: 'distinct_invoice_creators';
            referencedColumns: ['id'];
          },
          {
            foreignKeyName: 'workspace_users_created_by_fkey';
            columns: ['created_by'];
            isOneToOne: false;
            referencedRelation: 'workspace_users';
            referencedColumns: ['id'];
          },
          {
            foreignKeyName: 'workspace_users_created_by_fkey';
            columns: ['created_by'];
            isOneToOne: false;
            referencedRelation: 'workspace_users_with_groups';
            referencedColumns: ['id'];
          },
          {
            foreignKeyName: 'workspace_users_ws_id_fkey';
            columns: ['ws_id'];
            isOneToOne: false;
            referencedRelation: 'workspace_link_counts';
            referencedColumns: ['id'];
          },
          {
            foreignKeyName: 'workspace_users_ws_id_fkey';
            columns: ['ws_id'];
            isOneToOne: false;
            referencedRelation: 'workspaces';
            referencedColumns: ['id'];
          },
        ];
      };
    };
    Functions: {
      add_board_tags: {
        Args: { new_tags: string[]; board_id: string };
        Returns: Json;
      };
      calculate_productivity_score: {
        Args: { duration_seconds: number; category_color: string };
        Returns: number;
      };
      check_ws_creator: {
        Args: { ws_id: string };
        Returns: boolean;
      };
      cleanup_expired_cross_app_tokens: {
        Args: Record<PropertyKey, never>;
        Returns: undefined;
      };
      cleanup_role_inconsistencies: {
        Args: Record<PropertyKey, never>;
        Returns: undefined;
      };
      count_search_users: {
        Args: {
          search_query: string;
<<<<<<< HEAD
          role_filter?: string;
          enabled_filter?: boolean;
=======
          enabled_filter?: boolean;
          role_filter?: string;
>>>>>>> 7fa75417
        };
        Returns: number;
      };
      create_ai_chat: {
        Args: { message: string; model: string; title: string };
        Returns: string;
      };
      extract_domain: {
        Args: { url: string };
        Returns: string;
      };
      extract_referrer_domain: {
        Args: { url: string };
        Returns: string;
      };
      generate_cross_app_token: {
        Args:
          | {
              p_user_id: string;
              p_origin_app: string;
              p_target_app: string;
              p_expiry_seconds?: number;
            }
          | {
              p_user_id: string;
              p_origin_app: string;
              p_target_app: string;
              p_expiry_seconds?: number;
              p_session_data?: Json;
            };
        Returns: string;
      };
      get_board_task_tags: {
        Args: { board_id: string };
        Returns: string[];
      };
      get_browsers: {
        Args: { p_link_id: string; p_limit?: number };
        Returns: {
          browser: string;
          count: number;
        }[];
      };
      get_challenge_stats: {
        Args: { user_id_param: string; challenge_id_param: string };
        Returns: {
          problems_attempted: number;
          total_score: number;
        }[];
      };
      get_clicks_by_day: {
        Args: { p_link_id: string; p_days?: number };
        Returns: {
          click_date: string;
          clicks: number;
        }[];
      };
      get_clicks_by_day_of_week: {
        Args: { p_link_id: string };
        Returns: {
          day_of_week: number;
          day_name: string;
          clicks: number;
        }[];
      };
      get_clicks_by_hour: {
        Args: { p_link_id: string };
        Returns: {
          hour: number;
          clicks: number;
        }[];
      };
      get_daily_income_expense: {
        Args: { _ws_id: string; past_days?: number };
        Returns: {
          total_expense: number;
          day: string;
          total_income: number;
        }[];
      };
      get_daily_prompt_completion_tokens: {
        Args: { past_days?: number };
        Returns: {
          day: string;
          total_prompt_tokens: number;
          total_completion_tokens: number;
        }[];
      };
      get_device_types: {
        Args: { p_link_id: string; p_limit?: number };
        Returns: {
          device_type: string;
          count: number;
        }[];
      };
      get_finance_invoices_count: {
        Args: { ws_id: string };
        Returns: number;
      };
      get_healthcare_checkups_count: {
        Args: { ws_id: string };
        Returns: number;
      };
      get_healthcare_diagnoses_count: {
        Args: { ws_id: string };
        Returns: number;
      };
      get_healthcare_vital_groups_count: {
        Args: { ws_id: string };
        Returns: number;
      };
      get_healthcare_vitals_count: {
        Args: { ws_id: string };
        Returns: number;
      };
      get_hourly_prompt_completion_tokens: {
        Args: { past_hours?: number };
        Returns: {
          hour: string;
          total_prompt_tokens: number;
          total_completion_tokens: number;
        }[];
      };
      get_inventory_batches_count: {
        Args: { ws_id: string };
        Returns: number;
      };
      get_inventory_product_categories_count: {
        Args: { ws_id: string };
        Returns: number;
      };
      get_inventory_products: {
        Args: {
          _category_ids?: string[];
          _ws_id?: string;
          _warehouse_ids?: string[];
          _has_unit?: boolean;
        };
        Returns: {
<<<<<<< HEAD
=======
          created_at: string;
>>>>>>> 7fa75417
          id: string;
          name: string;
          manufacturer: string;
          unit: string;
          unit_id: string;
          category: string;
          price: number;
          amount: number;
          ws_id: string;
<<<<<<< HEAD
          created_at: string;
=======
>>>>>>> 7fa75417
        }[];
      };
      get_inventory_products_count: {
        Args: { ws_id: string };
        Returns: number;
      };
      get_inventory_suppliers_count: {
        Args: { ws_id: string };
        Returns: number;
      };
      get_inventory_units_count: {
        Args: { ws_id: string };
        Returns: number;
      };
      get_inventory_warehouses_count: {
        Args: { ws_id: string };
        Returns: number;
      };
      get_monthly_income_expense: {
        Args: { _ws_id: string; past_months?: number };
        Returns: {
          month: string;
          total_income: number;
          total_expense: number;
        }[];
      };
      get_monthly_prompt_completion_tokens: {
        Args: { past_months?: number };
        Returns: {
          month: string;
          total_prompt_tokens: number;
          total_completion_tokens: number;
        }[];
      };
      get_operating_systems: {
        Args: { p_link_id: string; p_limit?: number };
        Returns: {
          os: string;
          count: number;
        }[];
      };
      get_pending_event_participants: {
        Args: { _event_id: string };
        Returns: number;
      };
      get_possible_excluded_groups: {
        Args: { included_groups: string[]; _ws_id: string };
        Returns: {
<<<<<<< HEAD
          id: string;
          name: string;
          ws_id: string;
=======
>>>>>>> 7fa75417
          amount: number;
          id: string;
          name: string;
          ws_id: string;
        }[];
      };
      get_possible_excluded_tags: {
        Args: { _ws_id: string; included_tags: string[] };
        Returns: {
          id: string;
          name: string;
          ws_id: string;
          amount: number;
        }[];
      };
      get_session_statistics: {
        Args: Record<PropertyKey, never>;
        Returns: {
          total_count: number;
          unique_users_count: number;
          active_count: number;
          completed_count: number;
          latest_session_date: string;
        }[];
      };
      get_session_templates: {
        Args: {
          workspace_id: string;
          user_id_param: string;
          limit_count?: number;
        };
        Returns: {
<<<<<<< HEAD
=======
          usage_count: number;
          avg_duration: number;
          last_used: string;
>>>>>>> 7fa75417
          title: string;
          description: string;
          category_id: string;
          task_id: string;
          tags: string[];
          category_name: string;
          category_color: string;
          task_name: string;
<<<<<<< HEAD
          usage_count: number;
          avg_duration: number;
          last_used: string;
=======
>>>>>>> 7fa75417
        }[];
      };
      get_submission_statistics: {
        Args: Record<PropertyKey, never>;
        Returns: {
          latest_submission_date: string;
          total_count: number;
<<<<<<< HEAD
          latest_submission_date: string;
=======
>>>>>>> 7fa75417
          unique_users_count: number;
        }[];
      };
      get_top_cities: {
        Args: { p_link_id: string; p_limit?: number };
        Returns: {
          city: string;
          country: string;
          count: number;
        }[];
      };
      get_top_countries: {
        Args: { p_limit?: number; p_link_id: string };
        Returns: {
          country: string;
          count: number;
        }[];
      };
      get_top_referrers: {
        Args: { p_link_id: string; p_limit?: number };
        Returns: {
          domain: string;
          count: number;
        }[];
      };
      get_transaction_categories_with_amount: {
        Args: Record<PropertyKey, never>;
        Returns: {
<<<<<<< HEAD
          id: string;
          name: string;
          is_expense: boolean;
          ws_id: string;
          created_at: string;
          amount: number;
=======
          amount: number;
          is_expense: boolean;
          name: string;
          id: string;
          created_at: string;
          ws_id: string;
>>>>>>> 7fa75417
        }[];
      };
      get_user_role: {
        Args: { user_id: string; ws_id: string };
        Returns: string;
      };
      get_user_session_stats: {
        Args: { user_id: string };
        Returns: {
<<<<<<< HEAD
          total_sessions: number;
          active_sessions: number;
=======
          active_sessions: number;
          total_sessions: number;
>>>>>>> 7fa75417
          current_session_age: unknown;
        }[];
      };
      get_user_sessions: {
        Args: { user_id: string };
        Returns: {
          session_id: string;
          created_at: string;
          updated_at: string;
          user_agent: string;
<<<<<<< HEAD
          ip: string;
=======
>>>>>>> 7fa75417
          is_current: boolean;
          ip: string;
        }[];
      };
      get_user_tasks: {
        Args: { _board_id: string };
        Returns: {
          id: string;
<<<<<<< HEAD
          name: string;
          description: string;
          priority: number;
          completed: boolean;
          start_date: string;
          end_date: string;
          list_id: string;
=======
          list_id: string;
          end_date: string;
          start_date: string;
          completed: boolean;
          priority: number;
          description: string;
          name: string;
>>>>>>> 7fa75417
          board_id: string;
        }[];
      };
      get_user_whitelist_status: {
        Args: { user_id_param: string };
        Returns: {
          is_whitelisted: boolean;
          enabled: boolean;
          allow_challenge_management: boolean;
<<<<<<< HEAD
          allow_manage_all_challenges: boolean;
=======
>>>>>>> 7fa75417
          allow_role_management: boolean;
          allow_manage_all_challenges: boolean;
        }[];
      };
      get_workspace_drive_size: {
        Args: { ws_id: string };
        Returns: number;
      };
      get_workspace_products_count: {
        Args: { ws_id: string };
        Returns: number;
      };
      get_workspace_storage_limit: {
        Args: { ws_id: string };
        Returns: number;
      };
      get_workspace_transaction_categories_count: {
        Args: { ws_id: string };
        Returns: number;
      };
      get_workspace_transactions_count: {
        Args: { ws_id: string; start_date?: string; end_date?: string };
        Returns: number;
      };
      get_workspace_user_groups: {
        Args: {
<<<<<<< HEAD
          _ws_id: string;
          included_tags: string[];
          excluded_tags: string[];
          search_query: string;
        };
        Returns: {
=======
          excluded_tags: string[];
          included_tags: string[];
          _ws_id: string;
          search_query: string;
        };
        Returns: {
          tags: string[];
          tag_count: number;
          created_at: string;
>>>>>>> 7fa75417
          id: string;
          name: string;
          notes: string;
          ws_id: string;
<<<<<<< HEAD
          tags: string[];
          tag_count: number;
          created_at: string;
=======
>>>>>>> 7fa75417
        }[];
      };
      get_workspace_user_groups_count: {
        Args: { ws_id: string };
        Returns: number;
      };
      get_workspace_users: {
        Args: {
          _ws_id: string;
          included_groups: string[];
          excluded_groups: string[];
          search_query: string;
        };
        Returns: {
<<<<<<< HEAD
          id: string;
          avatar_url: string;
          full_name: string;
          display_name: string;
=======
          ws_id: string;
>>>>>>> 7fa75417
          email: string;
          phone: string;
          gender: string;
          birthday: string;
          ethnicity: string;
          guardian: string;
          address: string;
          national_id: string;
          note: string;
          balance: number;
<<<<<<< HEAD
          ws_id: string;
=======
          id: string;
>>>>>>> 7fa75417
          groups: string[];
          group_count: number;
          linked_users: Json;
          created_at: string;
          updated_at: string;
<<<<<<< HEAD
=======
          display_name: string;
          full_name: string;
          avatar_url: string;
>>>>>>> 7fa75417
        }[];
      };
      get_workspace_users_count: {
        Args: { ws_id: string };
        Returns: number;
      };
      get_workspace_wallets_count: {
        Args: { ws_id: string };
        Returns: number;
      };
      get_workspace_wallets_expense: {
<<<<<<< HEAD
        Args: { ws_id: string; start_date?: string; end_date?: string };
        Returns: number;
      };
      get_workspace_wallets_income: {
        Args: { ws_id: string; start_date?: string; end_date?: string };
=======
        Args: { start_date?: string; end_date?: string; ws_id: string };
        Returns: number;
      };
      get_workspace_wallets_income: {
        Args: { end_date?: string; start_date?: string; ws_id: string };
>>>>>>> 7fa75417
        Returns: number;
      };
      gtrgm_compress: {
        Args: { '': unknown };
        Returns: unknown;
      };
      gtrgm_decompress: {
        Args: { '': unknown };
        Returns: unknown;
      };
      gtrgm_in: {
        Args: { '': unknown };
        Returns: unknown;
      };
      gtrgm_options: {
        Args: { '': unknown };
        Returns: undefined;
      };
      gtrgm_out: {
        Args: { '': unknown };
        Returns: unknown;
      };
      has_other_owner: {
        Args: { _ws_id: string; _user_id: string };
        Returns: boolean;
      };
      insert_ai_chat_message: {
        Args: { message: string; chat_id: string; source: string };
        Returns: undefined;
      };
      is_list_accessible: {
        Args: { _list_id: string };
        Returns: boolean;
      };
      is_member_invited: {
        Args: { _user_id: string; _org_id: string };
        Returns: boolean;
      };
      is_nova_challenge_manager: {
        Args: Record<PropertyKey, never>;
        Returns: boolean;
      };
      is_nova_role_manager: {
        Args: Record<PropertyKey, never>;
        Returns: boolean;
      };
      is_nova_user_email_in_team: {
        Args: { _user_email: string; _team_id: string };
        Returns: boolean;
      };
      is_nova_user_id_in_team: {
        Args: { _team_id: string; _user_id: string };
        Returns: boolean;
      };
      is_org_member: {
        Args: { _org_id: string; _user_id: string };
        Returns: boolean;
      };
      is_project_member: {
        Args: { _project_id: string };
        Returns: boolean;
      };
      is_task_accessible: {
        Args: { _task_id: string };
        Returns: boolean;
      };
      is_task_board_member: {
        Args: { _user_id: string; _board_id: string };
        Returns: boolean;
      };
      is_user_task_in_board: {
        Args: { _user_id: string; _task_id: string };
        Returns: boolean;
      };
      is_user_whitelisted: {
        Args: { user_id_param: string };
        Returns: boolean;
      };
      normalize_task_tags: {
        Args: { tags: string[] };
        Returns: string[];
      };
      nova_get_all_challenges_with_user_stats: {
        Args: { user_id: string };
        Returns: Json;
      };
      nova_get_challenge_with_user_stats: {
        Args: { challenge_id: string; user_id: string };
        Returns: Json;
      };
      nova_get_user_daily_sessions: {
        Args: { user_id: string; challenge_id: string };
        Returns: number;
      };
      nova_get_user_total_sessions: {
        Args: { challenge_id: string; user_id: string };
        Returns: number;
      };
      parse_user_agent: {
        Args: { user_agent: string };
        Returns: {
          device_type: string;
          browser: string;
          os: string;
        }[];
      };
      remove_board_tags: {
        Args: { board_id: string; tags_to_remove: string[] };
        Returns: Json;
      };
      revoke_all_cross_app_tokens: {
        Args: { p_user_id: string };
        Returns: undefined;
      };
      revoke_all_other_sessions: {
        Args: { user_id: string };
        Returns: number;
      };
      revoke_user_session: {
        Args: { session_id: string; target_user_id: string };
        Returns: boolean;
      };
      search_boards_by_tags: {
        Args: {
          search_tags: string[];
          workspace_id: string;
          match_all?: boolean;
        };
        Returns: {
<<<<<<< HEAD
          board_id: string;
          board_name: string;
          board_tags: Json;
=======
          board_name: string;
          board_tags: Json;
          board_id: string;
        }[];
      };
      search_tasks_by_tags: {
        Args: { search_tags: string[] };
        Returns: {
          name: string;
          description: string;
          tags: string[];
          list_id: string;
          priority: number;
          start_date: string;
          end_date: string;
          created_at: string;
          id: string;
>>>>>>> 7fa75417
        }[];
      };
      search_users: {
        Args: {
<<<<<<< HEAD
          search_query: string;
          page_number: number;
          page_size: number;
          role_filter?: string;
          enabled_filter?: boolean;
        };
        Returns: {
          id: string;
          display_name: string;
          deleted: boolean;
          avatar_url: string;
          handle: string;
          bio: string;
          created_at: string;
          user_id: string;
          enabled: boolean;
          allow_challenge_management: boolean;
          allow_manage_all_challenges: boolean;
          allow_role_management: boolean;
          email: string;
          new_email: string;
          birthday: string;
          full_name: string;
          team_name: string[];
=======
          role_filter?: string;
          enabled_filter?: boolean;
          page_size: number;
          page_number: number;
          search_query: string;
        };
        Returns: {
          team_name: string[];
          full_name: string;
          birthday: string;
          new_email: string;
          email: string;
          allow_role_management: boolean;
          allow_manage_all_challenges: boolean;
          allow_challenge_management: boolean;
          enabled: boolean;
          user_id: string;
          created_at: string;
          bio: string;
          handle: string;
          avatar_url: string;
          deleted: boolean;
          display_name: string;
          id: string;
>>>>>>> 7fa75417
        }[];
      };
      search_users_by_name: {
        Args: {
          search_query: string;
          result_limit?: number;
          min_similarity?: number;
        };
        Returns: {
<<<<<<< HEAD
          id: string;
          handle: string;
          display_name: string;
          avatar_url: string;
          relevance: number;
=======
          handle: string;
          relevance: number;
          id: string;
          display_name: string;
          avatar_url: string;
>>>>>>> 7fa75417
        }[];
      };
      set_limit: {
        Args: { '': number };
        Returns: number;
      };
      show_limit: {
        Args: Record<PropertyKey, never>;
        Returns: number;
      };
      show_trgm: {
        Args: { '': string };
        Returns: string[];
      };
      sum_quiz_scores: {
        Args: { p_set_id: string };
        Returns: {
          sum: number;
        }[];
      };
      transactions_have_same_abs_amount: {
        Args: { transaction_id_2: string; transaction_id_1: string };
        Returns: boolean;
      };
      transactions_have_same_amount: {
        Args: { transaction_id_2: string; transaction_id_1: string };
        Returns: boolean;
      };
      update_expired_sessions: {
        Args: Record<PropertyKey, never>;
        Returns: undefined;
      };
      update_many_tasks: {
        Args: { updates: Json };
        Returns: number;
      };
      update_session_total_score: {
        Args: { user_id_param: string; challenge_id_param: string };
        Returns: undefined;
      };
      upsert_calendar_events_and_count: {
        Args: { events: Json };
        Returns: Json;
      };
      validate_and_normalize_board_tags: {
        Args: { tags: Json };
        Returns: Json;
      };
      validate_board_tags: {
        Args: { tags: Json };
        Returns: boolean;
      };
      validate_cross_app_token: {
        Args: { p_token: string; p_target_app: string };
        Returns: string;
      };
      validate_cross_app_token_with_session: {
        Args: { p_token: string; p_target_app: string };
        Returns: {
          session_data: Json;
          user_id: string;
        }[];
      };
    };
    Enums: {
      ai_message_type:
        | 'message'
        | 'file'
        | 'summary'
        | 'notes'
        | 'multi_choice_quiz'
        | 'paragraph_quiz'
        | 'flashcards';
      calendar_hour_type: 'WORK' | 'PERSONAL' | 'MEETING';
      calendar_hours: 'work_hours' | 'personal_hours' | 'meeting_hours';
      certificate_templates: 'original' | 'modern' | 'elegant';
      chat_role: 'FUNCTION' | 'USER' | 'SYSTEM' | 'ASSISTANT';
      dataset_type: 'excel' | 'csv' | 'html';
      feature_flag:
        | 'ENABLE_AI'
        | 'ENABLE_EDUCATION'
        | 'ENABLE_CHALLENGES'
        | 'ENABLE_QUIZZES';
      platform_service: 'TUTURUUU' | 'REWISE' | 'NOVA' | 'UPSKII';
      subscription_status: 'trialing' | 'active' | 'canceled' | 'past_due';
      task_board_status: 'not_started' | 'active' | 'done' | 'closed';
      task_priority: 'low' | 'normal' | 'high' | 'critical';
      workspace_role_permission:
        | 'view_infrastructure'
        | 'manage_workspace_secrets'
        | 'manage_external_migrations'
        | 'manage_workspace_roles'
        | 'manage_workspace_members'
        | 'manage_workspace_settings'
        | 'manage_workspace_integrations'
        | 'manage_workspace_billing'
        | 'manage_workspace_security'
        | 'manage_workspace_audit_logs'
        | 'manage_user_report_templates'
        | 'manage_calendar'
        | 'manage_projects'
        | 'manage_documents'
        | 'manage_drive'
        | 'manage_users'
        | 'export_users_data'
        | 'manage_inventory'
        | 'manage_finance'
        | 'export_finance_data'
        | 'ai_chat'
        | 'ai_lab'
        | 'send_user_group_post_emails';
    };
    CompositeTypes: {
      [_ in never]: never;
    };
  };
};

type DatabaseWithoutInternals = Omit<Database, '__InternalSupabase'>;

type DefaultSchema = DatabaseWithoutInternals[Extract<
  keyof Database,
  'public'
>];

export type Tables<
  DefaultSchemaTableNameOrOptions extends
    | keyof (DefaultSchema['Tables'] & DefaultSchema['Views'])
    | { schema: keyof DatabaseWithoutInternals },
  TableName extends DefaultSchemaTableNameOrOptions extends {
    schema: keyof DatabaseWithoutInternals;
  }
    ? keyof (DatabaseWithoutInternals[DefaultSchemaTableNameOrOptions['schema']]['Tables'] &
        DatabaseWithoutInternals[DefaultSchemaTableNameOrOptions['schema']]['Views'])
    : never = never,
> = DefaultSchemaTableNameOrOptions extends {
  schema: keyof DatabaseWithoutInternals;
}
  ? (DatabaseWithoutInternals[DefaultSchemaTableNameOrOptions['schema']]['Tables'] &
      DatabaseWithoutInternals[DefaultSchemaTableNameOrOptions['schema']]['Views'])[TableName] extends {
      Row: infer R;
    }
    ? R
    : never
  : DefaultSchemaTableNameOrOptions extends keyof (DefaultSchema['Tables'] &
        DefaultSchema['Views'])
    ? (DefaultSchema['Tables'] &
        DefaultSchema['Views'])[DefaultSchemaTableNameOrOptions] extends {
        Row: infer R;
      }
      ? R
      : never
    : never;

export type TablesInsert<
  DefaultSchemaTableNameOrOptions extends
    | keyof DefaultSchema['Tables']
    | { schema: keyof DatabaseWithoutInternals },
  TableName extends DefaultSchemaTableNameOrOptions extends {
    schema: keyof DatabaseWithoutInternals;
  }
    ? keyof DatabaseWithoutInternals[DefaultSchemaTableNameOrOptions['schema']]['Tables']
    : never = never,
> = DefaultSchemaTableNameOrOptions extends {
  schema: keyof DatabaseWithoutInternals;
}
  ? DatabaseWithoutInternals[DefaultSchemaTableNameOrOptions['schema']]['Tables'][TableName] extends {
      Insert: infer I;
    }
    ? I
    : never
  : DefaultSchemaTableNameOrOptions extends keyof DefaultSchema['Tables']
    ? DefaultSchema['Tables'][DefaultSchemaTableNameOrOptions] extends {
        Insert: infer I;
      }
      ? I
      : never
    : never;

export type TablesUpdate<
  DefaultSchemaTableNameOrOptions extends
    | keyof DefaultSchema['Tables']
    | { schema: keyof DatabaseWithoutInternals },
  TableName extends DefaultSchemaTableNameOrOptions extends {
    schema: keyof DatabaseWithoutInternals;
  }
    ? keyof DatabaseWithoutInternals[DefaultSchemaTableNameOrOptions['schema']]['Tables']
    : never = never,
> = DefaultSchemaTableNameOrOptions extends {
  schema: keyof DatabaseWithoutInternals;
}
  ? DatabaseWithoutInternals[DefaultSchemaTableNameOrOptions['schema']]['Tables'][TableName] extends {
      Update: infer U;
    }
    ? U
    : never
  : DefaultSchemaTableNameOrOptions extends keyof DefaultSchema['Tables']
    ? DefaultSchema['Tables'][DefaultSchemaTableNameOrOptions] extends {
        Update: infer U;
      }
      ? U
      : never
    : never;

export type Enums<
  DefaultSchemaEnumNameOrOptions extends
    | keyof DefaultSchema['Enums']
    | { schema: keyof DatabaseWithoutInternals },
  EnumName extends DefaultSchemaEnumNameOrOptions extends {
    schema: keyof DatabaseWithoutInternals;
  }
    ? keyof DatabaseWithoutInternals[DefaultSchemaEnumNameOrOptions['schema']]['Enums']
    : never = never,
> = DefaultSchemaEnumNameOrOptions extends {
  schema: keyof DatabaseWithoutInternals;
}
  ? DatabaseWithoutInternals[DefaultSchemaEnumNameOrOptions['schema']]['Enums'][EnumName]
  : DefaultSchemaEnumNameOrOptions extends keyof DefaultSchema['Enums']
    ? DefaultSchema['Enums'][DefaultSchemaEnumNameOrOptions]
    : never;

export type CompositeTypes<
  PublicCompositeTypeNameOrOptions extends
    | keyof DefaultSchema['CompositeTypes']
    | { schema: keyof DatabaseWithoutInternals },
  CompositeTypeName extends PublicCompositeTypeNameOrOptions extends {
    schema: keyof DatabaseWithoutInternals;
  }
    ? keyof DatabaseWithoutInternals[PublicCompositeTypeNameOrOptions['schema']]['CompositeTypes']
    : never = never,
> = PublicCompositeTypeNameOrOptions extends {
  schema: keyof DatabaseWithoutInternals;
}
  ? DatabaseWithoutInternals[PublicCompositeTypeNameOrOptions['schema']]['CompositeTypes'][CompositeTypeName]
  : PublicCompositeTypeNameOrOptions extends keyof DefaultSchema['CompositeTypes']
    ? DefaultSchema['CompositeTypes'][PublicCompositeTypeNameOrOptions]
    : never;

export const Constants = {
  public: {
    Enums: {
      ai_message_type: [
        'message',
        'file',
        'summary',
        'notes',
        'multi_choice_quiz',
        'paragraph_quiz',
        'flashcards',
      ],
      calendar_hour_type: ['WORK', 'PERSONAL', 'MEETING'],
      calendar_hours: ['work_hours', 'personal_hours', 'meeting_hours'],
      certificate_templates: ['original', 'modern', 'elegant'],
      chat_role: ['FUNCTION', 'USER', 'SYSTEM', 'ASSISTANT'],
      dataset_type: ['excel', 'csv', 'html'],
      feature_flag: [
        'ENABLE_AI',
        'ENABLE_EDUCATION',
        'ENABLE_CHALLENGES',
        'ENABLE_QUIZZES',
      ],
      platform_service: ['TUTURUUU', 'REWISE', 'NOVA', 'UPSKII'],
      subscription_status: ['trialing', 'active', 'canceled', 'past_due'],
      task_board_status: ['not_started', 'active', 'done', 'closed'],
      task_priority: ['low', 'normal', 'high', 'critical'],
      workspace_role_permission: [
        'view_infrastructure',
        'manage_workspace_secrets',
        'manage_external_migrations',
        'manage_workspace_roles',
        'manage_workspace_members',
        'manage_workspace_settings',
        'manage_workspace_integrations',
        'manage_workspace_billing',
        'manage_workspace_security',
        'manage_workspace_audit_logs',
        'manage_user_report_templates',
        'manage_calendar',
        'manage_projects',
        'manage_documents',
        'manage_drive',
        'manage_users',
        'export_users_data',
        'manage_inventory',
        'manage_finance',
        'export_finance_data',
        'ai_chat',
        'ai_lab',
        'send_user_group_post_emails',
      ],
    },
  },
} as const;<|MERGE_RESOLUTION|>--- conflicted
+++ resolved
@@ -9404,13 +9404,8 @@
       count_search_users: {
         Args: {
           search_query: string;
-<<<<<<< HEAD
-          role_filter?: string;
-          enabled_filter?: boolean;
-=======
           enabled_filter?: boolean;
           role_filter?: string;
->>>>>>> 7fa75417
         };
         Returns: number;
       };
@@ -9550,10 +9545,7 @@
           _has_unit?: boolean;
         };
         Returns: {
-<<<<<<< HEAD
-=======
-          created_at: string;
->>>>>>> 7fa75417
+          created_at: string;
           id: string;
           name: string;
           manufacturer: string;
@@ -9563,10 +9555,6 @@
           price: number;
           amount: number;
           ws_id: string;
-<<<<<<< HEAD
-          created_at: string;
-=======
->>>>>>> 7fa75417
         }[];
       };
       get_inventory_products_count: {
@@ -9615,12 +9603,6 @@
       get_possible_excluded_groups: {
         Args: { included_groups: string[]; _ws_id: string };
         Returns: {
-<<<<<<< HEAD
-          id: string;
-          name: string;
-          ws_id: string;
-=======
->>>>>>> 7fa75417
           amount: number;
           id: string;
           name: string;
@@ -9653,12 +9635,9 @@
           limit_count?: number;
         };
         Returns: {
-<<<<<<< HEAD
-=======
           usage_count: number;
           avg_duration: number;
           last_used: string;
->>>>>>> 7fa75417
           title: string;
           description: string;
           category_id: string;
@@ -9667,12 +9646,6 @@
           category_name: string;
           category_color: string;
           task_name: string;
-<<<<<<< HEAD
-          usage_count: number;
-          avg_duration: number;
-          last_used: string;
-=======
->>>>>>> 7fa75417
         }[];
       };
       get_submission_statistics: {
@@ -9680,10 +9653,6 @@
         Returns: {
           latest_submission_date: string;
           total_count: number;
-<<<<<<< HEAD
-          latest_submission_date: string;
-=======
->>>>>>> 7fa75417
           unique_users_count: number;
         }[];
       };
@@ -9712,21 +9681,12 @@
       get_transaction_categories_with_amount: {
         Args: Record<PropertyKey, never>;
         Returns: {
-<<<<<<< HEAD
-          id: string;
-          name: string;
-          is_expense: boolean;
-          ws_id: string;
-          created_at: string;
-          amount: number;
-=======
           amount: number;
           is_expense: boolean;
           name: string;
           id: string;
           created_at: string;
           ws_id: string;
->>>>>>> 7fa75417
         }[];
       };
       get_user_role: {
@@ -9736,13 +9696,8 @@
       get_user_session_stats: {
         Args: { user_id: string };
         Returns: {
-<<<<<<< HEAD
-          total_sessions: number;
-          active_sessions: number;
-=======
           active_sessions: number;
           total_sessions: number;
->>>>>>> 7fa75417
           current_session_age: unknown;
         }[];
       };
@@ -9753,10 +9708,6 @@
           created_at: string;
           updated_at: string;
           user_agent: string;
-<<<<<<< HEAD
-          ip: string;
-=======
->>>>>>> 7fa75417
           is_current: boolean;
           ip: string;
         }[];
@@ -9765,15 +9716,6 @@
         Args: { _board_id: string };
         Returns: {
           id: string;
-<<<<<<< HEAD
-          name: string;
-          description: string;
-          priority: number;
-          completed: boolean;
-          start_date: string;
-          end_date: string;
-          list_id: string;
-=======
           list_id: string;
           end_date: string;
           start_date: string;
@@ -9781,7 +9723,6 @@
           priority: number;
           description: string;
           name: string;
->>>>>>> 7fa75417
           board_id: string;
         }[];
       };
@@ -9791,10 +9732,6 @@
           is_whitelisted: boolean;
           enabled: boolean;
           allow_challenge_management: boolean;
-<<<<<<< HEAD
-          allow_manage_all_challenges: boolean;
-=======
->>>>>>> 7fa75417
           allow_role_management: boolean;
           allow_manage_all_challenges: boolean;
         }[];
@@ -9821,14 +9758,6 @@
       };
       get_workspace_user_groups: {
         Args: {
-<<<<<<< HEAD
-          _ws_id: string;
-          included_tags: string[];
-          excluded_tags: string[];
-          search_query: string;
-        };
-        Returns: {
-=======
           excluded_tags: string[];
           included_tags: string[];
           _ws_id: string;
@@ -9838,17 +9767,10 @@
           tags: string[];
           tag_count: number;
           created_at: string;
->>>>>>> 7fa75417
           id: string;
           name: string;
           notes: string;
           ws_id: string;
-<<<<<<< HEAD
-          tags: string[];
-          tag_count: number;
-          created_at: string;
-=======
->>>>>>> 7fa75417
         }[];
       };
       get_workspace_user_groups_count: {
@@ -9863,14 +9785,7 @@
           search_query: string;
         };
         Returns: {
-<<<<<<< HEAD
-          id: string;
-          avatar_url: string;
-          full_name: string;
-          display_name: string;
-=======
-          ws_id: string;
->>>>>>> 7fa75417
+          ws_id: string;
           email: string;
           phone: string;
           gender: string;
@@ -9881,22 +9796,15 @@
           national_id: string;
           note: string;
           balance: number;
-<<<<<<< HEAD
-          ws_id: string;
-=======
-          id: string;
->>>>>>> 7fa75417
+          id: string;
           groups: string[];
           group_count: number;
           linked_users: Json;
           created_at: string;
           updated_at: string;
-<<<<<<< HEAD
-=======
           display_name: string;
           full_name: string;
           avatar_url: string;
->>>>>>> 7fa75417
         }[];
       };
       get_workspace_users_count: {
@@ -9908,19 +9816,11 @@
         Returns: number;
       };
       get_workspace_wallets_expense: {
-<<<<<<< HEAD
-        Args: { ws_id: string; start_date?: string; end_date?: string };
-        Returns: number;
-      };
-      get_workspace_wallets_income: {
-        Args: { ws_id: string; start_date?: string; end_date?: string };
-=======
         Args: { start_date?: string; end_date?: string; ws_id: string };
         Returns: number;
       };
       get_workspace_wallets_income: {
         Args: { end_date?: string; start_date?: string; ws_id: string };
->>>>>>> 7fa75417
         Returns: number;
       };
       gtrgm_compress: {
@@ -10050,11 +9950,6 @@
           match_all?: boolean;
         };
         Returns: {
-<<<<<<< HEAD
-          board_id: string;
-          board_name: string;
-          board_tags: Json;
-=======
           board_name: string;
           board_tags: Json;
           board_id: string;
@@ -10072,37 +9967,10 @@
           end_date: string;
           created_at: string;
           id: string;
->>>>>>> 7fa75417
         }[];
       };
       search_users: {
         Args: {
-<<<<<<< HEAD
-          search_query: string;
-          page_number: number;
-          page_size: number;
-          role_filter?: string;
-          enabled_filter?: boolean;
-        };
-        Returns: {
-          id: string;
-          display_name: string;
-          deleted: boolean;
-          avatar_url: string;
-          handle: string;
-          bio: string;
-          created_at: string;
-          user_id: string;
-          enabled: boolean;
-          allow_challenge_management: boolean;
-          allow_manage_all_challenges: boolean;
-          allow_role_management: boolean;
-          email: string;
-          new_email: string;
-          birthday: string;
-          full_name: string;
-          team_name: string[];
-=======
           role_filter?: string;
           enabled_filter?: boolean;
           page_size: number;
@@ -10127,7 +9995,6 @@
           deleted: boolean;
           display_name: string;
           id: string;
->>>>>>> 7fa75417
         }[];
       };
       search_users_by_name: {
@@ -10137,19 +10004,11 @@
           min_similarity?: number;
         };
         Returns: {
-<<<<<<< HEAD
-          id: string;
           handle: string;
+          relevance: number;
+          id: string;
           display_name: string;
           avatar_url: string;
-          relevance: number;
-=======
-          handle: string;
-          relevance: number;
-          id: string;
-          display_name: string;
-          avatar_url: string;
->>>>>>> 7fa75417
         }[];
       };
       set_limit: {
