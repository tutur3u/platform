export type Json =
  | string
  | number
  | boolean
  | null
  | { [key: string]: Json | undefined }
  | Json[];

export type Database = {
  public: {
    Tables: {
      ai_chat_members: {
        Row: {
          chat_id: string;
          created_at: string;
          email: string;
        };
        Insert: {
          chat_id: string;
          created_at?: string;
          email: string;
        };
        Update: {
          chat_id?: string;
          created_at?: string;
          email?: string;
        };
        Relationships: [
          {
            foreignKeyName: 'ai_chat_members_chat_id_fkey';
            columns: ['chat_id'];
            isOneToOne: false;
            referencedRelation: 'ai_chats';
            referencedColumns: ['id'];
          },
        ];
      };
      ai_chat_messages: {
        Row: {
          chat_id: string;
          completion_tokens: number;
          content: string | null;
          created_at: string;
          creator_id: string | null;
          finish_reason: string | null;
          id: string;
          metadata: Json | null;
          model: string | null;
          prompt_tokens: number;
          role: Database['public']['Enums']['chat_role'];
          type: Database['public']['Enums']['ai_message_type'];
        };
        Insert: {
          chat_id: string;
          completion_tokens?: number;
          content?: string | null;
          created_at?: string;
          creator_id?: string | null;
          finish_reason?: string | null;
          id?: string;
          metadata?: Json | null;
          model?: string | null;
          prompt_tokens?: number;
          role: Database['public']['Enums']['chat_role'];
          type?: Database['public']['Enums']['ai_message_type'];
        };
        Update: {
          chat_id?: string;
          completion_tokens?: number;
          content?: string | null;
          created_at?: string;
          creator_id?: string | null;
          finish_reason?: string | null;
          id?: string;
          metadata?: Json | null;
          model?: string | null;
          prompt_tokens?: number;
          role?: Database['public']['Enums']['chat_role'];
          type?: Database['public']['Enums']['ai_message_type'];
        };
        Relationships: [
          {
            foreignKeyName: 'ai_chat_messages_chat_id_fkey';
            columns: ['chat_id'];
            isOneToOne: false;
            referencedRelation: 'ai_chats';
            referencedColumns: ['id'];
          },
          {
            foreignKeyName: 'ai_chat_messages_creator_id_fkey';
            columns: ['creator_id'];
            isOneToOne: false;
            referencedRelation: 'nova_user_challenge_leaderboard';
            referencedColumns: ['user_id'];
          },
          {
            foreignKeyName: 'ai_chat_messages_creator_id_fkey';
            columns: ['creator_id'];
            isOneToOne: false;
            referencedRelation: 'nova_user_leaderboard';
            referencedColumns: ['user_id'];
          },
          {
            foreignKeyName: 'ai_chat_messages_creator_id_fkey';
            columns: ['creator_id'];
            isOneToOne: false;
            referencedRelation: 'shortened_links_creator_stats';
            referencedColumns: ['id'];
          },
          {
            foreignKeyName: 'ai_chat_messages_creator_id_fkey';
            columns: ['creator_id'];
            isOneToOne: false;
            referencedRelation: 'users';
            referencedColumns: ['id'];
          },
          {
            foreignKeyName: 'public_ai_chat_messages_model_fkey';
            columns: ['model'];
            isOneToOne: false;
            referencedRelation: 'ai_models';
            referencedColumns: ['id'];
          },
        ];
      };
      ai_chats: {
        Row: {
          created_at: string;
          creator_id: string | null;
          id: string;
          is_public: boolean;
          latest_summarized_message_id: string | null;
          model: string | null;
          pinned: boolean;
          summary: string | null;
          title: string | null;
        };
        Insert: {
          created_at?: string;
          creator_id?: string | null;
          id?: string;
          is_public?: boolean;
          latest_summarized_message_id?: string | null;
          model?: string | null;
          pinned?: boolean;
          summary?: string | null;
          title?: string | null;
        };
        Update: {
          created_at?: string;
          creator_id?: string | null;
          id?: string;
          is_public?: boolean;
          latest_summarized_message_id?: string | null;
          model?: string | null;
          pinned?: boolean;
          summary?: string | null;
          title?: string | null;
        };
        Relationships: [
          {
            foreignKeyName: 'ai_chats_creator_id_fkey';
            columns: ['creator_id'];
            isOneToOne: false;
            referencedRelation: 'nova_user_challenge_leaderboard';
            referencedColumns: ['user_id'];
          },
          {
            foreignKeyName: 'ai_chats_creator_id_fkey';
            columns: ['creator_id'];
            isOneToOne: false;
            referencedRelation: 'nova_user_leaderboard';
            referencedColumns: ['user_id'];
          },
          {
            foreignKeyName: 'ai_chats_creator_id_fkey';
            columns: ['creator_id'];
            isOneToOne: false;
            referencedRelation: 'shortened_links_creator_stats';
            referencedColumns: ['id'];
          },
          {
            foreignKeyName: 'ai_chats_creator_id_fkey';
            columns: ['creator_id'];
            isOneToOne: false;
            referencedRelation: 'users';
            referencedColumns: ['id'];
          },
          {
            foreignKeyName: 'public_ai_chats_latest_summarized_message_id_fkey';
            columns: ['latest_summarized_message_id'];
            isOneToOne: false;
            referencedRelation: 'ai_chat_messages';
            referencedColumns: ['id'];
          },
          {
            foreignKeyName: 'public_ai_chats_model_fkey';
            columns: ['model'];
            isOneToOne: false;
            referencedRelation: 'ai_models';
            referencedColumns: ['id'];
          },
        ];
      };
      ai_models: {
        Row: {
          created_at: string;
          enabled: boolean;
          id: string;
          name: string | null;
          provider: string | null;
        };
        Insert: {
          created_at?: string;
          enabled?: boolean;
          id: string;
          name?: string | null;
          provider?: string | null;
        };
        Update: {
          created_at?: string;
          enabled?: boolean;
          id?: string;
          name?: string | null;
          provider?: string | null;
        };
        Relationships: [
          {
            foreignKeyName: 'public_ai_models_provider_fkey';
            columns: ['provider'];
            isOneToOne: false;
            referencedRelation: 'ai_providers';
            referencedColumns: ['id'];
          },
        ];
      };
      ai_providers: {
        Row: {
          created_at: string;
          id: string;
          name: string;
        };
        Insert: {
          created_at?: string;
          id: string;
          name: string;
        };
        Update: {
          created_at?: string;
          id?: string;
          name?: string;
        };
        Relationships: [];
      };
      ai_whitelisted_domains: {
        Row: {
          created_at: string;
          description: string | null;
          domain: string;
          enabled: boolean;
        };
        Insert: {
          created_at?: string;
          description?: string | null;
          domain: string;
          enabled?: boolean;
        };
        Update: {
          created_at?: string;
          description?: string | null;
          domain?: string;
          enabled?: boolean;
        };
        Relationships: [];
      };
      ai_whitelisted_emails: {
        Row: {
          created_at: string;
          email: string;
          enabled: boolean;
        };
        Insert: {
          created_at?: string;
          email: string;
          enabled?: boolean;
        };
        Update: {
          created_at?: string;
          email?: string;
          enabled?: boolean;
        };
        Relationships: [];
      };
      aurora_ml_forecast: {
        Row: {
          catboost: number;
          created_at: string;
          date: string;
          elasticnet: number;
          id: string;
          lightgbm: number;
          ws_id: string;
          xgboost: number;
        };
        Insert: {
          catboost: number;
          created_at?: string;
          date: string;
          elasticnet: number;
          id?: string;
          lightgbm: number;
          ws_id: string;
          xgboost: number;
        };
        Update: {
          catboost?: number;
          created_at?: string;
          date?: string;
          elasticnet?: number;
          id?: string;
          lightgbm?: number;
          ws_id?: string;
          xgboost?: number;
        };
        Relationships: [
          {
            foreignKeyName: 'aurora_ml_forecast_ws_id_fkey';
            columns: ['ws_id'];
            isOneToOne: false;
            referencedRelation: 'workspaces';
            referencedColumns: ['id'];
          },
        ];
      };
      aurora_ml_metrics: {
        Row: {
          created_at: string;
          directional_accuracy: number;
          id: string;
          model: string;
          rmse: number;
          turning_point_accuracy: number;
          weighted_score: number;
          ws_id: string;
        };
        Insert: {
          created_at?: string;
          directional_accuracy: number;
          id?: string;
          model: string;
          rmse: number;
          turning_point_accuracy: number;
          weighted_score: number;
          ws_id: string;
        };
        Update: {
          created_at?: string;
          directional_accuracy?: number;
          id?: string;
          model?: string;
          rmse?: number;
          turning_point_accuracy?: number;
          weighted_score?: number;
          ws_id?: string;
        };
        Relationships: [
          {
            foreignKeyName: 'aurora_ml_metrics_ws_id_fkey';
            columns: ['ws_id'];
            isOneToOne: false;
            referencedRelation: 'workspaces';
            referencedColumns: ['id'];
          },
        ];
      };
      aurora_statistical_forecast: {
        Row: {
          auto_arima: number;
          auto_arima_hi_90: number;
          auto_arima_lo_90: number;
          auto_ets: number;
          auto_ets_hi_90: number;
          auto_ets_lo_90: number;
          auto_theta: number;
          auto_theta_hi_90: number;
          auto_theta_lo_90: number;
          ces: number;
          ces_hi_90: number;
          ces_lo_90: number;
          created_at: string;
          date: string;
          id: string;
          ws_id: string;
        };
        Insert: {
          auto_arima: number;
          auto_arima_hi_90: number;
          auto_arima_lo_90: number;
          auto_ets: number;
          auto_ets_hi_90: number;
          auto_ets_lo_90: number;
          auto_theta: number;
          auto_theta_hi_90: number;
          auto_theta_lo_90: number;
          ces: number;
          ces_hi_90: number;
          ces_lo_90: number;
          created_at?: string;
          date: string;
          id?: string;
          ws_id: string;
        };
        Update: {
          auto_arima?: number;
          auto_arima_hi_90?: number;
          auto_arima_lo_90?: number;
          auto_ets?: number;
          auto_ets_hi_90?: number;
          auto_ets_lo_90?: number;
          auto_theta?: number;
          auto_theta_hi_90?: number;
          auto_theta_lo_90?: number;
          ces?: number;
          ces_hi_90?: number;
          ces_lo_90?: number;
          created_at?: string;
          date?: string;
          id?: string;
          ws_id?: string;
        };
        Relationships: [
          {
            foreignKeyName: 'aurora_statistical_forecast_ws_id_fkey';
            columns: ['ws_id'];
            isOneToOne: false;
            referencedRelation: 'workspaces';
            referencedColumns: ['id'];
          },
        ];
      };
      aurora_statistical_metrics: {
        Row: {
          created_at: string;
          directional_accuracy: number;
          id: string;
          model: string;
          no_scaling: boolean;
          rmse: number;
          turning_point_accuracy: number;
          weighted_score: number;
          ws_id: string;
        };
        Insert: {
          created_at?: string;
          directional_accuracy: number;
          id?: string;
          model: string;
          no_scaling: boolean;
          rmse: number;
          turning_point_accuracy: number;
          weighted_score: number;
          ws_id: string;
        };
        Update: {
          created_at?: string;
          directional_accuracy?: number;
          id?: string;
          model?: string;
          no_scaling?: boolean;
          rmse?: number;
          turning_point_accuracy?: number;
          weighted_score?: number;
          ws_id?: string;
        };
        Relationships: [
          {
            foreignKeyName: 'aurora_statistical_metrics_ws_id_fkey';
            columns: ['ws_id'];
            isOneToOne: false;
            referencedRelation: 'workspaces';
            referencedColumns: ['id'];
          },
        ];
      };
      calendar_auth_tokens: {
        Row: {
          access_token: string;
          created_at: string;
          id: string;
          refresh_token: string;
          user_id: string;
          ws_id: string;
        };
        Insert: {
          access_token: string;
          created_at?: string;
          id?: string;
          refresh_token: string;
          user_id: string;
          ws_id: string;
        };
        Update: {
          access_token?: string;
          created_at?: string;
          id?: string;
          refresh_token?: string;
          user_id?: string;
          ws_id?: string;
        };
        Relationships: [
          {
            foreignKeyName: 'calendar_auth_tokens_user_id_fkey';
            columns: ['user_id'];
            isOneToOne: false;
            referencedRelation: 'nova_user_challenge_leaderboard';
            referencedColumns: ['user_id'];
          },
          {
            foreignKeyName: 'calendar_auth_tokens_user_id_fkey';
            columns: ['user_id'];
            isOneToOne: false;
            referencedRelation: 'nova_user_leaderboard';
            referencedColumns: ['user_id'];
          },
          {
            foreignKeyName: 'calendar_auth_tokens_user_id_fkey';
            columns: ['user_id'];
            isOneToOne: false;
            referencedRelation: 'shortened_links_creator_stats';
            referencedColumns: ['id'];
          },
          {
            foreignKeyName: 'calendar_auth_tokens_user_id_fkey';
            columns: ['user_id'];
            isOneToOne: false;
            referencedRelation: 'users';
            referencedColumns: ['id'];
          },
          {
            foreignKeyName: 'calendar_auth_tokens_ws_id_fkey';
            columns: ['ws_id'];
            isOneToOne: false;
            referencedRelation: 'workspaces';
            referencedColumns: ['id'];
          },
        ];
      };
      calendar_event_colors: {
        Row: {
          value: string;
        };
        Insert: {
          value: string;
        };
        Update: {
          value?: string;
        };
        Relationships: [];
      };
      calendar_event_participant_groups: {
        Row: {
          created_at: string | null;
          event_id: string;
          group_id: string;
          notes: string | null;
          role: string | null;
        };
        Insert: {
          created_at?: string | null;
          event_id: string;
          group_id: string;
          notes?: string | null;
          role?: string | null;
        };
        Update: {
          created_at?: string | null;
          event_id?: string;
          group_id?: string;
          notes?: string | null;
          role?: string | null;
        };
        Relationships: [
          {
            foreignKeyName: 'calendar_event_participant_groups_event_id_fkey';
            columns: ['event_id'];
            isOneToOne: false;
            referencedRelation: 'workspace_calendar_events';
            referencedColumns: ['id'];
          },
          {
            foreignKeyName: 'calendar_event_participant_groups_group_id_fkey';
            columns: ['group_id'];
            isOneToOne: false;
            referencedRelation: 'user_groups_with_tags';
            referencedColumns: ['id'];
          },
          {
            foreignKeyName: 'calendar_event_participant_groups_group_id_fkey';
            columns: ['group_id'];
            isOneToOne: false;
            referencedRelation: 'workspace_user_groups';
            referencedColumns: ['id'];
          },
          {
            foreignKeyName: 'calendar_event_participant_groups_group_id_fkey';
            columns: ['group_id'];
            isOneToOne: false;
            referencedRelation: 'workspace_user_groups_with_amount';
            referencedColumns: ['id'];
          },
        ];
      };
      calendar_event_platform_participants: {
        Row: {
          created_at: string | null;
          event_id: string;
          going: boolean | null;
          notes: string;
          role: string | null;
          user_id: string;
        };
        Insert: {
          created_at?: string | null;
          event_id: string;
          going?: boolean | null;
          notes?: string;
          role?: string | null;
          user_id: string;
        };
        Update: {
          created_at?: string | null;
          event_id?: string;
          going?: boolean | null;
          notes?: string;
          role?: string | null;
          user_id?: string;
        };
        Relationships: [
          {
            foreignKeyName: 'calendar_event_platform_participants_event_id_fkey';
            columns: ['event_id'];
            isOneToOne: false;
            referencedRelation: 'workspace_calendar_events';
            referencedColumns: ['id'];
          },
          {
            foreignKeyName: 'calendar_event_platform_participants_user_id_fkey';
            columns: ['user_id'];
            isOneToOne: false;
            referencedRelation: 'nova_user_challenge_leaderboard';
            referencedColumns: ['user_id'];
          },
          {
            foreignKeyName: 'calendar_event_platform_participants_user_id_fkey';
            columns: ['user_id'];
            isOneToOne: false;
            referencedRelation: 'nova_user_leaderboard';
            referencedColumns: ['user_id'];
          },
          {
            foreignKeyName: 'calendar_event_platform_participants_user_id_fkey';
            columns: ['user_id'];
            isOneToOne: false;
            referencedRelation: 'shortened_links_creator_stats';
            referencedColumns: ['id'];
          },
          {
            foreignKeyName: 'calendar_event_platform_participants_user_id_fkey';
            columns: ['user_id'];
            isOneToOne: false;
            referencedRelation: 'users';
            referencedColumns: ['id'];
          },
        ];
      };
      calendar_event_virtual_participants: {
        Row: {
          created_at: string | null;
          event_id: string;
          going: boolean | null;
          notes: string;
          role: string | null;
          user_id: string;
        };
        Insert: {
          created_at?: string | null;
          event_id: string;
          going?: boolean | null;
          notes?: string;
          role?: string | null;
          user_id: string;
        };
        Update: {
          created_at?: string | null;
          event_id?: string;
          going?: boolean | null;
          notes?: string;
          role?: string | null;
          user_id?: string;
        };
        Relationships: [
          {
            foreignKeyName: 'calendar_event_virtual_participants_event_id_fkey';
            columns: ['event_id'];
            isOneToOne: false;
            referencedRelation: 'workspace_calendar_events';
            referencedColumns: ['id'];
          },
          {
            foreignKeyName: 'calendar_event_virtual_participants_user_id_fkey';
            columns: ['user_id'];
            isOneToOne: false;
            referencedRelation: 'distinct_invoice_creators';
            referencedColumns: ['id'];
          },
          {
            foreignKeyName: 'calendar_event_virtual_participants_user_id_fkey';
            columns: ['user_id'];
            isOneToOne: false;
            referencedRelation: 'workspace_users';
            referencedColumns: ['id'];
          },
          {
            foreignKeyName: 'calendar_event_virtual_participants_user_id_fkey';
            columns: ['user_id'];
            isOneToOne: false;
            referencedRelation: 'workspace_users_with_groups';
            referencedColumns: ['id'];
          },
        ];
      };
      calendar_sync_states: {
        Row: {
          calendar_id: string;
          last_synced_at: string | null;
          sync_token: string | null;
          ws_id: string;
        };
        Insert: {
          calendar_id?: string;
          last_synced_at?: string | null;
          sync_token?: string | null;
          ws_id: string;
        };
        Update: {
          calendar_id?: string;
          last_synced_at?: string | null;
          sync_token?: string | null;
          ws_id?: string;
        };
        Relationships: [];
      };
      course_certificates: {
        Row: {
          completed_date: string;
          course_id: string;
          created_at: string;
          id: string;
          user_id: string;
        };
        Insert: {
          completed_date: string;
          course_id: string;
          created_at?: string;
          id?: string;
          user_id?: string;
        };
        Update: {
          completed_date?: string;
          course_id?: string;
          created_at?: string;
          id?: string;
          user_id?: string;
        };
        Relationships: [
          {
            foreignKeyName: 'course_certificates_course_id_fkey';
            columns: ['course_id'];
            isOneToOne: false;
            referencedRelation: 'workspace_courses';
            referencedColumns: ['id'];
          },
          {
            foreignKeyName: 'course_certificates_user_id_fkey';
            columns: ['user_id'];
            isOneToOne: false;
            referencedRelation: 'nova_user_challenge_leaderboard';
            referencedColumns: ['user_id'];
          },
          {
            foreignKeyName: 'course_certificates_user_id_fkey';
            columns: ['user_id'];
            isOneToOne: false;
            referencedRelation: 'nova_user_leaderboard';
            referencedColumns: ['user_id'];
          },
          {
            foreignKeyName: 'course_certificates_user_id_fkey';
            columns: ['user_id'];
            isOneToOne: false;
            referencedRelation: 'shortened_links_creator_stats';
            referencedColumns: ['id'];
          },
          {
            foreignKeyName: 'course_certificates_user_id_fkey';
            columns: ['user_id'];
            isOneToOne: false;
            referencedRelation: 'users';
            referencedColumns: ['id'];
          },
        ];
      };
      course_module_completion_status: {
        Row: {
          completed_at: string | null;
          completion_id: string;
          completion_status: boolean;
          created_at: string | null;
          module_id: string;
          user_id: string | null;
        };
        Insert: {
          completed_at?: string | null;
          completion_id?: string;
          completion_status?: boolean;
          created_at?: string | null;
          module_id: string;
          user_id?: string | null;
        };
        Update: {
          completed_at?: string | null;
          completion_id?: string;
          completion_status?: boolean;
          created_at?: string | null;
          module_id?: string;
          user_id?: string | null;
        };
        Relationships: [
          {
            foreignKeyName: 'course_module_completion_status_module_id_fkey';
            columns: ['module_id'];
            isOneToOne: false;
            referencedRelation: 'workspace_course_modules';
            referencedColumns: ['id'];
          },
          {
            foreignKeyName: 'course_module_completion_status_user_id_fkey';
            columns: ['user_id'];
            isOneToOne: false;
            referencedRelation: 'nova_user_challenge_leaderboard';
            referencedColumns: ['user_id'];
          },
          {
            foreignKeyName: 'course_module_completion_status_user_id_fkey';
            columns: ['user_id'];
            isOneToOne: false;
            referencedRelation: 'nova_user_leaderboard';
            referencedColumns: ['user_id'];
          },
          {
            foreignKeyName: 'course_module_completion_status_user_id_fkey';
            columns: ['user_id'];
            isOneToOne: false;
            referencedRelation: 'shortened_links_creator_stats';
            referencedColumns: ['id'];
          },
          {
            foreignKeyName: 'course_module_completion_status_user_id_fkey';
            columns: ['user_id'];
            isOneToOne: false;
            referencedRelation: 'users';
            referencedColumns: ['id'];
          },
        ];
      };
      course_module_flashcards: {
        Row: {
          created_at: string;
          flashcard_id: string;
          module_id: string;
        };
        Insert: {
          created_at?: string;
          flashcard_id: string;
          module_id: string;
        };
        Update: {
          created_at?: string;
          flashcard_id?: string;
          module_id?: string;
        };
        Relationships: [
          {
            foreignKeyName: 'course_module_flashcards_flashcard_id_fkey';
            columns: ['flashcard_id'];
            isOneToOne: false;
            referencedRelation: 'workspace_flashcards';
            referencedColumns: ['id'];
          },
          {
            foreignKeyName: 'course_module_flashcards_module_id_fkey';
            columns: ['module_id'];
            isOneToOne: false;
            referencedRelation: 'workspace_course_modules';
            referencedColumns: ['id'];
          },
        ];
      };
      course_module_quiz_sets: {
        Row: {
          created_at: string;
          module_id: string;
          set_id: string;
        };
        Insert: {
          created_at?: string;
          module_id: string;
          set_id: string;
        };
        Update: {
          created_at?: string;
          module_id?: string;
          set_id?: string;
        };
        Relationships: [
          {
            foreignKeyName: 'course_module_quiz_sets_module_id_fkey';
            columns: ['module_id'];
            isOneToOne: false;
            referencedRelation: 'workspace_course_modules';
            referencedColumns: ['id'];
          },
          {
            foreignKeyName: 'course_module_quiz_sets_set_id_fkey';
            columns: ['set_id'];
            isOneToOne: false;
            referencedRelation: 'workspace_quiz_sets';
            referencedColumns: ['id'];
          },
        ];
      };
      course_module_quizzes: {
        Row: {
          created_at: string;
          module_id: string;
          quiz_id: string;
        };
        Insert: {
          created_at?: string;
          module_id: string;
          quiz_id: string;
        };
        Update: {
          created_at?: string;
          module_id?: string;
          quiz_id?: string;
        };
        Relationships: [
          {
            foreignKeyName: 'course_module_quizzes_module_id_fkey';
            columns: ['module_id'];
            isOneToOne: false;
            referencedRelation: 'workspace_course_modules';
            referencedColumns: ['id'];
          },
          {
            foreignKeyName: 'course_module_quizzes_quiz_id_fkey';
            columns: ['quiz_id'];
            isOneToOne: false;
            referencedRelation: 'workspace_quizzes';
            referencedColumns: ['id'];
          },
        ];
      };
      crawled_url_next_urls: {
        Row: {
          created_at: string;
          origin_id: string;
          skipped: boolean;
          url: string;
        };
        Insert: {
          created_at?: string;
          origin_id?: string;
          skipped: boolean;
          url: string;
        };
        Update: {
          created_at?: string;
          origin_id?: string;
          skipped?: boolean;
          url?: string;
        };
        Relationships: [
          {
            foreignKeyName: 'crawled_url_next_urls_origin_id_fkey';
            columns: ['origin_id'];
            isOneToOne: false;
            referencedRelation: 'crawled_urls';
            referencedColumns: ['id'];
          },
        ];
      };
      crawled_urls: {
        Row: {
          created_at: string;
          creator_id: string;
          html: string | null;
          id: string;
          markdown: string | null;
          url: string;
        };
        Insert: {
          created_at?: string;
          creator_id: string;
          html?: string | null;
          id?: string;
          markdown?: string | null;
          url: string;
        };
        Update: {
          created_at?: string;
          creator_id?: string;
          html?: string | null;
          id?: string;
          markdown?: string | null;
          url?: string;
        };
        Relationships: [
          {
            foreignKeyName: 'crawled_urls_creator_id_fkey';
            columns: ['creator_id'];
            isOneToOne: false;
            referencedRelation: 'nova_user_challenge_leaderboard';
            referencedColumns: ['user_id'];
          },
          {
            foreignKeyName: 'crawled_urls_creator_id_fkey';
            columns: ['creator_id'];
            isOneToOne: false;
            referencedRelation: 'nova_user_leaderboard';
            referencedColumns: ['user_id'];
          },
          {
            foreignKeyName: 'crawled_urls_creator_id_fkey';
            columns: ['creator_id'];
            isOneToOne: false;
            referencedRelation: 'shortened_links_creator_stats';
            referencedColumns: ['id'];
          },
          {
            foreignKeyName: 'crawled_urls_creator_id_fkey';
            columns: ['creator_id'];
            isOneToOne: false;
            referencedRelation: 'users';
            referencedColumns: ['id'];
          },
        ];
      };
      credit_wallets: {
        Row: {
          limit: number;
          payment_date: number;
          statement_date: number;
          wallet_id: string;
        };
        Insert: {
          limit: number;
          payment_date: number;
          statement_date: number;
          wallet_id: string;
        };
        Update: {
          limit?: number;
          payment_date?: number;
          statement_date?: number;
          wallet_id?: string;
        };
        Relationships: [
          {
            foreignKeyName: 'credit_wallets_wallet_id_fkey';
            columns: ['wallet_id'];
            isOneToOne: true;
            referencedRelation: 'workspace_wallets';
            referencedColumns: ['id'];
          },
        ];
      };
      cross_app_tokens: {
        Row: {
          created_at: string;
          expires_at: string;
          id: string;
          is_revoked: boolean;
          origin_app: string;
          session_data: Json | null;
          target_app: string;
          token: string;
          used_at: string | null;
          user_id: string;
        };
        Insert: {
          created_at?: string;
          expires_at: string;
          id?: string;
          is_revoked?: boolean;
          origin_app: string;
          session_data?: Json | null;
          target_app: string;
          token: string;
          used_at?: string | null;
          user_id: string;
        };
        Update: {
          created_at?: string;
          expires_at?: string;
          id?: string;
          is_revoked?: boolean;
          origin_app?: string;
          session_data?: Json | null;
          target_app?: string;
          token?: string;
          used_at?: string | null;
          user_id?: string;
        };
        Relationships: [
          {
            foreignKeyName: 'cross_app_tokens_user_id_fkey';
            columns: ['user_id'];
            isOneToOne: false;
            referencedRelation: 'nova_user_challenge_leaderboard';
            referencedColumns: ['user_id'];
          },
          {
            foreignKeyName: 'cross_app_tokens_user_id_fkey';
            columns: ['user_id'];
            isOneToOne: false;
            referencedRelation: 'nova_user_leaderboard';
            referencedColumns: ['user_id'];
          },
          {
            foreignKeyName: 'cross_app_tokens_user_id_fkey';
            columns: ['user_id'];
            isOneToOne: false;
            referencedRelation: 'shortened_links_creator_stats';
            referencedColumns: ['id'];
          },
          {
            foreignKeyName: 'cross_app_tokens_user_id_fkey';
            columns: ['user_id'];
            isOneToOne: false;
            referencedRelation: 'users';
            referencedColumns: ['id'];
          },
        ];
      };
      currencies: {
        Row: {
          code: string;
          name: string;
        };
        Insert: {
          code: string;
          name: string;
        };
        Update: {
          code?: string;
          name?: string;
        };
        Relationships: [];
      };
      external_user_monthly_report_logs: {
        Row: {
          content: string;
          created_at: string;
          creator_id: string | null;
          feedback: string;
          group_id: string;
          id: string;
          report_id: string;
          score: number | null;
          scores: number[] | null;
          title: string;
          user_id: string;
        };
        Insert: {
          content?: string;
          created_at?: string;
          creator_id?: string | null;
          feedback?: string;
          group_id: string;
          id?: string;
          report_id: string;
          score?: number | null;
          scores?: number[] | null;
          title?: string;
          user_id: string;
        };
        Update: {
          content?: string;
          created_at?: string;
          creator_id?: string | null;
          feedback?: string;
          group_id?: string;
          id?: string;
          report_id?: string;
          score?: number | null;
          scores?: number[] | null;
          title?: string;
          user_id?: string;
        };
        Relationships: [
          {
            foreignKeyName: 'external_user_monthly_report_logs_creator_id_fkey';
            columns: ['creator_id'];
            isOneToOne: false;
            referencedRelation: 'distinct_invoice_creators';
            referencedColumns: ['id'];
          },
          {
            foreignKeyName: 'external_user_monthly_report_logs_creator_id_fkey';
            columns: ['creator_id'];
            isOneToOne: false;
            referencedRelation: 'workspace_users';
            referencedColumns: ['id'];
          },
          {
            foreignKeyName: 'external_user_monthly_report_logs_creator_id_fkey';
            columns: ['creator_id'];
            isOneToOne: false;
            referencedRelation: 'workspace_users_with_groups';
            referencedColumns: ['id'];
          },
          {
            foreignKeyName: 'external_user_monthly_report_logs_group_id_fkey';
            columns: ['group_id'];
            isOneToOne: false;
            referencedRelation: 'user_groups_with_tags';
            referencedColumns: ['id'];
          },
          {
            foreignKeyName: 'external_user_monthly_report_logs_group_id_fkey';
            columns: ['group_id'];
            isOneToOne: false;
            referencedRelation: 'workspace_user_groups';
            referencedColumns: ['id'];
          },
          {
            foreignKeyName: 'external_user_monthly_report_logs_group_id_fkey';
            columns: ['group_id'];
            isOneToOne: false;
            referencedRelation: 'workspace_user_groups_with_amount';
            referencedColumns: ['id'];
          },
          {
            foreignKeyName: 'external_user_monthly_report_logs_report_id_fkey';
            columns: ['report_id'];
            isOneToOne: false;
            referencedRelation: 'external_user_monthly_reports';
            referencedColumns: ['id'];
          },
          {
            foreignKeyName: 'external_user_monthly_report_logs_user_id_fkey';
            columns: ['user_id'];
            isOneToOne: false;
            referencedRelation: 'distinct_invoice_creators';
            referencedColumns: ['id'];
          },
          {
            foreignKeyName: 'external_user_monthly_report_logs_user_id_fkey';
            columns: ['user_id'];
            isOneToOne: false;
            referencedRelation: 'workspace_users';
            referencedColumns: ['id'];
          },
          {
            foreignKeyName: 'external_user_monthly_report_logs_user_id_fkey';
            columns: ['user_id'];
            isOneToOne: false;
            referencedRelation: 'workspace_users_with_groups';
            referencedColumns: ['id'];
          },
        ];
      };
      external_user_monthly_reports: {
        Row: {
          content: string;
          created_at: string;
          creator_id: string | null;
          feedback: string;
          group_id: string;
          id: string;
          score: number | null;
          scores: number[] | null;
          title: string;
          updated_at: string;
          user_id: string;
        };
        Insert: {
          content: string;
          created_at?: string;
          creator_id?: string | null;
          feedback: string;
          group_id: string;
          id?: string;
          score?: number | null;
          scores?: number[] | null;
          title: string;
          updated_at: string;
          user_id: string;
        };
        Update: {
          content?: string;
          created_at?: string;
          creator_id?: string | null;
          feedback?: string;
          group_id?: string;
          id?: string;
          score?: number | null;
          scores?: number[] | null;
          title?: string;
          updated_at?: string;
          user_id?: string;
        };
        Relationships: [
          {
            foreignKeyName: 'external_user_monthly_reports_creator_id_fkey';
            columns: ['creator_id'];
            isOneToOne: false;
            referencedRelation: 'distinct_invoice_creators';
            referencedColumns: ['id'];
          },
          {
            foreignKeyName: 'external_user_monthly_reports_creator_id_fkey';
            columns: ['creator_id'];
            isOneToOne: false;
            referencedRelation: 'workspace_users';
            referencedColumns: ['id'];
          },
          {
            foreignKeyName: 'external_user_monthly_reports_creator_id_fkey';
            columns: ['creator_id'];
            isOneToOne: false;
            referencedRelation: 'workspace_users_with_groups';
            referencedColumns: ['id'];
          },
          {
            foreignKeyName: 'external_user_monthly_reports_group_id_fkey';
            columns: ['group_id'];
            isOneToOne: false;
            referencedRelation: 'user_groups_with_tags';
            referencedColumns: ['id'];
          },
          {
            foreignKeyName: 'external_user_monthly_reports_group_id_fkey';
            columns: ['group_id'];
            isOneToOne: false;
            referencedRelation: 'workspace_user_groups';
            referencedColumns: ['id'];
          },
          {
            foreignKeyName: 'external_user_monthly_reports_group_id_fkey';
            columns: ['group_id'];
            isOneToOne: false;
            referencedRelation: 'workspace_user_groups_with_amount';
            referencedColumns: ['id'];
          },
          {
            foreignKeyName: 'public_external_user_monthly_reports_user_id_fkey';
            columns: ['user_id'];
            isOneToOne: false;
            referencedRelation: 'distinct_invoice_creators';
            referencedColumns: ['id'];
          },
          {
            foreignKeyName: 'public_external_user_monthly_reports_user_id_fkey';
            columns: ['user_id'];
            isOneToOne: false;
            referencedRelation: 'workspace_users';
            referencedColumns: ['id'];
          },
          {
            foreignKeyName: 'public_external_user_monthly_reports_user_id_fkey';
            columns: ['user_id'];
            isOneToOne: false;
            referencedRelation: 'workspace_users_with_groups';
            referencedColumns: ['id'];
          },
        ];
      };
      field_types: {
        Row: {
          enabled: boolean;
          id: string;
        };
        Insert: {
          enabled?: boolean;
          id: string;
        };
        Update: {
          enabled?: boolean;
          id?: string;
        };
        Relationships: [];
      };
      finance_invoice_products: {
        Row: {
          amount: number;
          created_at: string | null;
          invoice_id: string;
          price: number;
          product_id: string | null;
          product_name: string;
          product_unit: string;
          total_diff: number;
          unit_id: string;
          warehouse: string;
          warehouse_id: string;
        };
        Insert: {
          amount: number;
          created_at?: string | null;
          invoice_id: string;
          price: number;
          product_id?: string | null;
          product_name?: string;
          product_unit?: string;
          total_diff?: number;
          unit_id: string;
          warehouse?: string;
          warehouse_id: string;
        };
        Update: {
          amount?: number;
          created_at?: string | null;
          invoice_id?: string;
          price?: number;
          product_id?: string | null;
          product_name?: string;
          product_unit?: string;
          total_diff?: number;
          unit_id?: string;
          warehouse?: string;
          warehouse_id?: string;
        };
        Relationships: [
          {
            foreignKeyName: 'finance_invoice_products_invoice_id_fkey';
            columns: ['invoice_id'];
            isOneToOne: false;
            referencedRelation: 'finance_invoices';
            referencedColumns: ['id'];
          },
          {
            foreignKeyName: 'finance_invoice_products_product_id_fkey';
            columns: ['product_id'];
            isOneToOne: false;
            referencedRelation: 'workspace_products';
            referencedColumns: ['id'];
          },
          {
            foreignKeyName: 'finance_invoice_products_unit_id_fkey';
            columns: ['unit_id'];
            isOneToOne: false;
            referencedRelation: 'inventory_units';
            referencedColumns: ['id'];
          },
          {
            foreignKeyName: 'finance_invoice_products_warehouse_id_fkey';
            columns: ['warehouse_id'];
            isOneToOne: false;
            referencedRelation: 'inventory_warehouses';
            referencedColumns: ['id'];
          },
        ];
      };
      finance_invoice_promotions: {
        Row: {
          code: string;
          created_at: string;
          description: string | null;
          invoice_id: string | null;
          name: string | null;
          promo_id: string | null;
          use_ratio: boolean;
          value: number;
        };
        Insert: {
          code?: string;
          created_at?: string;
          description?: string | null;
          invoice_id?: string | null;
          name?: string | null;
          promo_id?: string | null;
          use_ratio: boolean;
          value: number;
        };
        Update: {
          code?: string;
          created_at?: string;
          description?: string | null;
          invoice_id?: string | null;
          name?: string | null;
          promo_id?: string | null;
          use_ratio?: boolean;
          value?: number;
        };
        Relationships: [
          {
            foreignKeyName: 'finance_invoice_promotions_invoice_id_fkey';
            columns: ['invoice_id'];
            isOneToOne: false;
            referencedRelation: 'finance_invoices';
            referencedColumns: ['id'];
          },
          {
            foreignKeyName: 'finance_invoice_promotions_promo_id_fkey';
            columns: ['promo_id'];
            isOneToOne: false;
            referencedRelation: 'workspace_promotions';
            referencedColumns: ['id'];
          },
        ];
      };
      finance_invoices: {
        Row: {
          category_id: string;
          completed_at: string | null;
          created_at: string | null;
          creator_id: string | null;
          customer_id: string | null;
          id: string;
          note: string | null;
          notice: string | null;
          paid_amount: number;
          price: number;
          total_diff: number;
          transaction_id: string | null;
          user_group_id: string | null;
          valid_until: string | null;
          wallet_id: string;
          ws_id: string;
        };
        Insert: {
          category_id: string;
          completed_at?: string | null;
          created_at?: string | null;
          creator_id?: string | null;
          customer_id?: string | null;
          id?: string;
          note?: string | null;
          notice?: string | null;
          paid_amount?: number;
          price: number;
          total_diff?: number;
          transaction_id?: string | null;
          user_group_id?: string | null;
          valid_until?: string | null;
          wallet_id: string;
          ws_id: string;
        };
        Update: {
          category_id?: string;
          completed_at?: string | null;
          created_at?: string | null;
          creator_id?: string | null;
          customer_id?: string | null;
          id?: string;
          note?: string | null;
          notice?: string | null;
          paid_amount?: number;
          price?: number;
          total_diff?: number;
          transaction_id?: string | null;
          user_group_id?: string | null;
          valid_until?: string | null;
          wallet_id?: string;
          ws_id?: string;
        };
        Relationships: [
          {
            foreignKeyName: 'finance_invoices_category_id_fkey';
            columns: ['category_id'];
            isOneToOne: false;
            referencedRelation: 'transaction_categories';
            referencedColumns: ['id'];
          },
          {
            foreignKeyName: 'finance_invoices_creator_id_fkey';
            columns: ['creator_id'];
            isOneToOne: false;
            referencedRelation: 'distinct_invoice_creators';
            referencedColumns: ['id'];
          },
          {
            foreignKeyName: 'finance_invoices_creator_id_fkey';
            columns: ['creator_id'];
            isOneToOne: false;
            referencedRelation: 'workspace_users';
            referencedColumns: ['id'];
          },
          {
            foreignKeyName: 'finance_invoices_creator_id_fkey';
            columns: ['creator_id'];
            isOneToOne: false;
            referencedRelation: 'workspace_users_with_groups';
            referencedColumns: ['id'];
          },
          {
            foreignKeyName: 'finance_invoices_customer_id_fkey';
            columns: ['customer_id'];
            isOneToOne: false;
            referencedRelation: 'distinct_invoice_creators';
            referencedColumns: ['id'];
          },
          {
            foreignKeyName: 'finance_invoices_customer_id_fkey';
            columns: ['customer_id'];
            isOneToOne: false;
            referencedRelation: 'workspace_users';
            referencedColumns: ['id'];
          },
          {
            foreignKeyName: 'finance_invoices_customer_id_fkey';
            columns: ['customer_id'];
            isOneToOne: false;
            referencedRelation: 'workspace_users_with_groups';
            referencedColumns: ['id'];
          },
          {
            foreignKeyName: 'finance_invoices_transaction_id_fkey';
            columns: ['transaction_id'];
            isOneToOne: true;
            referencedRelation: 'wallet_transactions';
            referencedColumns: ['id'];
          },
          {
            foreignKeyName: 'finance_invoices_wallet_id_fkey';
            columns: ['wallet_id'];
            isOneToOne: false;
            referencedRelation: 'workspace_wallets';
            referencedColumns: ['id'];
          },
          {
            foreignKeyName: 'finance_invoices_ws_id_fkey';
            columns: ['ws_id'];
            isOneToOne: false;
            referencedRelation: 'workspaces';
            referencedColumns: ['id'];
          },
          {
            foreignKeyName: 'public_finance_invoices_user_group_id_fkey';
            columns: ['user_group_id'];
            isOneToOne: false;
            referencedRelation: 'user_groups_with_tags';
            referencedColumns: ['id'];
          },
          {
            foreignKeyName: 'public_finance_invoices_user_group_id_fkey';
            columns: ['user_group_id'];
            isOneToOne: false;
            referencedRelation: 'workspace_user_groups';
            referencedColumns: ['id'];
          },
          {
            foreignKeyName: 'public_finance_invoices_user_group_id_fkey';
            columns: ['user_group_id'];
            isOneToOne: false;
            referencedRelation: 'workspace_user_groups_with_amount';
            referencedColumns: ['id'];
          },
        ];
      };
      handles: {
        Row: {
          created_at: string | null;
          creator_id: string | null;
          value: string;
        };
        Insert: {
          created_at?: string | null;
          creator_id?: string | null;
          value: string;
        };
        Update: {
          created_at?: string | null;
          creator_id?: string | null;
          value?: string;
        };
        Relationships: [
          {
            foreignKeyName: 'handles_creator_id_fkey';
            columns: ['creator_id'];
            isOneToOne: false;
            referencedRelation: 'nova_user_challenge_leaderboard';
            referencedColumns: ['user_id'];
          },
          {
            foreignKeyName: 'handles_creator_id_fkey';
            columns: ['creator_id'];
            isOneToOne: false;
            referencedRelation: 'nova_user_leaderboard';
            referencedColumns: ['user_id'];
          },
          {
            foreignKeyName: 'handles_creator_id_fkey';
            columns: ['creator_id'];
            isOneToOne: false;
            referencedRelation: 'shortened_links_creator_stats';
            referencedColumns: ['id'];
          },
          {
            foreignKeyName: 'handles_creator_id_fkey';
            columns: ['creator_id'];
            isOneToOne: false;
            referencedRelation: 'users';
            referencedColumns: ['id'];
          },
        ];
      };
      healthcare_checkup_vital_groups: {
        Row: {
          checkup_id: string;
          created_at: string | null;
          group_id: string;
        };
        Insert: {
          checkup_id: string;
          created_at?: string | null;
          group_id: string;
        };
        Update: {
          checkup_id?: string;
          created_at?: string | null;
          group_id?: string;
        };
        Relationships: [
          {
            foreignKeyName: 'healthcare_checkup_vital_groups_checkup_id_fkey';
            columns: ['checkup_id'];
            isOneToOne: false;
            referencedRelation: 'healthcare_checkups';
            referencedColumns: ['id'];
          },
          {
            foreignKeyName: 'healthcare_checkup_vital_groups_group_id_fkey';
            columns: ['group_id'];
            isOneToOne: false;
            referencedRelation: 'healthcare_vital_groups';
            referencedColumns: ['id'];
          },
        ];
      };
      healthcare_checkup_vitals: {
        Row: {
          checkup_id: string;
          created_at: string | null;
          value: number | null;
          vital_id: string;
        };
        Insert: {
          checkup_id: string;
          created_at?: string | null;
          value?: number | null;
          vital_id: string;
        };
        Update: {
          checkup_id?: string;
          created_at?: string | null;
          value?: number | null;
          vital_id?: string;
        };
        Relationships: [
          {
            foreignKeyName: 'healthcare_checkup_vitals_checkup_id_fkey';
            columns: ['checkup_id'];
            isOneToOne: false;
            referencedRelation: 'healthcare_checkups';
            referencedColumns: ['id'];
          },
          {
            foreignKeyName: 'healthcare_checkup_vitals_vital_id_fkey';
            columns: ['vital_id'];
            isOneToOne: false;
            referencedRelation: 'healthcare_vitals';
            referencedColumns: ['id'];
          },
        ];
      };
      healthcare_checkups: {
        Row: {
          checked: boolean;
          checkup_at: string;
          completed_at: string | null;
          created_at: string | null;
          creator_id: string;
          diagnosis_id: string | null;
          id: string;
          next_checked: boolean | null;
          next_checkup_at: string | null;
          note: string | null;
          patient_id: string;
          ws_id: string;
        };
        Insert: {
          checked?: boolean;
          checkup_at?: string;
          completed_at?: string | null;
          created_at?: string | null;
          creator_id: string;
          diagnosis_id?: string | null;
          id?: string;
          next_checked?: boolean | null;
          next_checkup_at?: string | null;
          note?: string | null;
          patient_id: string;
          ws_id: string;
        };
        Update: {
          checked?: boolean;
          checkup_at?: string;
          completed_at?: string | null;
          created_at?: string | null;
          creator_id?: string;
          diagnosis_id?: string | null;
          id?: string;
          next_checked?: boolean | null;
          next_checkup_at?: string | null;
          note?: string | null;
          patient_id?: string;
          ws_id?: string;
        };
        Relationships: [
          {
            foreignKeyName: 'healthcare_checkups_creator_id_fkey';
            columns: ['creator_id'];
            isOneToOne: false;
            referencedRelation: 'nova_user_challenge_leaderboard';
            referencedColumns: ['user_id'];
          },
          {
            foreignKeyName: 'healthcare_checkups_creator_id_fkey';
            columns: ['creator_id'];
            isOneToOne: false;
            referencedRelation: 'nova_user_leaderboard';
            referencedColumns: ['user_id'];
          },
          {
            foreignKeyName: 'healthcare_checkups_creator_id_fkey';
            columns: ['creator_id'];
            isOneToOne: false;
            referencedRelation: 'shortened_links_creator_stats';
            referencedColumns: ['id'];
          },
          {
            foreignKeyName: 'healthcare_checkups_creator_id_fkey';
            columns: ['creator_id'];
            isOneToOne: false;
            referencedRelation: 'users';
            referencedColumns: ['id'];
          },
          {
            foreignKeyName: 'healthcare_checkups_diagnosis_id_fkey';
            columns: ['diagnosis_id'];
            isOneToOne: false;
            referencedRelation: 'healthcare_diagnoses';
            referencedColumns: ['id'];
          },
          {
            foreignKeyName: 'healthcare_checkups_patient_id_fkey';
            columns: ['patient_id'];
            isOneToOne: false;
            referencedRelation: 'distinct_invoice_creators';
            referencedColumns: ['id'];
          },
          {
            foreignKeyName: 'healthcare_checkups_patient_id_fkey';
            columns: ['patient_id'];
            isOneToOne: false;
            referencedRelation: 'workspace_users';
            referencedColumns: ['id'];
          },
          {
            foreignKeyName: 'healthcare_checkups_patient_id_fkey';
            columns: ['patient_id'];
            isOneToOne: false;
            referencedRelation: 'workspace_users_with_groups';
            referencedColumns: ['id'];
          },
          {
            foreignKeyName: 'healthcare_checkups_ws_id_fkey';
            columns: ['ws_id'];
            isOneToOne: false;
            referencedRelation: 'workspaces';
            referencedColumns: ['id'];
          },
        ];
      };
      healthcare_diagnoses: {
        Row: {
          created_at: string | null;
          description: string | null;
          id: string;
          name: string | null;
          note: string | null;
          ws_id: string;
        };
        Insert: {
          created_at?: string | null;
          description?: string | null;
          id?: string;
          name?: string | null;
          note?: string | null;
          ws_id: string;
        };
        Update: {
          created_at?: string | null;
          description?: string | null;
          id?: string;
          name?: string | null;
          note?: string | null;
          ws_id?: string;
        };
        Relationships: [
          {
            foreignKeyName: 'healthcare_diagnoses_ws_id_fkey';
            columns: ['ws_id'];
            isOneToOne: false;
            referencedRelation: 'workspaces';
            referencedColumns: ['id'];
          },
        ];
      };
      healthcare_vital_groups: {
        Row: {
          created_at: string | null;
          description: string | null;
          id: string;
          name: string;
          note: string | null;
          ws_id: string;
        };
        Insert: {
          created_at?: string | null;
          description?: string | null;
          id?: string;
          name: string;
          note?: string | null;
          ws_id: string;
        };
        Update: {
          created_at?: string | null;
          description?: string | null;
          id?: string;
          name?: string;
          note?: string | null;
          ws_id?: string;
        };
        Relationships: [
          {
            foreignKeyName: 'healthcare_vital_groups_ws_id_fkey';
            columns: ['ws_id'];
            isOneToOne: false;
            referencedRelation: 'workspaces';
            referencedColumns: ['id'];
          },
        ];
      };
      healthcare_vitals: {
        Row: {
          created_at: string | null;
          factor: number;
          group_id: string | null;
          id: string;
          name: string;
          unit: string;
          ws_id: string;
        };
        Insert: {
          created_at?: string | null;
          factor?: number;
          group_id?: string | null;
          id?: string;
          name: string;
          unit: string;
          ws_id: string;
        };
        Update: {
          created_at?: string | null;
          factor?: number;
          group_id?: string | null;
          id?: string;
          name?: string;
          unit?: string;
          ws_id?: string;
        };
        Relationships: [
          {
            foreignKeyName: 'healthcare_vitals_ws_id_fkey';
            columns: ['ws_id'];
            isOneToOne: false;
            referencedRelation: 'workspaces';
            referencedColumns: ['id'];
          },
          {
            foreignKeyName: 'public_healthcare_vitals_group_id_fkey';
            columns: ['group_id'];
            isOneToOne: false;
            referencedRelation: 'user_groups_with_tags';
            referencedColumns: ['id'];
          },
          {
            foreignKeyName: 'public_healthcare_vitals_group_id_fkey';
            columns: ['group_id'];
            isOneToOne: false;
            referencedRelation: 'workspace_user_groups';
            referencedColumns: ['id'];
          },
          {
            foreignKeyName: 'public_healthcare_vitals_group_id_fkey';
            columns: ['group_id'];
            isOneToOne: false;
            referencedRelation: 'workspace_user_groups_with_amount';
            referencedColumns: ['id'];
          },
        ];
      };
      inventory_batch_products: {
        Row: {
          amount: number;
          batch_id: string;
          created_at: string | null;
          price: number;
          product_id: string;
          unit_id: string;
        };
        Insert: {
          amount?: number;
          batch_id: string;
          created_at?: string | null;
          price?: number;
          product_id: string;
          unit_id: string;
        };
        Update: {
          amount?: number;
          batch_id?: string;
          created_at?: string | null;
          price?: number;
          product_id?: string;
          unit_id?: string;
        };
        Relationships: [
          {
            foreignKeyName: 'inventory_batch_products_batch_id_fkey';
            columns: ['batch_id'];
            isOneToOne: false;
            referencedRelation: 'inventory_batches';
            referencedColumns: ['id'];
          },
          {
            foreignKeyName: 'inventory_batch_products_product_id_fkey';
            columns: ['product_id'];
            isOneToOne: false;
            referencedRelation: 'workspace_products';
            referencedColumns: ['id'];
          },
          {
            foreignKeyName: 'inventory_batch_products_unit_id_fkey';
            columns: ['unit_id'];
            isOneToOne: false;
            referencedRelation: 'inventory_units';
            referencedColumns: ['id'];
          },
        ];
      };
      inventory_batches: {
        Row: {
          created_at: string | null;
          id: string;
          price: number;
          supplier_id: string | null;
          total_diff: number;
          warehouse_id: string;
        };
        Insert: {
          created_at?: string | null;
          id?: string;
          price?: number;
          supplier_id?: string | null;
          total_diff?: number;
          warehouse_id: string;
        };
        Update: {
          created_at?: string | null;
          id?: string;
          price?: number;
          supplier_id?: string | null;
          total_diff?: number;
          warehouse_id?: string;
        };
        Relationships: [
          {
            foreignKeyName: 'inventory_batches_supplier_id_fkey';
            columns: ['supplier_id'];
            isOneToOne: false;
            referencedRelation: 'inventory_suppliers';
            referencedColumns: ['id'];
          },
          {
            foreignKeyName: 'inventory_batches_warehouse_id_fkey';
            columns: ['warehouse_id'];
            isOneToOne: false;
            referencedRelation: 'inventory_warehouses';
            referencedColumns: ['id'];
          },
        ];
      };
      inventory_products: {
        Row: {
          amount: number | null;
          created_at: string | null;
          min_amount: number;
          price: number;
          product_id: string;
          unit_id: string;
          warehouse_id: string;
        };
        Insert: {
          amount?: number | null;
          created_at?: string | null;
          min_amount?: number;
          price?: number;
          product_id: string;
          unit_id: string;
          warehouse_id: string;
        };
        Update: {
          amount?: number | null;
          created_at?: string | null;
          min_amount?: number;
          price?: number;
          product_id?: string;
          unit_id?: string;
          warehouse_id?: string;
        };
        Relationships: [
          {
            foreignKeyName: 'inventory_products_product_id_fkey';
            columns: ['product_id'];
            isOneToOne: false;
            referencedRelation: 'workspace_products';
            referencedColumns: ['id'];
          },
          {
            foreignKeyName: 'inventory_products_unit_id_fkey';
            columns: ['unit_id'];
            isOneToOne: false;
            referencedRelation: 'inventory_units';
            referencedColumns: ['id'];
          },
          {
            foreignKeyName: 'inventory_products_warehouse_id_fkey';
            columns: ['warehouse_id'];
            isOneToOne: false;
            referencedRelation: 'inventory_warehouses';
            referencedColumns: ['id'];
          },
        ];
      };
      inventory_suppliers: {
        Row: {
          created_at: string | null;
          id: string;
          name: string | null;
          ws_id: string;
        };
        Insert: {
          created_at?: string | null;
          id?: string;
          name?: string | null;
          ws_id: string;
        };
        Update: {
          created_at?: string | null;
          id?: string;
          name?: string | null;
          ws_id?: string;
        };
        Relationships: [
          {
            foreignKeyName: 'inventory_suppliers_ws_id_fkey';
            columns: ['ws_id'];
            isOneToOne: false;
            referencedRelation: 'workspaces';
            referencedColumns: ['id'];
          },
        ];
      };
      inventory_units: {
        Row: {
          created_at: string | null;
          id: string;
          name: string | null;
          ws_id: string;
        };
        Insert: {
          created_at?: string | null;
          id?: string;
          name?: string | null;
          ws_id: string;
        };
        Update: {
          created_at?: string | null;
          id?: string;
          name?: string | null;
          ws_id?: string;
        };
        Relationships: [
          {
            foreignKeyName: 'inventory_units_ws_id_fkey';
            columns: ['ws_id'];
            isOneToOne: false;
            referencedRelation: 'workspaces';
            referencedColumns: ['id'];
          },
        ];
      };
      inventory_warehouses: {
        Row: {
          created_at: string | null;
          id: string;
          name: string | null;
          ws_id: string;
        };
        Insert: {
          created_at?: string | null;
          id?: string;
          name?: string | null;
          ws_id: string;
        };
        Update: {
          created_at?: string | null;
          id?: string;
          name?: string | null;
          ws_id?: string;
        };
        Relationships: [
          {
            foreignKeyName: 'inventory_warehouses_ws_id_fkey';
            columns: ['ws_id'];
            isOneToOne: false;
            referencedRelation: 'workspaces';
            referencedColumns: ['id'];
          },
        ];
      };
      meet_together_guest_timeblocks: {
        Row: {
          created_at: string;
          date: string;
          end_time: string;
          id: string;
          plan_id: string;
          start_time: string;
          user_id: string;
        };
        Insert: {
          created_at?: string;
          date: string;
          end_time: string;
          id?: string;
          plan_id: string;
          start_time: string;
          user_id: string;
        };
        Update: {
          created_at?: string;
          date?: string;
          end_time?: string;
          id?: string;
          plan_id?: string;
          start_time?: string;
          user_id?: string;
        };
        Relationships: [
          {
            foreignKeyName: 'meet_together_guest_timeblocks_plan_id_fkey';
            columns: ['plan_id'];
            isOneToOne: false;
            referencedRelation: 'meet_together_plans';
            referencedColumns: ['id'];
          },
          {
            foreignKeyName: 'meet_together_guest_timeblocks_user_id_fkey';
            columns: ['user_id'];
            isOneToOne: false;
            referencedRelation: 'meet_together_guests';
            referencedColumns: ['id'];
          },
        ];
      };
      meet_together_guests: {
        Row: {
          created_at: string;
          id: string;
          name: string;
          password_hash: string;
          password_salt: string;
          plan_id: string;
        };
        Insert: {
          created_at?: string;
          id?: string;
          name: string;
          password_hash: string;
          password_salt: string;
          plan_id: string;
        };
        Update: {
          created_at?: string;
          id?: string;
          name?: string;
          password_hash?: string;
          password_salt?: string;
          plan_id?: string;
        };
        Relationships: [
          {
            foreignKeyName: 'meet_together_guests_plan_id_fkey';
            columns: ['plan_id'];
            isOneToOne: false;
            referencedRelation: 'meet_together_plans';
            referencedColumns: ['id'];
          },
        ];
      };
      meet_together_plans: {
        Row: {
          created_at: string | null;
          creator_id: string | null;
          dates: string[];
          description: string | null;
          end_time: string;
          id: string;
          is_public: boolean;
          name: string | null;
          start_time: string;
        };
        Insert: {
          created_at?: string | null;
          creator_id?: string | null;
          dates: string[];
          description?: string | null;
          end_time: string;
          id?: string;
          is_public?: boolean;
          name?: string | null;
          start_time: string;
        };
        Update: {
          created_at?: string | null;
          creator_id?: string | null;
          dates?: string[];
          description?: string | null;
          end_time?: string;
          id?: string;
          is_public?: boolean;
          name?: string | null;
          start_time?: string;
        };
        Relationships: [
          {
            foreignKeyName: 'meet_together_plans_creator_id_fkey';
            columns: ['creator_id'];
            isOneToOne: false;
            referencedRelation: 'nova_user_challenge_leaderboard';
            referencedColumns: ['user_id'];
          },
          {
            foreignKeyName: 'meet_together_plans_creator_id_fkey';
            columns: ['creator_id'];
            isOneToOne: false;
            referencedRelation: 'nova_user_leaderboard';
            referencedColumns: ['user_id'];
          },
          {
            foreignKeyName: 'meet_together_plans_creator_id_fkey';
            columns: ['creator_id'];
            isOneToOne: false;
            referencedRelation: 'shortened_links_creator_stats';
            referencedColumns: ['id'];
          },
          {
            foreignKeyName: 'meet_together_plans_creator_id_fkey';
            columns: ['creator_id'];
            isOneToOne: false;
            referencedRelation: 'users';
            referencedColumns: ['id'];
          },
        ];
      };
      meet_together_user_timeblocks: {
        Row: {
          created_at: string;
          date: string;
          end_time: string;
          id: string;
          plan_id: string;
          start_time: string;
          user_id: string;
        };
        Insert: {
          created_at?: string;
          date: string;
          end_time: string;
          id?: string;
          plan_id: string;
          start_time: string;
          user_id: string;
        };
        Update: {
          created_at?: string;
          date?: string;
          end_time?: string;
          id?: string;
          plan_id?: string;
          start_time?: string;
          user_id?: string;
        };
        Relationships: [
          {
            foreignKeyName: 'meet_together_user_timeblocks_plan_id_fkey';
            columns: ['plan_id'];
            isOneToOne: false;
            referencedRelation: 'meet_together_plans';
            referencedColumns: ['id'];
          },
          {
            foreignKeyName: 'meet_together_user_timeblocks_user_id_fkey';
            columns: ['user_id'];
            isOneToOne: false;
            referencedRelation: 'nova_user_challenge_leaderboard';
            referencedColumns: ['user_id'];
          },
          {
            foreignKeyName: 'meet_together_user_timeblocks_user_id_fkey';
            columns: ['user_id'];
            isOneToOne: false;
            referencedRelation: 'nova_user_leaderboard';
            referencedColumns: ['user_id'];
          },
          {
            foreignKeyName: 'meet_together_user_timeblocks_user_id_fkey';
            columns: ['user_id'];
            isOneToOne: false;
            referencedRelation: 'shortened_links_creator_stats';
            referencedColumns: ['id'];
          },
          {
            foreignKeyName: 'meet_together_user_timeblocks_user_id_fkey';
            columns: ['user_id'];
            isOneToOne: false;
            referencedRelation: 'users';
            referencedColumns: ['id'];
          },
        ];
      };
      nova_challenge_criteria: {
        Row: {
          challenge_id: string;
          created_at: string;
          description: string;
          id: string;
          name: string;
        };
        Insert: {
          challenge_id: string;
          created_at?: string;
          description: string;
          id?: string;
          name: string;
        };
        Update: {
          challenge_id?: string;
          created_at?: string;
          description?: string;
          id?: string;
          name?: string;
        };
        Relationships: [
          {
            foreignKeyName: 'nova_challenge_criteria_challenge_id_fkey';
            columns: ['challenge_id'];
            isOneToOne: false;
            referencedRelation: 'nova_challenges';
            referencedColumns: ['id'];
          },
          {
            foreignKeyName: 'nova_challenge_criteria_challenge_id_fkey';
            columns: ['challenge_id'];
            isOneToOne: false;
            referencedRelation: 'nova_user_challenge_leaderboard';
            referencedColumns: ['challenge_id'];
          },
        ];
      };
      nova_challenge_manager_emails: {
        Row: {
          challenge_id: string;
          created_at: string;
          email: string;
        };
        Insert: {
          challenge_id?: string;
          created_at?: string;
          email: string;
        };
        Update: {
          challenge_id?: string;
          created_at?: string;
          email?: string;
        };
        Relationships: [
          {
            foreignKeyName: 'nova_challenge_manager_emails_challenge_id_fkey';
            columns: ['challenge_id'];
            isOneToOne: false;
            referencedRelation: 'nova_challenges';
            referencedColumns: ['id'];
          },
          {
            foreignKeyName: 'nova_challenge_manager_emails_challenge_id_fkey';
            columns: ['challenge_id'];
            isOneToOne: false;
            referencedRelation: 'nova_user_challenge_leaderboard';
            referencedColumns: ['challenge_id'];
          },
        ];
      };
      nova_challenge_whitelisted_emails: {
        Row: {
          challenge_id: string;
          created_at: string;
          email: string;
        };
        Insert: {
          challenge_id: string;
          created_at?: string;
          email: string;
        };
        Update: {
          challenge_id?: string;
          created_at?: string;
          email?: string;
        };
        Relationships: [
          {
            foreignKeyName: 'nova_challenge_whitelisted_emails_challenge_id_fkey';
            columns: ['challenge_id'];
            isOneToOne: false;
            referencedRelation: 'nova_challenges';
            referencedColumns: ['id'];
          },
          {
            foreignKeyName: 'nova_challenge_whitelisted_emails_challenge_id_fkey';
            columns: ['challenge_id'];
            isOneToOne: false;
            referencedRelation: 'nova_user_challenge_leaderboard';
            referencedColumns: ['challenge_id'];
          },
        ];
      };
      nova_challenges: {
        Row: {
          close_at: string | null;
          created_at: string;
          description: string;
          duration: number;
          enabled: boolean;
          id: string;
          max_attempts: number;
          max_daily_attempts: number;
          open_at: string | null;
          password_hash: string | null;
          password_salt: string | null;
          previewable_at: string | null;
          title: string;
          whitelisted_only: boolean;
        };
        Insert: {
          close_at?: string | null;
          created_at?: string;
          description: string;
          duration: number;
          enabled?: boolean;
          id?: string;
          max_attempts?: number;
          max_daily_attempts?: number;
          open_at?: string | null;
          password_hash?: string | null;
          password_salt?: string | null;
          previewable_at?: string | null;
          title: string;
          whitelisted_only?: boolean;
        };
        Update: {
          close_at?: string | null;
          created_at?: string;
          description?: string;
          duration?: number;
          enabled?: boolean;
          id?: string;
          max_attempts?: number;
          max_daily_attempts?: number;
          open_at?: string | null;
          password_hash?: string | null;
          password_salt?: string | null;
          previewable_at?: string | null;
          title?: string;
          whitelisted_only?: boolean;
        };
        Relationships: [];
      };
      nova_problem_test_cases: {
        Row: {
          created_at: string;
          hidden: boolean;
          id: string;
          input: string;
          output: string;
          problem_id: string;
        };
        Insert: {
          created_at?: string;
          hidden?: boolean;
          id?: string;
          input: string;
          output: string;
          problem_id: string;
        };
        Update: {
          created_at?: string;
          hidden?: boolean;
          id?: string;
          input?: string;
          output?: string;
          problem_id?: string;
        };
        Relationships: [
          {
            foreignKeyName: 'nova_problem_testcases_problem_id_fkey';
            columns: ['problem_id'];
            isOneToOne: false;
            referencedRelation: 'nova_problems';
            referencedColumns: ['id'];
          },
        ];
      };
      nova_problems: {
        Row: {
          challenge_id: string;
          created_at: string;
          description: string;
          example_input: string;
          example_output: string;
          id: string;
          max_prompt_length: number;
          title: string;
        };
        Insert: {
          challenge_id: string;
          created_at?: string;
          description: string;
          example_input: string;
          example_output: string;
          id?: string;
          max_prompt_length: number;
          title: string;
        };
        Update: {
          challenge_id?: string;
          created_at?: string;
          description?: string;
          example_input?: string;
          example_output?: string;
          id?: string;
          max_prompt_length?: number;
          title?: string;
        };
        Relationships: [
          {
            foreignKeyName: 'nova_problems_challenge_id_fkey';
            columns: ['challenge_id'];
            isOneToOne: false;
            referencedRelation: 'nova_challenges';
            referencedColumns: ['id'];
          },
          {
            foreignKeyName: 'nova_problems_challenge_id_fkey';
            columns: ['challenge_id'];
            isOneToOne: false;
            referencedRelation: 'nova_user_challenge_leaderboard';
            referencedColumns: ['challenge_id'];
          },
        ];
      };
      nova_sessions: {
        Row: {
          challenge_id: string;
          created_at: string;
          end_time: string | null;
          id: string;
          start_time: string;
          status: string;
          user_id: string;
        };
        Insert: {
          challenge_id: string;
          created_at?: string;
          end_time?: string | null;
          id?: string;
          start_time: string;
          status: string;
          user_id: string;
        };
        Update: {
          challenge_id?: string;
          created_at?: string;
          end_time?: string | null;
          id?: string;
          start_time?: string;
          status?: string;
          user_id?: string;
        };
        Relationships: [
          {
            foreignKeyName: 'nova_sessions_challenge_id_fkey';
            columns: ['challenge_id'];
            isOneToOne: false;
            referencedRelation: 'nova_challenges';
            referencedColumns: ['id'];
          },
          {
            foreignKeyName: 'nova_sessions_challenge_id_fkey';
            columns: ['challenge_id'];
            isOneToOne: false;
            referencedRelation: 'nova_user_challenge_leaderboard';
            referencedColumns: ['challenge_id'];
          },
          {
            foreignKeyName: 'nova_sessions_user_id_fkey';
            columns: ['user_id'];
            isOneToOne: false;
            referencedRelation: 'nova_user_challenge_leaderboard';
            referencedColumns: ['user_id'];
          },
          {
            foreignKeyName: 'nova_sessions_user_id_fkey';
            columns: ['user_id'];
            isOneToOne: false;
            referencedRelation: 'nova_user_leaderboard';
            referencedColumns: ['user_id'];
          },
          {
            foreignKeyName: 'nova_sessions_user_id_fkey';
            columns: ['user_id'];
            isOneToOne: false;
            referencedRelation: 'shortened_links_creator_stats';
            referencedColumns: ['id'];
          },
          {
            foreignKeyName: 'nova_sessions_user_id_fkey';
            columns: ['user_id'];
            isOneToOne: false;
            referencedRelation: 'users';
            referencedColumns: ['id'];
          },
        ];
      };
      nova_submission_criteria: {
        Row: {
          created_at: string;
          criteria_id: string;
          feedback: string;
          improvements: string[] | null;
          score: number;
          strengths: string[] | null;
          submission_id: string;
        };
        Insert: {
          created_at?: string;
          criteria_id: string;
          feedback: string;
          improvements?: string[] | null;
          score: number;
          strengths?: string[] | null;
          submission_id: string;
        };
        Update: {
          created_at?: string;
          criteria_id?: string;
          feedback?: string;
          improvements?: string[] | null;
          score?: number;
          strengths?: string[] | null;
          submission_id?: string;
        };
        Relationships: [
          {
            foreignKeyName: 'nova_submission_criteria_criteria_id_fkey';
            columns: ['criteria_id'];
            isOneToOne: false;
            referencedRelation: 'nova_challenge_criteria';
            referencedColumns: ['id'];
          },
          {
            foreignKeyName: 'nova_submission_criteria_submission_id_fkey';
            columns: ['submission_id'];
            isOneToOne: false;
            referencedRelation: 'nova_submissions';
            referencedColumns: ['id'];
          },
          {
            foreignKeyName: 'nova_submission_criteria_submission_id_fkey';
            columns: ['submission_id'];
            isOneToOne: false;
            referencedRelation: 'nova_submissions_with_scores';
            referencedColumns: ['id'];
          },
        ];
      };
      nova_submission_test_cases: {
        Row: {
          confidence: number | null;
          created_at: string;
          matched: boolean;
          output: string;
          reasoning: string | null;
          submission_id: string;
          test_case_id: string;
        };
        Insert: {
          confidence?: number | null;
          created_at?: string;
          matched?: boolean;
          output: string;
          reasoning?: string | null;
          submission_id: string;
          test_case_id: string;
        };
        Update: {
          confidence?: number | null;
          created_at?: string;
          matched?: boolean;
          output?: string;
          reasoning?: string | null;
          submission_id?: string;
          test_case_id?: string;
        };
        Relationships: [
          {
            foreignKeyName: 'nova_submission_test_cases_submission_id_fkey';
            columns: ['submission_id'];
            isOneToOne: false;
            referencedRelation: 'nova_submissions';
            referencedColumns: ['id'];
          },
          {
            foreignKeyName: 'nova_submission_test_cases_submission_id_fkey';
            columns: ['submission_id'];
            isOneToOne: false;
            referencedRelation: 'nova_submissions_with_scores';
            referencedColumns: ['id'];
          },
          {
            foreignKeyName: 'nova_submission_test_cases_test_case_id_fkey';
            columns: ['test_case_id'];
            isOneToOne: false;
            referencedRelation: 'nova_problem_test_cases';
            referencedColumns: ['id'];
          },
        ];
      };
      nova_submissions: {
        Row: {
          created_at: string;
          id: string;
          overall_assessment: string | null;
          problem_id: string;
          prompt: string;
          session_id: string | null;
          user_id: string;
        };
        Insert: {
          created_at?: string;
          id?: string;
          overall_assessment?: string | null;
          problem_id: string;
          prompt: string;
          session_id?: string | null;
          user_id: string;
        };
        Update: {
          created_at?: string;
          id?: string;
          overall_assessment?: string | null;
          problem_id?: string;
          prompt?: string;
          session_id?: string | null;
          user_id?: string;
        };
        Relationships: [
          {
            foreignKeyName: 'nova_submissions_problem_id_fkey';
            columns: ['problem_id'];
            isOneToOne: false;
            referencedRelation: 'nova_problems';
            referencedColumns: ['id'];
          },
          {
            foreignKeyName: 'nova_submissions_session_id_fkey';
            columns: ['session_id'];
            isOneToOne: false;
            referencedRelation: 'nova_sessions';
            referencedColumns: ['id'];
          },
          {
            foreignKeyName: 'nova_submissions_user_id_fkey';
            columns: ['user_id'];
            isOneToOne: false;
            referencedRelation: 'nova_user_challenge_leaderboard';
            referencedColumns: ['user_id'];
          },
          {
            foreignKeyName: 'nova_submissions_user_id_fkey';
            columns: ['user_id'];
            isOneToOne: false;
            referencedRelation: 'nova_user_leaderboard';
            referencedColumns: ['user_id'];
          },
          {
            foreignKeyName: 'nova_submissions_user_id_fkey';
            columns: ['user_id'];
            isOneToOne: false;
            referencedRelation: 'shortened_links_creator_stats';
            referencedColumns: ['id'];
          },
          {
            foreignKeyName: 'nova_submissions_user_id_fkey';
            columns: ['user_id'];
            isOneToOne: false;
            referencedRelation: 'users';
            referencedColumns: ['id'];
          },
        ];
      };
      nova_team_emails: {
        Row: {
          created_at: string;
          email: string;
          team_id: string;
        };
        Insert: {
          created_at?: string;
          email: string;
          team_id: string;
        };
        Update: {
          created_at?: string;
          email?: string;
          team_id?: string;
        };
        Relationships: [
          {
            foreignKeyName: 'nova_team_emails_team_id_fkey';
            columns: ['team_id'];
            isOneToOne: false;
            referencedRelation: 'nova_team_challenge_leaderboard';
            referencedColumns: ['team_id'];
          },
          {
            foreignKeyName: 'nova_team_emails_team_id_fkey';
            columns: ['team_id'];
            isOneToOne: false;
            referencedRelation: 'nova_team_leaderboard';
            referencedColumns: ['team_id'];
          },
          {
            foreignKeyName: 'nova_team_emails_team_id_fkey';
            columns: ['team_id'];
            isOneToOne: false;
            referencedRelation: 'nova_teams';
            referencedColumns: ['id'];
          },
        ];
      };
      nova_team_members: {
        Row: {
          created_at: string;
          team_id: string;
          user_id: string;
        };
        Insert: {
          created_at?: string;
          team_id: string;
          user_id: string;
        };
        Update: {
          created_at?: string;
          team_id?: string;
          user_id?: string;
        };
        Relationships: [
          {
            foreignKeyName: 'nova_team_members_team_id_fkey';
            columns: ['team_id'];
            isOneToOne: false;
            referencedRelation: 'nova_team_challenge_leaderboard';
            referencedColumns: ['team_id'];
          },
          {
            foreignKeyName: 'nova_team_members_team_id_fkey';
            columns: ['team_id'];
            isOneToOne: false;
            referencedRelation: 'nova_team_leaderboard';
            referencedColumns: ['team_id'];
          },
          {
            foreignKeyName: 'nova_team_members_team_id_fkey';
            columns: ['team_id'];
            isOneToOne: false;
            referencedRelation: 'nova_teams';
            referencedColumns: ['id'];
          },
          {
            foreignKeyName: 'nova_team_members_user_id_fkey';
            columns: ['user_id'];
            isOneToOne: false;
            referencedRelation: 'nova_user_challenge_leaderboard';
            referencedColumns: ['user_id'];
          },
          {
            foreignKeyName: 'nova_team_members_user_id_fkey';
            columns: ['user_id'];
            isOneToOne: false;
            referencedRelation: 'nova_user_leaderboard';
            referencedColumns: ['user_id'];
          },
          {
            foreignKeyName: 'nova_team_members_user_id_fkey';
            columns: ['user_id'];
            isOneToOne: false;
            referencedRelation: 'shortened_links_creator_stats';
            referencedColumns: ['id'];
          },
          {
            foreignKeyName: 'nova_team_members_user_id_fkey';
            columns: ['user_id'];
            isOneToOne: false;
            referencedRelation: 'users';
            referencedColumns: ['id'];
          },
        ];
      };
      nova_teams: {
        Row: {
          created_at: string;
          description: string | null;
          goals: string | null;
          id: string;
          name: string;
        };
        Insert: {
          created_at?: string;
          description?: string | null;
          goals?: string | null;
          id?: string;
          name: string;
        };
        Update: {
          created_at?: string;
          description?: string | null;
          goals?: string | null;
          id?: string;
          name?: string;
        };
        Relationships: [];
      };
      onboarding_progress: {
        Row: {
          completed_at: string | null;
          completed_steps: string[];
          created_at: string;
          current_step: string;
          profile_completed: boolean;
          tour_completed: boolean;
          updated_at: string;
          user_id: string;
          workspace_avatar_url: string | null;
          workspace_description: string | null;
          workspace_name: string | null;
        };
        Insert: {
          completed_at?: string | null;
          completed_steps?: string[];
          created_at?: string;
          current_step?: string;
          profile_completed?: boolean;
          tour_completed?: boolean;
          updated_at?: string;
          user_id: string;
          workspace_avatar_url?: string | null;
          workspace_description?: string | null;
          workspace_name?: string | null;
        };
        Update: {
          completed_at?: string | null;
          completed_steps?: string[];
          created_at?: string;
          current_step?: string;
          profile_completed?: boolean;
          tour_completed?: boolean;
          updated_at?: string;
          user_id?: string;
          workspace_avatar_url?: string | null;
          workspace_description?: string | null;
          workspace_name?: string | null;
        };
        Relationships: [
          {
            foreignKeyName: 'onboarding_progress_user_id_fkey';
            columns: ['user_id'];
            isOneToOne: true;
            referencedRelation: 'nova_user_challenge_leaderboard';
            referencedColumns: ['user_id'];
          },
          {
            foreignKeyName: 'onboarding_progress_user_id_fkey';
            columns: ['user_id'];
            isOneToOne: true;
            referencedRelation: 'nova_user_leaderboard';
            referencedColumns: ['user_id'];
          },
          {
            foreignKeyName: 'onboarding_progress_user_id_fkey';
            columns: ['user_id'];
            isOneToOne: true;
            referencedRelation: 'shortened_links_creator_stats';
            referencedColumns: ['id'];
          },
          {
            foreignKeyName: 'onboarding_progress_user_id_fkey';
            columns: ['user_id'];
            isOneToOne: true;
            referencedRelation: 'users';
            referencedColumns: ['id'];
          },
        ];
      };
      personal_notes: {
        Row: {
          content: string | null;
          created_at: string | null;
          owner_id: string;
          user_id: string;
        };
        Insert: {
          content?: string | null;
          created_at?: string | null;
          owner_id: string;
          user_id: string;
        };
        Update: {
          content?: string | null;
          created_at?: string | null;
          owner_id?: string;
          user_id?: string;
        };
        Relationships: [
          {
            foreignKeyName: 'personal_notes_owner_id_fkey';
            columns: ['owner_id'];
            isOneToOne: false;
            referencedRelation: 'nova_user_challenge_leaderboard';
            referencedColumns: ['user_id'];
          },
          {
            foreignKeyName: 'personal_notes_owner_id_fkey';
            columns: ['owner_id'];
            isOneToOne: false;
            referencedRelation: 'nova_user_leaderboard';
            referencedColumns: ['user_id'];
          },
          {
            foreignKeyName: 'personal_notes_owner_id_fkey';
            columns: ['owner_id'];
            isOneToOne: false;
            referencedRelation: 'shortened_links_creator_stats';
            referencedColumns: ['id'];
          },
          {
            foreignKeyName: 'personal_notes_owner_id_fkey';
            columns: ['owner_id'];
            isOneToOne: false;
            referencedRelation: 'users';
            referencedColumns: ['id'];
          },
          {
            foreignKeyName: 'personal_notes_user_id_fkey';
            columns: ['user_id'];
            isOneToOne: false;
            referencedRelation: 'nova_user_challenge_leaderboard';
            referencedColumns: ['user_id'];
          },
          {
            foreignKeyName: 'personal_notes_user_id_fkey';
            columns: ['user_id'];
            isOneToOne: false;
            referencedRelation: 'nova_user_leaderboard';
            referencedColumns: ['user_id'];
          },
          {
            foreignKeyName: 'personal_notes_user_id_fkey';
            columns: ['user_id'];
            isOneToOne: false;
            referencedRelation: 'shortened_links_creator_stats';
            referencedColumns: ['id'];
          },
          {
            foreignKeyName: 'personal_notes_user_id_fkey';
            columns: ['user_id'];
            isOneToOne: false;
            referencedRelation: 'users';
            referencedColumns: ['id'];
          },
        ];
      };
      platform_email_roles: {
        Row: {
          allow_challenge_management: boolean;
          allow_manage_all_challenges: boolean;
          allow_role_management: boolean;
          created_at: string;
          email: string;
          enabled: boolean;
        };
        Insert: {
          allow_challenge_management?: boolean;
          allow_manage_all_challenges?: boolean;
          allow_role_management?: boolean;
          created_at?: string;
          email: string;
          enabled: boolean;
        };
        Update: {
          allow_challenge_management?: boolean;
          allow_manage_all_challenges?: boolean;
          allow_role_management?: boolean;
          created_at?: string;
          email?: string;
          enabled?: boolean;
        };
        Relationships: [];
      };
      platform_user_roles: {
        Row: {
          allow_challenge_management: boolean;
          allow_manage_all_challenges: boolean;
          allow_role_management: boolean;
          allow_workspace_creation: boolean;
          created_at: string;
          enabled: boolean;
          user_id: string;
        };
        Insert: {
          allow_challenge_management?: boolean;
          allow_manage_all_challenges?: boolean;
          allow_role_management?: boolean;
          allow_workspace_creation?: boolean;
          created_at?: string;
          enabled?: boolean;
          user_id: string;
        };
        Update: {
          allow_challenge_management?: boolean;
          allow_manage_all_challenges?: boolean;
          allow_role_management?: boolean;
          allow_workspace_creation?: boolean;
          created_at?: string;
          enabled?: boolean;
          user_id?: string;
        };
        Relationships: [
          {
            foreignKeyName: 'platform_user_roles_user_id_fkey1';
            columns: ['user_id'];
            isOneToOne: true;
            referencedRelation: 'nova_user_challenge_leaderboard';
            referencedColumns: ['user_id'];
          },
          {
            foreignKeyName: 'platform_user_roles_user_id_fkey1';
            columns: ['user_id'];
            isOneToOne: true;
            referencedRelation: 'nova_user_leaderboard';
            referencedColumns: ['user_id'];
          },
          {
            foreignKeyName: 'platform_user_roles_user_id_fkey1';
            columns: ['user_id'];
            isOneToOne: true;
            referencedRelation: 'shortened_links_creator_stats';
            referencedColumns: ['id'];
          },
          {
            foreignKeyName: 'platform_user_roles_user_id_fkey1';
            columns: ['user_id'];
            isOneToOne: true;
            referencedRelation: 'users';
            referencedColumns: ['id'];
          },
        ];
      };
      product_categories: {
        Row: {
          created_at: string | null;
          id: string;
          name: string | null;
          ws_id: string;
        };
        Insert: {
          created_at?: string | null;
          id?: string;
          name?: string | null;
          ws_id: string;
        };
        Update: {
          created_at?: string | null;
          id?: string;
          name?: string | null;
          ws_id?: string;
        };
        Relationships: [
          {
            foreignKeyName: 'product_categories_ws_id_fkey';
            columns: ['ws_id'];
            isOneToOne: false;
            referencedRelation: 'workspaces';
            referencedColumns: ['id'];
          },
        ];
      };
      product_stock_changes: {
        Row: {
          amount: number;
          beneficiary_id: string | null;
          created_at: string;
          creator_id: string;
          id: string;
          product_id: string;
          unit_id: string;
          warehouse_id: string;
        };
        Insert: {
          amount: number;
          beneficiary_id?: string | null;
          created_at?: string;
          creator_id: string;
          id?: string;
          product_id: string;
          unit_id: string;
          warehouse_id: string;
        };
        Update: {
          amount?: number;
          beneficiary_id?: string | null;
          created_at?: string;
          creator_id?: string;
          id?: string;
          product_id?: string;
          unit_id?: string;
          warehouse_id?: string;
        };
        Relationships: [
          {
            foreignKeyName: 'product_stock_changes_beneficiary_id_fkey';
            columns: ['beneficiary_id'];
            isOneToOne: false;
            referencedRelation: 'distinct_invoice_creators';
            referencedColumns: ['id'];
          },
          {
            foreignKeyName: 'product_stock_changes_beneficiary_id_fkey';
            columns: ['beneficiary_id'];
            isOneToOne: false;
            referencedRelation: 'workspace_users';
            referencedColumns: ['id'];
          },
          {
            foreignKeyName: 'product_stock_changes_beneficiary_id_fkey';
            columns: ['beneficiary_id'];
            isOneToOne: false;
            referencedRelation: 'workspace_users_with_groups';
            referencedColumns: ['id'];
          },
          {
            foreignKeyName: 'product_stock_changes_creator_id_fkey';
            columns: ['creator_id'];
            isOneToOne: false;
            referencedRelation: 'distinct_invoice_creators';
            referencedColumns: ['id'];
          },
          {
            foreignKeyName: 'product_stock_changes_creator_id_fkey';
            columns: ['creator_id'];
            isOneToOne: false;
            referencedRelation: 'workspace_users';
            referencedColumns: ['id'];
          },
          {
            foreignKeyName: 'product_stock_changes_creator_id_fkey';
            columns: ['creator_id'];
            isOneToOne: false;
            referencedRelation: 'workspace_users_with_groups';
            referencedColumns: ['id'];
          },
          {
            foreignKeyName: 'product_stock_changes_product_id_fkey';
            columns: ['product_id'];
            isOneToOne: false;
            referencedRelation: 'workspace_products';
            referencedColumns: ['id'];
          },
          {
            foreignKeyName: 'product_stock_changes_unit_id_fkey';
            columns: ['unit_id'];
            isOneToOne: false;
            referencedRelation: 'inventory_units';
            referencedColumns: ['id'];
          },
          {
            foreignKeyName: 'product_stock_changes_warehouse_id_fkey';
            columns: ['warehouse_id'];
            isOneToOne: false;
            referencedRelation: 'inventory_warehouses';
            referencedColumns: ['id'];
          },
        ];
      };
      quiz_options: {
        Row: {
          created_at: string;
          explanation: string | null;
          id: string;
          is_correct: boolean;
          points: number | null;
          quiz_id: string;
          value: string;
        };
        Insert: {
          created_at?: string;
          explanation?: string | null;
          id?: string;
          is_correct: boolean;
          points?: number | null;
          quiz_id: string;
          value: string;
        };
        Update: {
          created_at?: string;
          explanation?: string | null;
          id?: string;
          is_correct?: boolean;
          points?: number | null;
          quiz_id?: string;
          value?: string;
        };
        Relationships: [
          {
            foreignKeyName: 'quiz_options_quiz_id_fkey';
            columns: ['quiz_id'];
            isOneToOne: false;
            referencedRelation: 'workspace_quizzes';
            referencedColumns: ['id'];
          },
        ];
      };
      quiz_set_quizzes: {
        Row: {
          created_at: string;
          quiz_id: string;
          set_id: string;
        };
        Insert: {
          created_at?: string;
          quiz_id: string;
          set_id: string;
        };
        Update: {
          created_at?: string;
          quiz_id?: string;
          set_id?: string;
        };
        Relationships: [
          {
            foreignKeyName: 'quiz_set_quizzes_quiz_id_fkey';
            columns: ['quiz_id'];
            isOneToOne: false;
            referencedRelation: 'workspace_quizzes';
            referencedColumns: ['id'];
          },
          {
            foreignKeyName: 'quiz_set_quizzes_set_id_fkey';
            columns: ['set_id'];
            isOneToOne: false;
            referencedRelation: 'workspace_quiz_sets';
            referencedColumns: ['id'];
          },
        ];
      };
      sent_emails: {
        Row: {
          content: string;
          created_at: string;
          email: string;
          id: string;
          post_id: string | null;
          receiver_id: string;
          sender_id: string;
          source_email: string;
          source_name: string;
          subject: string;
          ws_id: string;
        };
        Insert: {
          content: string;
          created_at?: string;
          email: string;
          id?: string;
          post_id?: string | null;
          receiver_id: string;
          sender_id: string;
          source_email: string;
          source_name: string;
          subject: string;
          ws_id: string;
        };
        Update: {
          content?: string;
          created_at?: string;
          email?: string;
          id?: string;
          post_id?: string | null;
          receiver_id?: string;
          sender_id?: string;
          source_email?: string;
          source_name?: string;
          subject?: string;
          ws_id?: string;
        };
        Relationships: [
          {
            foreignKeyName: 'sent_emails_post_id_fkey';
            columns: ['post_id'];
            isOneToOne: false;
            referencedRelation: 'user_group_posts';
            referencedColumns: ['id'];
          },
          {
            foreignKeyName: 'sent_emails_receiver_id_fkey';
            columns: ['receiver_id'];
            isOneToOne: false;
            referencedRelation: 'distinct_invoice_creators';
            referencedColumns: ['id'];
          },
          {
            foreignKeyName: 'sent_emails_receiver_id_fkey';
            columns: ['receiver_id'];
            isOneToOne: false;
            referencedRelation: 'workspace_users';
            referencedColumns: ['id'];
          },
          {
            foreignKeyName: 'sent_emails_receiver_id_fkey';
            columns: ['receiver_id'];
            isOneToOne: false;
            referencedRelation: 'workspace_users_with_groups';
            referencedColumns: ['id'];
          },
          {
            foreignKeyName: 'sent_emails_sender_id_fkey';
            columns: ['sender_id'];
            isOneToOne: false;
            referencedRelation: 'nova_user_challenge_leaderboard';
            referencedColumns: ['user_id'];
          },
          {
            foreignKeyName: 'sent_emails_sender_id_fkey';
            columns: ['sender_id'];
            isOneToOne: false;
            referencedRelation: 'nova_user_leaderboard';
            referencedColumns: ['user_id'];
          },
          {
            foreignKeyName: 'sent_emails_sender_id_fkey';
            columns: ['sender_id'];
            isOneToOne: false;
            referencedRelation: 'shortened_links_creator_stats';
            referencedColumns: ['id'];
          },
          {
            foreignKeyName: 'sent_emails_sender_id_fkey';
            columns: ['sender_id'];
            isOneToOne: false;
            referencedRelation: 'users';
            referencedColumns: ['id'];
          },
          {
            foreignKeyName: 'sent_emails_ws_id_fkey';
            columns: ['ws_id'];
            isOneToOne: false;
            referencedRelation: 'workspaces';
            referencedColumns: ['id'];
          },
        ];
      };
      shortened_links: {
        Row: {
          created_at: string;
          creator_id: string | null;
          domain: string | null;
          id: string;
          link: string;
          slug: string;
        };
        Insert: {
          created_at?: string;
          creator_id?: string | null;
          domain?: string | null;
          id?: string;
          link: string;
          slug: string;
        };
        Update: {
          created_at?: string;
          creator_id?: string | null;
          domain?: string | null;
          id?: string;
          link?: string;
          slug?: string;
        };
        Relationships: [
          {
            foreignKeyName: 'shortened_links_creator_id_fkey';
            columns: ['creator_id'];
            isOneToOne: false;
            referencedRelation: 'nova_user_challenge_leaderboard';
            referencedColumns: ['user_id'];
          },
          {
            foreignKeyName: 'shortened_links_creator_id_fkey';
            columns: ['creator_id'];
            isOneToOne: false;
            referencedRelation: 'nova_user_leaderboard';
            referencedColumns: ['user_id'];
          },
          {
            foreignKeyName: 'shortened_links_creator_id_fkey';
            columns: ['creator_id'];
            isOneToOne: false;
            referencedRelation: 'shortened_links_creator_stats';
            referencedColumns: ['id'];
          },
          {
            foreignKeyName: 'shortened_links_creator_id_fkey';
            columns: ['creator_id'];
            isOneToOne: false;
            referencedRelation: 'users';
            referencedColumns: ['id'];
          },
        ];
      };
      support_inquiries: {
        Row: {
          created_at: string;
          email: string;
          id: string;
          is_read: boolean;
          is_resolved: boolean;
          message: string;
          name: string;
          subject: string;
        };
        Insert: {
          created_at?: string;
          email: string;
          id?: string;
          is_read?: boolean;
          is_resolved?: boolean;
          message: string;
          name: string;
          subject: string;
        };
        Update: {
          created_at?: string;
          email?: string;
          id?: string;
          is_read?: boolean;
          is_resolved?: boolean;
          message?: string;
          name?: string;
          subject?: string;
        };
        Relationships: [];
      };
      task_assignees: {
        Row: {
          created_at: string | null;
          task_id: string;
          user_id: string;
        };
        Insert: {
          created_at?: string | null;
          task_id: string;
          user_id: string;
        };
        Update: {
          created_at?: string | null;
          task_id?: string;
          user_id?: string;
        };
        Relationships: [
          {
            foreignKeyName: 'task_assignees_task_id_fkey';
            columns: ['task_id'];
            isOneToOne: false;
            referencedRelation: 'tasks';
            referencedColumns: ['id'];
          },
          {
            foreignKeyName: 'task_assignees_user_id_fkey';
            columns: ['user_id'];
            isOneToOne: false;
            referencedRelation: 'nova_user_challenge_leaderboard';
            referencedColumns: ['user_id'];
          },
          {
            foreignKeyName: 'task_assignees_user_id_fkey';
            columns: ['user_id'];
            isOneToOne: false;
            referencedRelation: 'nova_user_leaderboard';
            referencedColumns: ['user_id'];
          },
          {
            foreignKeyName: 'task_assignees_user_id_fkey';
            columns: ['user_id'];
            isOneToOne: false;
            referencedRelation: 'shortened_links_creator_stats';
            referencedColumns: ['id'];
          },
          {
            foreignKeyName: 'task_assignees_user_id_fkey';
            columns: ['user_id'];
            isOneToOne: false;
            referencedRelation: 'users';
            referencedColumns: ['id'];
          },
        ];
      };
      task_board_status_templates: {
        Row: {
          created_at: string | null;
          description: string | null;
          id: string;
          is_default: boolean | null;
          name: string;
          statuses: Json;
          updated_at: string | null;
        };
        Insert: {
          created_at?: string | null;
          description?: string | null;
          id?: string;
          is_default?: boolean | null;
          name: string;
          statuses: Json;
          updated_at?: string | null;
        };
        Update: {
          created_at?: string | null;
          description?: string | null;
          id?: string;
          is_default?: boolean | null;
          name?: string;
          statuses?: Json;
          updated_at?: string | null;
        };
        Relationships: [];
      };
      task_lists: {
        Row: {
          archived: boolean | null;
          board_id: string;
          color: string | null;
          created_at: string | null;
          creator_id: string | null;
          deleted: boolean | null;
          id: string;
          name: string | null;
          position: number | null;
          status: Database['public']['Enums']['task_board_status'] | null;
        };
        Insert: {
          archived?: boolean | null;
          board_id: string;
          color?: string | null;
          created_at?: string | null;
          creator_id?: string | null;
          deleted?: boolean | null;
          id?: string;
          name?: string | null;
          position?: number | null;
          status?: Database['public']['Enums']['task_board_status'] | null;
        };
        Update: {
          archived?: boolean | null;
          board_id?: string;
          color?: string | null;
          created_at?: string | null;
          creator_id?: string | null;
          deleted?: boolean | null;
          id?: string;
          name?: string | null;
          position?: number | null;
          status?: Database['public']['Enums']['task_board_status'] | null;
        };
        Relationships: [
          {
            foreignKeyName: 'task_lists_board_id_fkey';
            columns: ['board_id'];
            isOneToOne: false;
            referencedRelation: 'workspace_boards';
            referencedColumns: ['id'];
          },
          {
            foreignKeyName: 'task_lists_creator_id_fkey';
            columns: ['creator_id'];
            isOneToOne: false;
            referencedRelation: 'nova_user_challenge_leaderboard';
            referencedColumns: ['user_id'];
          },
          {
            foreignKeyName: 'task_lists_creator_id_fkey';
            columns: ['creator_id'];
            isOneToOne: false;
            referencedRelation: 'nova_user_leaderboard';
            referencedColumns: ['user_id'];
          },
          {
            foreignKeyName: 'task_lists_creator_id_fkey';
            columns: ['creator_id'];
            isOneToOne: false;
            referencedRelation: 'shortened_links_creator_stats';
            referencedColumns: ['id'];
          },
          {
            foreignKeyName: 'task_lists_creator_id_fkey';
            columns: ['creator_id'];
            isOneToOne: false;
            referencedRelation: 'users';
            referencedColumns: ['id'];
          },
        ];
      };
      tasks: {
        Row: {
          archived: boolean | null;
          calendar_hours: Database['public']['Enums']['calendar_hours'] | null;
          completed: boolean | null;
          created_at: string | null;
          creator_id: string | null;
          deleted: boolean | null;
          description: string | null;
          end_date: string | null;
          id: string;
          is_splittable: boolean | null;
          list_id: string | null;
          max_split_duration_minutes: number | null;
          min_split_duration_minutes: number | null;
          name: string;
          priority: number | null;
          start_date: string | null;
          total_duration: number | null;
          user_defined_priority:
            | Database['public']['Enums']['task_priority']
            | null;
        };
        Insert: {
          archived?: boolean | null;
          calendar_hours?: Database['public']['Enums']['calendar_hours'] | null;
          completed?: boolean | null;
          created_at?: string | null;
          creator_id?: string | null;
          deleted?: boolean | null;
          description?: string | null;
          end_date?: string | null;
          id?: string;
          is_splittable?: boolean | null;
          list_id?: string | null;
          max_split_duration_minutes?: number | null;
          min_split_duration_minutes?: number | null;
          name: string;
          priority?: number | null;
          start_date?: string | null;
          total_duration?: number | null;
          user_defined_priority?:
            | Database['public']['Enums']['task_priority']
            | null;
        };
        Update: {
          archived?: boolean | null;
          calendar_hours?: Database['public']['Enums']['calendar_hours'] | null;
          completed?: boolean | null;
          created_at?: string | null;
          creator_id?: string | null;
          deleted?: boolean | null;
          description?: string | null;
          end_date?: string | null;
          id?: string;
          is_splittable?: boolean | null;
          list_id?: string | null;
          max_split_duration_minutes?: number | null;
          min_split_duration_minutes?: number | null;
          name?: string;
          priority?: number | null;
          start_date?: string | null;
          total_duration?: number | null;
          user_defined_priority?:
            | Database['public']['Enums']['task_priority']
            | null;
        };
        Relationships: [
          {
            foreignKeyName: 'tasks_creator_id_fkey';
            columns: ['creator_id'];
            isOneToOne: false;
            referencedRelation: 'nova_user_challenge_leaderboard';
            referencedColumns: ['user_id'];
          },
          {
            foreignKeyName: 'tasks_creator_id_fkey';
            columns: ['creator_id'];
            isOneToOne: false;
            referencedRelation: 'nova_user_leaderboard';
            referencedColumns: ['user_id'];
          },
          {
            foreignKeyName: 'tasks_creator_id_fkey';
            columns: ['creator_id'];
            isOneToOne: false;
            referencedRelation: 'shortened_links_creator_stats';
            referencedColumns: ['id'];
          },
          {
            foreignKeyName: 'tasks_creator_id_fkey';
            columns: ['creator_id'];
            isOneToOne: false;
            referencedRelation: 'users';
            referencedColumns: ['id'];
          },
          {
            foreignKeyName: 'tasks_list_id_fkey';
            columns: ['list_id'];
            isOneToOne: false;
            referencedRelation: 'task_lists';
            referencedColumns: ['id'];
          },
        ];
      };
      team_members: {
        Row: {
          team_id: string;
          user_id: string;
        };
        Insert: {
          team_id: string;
          user_id: string;
        };
        Update: {
          team_id?: string;
          user_id?: string;
        };
        Relationships: [
          {
            foreignKeyName: 'project_members_project_id_fkey';
            columns: ['team_id'];
            isOneToOne: false;
            referencedRelation: 'workspace_teams';
            referencedColumns: ['id'];
          },
          {
            foreignKeyName: 'project_members_user_id_fkey';
            columns: ['user_id'];
            isOneToOne: false;
            referencedRelation: 'nova_user_challenge_leaderboard';
            referencedColumns: ['user_id'];
          },
          {
            foreignKeyName: 'project_members_user_id_fkey';
            columns: ['user_id'];
            isOneToOne: false;
            referencedRelation: 'nova_user_leaderboard';
            referencedColumns: ['user_id'];
          },
          {
            foreignKeyName: 'project_members_user_id_fkey';
            columns: ['user_id'];
            isOneToOne: false;
            referencedRelation: 'shortened_links_creator_stats';
            referencedColumns: ['id'];
          },
          {
            foreignKeyName: 'project_members_user_id_fkey';
            columns: ['user_id'];
            isOneToOne: false;
            referencedRelation: 'users';
            referencedColumns: ['id'];
          },
        ];
      };
      time_tracking_categories: {
        Row: {
          color: string | null;
          created_at: string | null;
          description: string | null;
          id: string;
          name: string;
          updated_at: string | null;
          ws_id: string;
        };
        Insert: {
          color?: string | null;
          created_at?: string | null;
          description?: string | null;
          id?: string;
          name: string;
          updated_at?: string | null;
          ws_id: string;
        };
        Update: {
          color?: string | null;
          created_at?: string | null;
          description?: string | null;
          id?: string;
          name?: string;
          updated_at?: string | null;
          ws_id?: string;
        };
        Relationships: [
          {
            foreignKeyName: 'time_tracking_categories_color_fkey';
            columns: ['color'];
            isOneToOne: false;
            referencedRelation: 'calendar_event_colors';
            referencedColumns: ['value'];
          },
          {
            foreignKeyName: 'time_tracking_categories_ws_id_fkey';
            columns: ['ws_id'];
            isOneToOne: false;
            referencedRelation: 'workspaces';
            referencedColumns: ['id'];
          },
        ];
      };
      time_tracking_goals: {
        Row: {
          category_id: string | null;
          created_at: string | null;
          daily_goal_minutes: number;
          id: string;
          is_active: boolean | null;
          updated_at: string | null;
          user_id: string;
          weekly_goal_minutes: number | null;
          ws_id: string;
        };
        Insert: {
          category_id?: string | null;
          created_at?: string | null;
          daily_goal_minutes?: number;
          id?: string;
          is_active?: boolean | null;
          updated_at?: string | null;
          user_id: string;
          weekly_goal_minutes?: number | null;
          ws_id: string;
        };
        Update: {
          category_id?: string | null;
          created_at?: string | null;
          daily_goal_minutes?: number;
          id?: string;
          is_active?: boolean | null;
          updated_at?: string | null;
          user_id?: string;
          weekly_goal_minutes?: number | null;
          ws_id?: string;
        };
        Relationships: [
          {
            foreignKeyName: 'time_tracking_goals_category_id_fkey';
            columns: ['category_id'];
            isOneToOne: false;
            referencedRelation: 'time_tracking_categories';
            referencedColumns: ['id'];
          },
          {
            foreignKeyName: 'time_tracking_goals_ws_id_fkey';
            columns: ['ws_id'];
            isOneToOne: false;
            referencedRelation: 'workspaces';
            referencedColumns: ['id'];
          },
        ];
      };
      time_tracking_sessions: {
        Row: {
          category_id: string | null;
          created_at: string | null;
          description: string | null;
          duration_seconds: number | null;
          end_time: string | null;
          id: string;
          is_running: boolean | null;
          productivity_score: number | null;
          start_time: string;
          tags: string[] | null;
          task_id: string | null;
          title: string;
          updated_at: string | null;
          user_id: string;
          was_resumed: boolean;
          ws_id: string;
        };
        Insert: {
          category_id?: string | null;
          created_at?: string | null;
          description?: string | null;
          duration_seconds?: number | null;
          end_time?: string | null;
          id?: string;
          is_running?: boolean | null;
          productivity_score?: number | null;
          start_time: string;
          tags?: string[] | null;
          task_id?: string | null;
          title: string;
          updated_at?: string | null;
          user_id: string;
          was_resumed?: boolean;
          ws_id: string;
        };
        Update: {
          category_id?: string | null;
          created_at?: string | null;
          description?: string | null;
          duration_seconds?: number | null;
          end_time?: string | null;
          id?: string;
          is_running?: boolean | null;
          productivity_score?: number | null;
          start_time?: string;
          tags?: string[] | null;
          task_id?: string | null;
          title?: string;
          updated_at?: string | null;
          user_id?: string;
          was_resumed?: boolean;
          ws_id?: string;
        };
        Relationships: [
          {
            foreignKeyName: 'time_tracking_sessions_category_id_fkey';
            columns: ['category_id'];
            isOneToOne: false;
            referencedRelation: 'time_tracking_categories';
            referencedColumns: ['id'];
          },
          {
            foreignKeyName: 'time_tracking_sessions_task_id_fkey';
            columns: ['task_id'];
            isOneToOne: false;
            referencedRelation: 'tasks';
            referencedColumns: ['id'];
          },
          {
            foreignKeyName: 'time_tracking_sessions_ws_id_fkey';
            columns: ['ws_id'];
            isOneToOne: false;
            referencedRelation: 'workspaces';
            referencedColumns: ['id'];
          },
        ];
      };
      timezones: {
        Row: {
          abbr: string;
          created_at: string | null;
          id: string;
          isdst: boolean;
          offset: number;
          text: string;
          utc: string[];
          value: string;
        };
        Insert: {
          abbr: string;
          created_at?: string | null;
          id?: string;
          isdst: boolean;
          offset: number;
          text: string;
          utc: string[];
          value: string;
        };
        Update: {
          abbr?: string;
          created_at?: string | null;
          id?: string;
          isdst?: boolean;
          offset?: number;
          text?: string;
          utc?: string[];
          value?: string;
        };
        Relationships: [];
      };
      transaction_categories: {
        Row: {
          created_at: string | null;
          id: string;
          is_expense: boolean | null;
          name: string;
          ws_id: string;
        };
        Insert: {
          created_at?: string | null;
          id?: string;
          is_expense?: boolean | null;
          name: string;
          ws_id: string;
        };
        Update: {
          created_at?: string | null;
          id?: string;
          is_expense?: boolean | null;
          name?: string;
          ws_id?: string;
        };
        Relationships: [
          {
            foreignKeyName: 'transaction_categories_ws_id_fkey';
            columns: ['ws_id'];
            isOneToOne: false;
            referencedRelation: 'workspaces';
            referencedColumns: ['id'];
          },
        ];
      };
      user_feedbacks: {
        Row: {
          content: string;
          created_at: string;
          creator_id: string | null;
          group_id: string | null;
          id: string;
          require_attention: boolean;
          user_id: string;
        };
        Insert: {
          content: string;
          created_at?: string;
          creator_id?: string | null;
          group_id?: string | null;
          id?: string;
          require_attention?: boolean;
          user_id: string;
        };
        Update: {
          content?: string;
          created_at?: string;
          creator_id?: string | null;
          group_id?: string | null;
          id?: string;
          require_attention?: boolean;
          user_id?: string;
        };
        Relationships: [
          {
            foreignKeyName: 'user_feedbacks_creator_id_fkey';
            columns: ['creator_id'];
            isOneToOne: false;
            referencedRelation: 'distinct_invoice_creators';
            referencedColumns: ['id'];
          },
          {
            foreignKeyName: 'user_feedbacks_creator_id_fkey';
            columns: ['creator_id'];
            isOneToOne: false;
            referencedRelation: 'workspace_users';
            referencedColumns: ['id'];
          },
          {
            foreignKeyName: 'user_feedbacks_creator_id_fkey';
            columns: ['creator_id'];
            isOneToOne: false;
            referencedRelation: 'workspace_users_with_groups';
            referencedColumns: ['id'];
          },
          {
            foreignKeyName: 'user_feedbacks_group_id_fkey';
            columns: ['group_id'];
            isOneToOne: false;
            referencedRelation: 'user_groups_with_tags';
            referencedColumns: ['id'];
          },
          {
            foreignKeyName: 'user_feedbacks_group_id_fkey';
            columns: ['group_id'];
            isOneToOne: false;
            referencedRelation: 'workspace_user_groups';
            referencedColumns: ['id'];
          },
          {
            foreignKeyName: 'user_feedbacks_group_id_fkey';
            columns: ['group_id'];
            isOneToOne: false;
            referencedRelation: 'workspace_user_groups_with_amount';
            referencedColumns: ['id'];
          },
          {
            foreignKeyName: 'user_feedbacks_user_id_fkey';
            columns: ['user_id'];
            isOneToOne: false;
            referencedRelation: 'distinct_invoice_creators';
            referencedColumns: ['id'];
          },
          {
            foreignKeyName: 'user_feedbacks_user_id_fkey';
            columns: ['user_id'];
            isOneToOne: false;
            referencedRelation: 'workspace_users';
            referencedColumns: ['id'];
          },
          {
            foreignKeyName: 'user_feedbacks_user_id_fkey';
            columns: ['user_id'];
            isOneToOne: false;
            referencedRelation: 'workspace_users_with_groups';
            referencedColumns: ['id'];
          },
        ];
      };
      user_group_attendance: {
        Row: {
          created_at: string;
          date: string;
          group_id: string;
          notes: string;
          status: string;
          user_id: string;
        };
        Insert: {
          created_at?: string;
          date: string;
          group_id: string;
          notes?: string;
          status: string;
          user_id: string;
        };
        Update: {
          created_at?: string;
          date?: string;
          group_id?: string;
          notes?: string;
          status?: string;
          user_id?: string;
        };
        Relationships: [
          {
            foreignKeyName: 'user_group_attendance_group_id_fkey';
            columns: ['group_id'];
            isOneToOne: false;
            referencedRelation: 'user_groups_with_tags';
            referencedColumns: ['id'];
          },
          {
            foreignKeyName: 'user_group_attendance_group_id_fkey';
            columns: ['group_id'];
            isOneToOne: false;
            referencedRelation: 'workspace_user_groups';
            referencedColumns: ['id'];
          },
          {
            foreignKeyName: 'user_group_attendance_group_id_fkey';
            columns: ['group_id'];
            isOneToOne: false;
            referencedRelation: 'workspace_user_groups_with_amount';
            referencedColumns: ['id'];
          },
          {
            foreignKeyName: 'user_group_attendance_user_id_fkey';
            columns: ['user_id'];
            isOneToOne: false;
            referencedRelation: 'distinct_invoice_creators';
            referencedColumns: ['id'];
          },
          {
            foreignKeyName: 'user_group_attendance_user_id_fkey';
            columns: ['user_id'];
            isOneToOne: false;
            referencedRelation: 'workspace_users';
            referencedColumns: ['id'];
          },
          {
            foreignKeyName: 'user_group_attendance_user_id_fkey';
            columns: ['user_id'];
            isOneToOne: false;
            referencedRelation: 'workspace_users_with_groups';
            referencedColumns: ['id'];
          },
        ];
      };
      user_group_indicators: {
        Row: {
          created_at: string;
          group_id: string;
          indicator_id: string;
        };
        Insert: {
          created_at?: string;
          group_id: string;
          indicator_id: string;
        };
        Update: {
          created_at?: string;
          group_id?: string;
          indicator_id?: string;
        };
        Relationships: [
          {
            foreignKeyName: 'user_group_indicators_group_id_fkey';
            columns: ['group_id'];
            isOneToOne: false;
            referencedRelation: 'user_groups_with_tags';
            referencedColumns: ['id'];
          },
          {
            foreignKeyName: 'user_group_indicators_group_id_fkey';
            columns: ['group_id'];
            isOneToOne: false;
            referencedRelation: 'workspace_user_groups';
            referencedColumns: ['id'];
          },
          {
            foreignKeyName: 'user_group_indicators_group_id_fkey';
            columns: ['group_id'];
            isOneToOne: false;
            referencedRelation: 'workspace_user_groups_with_amount';
            referencedColumns: ['id'];
          },
          {
            foreignKeyName: 'user_group_indicators_indicator_id_fkey';
            columns: ['indicator_id'];
            isOneToOne: false;
            referencedRelation: 'healthcare_vitals';
            referencedColumns: ['id'];
          },
        ];
      };
      user_group_linked_products: {
        Row: {
          created_at: string;
          group_id: string;
          product_id: string;
          unit_id: string;
        };
        Insert: {
          created_at?: string;
          group_id: string;
          product_id: string;
          unit_id: string;
        };
        Update: {
          created_at?: string;
          group_id?: string;
          product_id?: string;
          unit_id?: string;
        };
        Relationships: [
          {
            foreignKeyName: 'user_group_linked_products_group_id_fkey';
            columns: ['group_id'];
            isOneToOne: false;
            referencedRelation: 'user_groups_with_tags';
            referencedColumns: ['id'];
          },
          {
            foreignKeyName: 'user_group_linked_products_group_id_fkey';
            columns: ['group_id'];
            isOneToOne: false;
            referencedRelation: 'workspace_user_groups';
            referencedColumns: ['id'];
          },
          {
            foreignKeyName: 'user_group_linked_products_group_id_fkey';
            columns: ['group_id'];
            isOneToOne: false;
            referencedRelation: 'workspace_user_groups_with_amount';
            referencedColumns: ['id'];
          },
          {
            foreignKeyName: 'user_group_linked_products_product_id_fkey';
            columns: ['product_id'];
            isOneToOne: false;
            referencedRelation: 'workspace_products';
            referencedColumns: ['id'];
          },
          {
            foreignKeyName: 'user_group_linked_products_unit_id_fkey';
            columns: ['unit_id'];
            isOneToOne: false;
            referencedRelation: 'inventory_units';
            referencedColumns: ['id'];
          },
        ];
      };
      user_group_post_checks: {
        Row: {
          created_at: string;
          email_id: string | null;
          is_completed: boolean;
          notes: string | null;
          post_id: string;
          user_id: string;
        };
        Insert: {
          created_at?: string;
          email_id?: string | null;
          is_completed: boolean;
          notes?: string | null;
          post_id: string;
          user_id: string;
        };
        Update: {
          created_at?: string;
          email_id?: string | null;
          is_completed?: boolean;
          notes?: string | null;
          post_id?: string;
          user_id?: string;
        };
        Relationships: [
          {
            foreignKeyName: 'user_group_post_checks_email_id_fkey';
            columns: ['email_id'];
            isOneToOne: true;
            referencedRelation: 'sent_emails';
            referencedColumns: ['id'];
          },
          {
            foreignKeyName: 'user_group_post_checks_post_id_fkey';
            columns: ['post_id'];
            isOneToOne: false;
            referencedRelation: 'user_group_posts';
            referencedColumns: ['id'];
          },
          {
            foreignKeyName: 'user_group_post_checks_user_id_fkey';
            columns: ['user_id'];
            isOneToOne: false;
            referencedRelation: 'distinct_invoice_creators';
            referencedColumns: ['id'];
          },
          {
            foreignKeyName: 'user_group_post_checks_user_id_fkey';
            columns: ['user_id'];
            isOneToOne: false;
            referencedRelation: 'workspace_users';
            referencedColumns: ['id'];
          },
          {
            foreignKeyName: 'user_group_post_checks_user_id_fkey';
            columns: ['user_id'];
            isOneToOne: false;
            referencedRelation: 'workspace_users_with_groups';
            referencedColumns: ['id'];
          },
        ];
      };
      user_group_posts: {
        Row: {
          content: string | null;
          created_at: string;
          group_id: string;
          id: string;
          notes: string | null;
          title: string | null;
        };
        Insert: {
          content?: string | null;
          created_at?: string;
          group_id: string;
          id?: string;
          notes?: string | null;
          title?: string | null;
        };
        Update: {
          content?: string | null;
          created_at?: string;
          group_id?: string;
          id?: string;
          notes?: string | null;
          title?: string | null;
        };
        Relationships: [
          {
            foreignKeyName: 'user_group_posts_group_id_fkey';
            columns: ['group_id'];
            isOneToOne: false;
            referencedRelation: 'user_groups_with_tags';
            referencedColumns: ['id'];
          },
          {
            foreignKeyName: 'user_group_posts_group_id_fkey';
            columns: ['group_id'];
            isOneToOne: false;
            referencedRelation: 'workspace_user_groups';
            referencedColumns: ['id'];
          },
          {
            foreignKeyName: 'user_group_posts_group_id_fkey';
            columns: ['group_id'];
            isOneToOne: false;
            referencedRelation: 'workspace_user_groups_with_amount';
            referencedColumns: ['id'];
          },
        ];
      };
      user_indicators: {
        Row: {
          created_at: string;
          creator_id: string | null;
          group_id: string;
          indicator_id: string;
          user_id: string;
          value: number | null;
        };
        Insert: {
          created_at?: string;
          creator_id?: string | null;
          group_id: string;
          indicator_id: string;
          user_id: string;
          value?: number | null;
        };
        Update: {
          created_at?: string;
          creator_id?: string | null;
          group_id?: string;
          indicator_id?: string;
          user_id?: string;
          value?: number | null;
        };
        Relationships: [
          {
            foreignKeyName: 'user_indicators_creator_id_fkey';
            columns: ['creator_id'];
            isOneToOne: false;
            referencedRelation: 'distinct_invoice_creators';
            referencedColumns: ['id'];
          },
          {
            foreignKeyName: 'user_indicators_creator_id_fkey';
            columns: ['creator_id'];
            isOneToOne: false;
            referencedRelation: 'workspace_users';
            referencedColumns: ['id'];
          },
          {
            foreignKeyName: 'user_indicators_creator_id_fkey';
            columns: ['creator_id'];
            isOneToOne: false;
            referencedRelation: 'workspace_users_with_groups';
            referencedColumns: ['id'];
          },
          {
            foreignKeyName: 'user_indicators_group_id_fkey';
            columns: ['group_id'];
            isOneToOne: false;
            referencedRelation: 'user_groups_with_tags';
            referencedColumns: ['id'];
          },
          {
            foreignKeyName: 'user_indicators_group_id_fkey';
            columns: ['group_id'];
            isOneToOne: false;
            referencedRelation: 'workspace_user_groups';
            referencedColumns: ['id'];
          },
          {
            foreignKeyName: 'user_indicators_group_id_fkey';
            columns: ['group_id'];
            isOneToOne: false;
            referencedRelation: 'workspace_user_groups_with_amount';
            referencedColumns: ['id'];
          },
          {
            foreignKeyName: 'user_indicators_indicator_id_fkey';
            columns: ['indicator_id'];
            isOneToOne: false;
            referencedRelation: 'healthcare_vitals';
            referencedColumns: ['id'];
          },
          {
            foreignKeyName: 'user_indicators_user_id_fkey';
            columns: ['user_id'];
            isOneToOne: false;
            referencedRelation: 'distinct_invoice_creators';
            referencedColumns: ['id'];
          },
          {
            foreignKeyName: 'user_indicators_user_id_fkey';
            columns: ['user_id'];
            isOneToOne: false;
            referencedRelation: 'workspace_users';
            referencedColumns: ['id'];
          },
          {
            foreignKeyName: 'user_indicators_user_id_fkey';
            columns: ['user_id'];
            isOneToOne: false;
            referencedRelation: 'workspace_users_with_groups';
            referencedColumns: ['id'];
          },
        ];
      };
      user_linked_promotions: {
        Row: {
          created_at: string;
          promo_id: string;
          user_id: string;
        };
        Insert: {
          created_at?: string;
          promo_id: string;
          user_id: string;
        };
        Update: {
          created_at?: string;
          promo_id?: string;
          user_id?: string;
        };
        Relationships: [
          {
            foreignKeyName: 'user_linked_promotions_promo_id_fkey';
            columns: ['promo_id'];
            isOneToOne: false;
            referencedRelation: 'workspace_promotions';
            referencedColumns: ['id'];
          },
          {
            foreignKeyName: 'user_linked_promotions_user_id_fkey';
            columns: ['user_id'];
            isOneToOne: false;
            referencedRelation: 'distinct_invoice_creators';
            referencedColumns: ['id'];
          },
          {
            foreignKeyName: 'user_linked_promotions_user_id_fkey';
            columns: ['user_id'];
            isOneToOne: false;
            referencedRelation: 'workspace_users';
            referencedColumns: ['id'];
          },
          {
            foreignKeyName: 'user_linked_promotions_user_id_fkey';
            columns: ['user_id'];
            isOneToOne: false;
            referencedRelation: 'workspace_users_with_groups';
            referencedColumns: ['id'];
          },
        ];
      };
      user_private_details: {
        Row: {
          birthday: string | null;
          default_workspace_id: string | null;
          email: string | null;
          full_name: string | null;
          new_email: string | null;
          user_id: string;
        };
        Insert: {
          birthday?: string | null;
          default_workspace_id?: string | null;
          email?: string | null;
          full_name?: string | null;
          new_email?: string | null;
          user_id: string;
        };
        Update: {
          birthday?: string | null;
          default_workspace_id?: string | null;
          email?: string | null;
          full_name?: string | null;
          new_email?: string | null;
          user_id?: string;
        };
        Relationships: [
          {
            foreignKeyName: 'user_private_details_default_workspace_id_fkey';
            columns: ['default_workspace_id'];
            isOneToOne: false;
            referencedRelation: 'workspaces';
            referencedColumns: ['id'];
          },
          {
            foreignKeyName: 'user_private_details_user_id_fkey';
            columns: ['user_id'];
            isOneToOne: true;
            referencedRelation: 'nova_user_challenge_leaderboard';
            referencedColumns: ['user_id'];
          },
          {
            foreignKeyName: 'user_private_details_user_id_fkey';
            columns: ['user_id'];
            isOneToOne: true;
            referencedRelation: 'nova_user_leaderboard';
            referencedColumns: ['user_id'];
          },
          {
            foreignKeyName: 'user_private_details_user_id_fkey';
            columns: ['user_id'];
            isOneToOne: true;
            referencedRelation: 'shortened_links_creator_stats';
            referencedColumns: ['id'];
          },
          {
            foreignKeyName: 'user_private_details_user_id_fkey';
            columns: ['user_id'];
            isOneToOne: true;
            referencedRelation: 'users';
            referencedColumns: ['id'];
          },
        ];
      };
      users: {
        Row: {
          avatar_url: string | null;
          bio: string | null;
          created_at: string | null;
          deleted: boolean | null;
          display_name: string | null;
          handle: string | null;
          id: string;
          services: Database['public']['Enums']['platform_service'][];
        };
        Insert: {
          avatar_url?: string | null;
          bio?: string | null;
          created_at?: string | null;
          deleted?: boolean | null;
          display_name?: string | null;
          handle?: string | null;
          id?: string;
          services?: Database['public']['Enums']['platform_service'][];
        };
        Update: {
          avatar_url?: string | null;
          bio?: string | null;
          created_at?: string | null;
          deleted?: boolean | null;
          display_name?: string | null;
          handle?: string | null;
          id?: string;
          services?: Database['public']['Enums']['platform_service'][];
        };
        Relationships: [
          {
            foreignKeyName: 'users_handle_fkey';
            columns: ['handle'];
            isOneToOne: true;
            referencedRelation: 'handles';
            referencedColumns: ['value'];
          },
        ];
      };
      vital_group_vitals: {
        Row: {
          created_at: string | null;
          group_id: string;
          vital_id: string;
        };
        Insert: {
          created_at?: string | null;
          group_id: string;
          vital_id: string;
        };
        Update: {
          created_at?: string | null;
          group_id?: string;
          vital_id?: string;
        };
        Relationships: [
          {
            foreignKeyName: 'vital_group_vitals_group_id_fkey';
            columns: ['group_id'];
            isOneToOne: false;
            referencedRelation: 'healthcare_vital_groups';
            referencedColumns: ['id'];
          },
          {
            foreignKeyName: 'vital_group_vitals_vital_id_fkey';
            columns: ['vital_id'];
            isOneToOne: false;
            referencedRelation: 'healthcare_vitals';
            referencedColumns: ['id'];
          },
        ];
      };
      wallet_transactions: {
        Row: {
          amount: number | null;
          category_id: string | null;
          created_at: string | null;
          creator_id: string | null;
          description: string | null;
          id: string;
          invoice_id: string | null;
          report_opt_in: boolean;
          taken_at: string;
          wallet_id: string;
        };
        Insert: {
          amount?: number | null;
          category_id?: string | null;
          created_at?: string | null;
          creator_id?: string | null;
          description?: string | null;
          id?: string;
          invoice_id?: string | null;
          report_opt_in?: boolean;
          taken_at?: string;
          wallet_id: string;
        };
        Update: {
          amount?: number | null;
          category_id?: string | null;
          created_at?: string | null;
          creator_id?: string | null;
          description?: string | null;
          id?: string;
          invoice_id?: string | null;
          report_opt_in?: boolean;
          taken_at?: string;
          wallet_id?: string;
        };
        Relationships: [
          {
            foreignKeyName: 'wallet_transactions_category_id_fkey';
            columns: ['category_id'];
            isOneToOne: false;
            referencedRelation: 'transaction_categories';
            referencedColumns: ['id'];
          },
          {
            foreignKeyName: 'wallet_transactions_creator_id_fkey';
            columns: ['creator_id'];
            isOneToOne: false;
            referencedRelation: 'distinct_invoice_creators';
            referencedColumns: ['id'];
          },
          {
            foreignKeyName: 'wallet_transactions_creator_id_fkey';
            columns: ['creator_id'];
            isOneToOne: false;
            referencedRelation: 'workspace_users';
            referencedColumns: ['id'];
          },
          {
            foreignKeyName: 'wallet_transactions_creator_id_fkey';
            columns: ['creator_id'];
            isOneToOne: false;
            referencedRelation: 'workspace_users_with_groups';
            referencedColumns: ['id'];
          },
          {
            foreignKeyName: 'wallet_transactions_invoice_id_fkey';
            columns: ['invoice_id'];
            isOneToOne: true;
            referencedRelation: 'finance_invoices';
            referencedColumns: ['id'];
          },
          {
            foreignKeyName: 'wallet_transactions_wallet_id_fkey';
            columns: ['wallet_id'];
            isOneToOne: false;
            referencedRelation: 'workspace_wallets';
            referencedColumns: ['id'];
          },
        ];
      };
      wallet_types: {
        Row: {
          id: string;
        };
        Insert: {
          id: string;
        };
        Update: {
          id?: string;
        };
        Relationships: [];
      };
      workspace_ai_models: {
        Row: {
          created_at: string;
          description: string | null;
          id: string;
          name: string;
          updated_at: string;
          url: string;
          ws_id: string;
        };
        Insert: {
          created_at?: string;
          description?: string | null;
          id?: string;
          name: string;
          updated_at?: string;
          url: string;
          ws_id: string;
        };
        Update: {
          created_at?: string;
          description?: string | null;
          id?: string;
          name?: string;
          updated_at?: string;
          url?: string;
          ws_id?: string;
        };
        Relationships: [
          {
            foreignKeyName: 'workspace_ai_models_ws_id_fkey';
            columns: ['ws_id'];
            isOneToOne: false;
            referencedRelation: 'workspaces';
            referencedColumns: ['id'];
          },
        ];
      };
      workspace_ai_prompts: {
        Row: {
          created_at: string;
          creator_id: string | null;
          id: string;
          input: string;
          model: string;
          name: string | null;
          output: string;
          ws_id: string | null;
        };
        Insert: {
          created_at?: string;
          creator_id?: string | null;
          id?: string;
          input: string;
          model: string;
          name?: string | null;
          output: string;
          ws_id?: string | null;
        };
        Update: {
          created_at?: string;
          creator_id?: string | null;
          id?: string;
          input?: string;
          model?: string;
          name?: string | null;
          output?: string;
          ws_id?: string | null;
        };
        Relationships: [
          {
            foreignKeyName: 'public_workspace_ai_prompts_creator_id_fkey';
            columns: ['creator_id'];
            isOneToOne: false;
            referencedRelation: 'nova_user_challenge_leaderboard';
            referencedColumns: ['user_id'];
          },
          {
            foreignKeyName: 'public_workspace_ai_prompts_creator_id_fkey';
            columns: ['creator_id'];
            isOneToOne: false;
            referencedRelation: 'nova_user_leaderboard';
            referencedColumns: ['user_id'];
          },
          {
            foreignKeyName: 'public_workspace_ai_prompts_creator_id_fkey';
            columns: ['creator_id'];
            isOneToOne: false;
            referencedRelation: 'shortened_links_creator_stats';
            referencedColumns: ['id'];
          },
          {
            foreignKeyName: 'public_workspace_ai_prompts_creator_id_fkey';
            columns: ['creator_id'];
            isOneToOne: false;
            referencedRelation: 'users';
            referencedColumns: ['id'];
          },
          {
            foreignKeyName: 'public_workspace_ai_prompts_model_fkey';
            columns: ['model'];
            isOneToOne: false;
            referencedRelation: 'ai_models';
            referencedColumns: ['id'];
          },
          {
            foreignKeyName: 'public_workspace_ai_prompts_ws_id_fkey';
            columns: ['ws_id'];
            isOneToOne: false;
            referencedRelation: 'workspaces';
            referencedColumns: ['id'];
          },
        ];
      };
      workspace_api_keys: {
        Row: {
          created_at: string;
          id: string;
          name: string;
          value: string;
          ws_id: string;
        };
        Insert: {
          created_at?: string;
          id?: string;
          name: string;
          value: string;
          ws_id: string;
        };
        Update: {
          created_at?: string;
          id?: string;
          name?: string;
          value?: string;
          ws_id?: string;
        };
        Relationships: [
          {
            foreignKeyName: 'workspace_api_keys_ws_id_fkey';
            columns: ['ws_id'];
            isOneToOne: false;
            referencedRelation: 'workspaces';
            referencedColumns: ['id'];
          },
        ];
      };
      workspace_boards: {
        Row: {
          archived: boolean | null;
          created_at: string | null;
          creator_id: string | null;
          deleted: boolean | null;
          id: string;
          name: string | null;
          tags: Json | null;
          template_id: string | null;
          ws_id: string;
        };
        Insert: {
          archived?: boolean | null;
          created_at?: string | null;
          creator_id?: string | null;
          deleted?: boolean | null;
          id?: string;
          name?: string | null;
          tags?: Json | null;
          template_id?: string | null;
          ws_id: string;
        };
        Update: {
          archived?: boolean | null;
          created_at?: string | null;
          creator_id?: string | null;
          deleted?: boolean | null;
          id?: string;
          name?: string | null;
          tags?: Json | null;
          template_id?: string | null;
          ws_id?: string;
        };
        Relationships: [
          {
            foreignKeyName: 'project_boards_creator_id_fkey';
            columns: ['creator_id'];
            isOneToOne: false;
            referencedRelation: 'nova_user_challenge_leaderboard';
            referencedColumns: ['user_id'];
          },
          {
            foreignKeyName: 'project_boards_creator_id_fkey';
            columns: ['creator_id'];
            isOneToOne: false;
            referencedRelation: 'nova_user_leaderboard';
            referencedColumns: ['user_id'];
          },
          {
            foreignKeyName: 'project_boards_creator_id_fkey';
            columns: ['creator_id'];
            isOneToOne: false;
            referencedRelation: 'shortened_links_creator_stats';
            referencedColumns: ['id'];
          },
          {
            foreignKeyName: 'project_boards_creator_id_fkey';
            columns: ['creator_id'];
            isOneToOne: false;
            referencedRelation: 'users';
            referencedColumns: ['id'];
          },
          {
            foreignKeyName: 'workspace_boards_template_id_fkey';
            columns: ['template_id'];
            isOneToOne: false;
            referencedRelation: 'task_board_status_templates';
            referencedColumns: ['id'];
          },
          {
            foreignKeyName: 'workspace_boards_ws_id_fkey';
            columns: ['ws_id'];
            isOneToOne: false;
            referencedRelation: 'workspaces';
            referencedColumns: ['id'];
          },
        ];
      };
      workspace_calendar_events: {
        Row: {
          color: string | null;
          created_at: string | null;
          description: string;
          end_at: string;
          google_event_id: string | null;
          id: string;
          location: string | null;
          locked: boolean;
          priority: string | null;
          start_at: string;
          task_id: string | null;
          title: string;
          ws_id: string;
        };
        Insert: {
          color?: string | null;
          created_at?: string | null;
          description?: string;
          end_at: string;
          google_event_id?: string | null;
          id?: string;
          location?: string | null;
          locked?: boolean;
          priority?: string | null;
          start_at: string;
          task_id?: string | null;
          title?: string;
          ws_id: string;
        };
        Update: {
          color?: string | null;
          created_at?: string | null;
          description?: string;
          end_at?: string;
          google_event_id?: string | null;
          id?: string;
          location?: string | null;
          locked?: boolean;
          priority?: string | null;
          start_at?: string;
          task_id?: string | null;
          title?: string;
          ws_id?: string;
        };
        Relationships: [
          {
            foreignKeyName: 'workspace_calendar_events_color_fkey';
            columns: ['color'];
            isOneToOne: false;
            referencedRelation: 'calendar_event_colors';
            referencedColumns: ['value'];
          },
          {
            foreignKeyName: 'workspace_calendar_events_ws_id_fkey';
            columns: ['ws_id'];
            isOneToOne: false;
            referencedRelation: 'workspaces';
            referencedColumns: ['id'];
          },
        ];
      };
      workspace_calendar_hour_settings: {
        Row: {
          created_at: string;
          data: Json;
          type: Database['public']['Enums']['calendar_hour_type'];
          ws_id: string;
        };
        Insert: {
          created_at?: string;
          data: Json;
          type: Database['public']['Enums']['calendar_hour_type'];
          ws_id: string;
        };
        Update: {
          created_at?: string;
          data?: Json;
          type?: Database['public']['Enums']['calendar_hour_type'];
          ws_id?: string;
        };
        Relationships: [
          {
            foreignKeyName: 'workspace_calendar_hour_settings_ws_id_fkey';
            columns: ['ws_id'];
            isOneToOne: false;
            referencedRelation: 'workspaces';
            referencedColumns: ['id'];
          },
        ];
      };
      workspace_calendar_sync_coordination: {
        Row: {
          created_at: string | null;
          last_upsert: string;
          updated_at: string | null;
          ws_id: string;
        };
        Insert: {
          created_at?: string | null;
          last_upsert?: string;
          updated_at?: string | null;
          ws_id: string;
        };
        Update: {
          created_at?: string | null;
          last_upsert?: string;
          updated_at?: string | null;
          ws_id?: string;
        };
        Relationships: [
          {
            foreignKeyName: 'workspace_calendar_sync_coordination_ws_id_fkey';
            columns: ['ws_id'];
            isOneToOne: true;
            referencedRelation: 'workspaces';
            referencedColumns: ['id'];
          },
        ];
      };
      workspace_calendar_sync_log: {
        Row: {
          created_at: string;
          deleted_events: Json | null;
          error_message: string | null;
          event_snapshot_before: Json;
          google_account_email: string | null;
          id: string;
          status: string;
          sync_ended_at: string | null;
          sync_started_at: string;
          triggered_by: string;
          upserted_events: Json | null;
          ws_id: string;
        };
        Insert: {
          created_at?: string;
          deleted_events?: Json | null;
          error_message?: string | null;
          event_snapshot_before: Json;
          google_account_email?: string | null;
          id?: string;
          status: string;
          sync_ended_at?: string | null;
          sync_started_at: string;
          triggered_by: string;
          upserted_events?: Json | null;
          ws_id: string;
        };
        Update: {
          created_at?: string;
          deleted_events?: Json | null;
          error_message?: string | null;
          event_snapshot_before?: Json;
          google_account_email?: string | null;
          id?: string;
          status?: string;
          sync_ended_at?: string | null;
          sync_started_at?: string;
          triggered_by?: string;
          upserted_events?: Json | null;
          ws_id?: string;
        };
        Relationships: [
          {
            foreignKeyName: 'workspace_calendar_sync_log_ws_id_fkey';
            columns: ['ws_id'];
            isOneToOne: false;
            referencedRelation: 'workspaces';
            referencedColumns: ['id'];
          },
        ];
      };
      workspace_configs: {
        Row: {
          created_at: string;
          id: string;
          updated_at: string;
          value: string;
          ws_id: string;
        };
        Insert: {
          created_at?: string;
          id: string;
          updated_at?: string;
          value: string;
          ws_id: string;
        };
        Update: {
          created_at?: string;
          id?: string;
          updated_at?: string;
          value?: string;
          ws_id?: string;
        };
        Relationships: [
          {
            foreignKeyName: 'public_workspace_configs_ws_id_fkey';
            columns: ['ws_id'];
            isOneToOne: false;
            referencedRelation: 'workspaces';
            referencedColumns: ['id'];
          },
        ];
      };
      workspace_course_modules: {
        Row: {
          content: Json | null;
          course_id: string;
          created_at: string;
          extra_content: Json | null;
          id: string;
          is_public: boolean;
          is_published: boolean;
          name: string;
          youtube_links: string[] | null;
        };
        Insert: {
          content?: Json | null;
          course_id: string;
          created_at?: string;
          extra_content?: Json | null;
          id?: string;
          is_public?: boolean;
          is_published?: boolean;
          name?: string;
          youtube_links?: string[] | null;
        };
        Update: {
          content?: Json | null;
          course_id?: string;
          created_at?: string;
          extra_content?: Json | null;
          id?: string;
          is_public?: boolean;
          is_published?: boolean;
          name?: string;
          youtube_links?: string[] | null;
        };
        Relationships: [
          {
            foreignKeyName: 'workspace_course_modules_course_id_fkey';
            columns: ['course_id'];
            isOneToOne: false;
            referencedRelation: 'workspace_courses';
            referencedColumns: ['id'];
          },
        ];
      };
      workspace_courses: {
        Row: {
          cert_template: Database['public']['Enums']['certificate_templates'];
          created_at: string;
          description: string | null;
          id: string;
          is_public: boolean;
          is_published: boolean;
          name: string;
          ws_id: string;
        };
        Insert: {
          cert_template?: Database['public']['Enums']['certificate_templates'];
          created_at?: string;
          description?: string | null;
          id?: string;
          is_public?: boolean;
          is_published?: boolean;
          name?: string;
          ws_id: string;
        };
        Update: {
          cert_template?: Database['public']['Enums']['certificate_templates'];
          created_at?: string;
          description?: string | null;
          id?: string;
          is_public?: boolean;
          is_published?: boolean;
          name?: string;
          ws_id?: string;
        };
        Relationships: [
          {
            foreignKeyName: 'workspace_courses_ws_id_fkey';
            columns: ['ws_id'];
            isOneToOne: false;
            referencedRelation: 'workspaces';
            referencedColumns: ['id'];
          },
        ];
      };
      workspace_cron_executions: {
        Row: {
          created_at: string;
          cron_run_id: number | null;
          end_time: string | null;
          id: string;
          job_id: string;
          response: string | null;
          start_time: string | null;
          status: string;
        };
        Insert: {
          created_at?: string;
          cron_run_id?: number | null;
          end_time?: string | null;
          id?: string;
          job_id: string;
          response?: string | null;
          start_time?: string | null;
          status: string;
        };
        Update: {
          created_at?: string;
          cron_run_id?: number | null;
          end_time?: string | null;
          id?: string;
          job_id?: string;
          response?: string | null;
          start_time?: string | null;
          status?: string;
        };
        Relationships: [
          {
            foreignKeyName: 'workspace_cron_executions_job_id_fkey';
            columns: ['job_id'];
            isOneToOne: false;
            referencedRelation: 'workspace_cron_jobs';
            referencedColumns: ['id'];
          },
        ];
      };
      workspace_cron_jobs: {
        Row: {
          active: boolean;
          created_at: string;
          cron_job_id: number | null;
          dataset_id: string;
          id: string;
          name: string;
          schedule: string;
          ws_id: string;
        };
        Insert: {
          active?: boolean;
          created_at?: string;
          cron_job_id?: number | null;
          dataset_id: string;
          id?: string;
          name: string;
          schedule: string;
          ws_id: string;
        };
        Update: {
          active?: boolean;
          created_at?: string;
          cron_job_id?: number | null;
          dataset_id?: string;
          id?: string;
          name?: string;
          schedule?: string;
          ws_id?: string;
        };
        Relationships: [
          {
            foreignKeyName: 'workspace_cron_jobs_dataset_id_fkey';
            columns: ['dataset_id'];
            isOneToOne: false;
            referencedRelation: 'workspace_datasets';
            referencedColumns: ['id'];
          },
          {
            foreignKeyName: 'workspace_cron_jobs_ws_id_fkey';
            columns: ['ws_id'];
            isOneToOne: false;
            referencedRelation: 'workspaces';
            referencedColumns: ['id'];
          },
        ];
      };
      workspace_dataset_cells: {
        Row: {
          column_id: string;
          created_at: string;
          data: string | null;
          dataset_id: string;
          id: string;
          row_id: string;
        };
        Insert: {
          column_id: string;
          created_at?: string;
          data?: string | null;
          dataset_id: string;
          id?: string;
          row_id: string;
        };
        Update: {
          column_id?: string;
          created_at?: string;
          data?: string | null;
          dataset_id?: string;
          id?: string;
          row_id?: string;
        };
        Relationships: [
          {
            foreignKeyName: 'workspace_dataset_cell_column_id_fkey';
            columns: ['column_id'];
            isOneToOne: false;
            referencedRelation: 'workspace_dataset_columns';
            referencedColumns: ['id'];
          },
          {
            foreignKeyName: 'workspace_dataset_cell_dataset_id_fkey';
            columns: ['dataset_id'];
            isOneToOne: false;
            referencedRelation: 'workspace_datasets';
            referencedColumns: ['id'];
          },
          {
            foreignKeyName: 'workspace_dataset_cell_row_id_fkey';
            columns: ['row_id'];
            isOneToOne: false;
            referencedRelation: 'workspace_dataset_row_cells';
            referencedColumns: ['row_id'];
          },
          {
            foreignKeyName: 'workspace_dataset_cell_row_id_fkey';
            columns: ['row_id'];
            isOneToOne: false;
            referencedRelation: 'workspace_dataset_rows';
            referencedColumns: ['id'];
          },
        ];
      };
      workspace_dataset_columns: {
        Row: {
          alias: string | null;
          created_at: string;
          dataset_id: string;
          description: string | null;
          id: string;
          name: string;
        };
        Insert: {
          alias?: string | null;
          created_at?: string;
          dataset_id: string;
          description?: string | null;
          id?: string;
          name: string;
        };
        Update: {
          alias?: string | null;
          created_at?: string;
          dataset_id?: string;
          description?: string | null;
          id?: string;
          name?: string;
        };
        Relationships: [
          {
            foreignKeyName: 'workspace_dataset_columns_dataset_id_fkey';
            columns: ['dataset_id'];
            isOneToOne: false;
            referencedRelation: 'workspace_datasets';
            referencedColumns: ['id'];
          },
        ];
      };
      workspace_dataset_rows: {
        Row: {
          created_at: string;
          dataset_id: string;
          id: string;
        };
        Insert: {
          created_at?: string;
          dataset_id: string;
          id?: string;
        };
        Update: {
          created_at?: string;
          dataset_id?: string;
          id?: string;
        };
        Relationships: [
          {
            foreignKeyName: 'workspace_dataset_rows_dataset_id_fkey';
            columns: ['dataset_id'];
            isOneToOne: false;
            referencedRelation: 'workspace_datasets';
            referencedColumns: ['id'];
          },
        ];
      };
      workspace_datasets: {
        Row: {
          created_at: string;
          description: string | null;
          id: string;
          name: string;
          url: string | null;
          ws_id: string;
        };
        Insert: {
          created_at?: string;
          description?: string | null;
          id?: string;
          name: string;
          url?: string | null;
          ws_id: string;
        };
        Update: {
          created_at?: string;
          description?: string | null;
          id?: string;
          name?: string;
          url?: string | null;
          ws_id?: string;
        };
        Relationships: [
          {
            foreignKeyName: 'workspace_datasets_ws_id_fkey';
            columns: ['ws_id'];
            isOneToOne: false;
            referencedRelation: 'workspaces';
            referencedColumns: ['id'];
          },
        ];
      };
      workspace_default_permissions: {
        Row: {
          created_at: string;
          enabled: boolean;
          permission: Database['public']['Enums']['workspace_role_permission'];
          ws_id: string;
        };
        Insert: {
          created_at?: string;
          enabled?: boolean;
          permission: Database['public']['Enums']['workspace_role_permission'];
          ws_id: string;
        };
        Update: {
          created_at?: string;
          enabled?: boolean;
          permission?: Database['public']['Enums']['workspace_role_permission'];
          ws_id?: string;
        };
        Relationships: [
          {
            foreignKeyName: 'public_workspace_default_permissions_ws_id_fkey';
            columns: ['ws_id'];
            isOneToOne: false;
            referencedRelation: 'workspaces';
            referencedColumns: ['id'];
          },
        ];
      };
      workspace_default_roles: {
        Row: {
          id: string;
        };
        Insert: {
          id: string;
        };
        Update: {
          id?: string;
        };
        Relationships: [];
      };
      workspace_documents: {
        Row: {
          content: Json | null;
          created_at: string;
          id: string;
          is_public: boolean | null;
          legacy_content: string | null;
          name: string | null;
          ws_id: string | null;
        };
        Insert: {
          content?: Json | null;
          created_at?: string;
          id?: string;
          is_public?: boolean | null;
          legacy_content?: string | null;
          name?: string | null;
          ws_id?: string | null;
        };
        Update: {
          content?: Json | null;
          created_at?: string;
          id?: string;
          is_public?: boolean | null;
          legacy_content?: string | null;
          name?: string | null;
          ws_id?: string | null;
        };
        Relationships: [
          {
            foreignKeyName: 'workspace_documents_ws_id_fkey';
            columns: ['ws_id'];
            isOneToOne: false;
            referencedRelation: 'workspaces';
            referencedColumns: ['id'];
          },
        ];
      };
      workspace_education_access_requests: {
        Row: {
          admin_notes: string | null;
          created_at: string;
          creator_id: string;
          feature: Database['public']['Enums']['feature_flag'];
          id: string;
          message: string;
          reviewed_at: string | null;
          reviewed_by: string | null;
          status: string;
          updated_at: string;
          workspace_name: string;
          ws_id: string;
        };
        Insert: {
          admin_notes?: string | null;
          created_at?: string;
          creator_id: string;
          feature?: Database['public']['Enums']['feature_flag'];
          id?: string;
          message: string;
          reviewed_at?: string | null;
          reviewed_by?: string | null;
          status?: string;
          updated_at?: string;
          workspace_name: string;
          ws_id: string;
        };
        Update: {
          admin_notes?: string | null;
          created_at?: string;
          creator_id?: string;
          feature?: Database['public']['Enums']['feature_flag'];
          id?: string;
          message?: string;
          reviewed_at?: string | null;
          reviewed_by?: string | null;
          status?: string;
          updated_at?: string;
          workspace_name?: string;
          ws_id?: string;
        };
        Relationships: [
          {
            foreignKeyName: 'workspace_education_access_requests_creator_id_fkey';
            columns: ['creator_id'];
            isOneToOne: false;
            referencedRelation: 'nova_user_challenge_leaderboard';
            referencedColumns: ['user_id'];
          },
          {
            foreignKeyName: 'workspace_education_access_requests_creator_id_fkey';
            columns: ['creator_id'];
            isOneToOne: false;
            referencedRelation: 'nova_user_leaderboard';
            referencedColumns: ['user_id'];
          },
          {
            foreignKeyName: 'workspace_education_access_requests_creator_id_fkey';
            columns: ['creator_id'];
            isOneToOne: false;
            referencedRelation: 'shortened_links_creator_stats';
            referencedColumns: ['id'];
          },
          {
            foreignKeyName: 'workspace_education_access_requests_creator_id_fkey';
            columns: ['creator_id'];
            isOneToOne: false;
            referencedRelation: 'users';
            referencedColumns: ['id'];
          },
          {
            foreignKeyName: 'workspace_education_access_requests_reviewed_by_fkey';
            columns: ['reviewed_by'];
            isOneToOne: false;
            referencedRelation: 'nova_user_challenge_leaderboard';
            referencedColumns: ['user_id'];
          },
          {
            foreignKeyName: 'workspace_education_access_requests_reviewed_by_fkey';
            columns: ['reviewed_by'];
            isOneToOne: false;
            referencedRelation: 'nova_user_leaderboard';
            referencedColumns: ['user_id'];
          },
          {
            foreignKeyName: 'workspace_education_access_requests_reviewed_by_fkey';
            columns: ['reviewed_by'];
            isOneToOne: false;
            referencedRelation: 'shortened_links_creator_stats';
            referencedColumns: ['id'];
          },
          {
            foreignKeyName: 'workspace_education_access_requests_reviewed_by_fkey';
            columns: ['reviewed_by'];
            isOneToOne: false;
            referencedRelation: 'users';
            referencedColumns: ['id'];
          },
          {
            foreignKeyName: 'workspace_education_access_requests_ws_id_fkey';
            columns: ['ws_id'];
            isOneToOne: false;
            referencedRelation: 'workspaces';
            referencedColumns: ['id'];
          },
        ];
      };
      workspace_email_credentials: {
        Row: {
          access_id: string;
          access_key: string;
          created_at: string;
          id: string;
          region: string;
          source_email: string;
          source_name: string;
          ws_id: string;
        };
        Insert: {
          access_id: string;
          access_key: string;
          created_at?: string;
          id?: string;
          region?: string;
          source_email?: string;
          source_name?: string;
          ws_id: string;
        };
        Update: {
          access_id?: string;
          access_key?: string;
          created_at?: string;
          id?: string;
          region?: string;
          source_email?: string;
          source_name?: string;
          ws_id?: string;
        };
        Relationships: [
          {
            foreignKeyName: 'workspace_email_credentials_ws_id_fkey';
            columns: ['ws_id'];
            isOneToOne: false;
            referencedRelation: 'workspaces';
            referencedColumns: ['id'];
          },
        ];
      };
      workspace_email_invites: {
        Row: {
          created_at: string;
          email: string;
          invited_by: string | null;
          role: string;
          role_title: string;
          ws_id: string;
        };
        Insert: {
          created_at?: string;
          email: string;
          invited_by?: string | null;
          role?: string;
          role_title?: string;
          ws_id: string;
        };
        Update: {
          created_at?: string;
          email?: string;
          invited_by?: string | null;
          role?: string;
          role_title?: string;
          ws_id?: string;
        };
        Relationships: [
          {
            foreignKeyName: 'workspace_email_invites_invited_by_fkey';
            columns: ['invited_by'];
            isOneToOne: false;
            referencedRelation: 'nova_user_challenge_leaderboard';
            referencedColumns: ['user_id'];
          },
          {
            foreignKeyName: 'workspace_email_invites_invited_by_fkey';
            columns: ['invited_by'];
            isOneToOne: false;
            referencedRelation: 'nova_user_leaderboard';
            referencedColumns: ['user_id'];
          },
          {
            foreignKeyName: 'workspace_email_invites_invited_by_fkey';
            columns: ['invited_by'];
            isOneToOne: false;
            referencedRelation: 'shortened_links_creator_stats';
            referencedColumns: ['id'];
          },
          {
            foreignKeyName: 'workspace_email_invites_invited_by_fkey';
            columns: ['invited_by'];
            isOneToOne: false;
            referencedRelation: 'users';
            referencedColumns: ['id'];
          },
          {
            foreignKeyName: 'workspace_email_invites_role_fkey';
            columns: ['role'];
            isOneToOne: false;
            referencedRelation: 'workspace_default_roles';
            referencedColumns: ['id'];
          },
          {
            foreignKeyName: 'workspace_email_invites_ws_id_fkey';
            columns: ['ws_id'];
            isOneToOne: false;
            referencedRelation: 'workspaces';
            referencedColumns: ['id'];
          },
        ];
      };
      workspace_flashcards: {
        Row: {
          back: string;
          created_at: string;
          front: string;
          id: string;
          ws_id: string;
        };
        Insert: {
          back: string;
          created_at?: string;
          front: string;
          id?: string;
          ws_id: string;
        };
        Update: {
          back?: string;
          created_at?: string;
          front?: string;
          id?: string;
          ws_id?: string;
        };
        Relationships: [
          {
            foreignKeyName: 'workspace_flashcards_ws_id_fkey';
            columns: ['ws_id'];
            isOneToOne: false;
            referencedRelation: 'workspaces';
            referencedColumns: ['id'];
          },
        ];
      };
      workspace_invites: {
        Row: {
          created_at: string | null;
          role: string;
          role_title: string | null;
          user_id: string;
          ws_id: string;
        };
        Insert: {
          created_at?: string | null;
          role?: string;
          role_title?: string | null;
          user_id: string;
          ws_id: string;
        };
        Update: {
          created_at?: string | null;
          role?: string;
          role_title?: string | null;
          user_id?: string;
          ws_id?: string;
        };
        Relationships: [
          {
            foreignKeyName: 'workspace_invites_role_fkey';
            columns: ['role'];
            isOneToOne: false;
            referencedRelation: 'workspace_default_roles';
            referencedColumns: ['id'];
          },
          {
            foreignKeyName: 'workspace_invites_user_id_fkey';
            columns: ['user_id'];
            isOneToOne: false;
            referencedRelation: 'nova_user_challenge_leaderboard';
            referencedColumns: ['user_id'];
          },
          {
            foreignKeyName: 'workspace_invites_user_id_fkey';
            columns: ['user_id'];
            isOneToOne: false;
            referencedRelation: 'nova_user_leaderboard';
            referencedColumns: ['user_id'];
          },
          {
            foreignKeyName: 'workspace_invites_user_id_fkey';
            columns: ['user_id'];
            isOneToOne: false;
            referencedRelation: 'shortened_links_creator_stats';
            referencedColumns: ['id'];
          },
          {
            foreignKeyName: 'workspace_invites_user_id_fkey';
            columns: ['user_id'];
            isOneToOne: false;
            referencedRelation: 'users';
            referencedColumns: ['id'];
          },
          {
            foreignKeyName: 'workspace_invites_ws_id_fkey';
            columns: ['ws_id'];
            isOneToOne: false;
            referencedRelation: 'workspaces';
            referencedColumns: ['id'];
          },
        ];
      };
      workspace_members: {
        Row: {
          created_at: string | null;
          role: string;
          role_title: string;
          sort_key: number | null;
          user_id: string;
          ws_id: string;
        };
        Insert: {
          created_at?: string | null;
          role?: string;
          role_title?: string;
          sort_key?: number | null;
          user_id?: string;
          ws_id: string;
        };
        Update: {
          created_at?: string | null;
          role?: string;
          role_title?: string;
          sort_key?: number | null;
          user_id?: string;
          ws_id?: string;
        };
        Relationships: [
          {
            foreignKeyName: 'workspace_members_role_fkey';
            columns: ['role'];
            isOneToOne: false;
            referencedRelation: 'workspace_default_roles';
            referencedColumns: ['id'];
          },
          {
            foreignKeyName: 'workspace_members_user_id_fkey';
            columns: ['user_id'];
            isOneToOne: false;
            referencedRelation: 'nova_user_challenge_leaderboard';
            referencedColumns: ['user_id'];
          },
          {
            foreignKeyName: 'workspace_members_user_id_fkey';
            columns: ['user_id'];
            isOneToOne: false;
            referencedRelation: 'nova_user_leaderboard';
            referencedColumns: ['user_id'];
          },
          {
            foreignKeyName: 'workspace_members_user_id_fkey';
            columns: ['user_id'];
            isOneToOne: false;
            referencedRelation: 'shortened_links_creator_stats';
            referencedColumns: ['id'];
          },
          {
            foreignKeyName: 'workspace_members_user_id_fkey';
            columns: ['user_id'];
            isOneToOne: false;
            referencedRelation: 'users';
            referencedColumns: ['id'];
          },
          {
            foreignKeyName: 'workspace_members_ws_id_fkey';
            columns: ['ws_id'];
            isOneToOne: false;
            referencedRelation: 'workspaces';
            referencedColumns: ['id'];
          },
        ];
      };
      workspace_products: {
        Row: {
          avatar_url: string | null;
          category_id: string;
          created_at: string | null;
          creator_id: string | null;
          description: string | null;
          id: string;
          manufacturer: string | null;
          name: string | null;
          usage: string | null;
          ws_id: string;
        };
        Insert: {
          avatar_url?: string | null;
          category_id: string;
          created_at?: string | null;
          creator_id?: string | null;
          description?: string | null;
          id?: string;
          manufacturer?: string | null;
          name?: string | null;
          usage?: string | null;
          ws_id: string;
        };
        Update: {
          avatar_url?: string | null;
          category_id?: string;
          created_at?: string | null;
          creator_id?: string | null;
          description?: string | null;
          id?: string;
          manufacturer?: string | null;
          name?: string | null;
          usage?: string | null;
          ws_id?: string;
        };
        Relationships: [
          {
            foreignKeyName: 'public_workspace_products_creator_id_fkey';
            columns: ['creator_id'];
            isOneToOne: false;
            referencedRelation: 'distinct_invoice_creators';
            referencedColumns: ['id'];
          },
          {
            foreignKeyName: 'public_workspace_products_creator_id_fkey';
            columns: ['creator_id'];
            isOneToOne: false;
            referencedRelation: 'workspace_users';
            referencedColumns: ['id'];
          },
          {
            foreignKeyName: 'public_workspace_products_creator_id_fkey';
            columns: ['creator_id'];
            isOneToOne: false;
            referencedRelation: 'workspace_users_with_groups';
            referencedColumns: ['id'];
          },
          {
            foreignKeyName: 'workspace_products_category_id_fkey';
            columns: ['category_id'];
            isOneToOne: false;
            referencedRelation: 'product_categories';
            referencedColumns: ['id'];
          },
          {
            foreignKeyName: 'workspace_products_ws_id_fkey';
            columns: ['ws_id'];
            isOneToOne: false;
            referencedRelation: 'workspaces';
            referencedColumns: ['id'];
          },
        ];
      };
      workspace_promotions: {
        Row: {
          code: string | null;
          created_at: string;
          creator_id: string | null;
          description: string | null;
          id: string;
          name: string | null;
          use_ratio: boolean;
          value: number;
          ws_id: string;
        };
        Insert: {
          code?: string | null;
          created_at?: string;
          creator_id?: string | null;
          description?: string | null;
          id?: string;
          name?: string | null;
          use_ratio?: boolean;
          value: number;
          ws_id: string;
        };
        Update: {
          code?: string | null;
          created_at?: string;
          creator_id?: string | null;
          description?: string | null;
          id?: string;
          name?: string | null;
          use_ratio?: boolean;
          value?: number;
          ws_id?: string;
        };
        Relationships: [
          {
            foreignKeyName: 'public_workspace_promotions_creator_id_fkey';
            columns: ['creator_id'];
            isOneToOne: false;
            referencedRelation: 'distinct_invoice_creators';
            referencedColumns: ['id'];
          },
          {
            foreignKeyName: 'public_workspace_promotions_creator_id_fkey';
            columns: ['creator_id'];
            isOneToOne: false;
            referencedRelation: 'workspace_users';
            referencedColumns: ['id'];
          },
          {
            foreignKeyName: 'public_workspace_promotions_creator_id_fkey';
            columns: ['creator_id'];
            isOneToOne: false;
            referencedRelation: 'workspace_users_with_groups';
            referencedColumns: ['id'];
          },
          {
            foreignKeyName: 'workspace_promotions_ws_id_fkey';
            columns: ['ws_id'];
            isOneToOne: false;
            referencedRelation: 'workspaces';
            referencedColumns: ['id'];
          },
        ];
      };
      workspace_quiz_attempt_answers: {
        Row: {
          attempt_id: string;
          id: string;
          is_correct: boolean;
          quiz_id: string;
          score_awarded: number;
          selected_option_id: string;
        };
        Insert: {
          attempt_id: string;
          id?: string;
          is_correct: boolean;
          quiz_id: string;
          score_awarded: number;
          selected_option_id: string;
        };
        Update: {
          attempt_id?: string;
          id?: string;
          is_correct?: boolean;
          quiz_id?: string;
          score_awarded?: number;
          selected_option_id?: string;
        };
        Relationships: [
          {
            foreignKeyName: 'wq_answer_attempt_fkey';
            columns: ['attempt_id'];
            isOneToOne: false;
            referencedRelation: 'workspace_quiz_attempts';
            referencedColumns: ['id'];
          },
          {
            foreignKeyName: 'wq_answer_option_fkey';
            columns: ['selected_option_id'];
            isOneToOne: false;
            referencedRelation: 'quiz_options';
            referencedColumns: ['id'];
          },
          {
            foreignKeyName: 'wq_answer_quiz_fkey';
            columns: ['quiz_id'];
            isOneToOne: false;
            referencedRelation: 'workspace_quizzes';
            referencedColumns: ['id'];
          },
        ];
      };
      workspace_quiz_attempts: {
        Row: {
          attempt_number: number;
          completed_at: string | null;
          duration_seconds: number | null;
          id: string;
          set_id: string;
          started_at: string;
          submitted_at: string;
          total_score: number | null;
          user_id: string;
        };
        Insert: {
          attempt_number: number;
          completed_at?: string | null;
          duration_seconds?: number | null;
          id?: string;
          set_id: string;
          started_at?: string;
          submitted_at?: string;
          total_score?: number | null;
          user_id: string;
        };
        Update: {
          attempt_number?: number;
          completed_at?: string | null;
          duration_seconds?: number | null;
          id?: string;
          set_id?: string;
          started_at?: string;
          submitted_at?: string;
          total_score?: number | null;
          user_id?: string;
        };
        Relationships: [
          {
            foreignKeyName: 'wq_attempts_set_fkey';
            columns: ['set_id'];
            isOneToOne: false;
            referencedRelation: 'workspace_quiz_sets';
            referencedColumns: ['id'];
          },
          {
            foreignKeyName: 'wq_attempts_user_fkey';
            columns: ['user_id'];
            isOneToOne: false;
            referencedRelation: 'nova_user_challenge_leaderboard';
            referencedColumns: ['user_id'];
          },
          {
            foreignKeyName: 'wq_attempts_user_fkey';
            columns: ['user_id'];
            isOneToOne: false;
            referencedRelation: 'nova_user_leaderboard';
            referencedColumns: ['user_id'];
          },
          {
            foreignKeyName: 'wq_attempts_user_fkey';
            columns: ['user_id'];
            isOneToOne: false;
            referencedRelation: 'shortened_links_creator_stats';
            referencedColumns: ['id'];
          },
          {
            foreignKeyName: 'wq_attempts_user_fkey';
            columns: ['user_id'];
            isOneToOne: false;
            referencedRelation: 'users';
            referencedColumns: ['id'];
          },
        ];
      };
      workspace_quiz_sets: {
        Row: {
          allow_view_old_attempts: boolean;
          allow_view_results: boolean;
          attempt_limit: number | null;
          available_date: string;
          created_at: string;
          due_date: string;
          explanation_mode: number;
          id: string;
          instruction: Json | null;
          name: string;
          results_released: boolean;
          time_limit_minutes: number | null;
          ws_id: string | null;
        };
        Insert: {
          allow_view_old_attempts?: boolean;
          allow_view_results?: boolean;
          attempt_limit?: number | null;
          available_date?: string;
          created_at?: string;
          due_date?: string;
          explanation_mode?: number;
          id?: string;
          instruction?: Json | null;
          name?: string;
          results_released?: boolean;
          time_limit_minutes?: number | null;
          ws_id?: string | null;
        };
        Update: {
          allow_view_old_attempts?: boolean;
          allow_view_results?: boolean;
          attempt_limit?: number | null;
          available_date?: string;
          created_at?: string;
          due_date?: string;
          explanation_mode?: number;
          id?: string;
          instruction?: Json | null;
          name?: string;
          results_released?: boolean;
          time_limit_minutes?: number | null;
          ws_id?: string | null;
        };
        Relationships: [
          {
            foreignKeyName: 'workspace_quiz_sets_ws_id_fkey';
            columns: ['ws_id'];
            isOneToOne: false;
            referencedRelation: 'workspaces';
            referencedColumns: ['id'];
          },
        ];
      };
      workspace_quizzes: {
        Row: {
          created_at: string;
          id: string;
          instruction: Json | null;
          question: string;
          score: number;
          ws_id: string;
        };
        Insert: {
          created_at?: string;
          id?: string;
          instruction?: Json | null;
          question: string;
          score?: number;
          ws_id: string;
        };
        Update: {
          created_at?: string;
          id?: string;
          instruction?: Json | null;
          question?: string;
          score?: number;
          ws_id?: string;
        };
        Relationships: [
          {
            foreignKeyName: 'workspace_quizzes_ws_id_fkey';
            columns: ['ws_id'];
            isOneToOne: false;
            referencedRelation: 'workspaces';
            referencedColumns: ['id'];
          },
        ];
      };
      workspace_role_members: {
        Row: {
          created_at: string;
          role_id: string;
          user_id: string;
        };
        Insert: {
          created_at?: string;
          role_id: string;
          user_id: string;
        };
        Update: {
          created_at?: string;
          role_id?: string;
          user_id?: string;
        };
        Relationships: [
          {
            foreignKeyName: 'public_workspace_role_members_role_id_fkey';
            columns: ['role_id'];
            isOneToOne: false;
            referencedRelation: 'workspace_roles';
            referencedColumns: ['id'];
          },
          {
            foreignKeyName: 'public_workspace_role_members_user_id_fkey';
            columns: ['user_id'];
            isOneToOne: false;
            referencedRelation: 'nova_user_challenge_leaderboard';
            referencedColumns: ['user_id'];
          },
          {
            foreignKeyName: 'public_workspace_role_members_user_id_fkey';
            columns: ['user_id'];
            isOneToOne: false;
            referencedRelation: 'nova_user_leaderboard';
            referencedColumns: ['user_id'];
          },
          {
            foreignKeyName: 'public_workspace_role_members_user_id_fkey';
            columns: ['user_id'];
            isOneToOne: false;
            referencedRelation: 'shortened_links_creator_stats';
            referencedColumns: ['id'];
          },
          {
            foreignKeyName: 'public_workspace_role_members_user_id_fkey';
            columns: ['user_id'];
            isOneToOne: false;
            referencedRelation: 'users';
            referencedColumns: ['id'];
          },
        ];
      };
      workspace_role_permissions: {
        Row: {
          created_at: string;
          enabled: boolean;
          permission: Database['public']['Enums']['workspace_role_permission'];
          role_id: string;
          ws_id: string;
        };
        Insert: {
          created_at?: string;
          enabled?: boolean;
          permission: Database['public']['Enums']['workspace_role_permission'];
          role_id: string;
          ws_id: string;
        };
        Update: {
          created_at?: string;
          enabled?: boolean;
          permission?: Database['public']['Enums']['workspace_role_permission'];
          role_id?: string;
          ws_id?: string;
        };
        Relationships: [
          {
            foreignKeyName: 'public_workspace_role_permissions_role_id_fkey';
            columns: ['role_id'];
            isOneToOne: false;
            referencedRelation: 'workspace_roles';
            referencedColumns: ['id'];
          },
          {
            foreignKeyName: 'public_workspace_role_permissions_ws_id_fkey';
            columns: ['ws_id'];
            isOneToOne: false;
            referencedRelation: 'workspaces';
            referencedColumns: ['id'];
          },
        ];
      };
      workspace_roles: {
        Row: {
          created_at: string;
          id: string;
          name: string;
          ws_id: string;
        };
        Insert: {
          created_at?: string;
          id?: string;
          name: string;
          ws_id: string;
        };
        Update: {
          created_at?: string;
          id?: string;
          name?: string;
          ws_id?: string;
        };
        Relationships: [
          {
            foreignKeyName: 'public_workspace_roles_ws_id_fkey';
            columns: ['ws_id'];
            isOneToOne: false;
            referencedRelation: 'workspaces';
            referencedColumns: ['id'];
          },
        ];
      };
      workspace_secrets: {
        Row: {
          created_at: string;
          id: string;
          name: string;
          value: string | null;
          ws_id: string;
        };
        Insert: {
          created_at?: string;
          id?: string;
          name?: string;
          value?: string | null;
          ws_id: string;
        };
        Update: {
          created_at?: string;
          id?: string;
          name?: string;
          value?: string | null;
          ws_id?: string;
        };
        Relationships: [
          {
            foreignKeyName: 'workspace_secrets_ws_id_fkey';
            columns: ['ws_id'];
            isOneToOne: false;
            referencedRelation: 'workspaces';
            referencedColumns: ['id'];
          },
        ];
      };
      workspace_subscription: {
        Row: {
          cancel_at_period_end: boolean | null;
          created_at: string;
          current_period_end: string | null;
          current_period_start: string | null;
          id: string;
          polar_subscription_id: string;
          product_id: string | null;
          status: Database['public']['Enums']['subscription_status'] | null;
          updated_at: string | null;
          ws_id: string;
        };
        Insert: {
          cancel_at_period_end?: boolean | null;
          created_at?: string;
          current_period_end?: string | null;
          current_period_start?: string | null;
          id?: string;
          polar_subscription_id: string;
          product_id?: string | null;
          status?: Database['public']['Enums']['subscription_status'] | null;
          updated_at?: string | null;
          ws_id: string;
        };
        Update: {
          cancel_at_period_end?: boolean | null;
          created_at?: string;
          current_period_end?: string | null;
          current_period_start?: string | null;
          id?: string;
          polar_subscription_id?: string;
          product_id?: string | null;
          status?: Database['public']['Enums']['subscription_status'] | null;
          updated_at?: string | null;
          ws_id?: string;
        };
        Relationships: [
          {
            foreignKeyName: 'workspace_subscription_product_id_fkey';
            columns: ['product_id'];
            isOneToOne: false;
            referencedRelation: 'workspace_subscription_products';
            referencedColumns: ['id'];
          },
          {
            foreignKeyName: 'workspace_subscription_ws_id_fkey';
            columns: ['ws_id'];
            isOneToOne: false;
            referencedRelation: 'workspaces';
            referencedColumns: ['id'];
          },
        ];
      };
      workspace_subscription_products: {
        Row: {
          created_at: string;
          description: string | null;
          id: string;
          name: string | null;
          price: number | null;
          recurring_interval: string | null;
        };
        Insert: {
          created_at?: string;
          description?: string | null;
          id: string;
          name?: string | null;
          price?: number | null;
          recurring_interval?: string | null;
        };
        Update: {
          created_at?: string;
          description?: string | null;
          id?: string;
          name?: string | null;
          price?: number | null;
          recurring_interval?: string | null;
        };
        Relationships: [];
      };
      workspace_teams: {
        Row: {
          created_at: string | null;
          deleted: boolean | null;
          id: string;
          name: string | null;
          ws_id: string;
        };
        Insert: {
          created_at?: string | null;
          deleted?: boolean | null;
          id?: string;
          name?: string | null;
          ws_id: string;
        };
        Update: {
          created_at?: string | null;
          deleted?: boolean | null;
          id?: string;
          name?: string | null;
          ws_id?: string;
        };
        Relationships: [
          {
            foreignKeyName: 'workspace_teams_ws_id_fkey';
            columns: ['ws_id'];
            isOneToOne: false;
            referencedRelation: 'workspaces';
            referencedColumns: ['id'];
          },
        ];
      };
      workspace_user_fields: {
        Row: {
          created_at: string;
          default_value: string | null;
          description: string | null;
          id: string;
          name: string;
          notes: string | null;
          possible_values: string[] | null;
          type: string;
          ws_id: string;
        };
        Insert: {
          created_at?: string;
          default_value?: string | null;
          description?: string | null;
          id?: string;
          name: string;
          notes?: string | null;
          possible_values?: string[] | null;
          type: string;
          ws_id: string;
        };
        Update: {
          created_at?: string;
          default_value?: string | null;
          description?: string | null;
          id?: string;
          name?: string;
          notes?: string | null;
          possible_values?: string[] | null;
          type?: string;
          ws_id?: string;
        };
        Relationships: [
          {
            foreignKeyName: 'public_workspace_user_fields_type_fkey';
            columns: ['type'];
            isOneToOne: false;
            referencedRelation: 'field_types';
            referencedColumns: ['id'];
          },
          {
            foreignKeyName: 'public_workspace_user_fields_ws_id_fkey';
            columns: ['ws_id'];
            isOneToOne: false;
            referencedRelation: 'workspaces';
            referencedColumns: ['id'];
          },
        ];
      };
      workspace_user_group_tag_groups: {
        Row: {
          created_at: string;
          group_id: string;
          tag_id: string;
        };
        Insert: {
          created_at?: string;
          group_id: string;
          tag_id: string;
        };
        Update: {
          created_at?: string;
          group_id?: string;
          tag_id?: string;
        };
        Relationships: [
          {
            foreignKeyName: 'public_workspace_user_group_tag_groups_group_id_fkey';
            columns: ['group_id'];
            isOneToOne: false;
            referencedRelation: 'user_groups_with_tags';
            referencedColumns: ['id'];
          },
          {
            foreignKeyName: 'public_workspace_user_group_tag_groups_group_id_fkey';
            columns: ['group_id'];
            isOneToOne: false;
            referencedRelation: 'workspace_user_groups';
            referencedColumns: ['id'];
          },
          {
            foreignKeyName: 'public_workspace_user_group_tag_groups_group_id_fkey';
            columns: ['group_id'];
            isOneToOne: false;
            referencedRelation: 'workspace_user_groups_with_amount';
            referencedColumns: ['id'];
          },
          {
            foreignKeyName: 'public_workspace_user_group_tag_groups_tag_id_fkey';
            columns: ['tag_id'];
            isOneToOne: false;
            referencedRelation: 'workspace_user_group_tags';
            referencedColumns: ['id'];
          },
        ];
      };
      workspace_user_group_tags: {
        Row: {
          color: string | null;
          created_at: string;
          id: string;
          name: string;
          ws_id: string;
        };
        Insert: {
          color?: string | null;
          created_at?: string;
          id?: string;
          name: string;
          ws_id: string;
        };
        Update: {
          color?: string | null;
          created_at?: string;
          id?: string;
          name?: string;
          ws_id?: string;
        };
        Relationships: [
          {
            foreignKeyName: 'public_workspace_user_group_tags_ws_id_fkey';
            columns: ['ws_id'];
            isOneToOne: false;
            referencedRelation: 'workspaces';
            referencedColumns: ['id'];
          },
        ];
      };
      workspace_user_groups: {
        Row: {
          archived: boolean;
          created_at: string | null;
          ending_date: string | null;
          id: string;
          name: string;
          notes: string | null;
          sessions: string[] | null;
          starting_date: string | null;
          ws_id: string;
        };
        Insert: {
          archived?: boolean;
          created_at?: string | null;
          ending_date?: string | null;
          id?: string;
          name: string;
          notes?: string | null;
          sessions?: string[] | null;
          starting_date?: string | null;
          ws_id: string;
        };
        Update: {
          archived?: boolean;
          created_at?: string | null;
          ending_date?: string | null;
          id?: string;
          name?: string;
          notes?: string | null;
          sessions?: string[] | null;
          starting_date?: string | null;
          ws_id?: string;
        };
        Relationships: [
          {
            foreignKeyName: 'workspace_user_roles_ws_id_fkey';
            columns: ['ws_id'];
            isOneToOne: false;
            referencedRelation: 'workspaces';
            referencedColumns: ['id'];
          },
        ];
      };
      workspace_user_groups_users: {
        Row: {
          created_at: string | null;
          group_id: string;
          role: string | null;
          user_id: string;
        };
        Insert: {
          created_at?: string | null;
          group_id: string;
          role?: string | null;
          user_id: string;
        };
        Update: {
          created_at?: string | null;
          group_id?: string;
          role?: string | null;
          user_id?: string;
        };
        Relationships: [
          {
            foreignKeyName: 'workspace_user_roles_users_role_id_fkey';
            columns: ['group_id'];
            isOneToOne: false;
            referencedRelation: 'user_groups_with_tags';
            referencedColumns: ['id'];
          },
          {
            foreignKeyName: 'workspace_user_roles_users_role_id_fkey';
            columns: ['group_id'];
            isOneToOne: false;
            referencedRelation: 'workspace_user_groups';
            referencedColumns: ['id'];
          },
          {
            foreignKeyName: 'workspace_user_roles_users_role_id_fkey';
            columns: ['group_id'];
            isOneToOne: false;
            referencedRelation: 'workspace_user_groups_with_amount';
            referencedColumns: ['id'];
          },
          {
            foreignKeyName: 'workspace_user_roles_users_user_id_fkey';
            columns: ['user_id'];
            isOneToOne: false;
            referencedRelation: 'distinct_invoice_creators';
            referencedColumns: ['id'];
          },
          {
            foreignKeyName: 'workspace_user_roles_users_user_id_fkey';
            columns: ['user_id'];
            isOneToOne: false;
            referencedRelation: 'workspace_users';
            referencedColumns: ['id'];
          },
          {
            foreignKeyName: 'workspace_user_roles_users_user_id_fkey';
            columns: ['user_id'];
            isOneToOne: false;
            referencedRelation: 'workspace_users_with_groups';
            referencedColumns: ['id'];
          },
        ];
      };
      workspace_user_linked_users: {
        Row: {
          created_at: string;
          platform_user_id: string;
          virtual_user_id: string;
          ws_id: string;
        };
        Insert: {
          created_at?: string;
          platform_user_id: string;
          virtual_user_id: string;
          ws_id: string;
        };
        Update: {
          created_at?: string;
          platform_user_id?: string;
          virtual_user_id?: string;
          ws_id?: string;
        };
        Relationships: [
          {
            foreignKeyName: 'workspace_user_linked_users_platform_user_id_fkey';
            columns: ['platform_user_id'];
            isOneToOne: false;
            referencedRelation: 'nova_user_challenge_leaderboard';
            referencedColumns: ['user_id'];
          },
          {
            foreignKeyName: 'workspace_user_linked_users_platform_user_id_fkey';
            columns: ['platform_user_id'];
            isOneToOne: false;
            referencedRelation: 'nova_user_leaderboard';
            referencedColumns: ['user_id'];
          },
          {
            foreignKeyName: 'workspace_user_linked_users_platform_user_id_fkey';
            columns: ['platform_user_id'];
            isOneToOne: false;
            referencedRelation: 'shortened_links_creator_stats';
            referencedColumns: ['id'];
          },
          {
            foreignKeyName: 'workspace_user_linked_users_platform_user_id_fkey';
            columns: ['platform_user_id'];
            isOneToOne: false;
            referencedRelation: 'users';
            referencedColumns: ['id'];
          },
          {
            foreignKeyName: 'workspace_user_linked_users_virtual_user_id_fkey';
            columns: ['virtual_user_id'];
            isOneToOne: false;
            referencedRelation: 'distinct_invoice_creators';
            referencedColumns: ['id'];
          },
          {
            foreignKeyName: 'workspace_user_linked_users_virtual_user_id_fkey';
            columns: ['virtual_user_id'];
            isOneToOne: false;
            referencedRelation: 'workspace_users';
            referencedColumns: ['id'];
          },
          {
            foreignKeyName: 'workspace_user_linked_users_virtual_user_id_fkey';
            columns: ['virtual_user_id'];
            isOneToOne: false;
            referencedRelation: 'workspace_users_with_groups';
            referencedColumns: ['id'];
          },
          {
            foreignKeyName: 'workspace_user_linked_users_ws_id_fkey';
            columns: ['ws_id'];
            isOneToOne: false;
            referencedRelation: 'workspaces';
            referencedColumns: ['id'];
          },
        ];
      };
      workspace_user_status_changes: {
        Row: {
          archived: boolean;
          archived_until: string | null;
          created_at: string;
          creator_id: string;
          id: string;
          user_id: string;
          ws_id: string;
        };
        Insert: {
          archived: boolean;
          archived_until?: string | null;
          created_at?: string;
          creator_id: string;
          id?: string;
          user_id: string;
          ws_id: string;
        };
        Update: {
          archived?: boolean;
          archived_until?: string | null;
          created_at?: string;
          creator_id?: string;
          id?: string;
          user_id?: string;
          ws_id?: string;
        };
        Relationships: [
          {
            foreignKeyName: 'workspace_user_status_changes_creator_id_fkey';
            columns: ['creator_id'];
            isOneToOne: false;
            referencedRelation: 'distinct_invoice_creators';
            referencedColumns: ['id'];
          },
          {
            foreignKeyName: 'workspace_user_status_changes_creator_id_fkey';
            columns: ['creator_id'];
            isOneToOne: false;
            referencedRelation: 'workspace_users';
            referencedColumns: ['id'];
          },
          {
            foreignKeyName: 'workspace_user_status_changes_creator_id_fkey';
            columns: ['creator_id'];
            isOneToOne: false;
            referencedRelation: 'workspace_users_with_groups';
            referencedColumns: ['id'];
          },
          {
            foreignKeyName: 'workspace_user_status_changes_user_id_fkey';
            columns: ['user_id'];
            isOneToOne: false;
            referencedRelation: 'distinct_invoice_creators';
            referencedColumns: ['id'];
          },
          {
            foreignKeyName: 'workspace_user_status_changes_user_id_fkey';
            columns: ['user_id'];
            isOneToOne: false;
            referencedRelation: 'workspace_users';
            referencedColumns: ['id'];
          },
          {
            foreignKeyName: 'workspace_user_status_changes_user_id_fkey';
            columns: ['user_id'];
            isOneToOne: false;
            referencedRelation: 'workspace_users_with_groups';
            referencedColumns: ['id'];
          },
          {
            foreignKeyName: 'workspace_user_status_changes_ws_id_fkey';
            columns: ['ws_id'];
            isOneToOne: false;
            referencedRelation: 'workspaces';
            referencedColumns: ['id'];
          },
        ];
      };
      workspace_users: {
        Row: {
          address: string | null;
          archived: boolean;
          archived_until: string | null;
          avatar_url: string | null;
          balance: number | null;
          birthday: string | null;
          created_at: string | null;
          created_by: string | null;
          display_name: string | null;
          email: string | null;
          ethnicity: string | null;
          full_name: string | null;
          gender: string | null;
          guardian: string | null;
          id: string;
          national_id: string | null;
          note: string | null;
          phone: string | null;
          updated_at: string;
          updated_by: string | null;
          ws_id: string;
        };
        Insert: {
          address?: string | null;
          archived?: boolean;
          archived_until?: string | null;
          avatar_url?: string | null;
          balance?: number | null;
          birthday?: string | null;
          created_at?: string | null;
          created_by?: string | null;
          display_name?: string | null;
          email?: string | null;
          ethnicity?: string | null;
          full_name?: string | null;
          gender?: string | null;
          guardian?: string | null;
          id?: string;
          national_id?: string | null;
          note?: string | null;
          phone?: string | null;
          updated_at?: string;
          updated_by?: string | null;
          ws_id: string;
        };
        Update: {
          address?: string | null;
          archived?: boolean;
          archived_until?: string | null;
          avatar_url?: string | null;
          balance?: number | null;
          birthday?: string | null;
          created_at?: string | null;
          created_by?: string | null;
          display_name?: string | null;
          email?: string | null;
          ethnicity?: string | null;
          full_name?: string | null;
          gender?: string | null;
          guardian?: string | null;
          id?: string;
          national_id?: string | null;
          note?: string | null;
          phone?: string | null;
          updated_at?: string;
          updated_by?: string | null;
          ws_id?: string;
        };
        Relationships: [
          {
            foreignKeyName: 'public_workspace_users_updated_by_fkey';
            columns: ['updated_by'];
            isOneToOne: false;
            referencedRelation: 'distinct_invoice_creators';
            referencedColumns: ['id'];
          },
          {
            foreignKeyName: 'public_workspace_users_updated_by_fkey';
            columns: ['updated_by'];
            isOneToOne: false;
            referencedRelation: 'workspace_users';
            referencedColumns: ['id'];
          },
          {
            foreignKeyName: 'public_workspace_users_updated_by_fkey';
            columns: ['updated_by'];
            isOneToOne: false;
            referencedRelation: 'workspace_users_with_groups';
            referencedColumns: ['id'];
          },
          {
            foreignKeyName: 'workspace_users_created_by_fkey';
            columns: ['created_by'];
            isOneToOne: false;
            referencedRelation: 'distinct_invoice_creators';
            referencedColumns: ['id'];
          },
          {
            foreignKeyName: 'workspace_users_created_by_fkey';
            columns: ['created_by'];
            isOneToOne: false;
            referencedRelation: 'workspace_users';
            referencedColumns: ['id'];
          },
          {
            foreignKeyName: 'workspace_users_created_by_fkey';
            columns: ['created_by'];
            isOneToOne: false;
            referencedRelation: 'workspace_users_with_groups';
            referencedColumns: ['id'];
          },
          {
            foreignKeyName: 'workspace_users_ws_id_fkey';
            columns: ['ws_id'];
            isOneToOne: false;
            referencedRelation: 'workspaces';
            referencedColumns: ['id'];
          },
        ];
      };
      workspace_wallet_transfers: {
        Row: {
          created_at: string | null;
          from_transaction_id: string;
          to_transaction_id: string;
        };
        Insert: {
          created_at?: string | null;
          from_transaction_id: string;
          to_transaction_id: string;
        };
        Update: {
          created_at?: string | null;
          from_transaction_id?: string;
          to_transaction_id?: string;
        };
        Relationships: [
          {
            foreignKeyName: 'workspace_wallet_transfers_from_transaction_id_fkey';
            columns: ['from_transaction_id'];
            isOneToOne: false;
            referencedRelation: 'wallet_transactions';
            referencedColumns: ['id'];
          },
          {
            foreignKeyName: 'workspace_wallet_transfers_to_transaction_id_fkey';
            columns: ['to_transaction_id'];
            isOneToOne: false;
            referencedRelation: 'wallet_transactions';
            referencedColumns: ['id'];
          },
        ];
      };
      workspace_wallets: {
        Row: {
          balance: number | null;
          created_at: string | null;
          currency: string;
          description: string | null;
          id: string;
          name: string | null;
          report_opt_in: boolean;
          type: string;
          ws_id: string;
        };
        Insert: {
          balance?: number | null;
          created_at?: string | null;
          currency?: string;
          description?: string | null;
          id?: string;
          name?: string | null;
          report_opt_in?: boolean;
          type?: string;
          ws_id: string;
        };
        Update: {
          balance?: number | null;
          created_at?: string | null;
          currency?: string;
          description?: string | null;
          id?: string;
          name?: string | null;
          report_opt_in?: boolean;
          type?: string;
          ws_id?: string;
        };
        Relationships: [
          {
            foreignKeyName: 'workspace_wallets_currency_fkey';
            columns: ['currency'];
            isOneToOne: false;
            referencedRelation: 'currencies';
            referencedColumns: ['code'];
          },
          {
            foreignKeyName: 'workspace_wallets_type_fkey';
            columns: ['type'];
            isOneToOne: false;
            referencedRelation: 'wallet_types';
            referencedColumns: ['id'];
          },
          {
            foreignKeyName: 'workspace_wallets_ws_id_fkey';
            columns: ['ws_id'];
            isOneToOne: false;
            referencedRelation: 'workspaces';
            referencedColumns: ['id'];
          },
        ];
      };
      workspace_whiteboards: {
        Row: {
          created_at: string;
          creator_id: string;
          description: string | null;
          id: string;
          snapshot: Json | null;
          thumbnail_url: string | null;
          title: string;
          updated_at: string;
          ws_id: string;
        };
        Insert: {
          created_at?: string;
          creator_id: string;
          description?: string | null;
          id?: string;
          snapshot?: Json | null;
          thumbnail_url?: string | null;
          title: string;
          updated_at?: string;
          ws_id: string;
        };
        Update: {
          created_at?: string;
          creator_id?: string;
          description?: string | null;
          id?: string;
          snapshot?: Json | null;
          thumbnail_url?: string | null;
          title?: string;
          updated_at?: string;
          ws_id?: string;
        };
        Relationships: [
          {
            foreignKeyName: 'workspace_whiteboards_creator_id_fkey';
            columns: ['creator_id'];
            isOneToOne: false;
            referencedRelation: 'nova_user_challenge_leaderboard';
            referencedColumns: ['user_id'];
          },
          {
            foreignKeyName: 'workspace_whiteboards_creator_id_fkey';
            columns: ['creator_id'];
            isOneToOne: false;
            referencedRelation: 'nova_user_leaderboard';
            referencedColumns: ['user_id'];
          },
          {
            foreignKeyName: 'workspace_whiteboards_creator_id_fkey';
            columns: ['creator_id'];
            isOneToOne: false;
            referencedRelation: 'shortened_links_creator_stats';
            referencedColumns: ['id'];
          },
          {
            foreignKeyName: 'workspace_whiteboards_creator_id_fkey';
            columns: ['creator_id'];
            isOneToOne: false;
            referencedRelation: 'users';
            referencedColumns: ['id'];
          },
          {
            foreignKeyName: 'workspace_whiteboards_ws_id_fkey';
            columns: ['ws_id'];
            isOneToOne: false;
            referencedRelation: 'workspaces';
            referencedColumns: ['id'];
          },
        ];
      };
      workspaces: {
        Row: {
          avatar_url: string | null;
          created_at: string | null;
          creator_id: string | null;
          deleted: boolean | null;
          handle: string | null;
          id: string;
          logo_url: string | null;
          name: string | null;
        };
        Insert: {
          avatar_url?: string | null;
          created_at?: string | null;
          creator_id?: string | null;
          deleted?: boolean | null;
          handle?: string | null;
          id?: string;
          logo_url?: string | null;
          name?: string | null;
        };
        Update: {
          avatar_url?: string | null;
          created_at?: string | null;
          creator_id?: string | null;
          deleted?: boolean | null;
          handle?: string | null;
          id?: string;
          logo_url?: string | null;
          name?: string | null;
        };
        Relationships: [
          {
            foreignKeyName: 'workspaces_creator_id_fkey';
            columns: ['creator_id'];
            isOneToOne: false;
            referencedRelation: 'nova_user_challenge_leaderboard';
            referencedColumns: ['user_id'];
          },
          {
            foreignKeyName: 'workspaces_creator_id_fkey';
            columns: ['creator_id'];
            isOneToOne: false;
            referencedRelation: 'nova_user_leaderboard';
            referencedColumns: ['user_id'];
          },
          {
            foreignKeyName: 'workspaces_creator_id_fkey';
            columns: ['creator_id'];
            isOneToOne: false;
            referencedRelation: 'shortened_links_creator_stats';
            referencedColumns: ['id'];
          },
          {
            foreignKeyName: 'workspaces_creator_id_fkey';
            columns: ['creator_id'];
            isOneToOne: false;
            referencedRelation: 'users';
            referencedColumns: ['id'];
          },
        ];
      };
    };
    Views: {
      audit_logs: {
        Row: {
          auth_role: string | null;
          auth_uid: string | null;
          id: number | null;
          old_record: Json | null;
          old_record_id: string | null;
          op: 'INSERT' | 'UPDATE' | 'DELETE' | 'TRUNCATE' | null;
          record: Json | null;
          record_id: string | null;
          table_name: unknown | null;
          ts: string | null;
          ws_id: string | null;
        };
        Insert: {
          auth_role?: string | null;
          auth_uid?: string | null;
          id?: number | null;
          old_record?: Json | null;
          old_record_id?: string | null;
          op?: 'INSERT' | 'UPDATE' | 'DELETE' | 'TRUNCATE' | null;
          record?: Json | null;
          record_id?: string | null;
          table_name?: unknown | null;
          ts?: string | null;
          ws_id?: never;
        };
        Update: {
          auth_role?: string | null;
          auth_uid?: string | null;
          id?: number | null;
          old_record?: Json | null;
          old_record_id?: string | null;
          op?: 'INSERT' | 'UPDATE' | 'DELETE' | 'TRUNCATE' | null;
          record?: Json | null;
          record_id?: string | null;
          table_name?: unknown | null;
          ts?: string | null;
          ws_id?: never;
        };
        Relationships: [
          {
            foreignKeyName: 'record_version_auth_uid_fkey';
            columns: ['auth_uid'];
            isOneToOne: false;
            referencedRelation: 'nova_user_challenge_leaderboard';
            referencedColumns: ['user_id'];
          },
          {
            foreignKeyName: 'record_version_auth_uid_fkey';
            columns: ['auth_uid'];
            isOneToOne: false;
            referencedRelation: 'nova_user_leaderboard';
            referencedColumns: ['user_id'];
          },
          {
            foreignKeyName: 'record_version_auth_uid_fkey';
            columns: ['auth_uid'];
            isOneToOne: false;
            referencedRelation: 'shortened_links_creator_stats';
            referencedColumns: ['id'];
          },
          {
            foreignKeyName: 'record_version_auth_uid_fkey';
            columns: ['auth_uid'];
            isOneToOne: false;
            referencedRelation: 'users';
            referencedColumns: ['id'];
          },
        ];
      };
      calendar_event_participants: {
        Row: {
          created_at: string | null;
          display_name: string | null;
          event_id: string | null;
          going: boolean | null;
          handle: string | null;
          participant_id: string | null;
          type: string | null;
        };
        Relationships: [];
      };
      distinct_invoice_creators: {
        Row: {
          display_name: string | null;
          id: string | null;
        };
        Relationships: [];
      };
      meet_together_users: {
        Row: {
          display_name: string | null;
          is_guest: boolean | null;
          plan_id: string | null;
          timeblock_count: number | null;
          user_id: string | null;
        };
        Relationships: [];
      };
      nova_submissions_with_scores: {
        Row: {
          created_at: string | null;
          criteria_score: number | null;
          id: string | null;
          passed_tests: number | null;
          problem_id: string | null;
          prompt: string | null;
          session_id: string | null;
          sum_criterion_score: number | null;
          test_case_score: number | null;
          total_criteria: number | null;
          total_score: number | null;
          total_tests: number | null;
          user_id: string | null;
        };
        Relationships: [
          {
            foreignKeyName: 'nova_submissions_problem_id_fkey';
            columns: ['problem_id'];
            isOneToOne: false;
            referencedRelation: 'nova_problems';
            referencedColumns: ['id'];
          },
          {
            foreignKeyName: 'nova_submissions_session_id_fkey';
            columns: ['session_id'];
            isOneToOne: false;
            referencedRelation: 'nova_sessions';
            referencedColumns: ['id'];
          },
          {
            foreignKeyName: 'nova_submissions_user_id_fkey';
            columns: ['user_id'];
            isOneToOne: false;
            referencedRelation: 'nova_user_challenge_leaderboard';
            referencedColumns: ['user_id'];
          },
          {
            foreignKeyName: 'nova_submissions_user_id_fkey';
            columns: ['user_id'];
            isOneToOne: false;
            referencedRelation: 'nova_user_leaderboard';
            referencedColumns: ['user_id'];
          },
          {
            foreignKeyName: 'nova_submissions_user_id_fkey';
            columns: ['user_id'];
            isOneToOne: false;
            referencedRelation: 'shortened_links_creator_stats';
            referencedColumns: ['id'];
          },
          {
            foreignKeyName: 'nova_submissions_user_id_fkey';
            columns: ['user_id'];
            isOneToOne: false;
            referencedRelation: 'users';
            referencedColumns: ['id'];
          },
        ];
      };
      nova_team_challenge_leaderboard: {
        Row: {
          challenge_id: string | null;
          name: string | null;
          problem_scores: Json | null;
          score: number | null;
          team_id: string | null;
        };
        Relationships: [
          {
            foreignKeyName: 'nova_problems_challenge_id_fkey';
            columns: ['challenge_id'];
            isOneToOne: false;
            referencedRelation: 'nova_challenges';
            referencedColumns: ['id'];
          },
          {
            foreignKeyName: 'nova_problems_challenge_id_fkey';
            columns: ['challenge_id'];
            isOneToOne: false;
            referencedRelation: 'nova_user_challenge_leaderboard';
            referencedColumns: ['challenge_id'];
          },
        ];
      };
      nova_team_leaderboard: {
        Row: {
          challenge_scores: Json | null;
          name: string | null;
          score: number | null;
          team_id: string | null;
        };
        Relationships: [];
      };
      nova_user_challenge_leaderboard: {
        Row: {
          avatar: string | null;
          challenge_id: string | null;
          name: string | null;
          problem_scores: Json | null;
          score: number | null;
          user_id: string | null;
        };
        Relationships: [];
      };
      nova_user_leaderboard: {
        Row: {
          avatar: string | null;
          challenge_scores: Json | null;
          name: string | null;
          score: number | null;
          user_id: string | null;
        };
        Relationships: [];
      };
      shortened_links_creator_stats: {
        Row: {
          avatar_url: string | null;
          display_name: string | null;
          domain_count: number | null;
          email: string | null;
          first_link_created: string | null;
          id: string | null;
          last_link_created: string | null;
          link_count: number | null;
        };
        Relationships: [];
      };
      shortened_links_domain_stats: {
        Row: {
          creator_count: number | null;
          domain: string | null;
          first_created: string | null;
          last_created: string | null;
          link_count: number | null;
        };
        Relationships: [];
      };
      time_tracking_session_analytics: {
        Row: {
          category_color: string | null;
          category_id: string | null;
          category_name: string | null;
          created_at: string | null;
          day_of_week: number | null;
          description: string | null;
          duration_seconds: number | null;
          end_time: string | null;
          id: string | null;
          is_running: boolean | null;
          productivity_score: number | null;
          session_date: string | null;
          session_length_category: string | null;
          session_month: string | null;
          session_week: string | null;
          start_hour: number | null;
          start_time: string | null;
          tags: string[] | null;
          task_id: string | null;
          task_name: string | null;
          title: string | null;
          updated_at: string | null;
          user_id: string | null;
          was_resumed: boolean | null;
          ws_id: string | null;
        };
        Relationships: [
          {
            foreignKeyName: 'time_tracking_categories_color_fkey';
            columns: ['category_color'];
            isOneToOne: false;
            referencedRelation: 'calendar_event_colors';
            referencedColumns: ['value'];
          },
          {
            foreignKeyName: 'time_tracking_sessions_category_id_fkey';
            columns: ['category_id'];
            isOneToOne: false;
            referencedRelation: 'time_tracking_categories';
            referencedColumns: ['id'];
          },
          {
            foreignKeyName: 'time_tracking_sessions_task_id_fkey';
            columns: ['task_id'];
            isOneToOne: false;
            referencedRelation: 'tasks';
            referencedColumns: ['id'];
          },
          {
            foreignKeyName: 'time_tracking_sessions_ws_id_fkey';
            columns: ['ws_id'];
            isOneToOne: false;
            referencedRelation: 'workspaces';
            referencedColumns: ['id'];
          },
        ];
      };
      user_groups_with_tags: {
        Row: {
          archived: boolean | null;
          created_at: string | null;
          ending_date: string | null;
          id: string | null;
          name: string | null;
          notes: string | null;
          sessions: string[] | null;
          starting_date: string | null;
          tag_count: number | null;
          tags: Json | null;
          ws_id: string | null;
        };
        Insert: {
          archived?: boolean | null;
          created_at?: string | null;
          ending_date?: string | null;
          id?: string | null;
          name?: string | null;
          notes?: string | null;
          sessions?: string[] | null;
          starting_date?: string | null;
          tag_count?: never;
          tags?: never;
          ws_id?: string | null;
        };
        Update: {
          archived?: boolean | null;
          created_at?: string | null;
          ending_date?: string | null;
          id?: string | null;
          name?: string | null;
          notes?: string | null;
          sessions?: string[] | null;
          starting_date?: string | null;
          tag_count?: never;
          tags?: never;
          ws_id?: string | null;
        };
        Relationships: [
          {
            foreignKeyName: 'workspace_user_roles_ws_id_fkey';
            columns: ['ws_id'];
            isOneToOne: false;
            referencedRelation: 'workspaces';
            referencedColumns: ['id'];
          },
        ];
      };
      workspace_dataset_row_cells: {
        Row: {
          cells: Json | null;
          created_at: string | null;
          dataset_id: string | null;
          row_id: string | null;
        };
        Relationships: [
          {
            foreignKeyName: 'workspace_dataset_rows_dataset_id_fkey';
            columns: ['dataset_id'];
            isOneToOne: false;
            referencedRelation: 'workspace_datasets';
            referencedColumns: ['id'];
          },
        ];
      };
      workspace_members_and_invites: {
        Row: {
          avatar_url: string | null;
          created_at: string | null;
          display_name: string | null;
          email: string | null;
          handle: string | null;
          id: string | null;
          pending: boolean | null;
          role: string | null;
          role_title: string | null;
          ws_id: string | null;
        };
        Relationships: [];
      };
      workspace_user_groups_with_amount: {
        Row: {
          amount: number | null;
          archived: boolean | null;
          created_at: string | null;
          ending_date: string | null;
          id: string | null;
          name: string | null;
          notes: string | null;
          sessions: string[] | null;
          starting_date: string | null;
          ws_id: string | null;
        };
        Relationships: [
          {
            foreignKeyName: 'workspace_user_roles_ws_id_fkey';
            columns: ['ws_id'];
            isOneToOne: false;
            referencedRelation: 'workspaces';
            referencedColumns: ['id'];
          },
        ];
      };
      workspace_users_with_groups: {
        Row: {
          address: string | null;
          archived: boolean | null;
          archived_until: string | null;
          avatar_url: string | null;
          balance: number | null;
          birthday: string | null;
          created_at: string | null;
          created_by: string | null;
          display_name: string | null;
          email: string | null;
          ethnicity: string | null;
          full_name: string | null;
          gender: string | null;
          group_count: number | null;
          groups: Json | null;
          guardian: string | null;
          id: string | null;
          linked_users: Json | null;
          national_id: string | null;
          note: string | null;
          phone: string | null;
          updated_at: string | null;
          updated_by: string | null;
          ws_id: string | null;
        };
        Insert: {
          address?: string | null;
          archived?: boolean | null;
          archived_until?: string | null;
          avatar_url?: string | null;
          balance?: number | null;
          birthday?: string | null;
          created_at?: string | null;
          created_by?: string | null;
          display_name?: string | null;
          email?: string | null;
          ethnicity?: string | null;
          full_name?: string | null;
          gender?: string | null;
          group_count?: never;
          groups?: never;
          guardian?: string | null;
          id?: string | null;
          linked_users?: never;
          national_id?: string | null;
          note?: string | null;
          phone?: string | null;
          updated_at?: string | null;
          updated_by?: string | null;
          ws_id?: string | null;
        };
        Update: {
          address?: string | null;
          archived?: boolean | null;
          archived_until?: string | null;
          avatar_url?: string | null;
          balance?: number | null;
          birthday?: string | null;
          created_at?: string | null;
          created_by?: string | null;
          display_name?: string | null;
          email?: string | null;
          ethnicity?: string | null;
          full_name?: string | null;
          gender?: string | null;
          group_count?: never;
          groups?: never;
          guardian?: string | null;
          id?: string | null;
          linked_users?: never;
          national_id?: string | null;
          note?: string | null;
          phone?: string | null;
          updated_at?: string | null;
          updated_by?: string | null;
          ws_id?: string | null;
        };
        Relationships: [
          {
            foreignKeyName: 'public_workspace_users_updated_by_fkey';
            columns: ['updated_by'];
            isOneToOne: false;
            referencedRelation: 'distinct_invoice_creators';
            referencedColumns: ['id'];
          },
          {
            foreignKeyName: 'public_workspace_users_updated_by_fkey';
            columns: ['updated_by'];
            isOneToOne: false;
            referencedRelation: 'workspace_users';
            referencedColumns: ['id'];
          },
          {
            foreignKeyName: 'public_workspace_users_updated_by_fkey';
            columns: ['updated_by'];
            isOneToOne: false;
            referencedRelation: 'workspace_users_with_groups';
            referencedColumns: ['id'];
          },
          {
            foreignKeyName: 'workspace_users_created_by_fkey';
            columns: ['created_by'];
            isOneToOne: false;
            referencedRelation: 'distinct_invoice_creators';
            referencedColumns: ['id'];
          },
          {
            foreignKeyName: 'workspace_users_created_by_fkey';
            columns: ['created_by'];
            isOneToOne: false;
            referencedRelation: 'workspace_users';
            referencedColumns: ['id'];
          },
          {
            foreignKeyName: 'workspace_users_created_by_fkey';
            columns: ['created_by'];
            isOneToOne: false;
            referencedRelation: 'workspace_users_with_groups';
            referencedColumns: ['id'];
          },
          {
            foreignKeyName: 'workspace_users_ws_id_fkey';
            columns: ['ws_id'];
            isOneToOne: false;
            referencedRelation: 'workspaces';
            referencedColumns: ['id'];
          },
        ];
      };
    };
    Functions: {
      add_board_tags: {
        Args: { board_id: string; new_tags: string[] };
        Returns: Json;
      };
      calculate_productivity_score: {
        Args: { duration_seconds: number; category_color: string };
        Returns: number;
      };
      check_ws_creator: {
        Args: { ws_id: string };
        Returns: boolean;
      };
      cleanup_expired_cross_app_tokens: {
        Args: Record<PropertyKey, never>;
        Returns: undefined;
      };
      cleanup_role_inconsistencies: {
        Args: Record<PropertyKey, never>;
        Returns: undefined;
      };
      count_search_users: {
        Args: {
          search_query: string;
          role_filter?: string;
          enabled_filter?: boolean;
        };
        Returns: number;
      };
      create_ai_chat: {
        Args: { title: string; model: string; message: string };
        Returns: string;
      };
      extract_domain: {
        Args: { url: string };
        Returns: string;
      };
      generate_cross_app_token: {
        Args:
          | {
<<<<<<< HEAD
              p_user_id: string;
              p_origin_app: string;
              p_target_app: string;
              p_expiry_seconds?: number;
            }
          | {
              p_user_id: string;
              p_origin_app: string;
              p_target_app: string;
              p_expiry_seconds?: number;
              p_session_data?: Json;
=======
              p_origin_app: string;
              p_expiry_seconds?: number;
              p_session_data?: Json;
              p_target_app: string;
              p_user_id: string;
            }
          | {
              p_origin_app: string;
              p_expiry_seconds?: number;
              p_target_app: string;
              p_user_id: string;
>>>>>>> 83674c2c
            };
        Returns: string;
      };
      get_challenge_stats: {
        Args: { challenge_id_param: string; user_id_param: string };
        Returns: {
          total_score: number;
          problems_attempted: number;
        }[];
      };
      get_daily_income_expense: {
        Args: { _ws_id: string; past_days?: number };
        Returns: {
<<<<<<< HEAD
          day: string;
          total_income: number;
          total_expense: number;
=======
          total_expense: number;
          total_income: number;
          day: string;
>>>>>>> 83674c2c
        }[];
      };
      get_daily_prompt_completion_tokens: {
        Args: { past_days?: number };
        Returns: {
          day: string;
          total_prompt_tokens: number;
          total_completion_tokens: number;
        }[];
      };
      get_finance_invoices_count: {
        Args: { ws_id: string };
        Returns: number;
      };
      get_healthcare_checkups_count: {
        Args: { ws_id: string };
        Returns: number;
      };
      get_healthcare_diagnoses_count: {
        Args: { ws_id: string };
        Returns: number;
      };
      get_healthcare_vital_groups_count: {
        Args: { ws_id: string };
        Returns: number;
      };
      get_healthcare_vitals_count: {
        Args: { ws_id: string };
        Returns: number;
      };
      get_hourly_prompt_completion_tokens: {
        Args: { past_hours?: number };
        Returns: {
<<<<<<< HEAD
          hour: string;
          total_prompt_tokens: number;
          total_completion_tokens: number;
=======
          total_completion_tokens: number;
          total_prompt_tokens: number;
          hour: string;
>>>>>>> 83674c2c
        }[];
      };
      get_inventory_batches_count: {
        Args: { ws_id: string };
        Returns: number;
      };
      get_inventory_product_categories_count: {
        Args: { ws_id: string };
        Returns: number;
      };
      get_inventory_products: {
        Args: {
          _category_ids?: string[];
          _ws_id?: string;
          _warehouse_ids?: string[];
          _has_unit?: boolean;
        };
        Returns: {
          id: string;
          name: string;
          manufacturer: string;
          unit: string;
          unit_id: string;
          category: string;
          price: number;
          amount: number;
          ws_id: string;
          created_at: string;
        }[];
      };
      get_inventory_products_count: {
        Args: { ws_id: string };
        Returns: number;
      };
      get_inventory_suppliers_count: {
        Args: { ws_id: string };
        Returns: number;
      };
      get_inventory_units_count: {
        Args: { ws_id: string };
        Returns: number;
      };
      get_inventory_warehouses_count: {
        Args: { ws_id: string };
        Returns: number;
      };
      get_monthly_income_expense: {
        Args: { _ws_id: string; past_months?: number };
        Returns: {
          total_expense: number;
          month: string;
          total_income: number;
        }[];
      };
      get_monthly_prompt_completion_tokens: {
        Args: { past_months?: number };
        Returns: {
          month: string;
          total_prompt_tokens: number;
          total_completion_tokens: number;
        }[];
      };
      get_pending_event_participants: {
        Args: { _event_id: string };
        Returns: number;
      };
      get_possible_excluded_groups: {
        Args: { _ws_id: string; included_groups: string[] };
        Returns: {
<<<<<<< HEAD
          id: string;
          name: string;
          ws_id: string;
          amount: number;
=======
          ws_id: string;
          amount: number;
          name: string;
          id: string;
>>>>>>> 83674c2c
        }[];
      };
      get_possible_excluded_tags: {
        Args: { _ws_id: string; included_tags: string[] };
        Returns: {
          id: string;
          name: string;
          ws_id: string;
          amount: number;
        }[];
      };
      get_session_statistics: {
        Args: Record<PropertyKey, never>;
        Returns: {
<<<<<<< HEAD
          total_count: number;
          unique_users_count: number;
          active_count: number;
          completed_count: number;
=======
          unique_users_count: number;
          completed_count: number;
          active_count: number;
          total_count: number;
>>>>>>> 83674c2c
          latest_session_date: string;
        }[];
      };
      get_session_templates: {
        Args: {
          workspace_id: string;
          user_id_param: string;
          limit_count?: number;
        };
        Returns: {
<<<<<<< HEAD
          title: string;
          description: string;
          category_id: string;
          task_id: string;
          tags: string[];
          category_name: string;
          category_color: string;
          task_name: string;
          usage_count: number;
          avg_duration: number;
=======
          avg_duration: number;
          usage_count: number;
          task_name: string;
          category_color: string;
          category_name: string;
          tags: string[];
          task_id: string;
          category_id: string;
          description: string;
          title: string;
>>>>>>> 83674c2c
          last_used: string;
        }[];
      };
      get_submission_statistics: {
        Args: Record<PropertyKey, never>;
        Returns: {
<<<<<<< HEAD
          total_count: number;
          latest_submission_date: string;
          unique_users_count: number;
=======
          latest_submission_date: string;
          unique_users_count: number;
          total_count: number;
>>>>>>> 83674c2c
        }[];
      };
      get_transaction_categories_with_amount: {
        Args: Record<PropertyKey, never>;
        Returns: {
          id: string;
          name: string;
          is_expense: boolean;
          created_at: string;
          ws_id: string;
<<<<<<< HEAD
          created_at: string;
=======
>>>>>>> 83674c2c
          amount: number;
        }[];
      };
      get_user_role: {
        Args: { user_id: string; ws_id: string };
        Returns: string;
      };
      get_user_session_stats: {
        Args: { user_id: string };
        Returns: {
<<<<<<< HEAD
          total_sessions: number;
          active_sessions: number;
=======
          active_sessions: number;
          total_sessions: number;
>>>>>>> 83674c2c
          current_session_age: unknown;
        }[];
      };
      get_user_sessions: {
        Args: { user_id: string };
        Returns: {
<<<<<<< HEAD
          session_id: string;
          created_at: string;
          updated_at: string;
          user_agent: string;
          ip: string;
          is_current: boolean;
=======
          ip: string;
          user_agent: string;
          updated_at: string;
          session_id: string;
          is_current: boolean;
          created_at: string;
>>>>>>> 83674c2c
        }[];
      };
      get_user_tasks: {
        Args: { _board_id: string };
        Returns: {
<<<<<<< HEAD
          id: string;
          name: string;
          description: string;
=======
          board_id: string;
          description: string;
          name: string;
          id: string;
>>>>>>> 83674c2c
          priority: number;
          completed: boolean;
          list_id: string;
          start_date: string;
          end_date: string;
        }[];
      };
      get_user_whitelist_status: {
        Args: { user_id_param: string };
        Returns: {
<<<<<<< HEAD
          is_whitelisted: boolean;
          enabled: boolean;
          allow_challenge_management: boolean;
=======
          allow_challenge_management: boolean;
          enabled: boolean;
          allow_role_management: boolean;
>>>>>>> 83674c2c
          allow_manage_all_challenges: boolean;
          allow_role_management: boolean;
        }[];
      };
      get_workspace_drive_size: {
        Args: { ws_id: string };
        Returns: number;
      };
      get_workspace_products_count: {
        Args: { ws_id: string };
        Returns: number;
      };
      get_workspace_storage_limit: {
        Args: { ws_id: string };
        Returns: number;
      };
      get_workspace_transaction_categories_count: {
        Args: { ws_id: string };
        Returns: number;
      };
      get_workspace_transactions_count: {
<<<<<<< HEAD
        Args: { ws_id: string; start_date?: string; end_date?: string };
=======
        Args: { end_date?: string; start_date?: string; ws_id: string };
>>>>>>> 83674c2c
        Returns: number;
      };
      get_workspace_user_groups: {
        Args: {
          _ws_id: string;
          included_tags: string[];
          excluded_tags: string[];
          search_query: string;
        };
        Returns: {
          id: string;
          name: string;
          notes: string;
          ws_id: string;
          tags: string[];
          tag_count: number;
          created_at: string;
        }[];
      };
      get_workspace_user_groups_count: {
        Args: { ws_id: string };
        Returns: number;
      };
      get_workspace_users: {
        Args: {
          _ws_id: string;
          included_groups: string[];
          excluded_groups: string[];
          search_query: string;
        };
        Returns: {
<<<<<<< HEAD
          id: string;
          avatar_url: string;
          full_name: string;
          display_name: string;
          email: string;
          phone: string;
          gender: string;
          birthday: string;
          ethnicity: string;
          guardian: string;
          address: string;
          national_id: string;
          note: string;
          balance: number;
          ws_id: string;
          groups: string[];
          group_count: number;
          linked_users: Json;
          created_at: string;
=======
          created_at: string;
          linked_users: Json;
          group_count: number;
          groups: string[];
          ws_id: string;
          balance: number;
          note: string;
          national_id: string;
          address: string;
          guardian: string;
          ethnicity: string;
          gender: string;
          birthday: string;
          phone: string;
          email: string;
          display_name: string;
          full_name: string;
          avatar_url: string;
          id: string;
>>>>>>> 83674c2c
          updated_at: string;
        }[];
      };
      get_workspace_users_count: {
        Args: { ws_id: string };
        Returns: number;
      };
      get_workspace_wallets_count: {
        Args: { ws_id: string };
        Returns: number;
      };
      get_workspace_wallets_expense: {
<<<<<<< HEAD
        Args: { ws_id: string; start_date?: string; end_date?: string };
=======
        Args: { start_date?: string; end_date?: string; ws_id: string };
>>>>>>> 83674c2c
        Returns: number;
      };
      get_workspace_wallets_income: {
        Args: { ws_id: string; start_date?: string; end_date?: string };
        Returns: number;
      };
      gtrgm_compress: {
        Args: { '': unknown };
        Returns: unknown;
      };
      gtrgm_decompress: {
        Args: { '': unknown };
        Returns: unknown;
      };
      gtrgm_in: {
        Args: { '': unknown };
        Returns: unknown;
      };
      gtrgm_options: {
        Args: { '': unknown };
        Returns: undefined;
      };
      gtrgm_out: {
        Args: { '': unknown };
        Returns: unknown;
      };
      has_other_owner: {
        Args: { _ws_id: string; _user_id: string };
        Returns: boolean;
      };
      insert_ai_chat_message: {
<<<<<<< HEAD
        Args: { message: string; chat_id: string; source: string };
=======
        Args: { chat_id: string; source: string; message: string };
>>>>>>> 83674c2c
        Returns: undefined;
      };
      is_list_accessible: {
        Args: { _list_id: string };
        Returns: boolean;
      };
      is_member_invited: {
        Args: { _user_id: string; _org_id: string };
        Returns: boolean;
      };
      is_nova_challenge_manager: {
        Args: Record<PropertyKey, never>;
        Returns: boolean;
      };
      is_nova_role_manager: {
        Args: Record<PropertyKey, never>;
        Returns: boolean;
      };
      is_nova_user_email_in_team: {
        Args: { _user_email: string; _team_id: string };
        Returns: boolean;
      };
      is_nova_user_id_in_team: {
        Args: { _user_id: string; _team_id: string };
        Returns: boolean;
      };
      is_org_member: {
        Args: { _org_id: string; _user_id: string };
        Returns: boolean;
      };
      is_project_member: {
        Args: { _project_id: string };
        Returns: boolean;
      };
      is_task_accessible: {
        Args: { _task_id: string };
        Returns: boolean;
      };
      is_task_board_member: {
        Args: { _user_id: string; _board_id: string };
        Returns: boolean;
      };
      is_user_task_in_board: {
        Args: { _task_id: string; _user_id: string };
        Returns: boolean;
      };
      is_user_whitelisted: {
        Args: { user_id_param: string };
        Returns: boolean;
      };
      nova_get_all_challenges_with_user_stats: {
        Args: { user_id: string };
        Returns: Json;
      };
      nova_get_challenge_with_user_stats: {
        Args: { challenge_id: string; user_id: string };
        Returns: Json;
      };
      nova_get_user_daily_sessions: {
        Args: { challenge_id: string; user_id: string };
        Returns: number;
      };
      nova_get_user_total_sessions: {
        Args: { challenge_id: string; user_id: string };
        Returns: number;
      };
      remove_board_tags: {
        Args: { tags_to_remove: string[]; board_id: string };
        Returns: Json;
      };
      revoke_all_cross_app_tokens: {
        Args: { p_user_id: string };
        Returns: undefined;
      };
      revoke_all_other_sessions: {
        Args: { user_id: string };
        Returns: number;
      };
      revoke_user_session: {
        Args: { session_id: string; target_user_id: string };
        Returns: boolean;
      };
      search_boards_by_tags: {
        Args: {
<<<<<<< HEAD
          workspace_id: string;
          search_tags: string[];
          match_all?: boolean;
        };
        Returns: {
          board_id: string;
          board_name: string;
          board_tags: Json;
=======
          match_all?: boolean;
          search_tags: string[];
          workspace_id: string;
        };
        Returns: {
          board_id: string;
          board_tags: Json;
          board_name: string;
>>>>>>> 83674c2c
        }[];
      };
      search_users: {
        Args: {
          search_query: string;
          page_number: number;
          page_size: number;
          role_filter?: string;
          enabled_filter?: boolean;
        };
        Returns: {
<<<<<<< HEAD
=======
          team_name: string[];
>>>>>>> 83674c2c
          id: string;
          display_name: string;
          deleted: boolean;
          avatar_url: string;
          handle: string;
          bio: string;
          created_at: string;
          user_id: string;
          enabled: boolean;
          allow_challenge_management: boolean;
          allow_manage_all_challenges: boolean;
          allow_role_management: boolean;
          email: string;
          new_email: string;
          birthday: string;
          full_name: string;
<<<<<<< HEAD
          team_name: string[];
=======
>>>>>>> 83674c2c
        }[];
      };
      search_users_by_name: {
        Args: {
          search_query: string;
          result_limit?: number;
          min_similarity?: number;
        };
        Returns: {
          id: string;
          handle: string;
          display_name: string;
          avatar_url: string;
          relevance: number;
        }[];
      };
      set_limit: {
        Args: { '': number };
        Returns: number;
      };
      show_limit: {
        Args: Record<PropertyKey, never>;
        Returns: number;
      };
      show_trgm: {
        Args: { '': string };
        Returns: string[];
      };
      sum_quiz_scores: {
        Args: { p_set_id: string };
        Returns: {
          sum: number;
        }[];
      };
      transactions_have_same_abs_amount: {
        Args: { transaction_id_1: string; transaction_id_2: string };
        Returns: boolean;
      };
      transactions_have_same_amount: {
        Args: { transaction_id_1: string; transaction_id_2: string };
        Returns: boolean;
      };
      update_expired_sessions: {
        Args: Record<PropertyKey, never>;
        Returns: undefined;
      };
      update_session_total_score: {
        Args: { user_id_param: string; challenge_id_param: string };
        Returns: undefined;
      };
      validate_and_normalize_board_tags: {
        Args: { tags: Json };
        Returns: Json;
      };
      validate_board_tags: {
        Args: { tags: Json };
        Returns: boolean;
      };
      validate_cross_app_token: {
        Args: { p_token: string; p_target_app: string };
        Returns: string;
      };
      validate_cross_app_token_with_session: {
        Args: { p_token: string; p_target_app: string };
        Returns: {
          user_id: string;
          session_data: Json;
        }[];
      };
    };
    Enums: {
      ai_message_type:
        | 'message'
        | 'file'
        | 'summary'
        | 'notes'
        | 'multi_choice_quiz'
        | 'paragraph_quiz'
        | 'flashcards';
      calendar_hour_type: 'WORK' | 'PERSONAL' | 'MEETING';
      calendar_hours: 'work_hours' | 'personal_hours' | 'meeting_hours';
      certificate_templates: 'original' | 'modern' | 'elegant';
      chat_role: 'FUNCTION' | 'USER' | 'SYSTEM' | 'ASSISTANT';
      dataset_type: 'excel' | 'csv' | 'html';
      feature_flag:
        | 'ENABLE_AI'
        | 'ENABLE_EDUCATION'
        | 'ENABLE_CHALLENGES'
        | 'ENABLE_QUIZZES';
      platform_service: 'TUTURUUU' | 'REWISE' | 'NOVA' | 'UPSKII';
      subscription_status: 'trialing' | 'active' | 'canceled' | 'past_due';
      task_board_status: 'not_started' | 'active' | 'done' | 'closed';
      task_priority: 'low' | 'medium' | 'high' | 'urgent';
      workspace_role_permission:
        | 'view_infrastructure'
        | 'manage_workspace_secrets'
        | 'manage_external_migrations'
        | 'manage_workspace_roles'
        | 'manage_workspace_members'
        | 'manage_workspace_settings'
        | 'manage_workspace_integrations'
        | 'manage_workspace_billing'
        | 'manage_workspace_security'
        | 'manage_workspace_audit_logs'
        | 'manage_user_report_templates'
        | 'manage_calendar'
        | 'manage_projects'
        | 'manage_documents'
        | 'manage_drive'
        | 'manage_users'
        | 'export_users_data'
        | 'manage_inventory'
        | 'manage_finance'
        | 'export_finance_data'
        | 'ai_chat'
        | 'ai_lab'
        | 'send_user_group_post_emails';
    };
    CompositeTypes: {
      [_ in never]: never;
    };
  };
};

type DefaultSchema = Database[Extract<keyof Database, 'public'>];

export type Tables<
  DefaultSchemaTableNameOrOptions extends
    | keyof (DefaultSchema['Tables'] & DefaultSchema['Views'])
    | { schema: keyof Database },
  TableName extends DefaultSchemaTableNameOrOptions extends {
    schema: keyof Database;
  }
    ? keyof (Database[DefaultSchemaTableNameOrOptions['schema']]['Tables'] &
        Database[DefaultSchemaTableNameOrOptions['schema']]['Views'])
    : never = never,
> = DefaultSchemaTableNameOrOptions extends { schema: keyof Database }
  ? (Database[DefaultSchemaTableNameOrOptions['schema']]['Tables'] &
      Database[DefaultSchemaTableNameOrOptions['schema']]['Views'])[TableName] extends {
      Row: infer R;
    }
    ? R
    : never
  : DefaultSchemaTableNameOrOptions extends keyof (DefaultSchema['Tables'] &
        DefaultSchema['Views'])
    ? (DefaultSchema['Tables'] &
        DefaultSchema['Views'])[DefaultSchemaTableNameOrOptions] extends {
        Row: infer R;
      }
      ? R
      : never
    : never;

export type TablesInsert<
  DefaultSchemaTableNameOrOptions extends
    | keyof DefaultSchema['Tables']
    | { schema: keyof Database },
  TableName extends DefaultSchemaTableNameOrOptions extends {
    schema: keyof Database;
  }
    ? keyof Database[DefaultSchemaTableNameOrOptions['schema']]['Tables']
    : never = never,
> = DefaultSchemaTableNameOrOptions extends { schema: keyof Database }
  ? Database[DefaultSchemaTableNameOrOptions['schema']]['Tables'][TableName] extends {
      Insert: infer I;
    }
    ? I
    : never
  : DefaultSchemaTableNameOrOptions extends keyof DefaultSchema['Tables']
    ? DefaultSchema['Tables'][DefaultSchemaTableNameOrOptions] extends {
        Insert: infer I;
      }
      ? I
      : never
    : never;

export type TablesUpdate<
  DefaultSchemaTableNameOrOptions extends
    | keyof DefaultSchema['Tables']
    | { schema: keyof Database },
  TableName extends DefaultSchemaTableNameOrOptions extends {
    schema: keyof Database;
  }
    ? keyof Database[DefaultSchemaTableNameOrOptions['schema']]['Tables']
    : never = never,
> = DefaultSchemaTableNameOrOptions extends { schema: keyof Database }
  ? Database[DefaultSchemaTableNameOrOptions['schema']]['Tables'][TableName] extends {
      Update: infer U;
    }
    ? U
    : never
  : DefaultSchemaTableNameOrOptions extends keyof DefaultSchema['Tables']
    ? DefaultSchema['Tables'][DefaultSchemaTableNameOrOptions] extends {
        Update: infer U;
      }
      ? U
      : never
    : never;

export type Enums<
  DefaultSchemaEnumNameOrOptions extends
    | keyof DefaultSchema['Enums']
    | { schema: keyof Database },
  EnumName extends DefaultSchemaEnumNameOrOptions extends {
    schema: keyof Database;
  }
    ? keyof Database[DefaultSchemaEnumNameOrOptions['schema']]['Enums']
    : never = never,
> = DefaultSchemaEnumNameOrOptions extends { schema: keyof Database }
  ? Database[DefaultSchemaEnumNameOrOptions['schema']]['Enums'][EnumName]
  : DefaultSchemaEnumNameOrOptions extends keyof DefaultSchema['Enums']
    ? DefaultSchema['Enums'][DefaultSchemaEnumNameOrOptions]
    : never;

export type CompositeTypes<
  PublicCompositeTypeNameOrOptions extends
    | keyof DefaultSchema['CompositeTypes']
    | { schema: keyof Database },
  CompositeTypeName extends PublicCompositeTypeNameOrOptions extends {
    schema: keyof Database;
  }
    ? keyof Database[PublicCompositeTypeNameOrOptions['schema']]['CompositeTypes']
    : never = never,
> = PublicCompositeTypeNameOrOptions extends { schema: keyof Database }
  ? Database[PublicCompositeTypeNameOrOptions['schema']]['CompositeTypes'][CompositeTypeName]
  : PublicCompositeTypeNameOrOptions extends keyof DefaultSchema['CompositeTypes']
    ? DefaultSchema['CompositeTypes'][PublicCompositeTypeNameOrOptions]
    : never;

export const Constants = {
  public: {
    Enums: {
      ai_message_type: [
        'message',
        'file',
        'summary',
        'notes',
        'multi_choice_quiz',
        'paragraph_quiz',
        'flashcards',
      ],
      calendar_hour_type: ['WORK', 'PERSONAL', 'MEETING'],
      calendar_hours: ['work_hours', 'personal_hours', 'meeting_hours'],
      certificate_templates: ['original', 'modern', 'elegant'],
      chat_role: ['FUNCTION', 'USER', 'SYSTEM', 'ASSISTANT'],
      dataset_type: ['excel', 'csv', 'html'],
      feature_flag: [
        'ENABLE_AI',
        'ENABLE_EDUCATION',
        'ENABLE_CHALLENGES',
        'ENABLE_QUIZZES',
      ],
      platform_service: ['TUTURUUU', 'REWISE', 'NOVA', 'UPSKII'],
      subscription_status: ['trialing', 'active', 'canceled', 'past_due'],
      task_board_status: ['not_started', 'active', 'done', 'closed'],
      task_priority: ['low', 'medium', 'high', 'urgent'],
      workspace_role_permission: [
        'view_infrastructure',
        'manage_workspace_secrets',
        'manage_external_migrations',
        'manage_workspace_roles',
        'manage_workspace_members',
        'manage_workspace_settings',
        'manage_workspace_integrations',
        'manage_workspace_billing',
        'manage_workspace_security',
        'manage_workspace_audit_logs',
        'manage_user_report_templates',
        'manage_calendar',
        'manage_projects',
        'manage_documents',
        'manage_drive',
        'manage_users',
        'export_users_data',
        'manage_inventory',
        'manage_finance',
        'export_finance_data',
        'ai_chat',
        'ai_lab',
        'send_user_group_post_emails',
      ],
    },
  },
} as const;<|MERGE_RESOLUTION|>--- conflicted
+++ resolved
@@ -8189,19 +8189,6 @@
       generate_cross_app_token: {
         Args:
           | {
-<<<<<<< HEAD
-              p_user_id: string;
-              p_origin_app: string;
-              p_target_app: string;
-              p_expiry_seconds?: number;
-            }
-          | {
-              p_user_id: string;
-              p_origin_app: string;
-              p_target_app: string;
-              p_expiry_seconds?: number;
-              p_session_data?: Json;
-=======
               p_origin_app: string;
               p_expiry_seconds?: number;
               p_session_data?: Json;
@@ -8213,7 +8200,6 @@
               p_expiry_seconds?: number;
               p_target_app: string;
               p_user_id: string;
->>>>>>> 83674c2c
             };
         Returns: string;
       };
@@ -8227,15 +8213,9 @@
       get_daily_income_expense: {
         Args: { _ws_id: string; past_days?: number };
         Returns: {
-<<<<<<< HEAD
-          day: string;
-          total_income: number;
-          total_expense: number;
-=======
           total_expense: number;
           total_income: number;
           day: string;
->>>>>>> 83674c2c
         }[];
       };
       get_daily_prompt_completion_tokens: {
@@ -8269,15 +8249,9 @@
       get_hourly_prompt_completion_tokens: {
         Args: { past_hours?: number };
         Returns: {
-<<<<<<< HEAD
-          hour: string;
-          total_prompt_tokens: number;
-          total_completion_tokens: number;
-=======
           total_completion_tokens: number;
           total_prompt_tokens: number;
           hour: string;
->>>>>>> 83674c2c
         }[];
       };
       get_inventory_batches_count: {
@@ -8347,17 +8321,10 @@
       get_possible_excluded_groups: {
         Args: { _ws_id: string; included_groups: string[] };
         Returns: {
-<<<<<<< HEAD
           id: string;
           name: string;
           ws_id: string;
           amount: number;
-=======
-          ws_id: string;
-          amount: number;
-          name: string;
-          id: string;
->>>>>>> 83674c2c
         }[];
       };
       get_possible_excluded_tags: {
@@ -8372,17 +8339,10 @@
       get_session_statistics: {
         Args: Record<PropertyKey, never>;
         Returns: {
-<<<<<<< HEAD
-          total_count: number;
-          unique_users_count: number;
-          active_count: number;
-          completed_count: number;
-=======
           unique_users_count: number;
           completed_count: number;
           active_count: number;
           total_count: number;
->>>>>>> 83674c2c
           latest_session_date: string;
         }[];
       };
@@ -8393,18 +8353,6 @@
           limit_count?: number;
         };
         Returns: {
-<<<<<<< HEAD
-          title: string;
-          description: string;
-          category_id: string;
-          task_id: string;
-          tags: string[];
-          category_name: string;
-          category_color: string;
-          task_name: string;
-          usage_count: number;
-          avg_duration: number;
-=======
           avg_duration: number;
           usage_count: number;
           task_name: string;
@@ -8415,22 +8363,15 @@
           category_id: string;
           description: string;
           title: string;
->>>>>>> 83674c2c
           last_used: string;
         }[];
       };
       get_submission_statistics: {
         Args: Record<PropertyKey, never>;
         Returns: {
-<<<<<<< HEAD
-          total_count: number;
-          latest_submission_date: string;
-          unique_users_count: number;
-=======
           latest_submission_date: string;
           unique_users_count: number;
           total_count: number;
->>>>>>> 83674c2c
         }[];
       };
       get_transaction_categories_with_amount: {
@@ -8441,10 +8382,6 @@
           is_expense: boolean;
           created_at: string;
           ws_id: string;
-<<<<<<< HEAD
-          created_at: string;
-=======
->>>>>>> 83674c2c
           amount: number;
         }[];
       };
@@ -8455,49 +8392,29 @@
       get_user_session_stats: {
         Args: { user_id: string };
         Returns: {
-<<<<<<< HEAD
-          total_sessions: number;
-          active_sessions: number;
-=======
           active_sessions: number;
           total_sessions: number;
->>>>>>> 83674c2c
           current_session_age: unknown;
         }[];
       };
       get_user_sessions: {
         Args: { user_id: string };
         Returns: {
-<<<<<<< HEAD
-          session_id: string;
-          created_at: string;
-          updated_at: string;
-          user_agent: string;
-          ip: string;
-          is_current: boolean;
-=======
           ip: string;
           user_agent: string;
           updated_at: string;
           session_id: string;
           is_current: boolean;
           created_at: string;
->>>>>>> 83674c2c
         }[];
       };
       get_user_tasks: {
         Args: { _board_id: string };
         Returns: {
-<<<<<<< HEAD
-          id: string;
-          name: string;
-          description: string;
-=======
           board_id: string;
           description: string;
           name: string;
           id: string;
->>>>>>> 83674c2c
           priority: number;
           completed: boolean;
           list_id: string;
@@ -8508,15 +8425,8 @@
       get_user_whitelist_status: {
         Args: { user_id_param: string };
         Returns: {
-<<<<<<< HEAD
-          is_whitelisted: boolean;
-          enabled: boolean;
-          allow_challenge_management: boolean;
-=======
           allow_challenge_management: boolean;
           enabled: boolean;
-          allow_role_management: boolean;
->>>>>>> 83674c2c
           allow_manage_all_challenges: boolean;
           allow_role_management: boolean;
         }[];
@@ -8538,11 +8448,7 @@
         Returns: number;
       };
       get_workspace_transactions_count: {
-<<<<<<< HEAD
-        Args: { ws_id: string; start_date?: string; end_date?: string };
-=======
         Args: { end_date?: string; start_date?: string; ws_id: string };
->>>>>>> 83674c2c
         Returns: number;
       };
       get_workspace_user_groups: {
@@ -8574,27 +8480,6 @@
           search_query: string;
         };
         Returns: {
-<<<<<<< HEAD
-          id: string;
-          avatar_url: string;
-          full_name: string;
-          display_name: string;
-          email: string;
-          phone: string;
-          gender: string;
-          birthday: string;
-          ethnicity: string;
-          guardian: string;
-          address: string;
-          national_id: string;
-          note: string;
-          balance: number;
-          ws_id: string;
-          groups: string[];
-          group_count: number;
-          linked_users: Json;
-          created_at: string;
-=======
           created_at: string;
           linked_users: Json;
           group_count: number;
@@ -8614,7 +8499,6 @@
           full_name: string;
           avatar_url: string;
           id: string;
->>>>>>> 83674c2c
           updated_at: string;
         }[];
       };
@@ -8627,11 +8511,7 @@
         Returns: number;
       };
       get_workspace_wallets_expense: {
-<<<<<<< HEAD
-        Args: { ws_id: string; start_date?: string; end_date?: string };
-=======
         Args: { start_date?: string; end_date?: string; ws_id: string };
->>>>>>> 83674c2c
         Returns: number;
       };
       get_workspace_wallets_income: {
@@ -8663,11 +8543,7 @@
         Returns: boolean;
       };
       insert_ai_chat_message: {
-<<<<<<< HEAD
-        Args: { message: string; chat_id: string; source: string };
-=======
         Args: { chat_id: string; source: string; message: string };
->>>>>>> 83674c2c
         Returns: undefined;
       };
       is_list_accessible: {
@@ -8752,16 +8628,6 @@
       };
       search_boards_by_tags: {
         Args: {
-<<<<<<< HEAD
-          workspace_id: string;
-          search_tags: string[];
-          match_all?: boolean;
-        };
-        Returns: {
-          board_id: string;
-          board_name: string;
-          board_tags: Json;
-=======
           match_all?: boolean;
           search_tags: string[];
           workspace_id: string;
@@ -8770,7 +8636,6 @@
           board_id: string;
           board_tags: Json;
           board_name: string;
->>>>>>> 83674c2c
         }[];
       };
       search_users: {
@@ -8782,10 +8647,7 @@
           enabled_filter?: boolean;
         };
         Returns: {
-<<<<<<< HEAD
-=======
           team_name: string[];
->>>>>>> 83674c2c
           id: string;
           display_name: string;
           deleted: boolean;
@@ -8802,10 +8664,6 @@
           new_email: string;
           birthday: string;
           full_name: string;
-<<<<<<< HEAD
-          team_name: string[];
-=======
->>>>>>> 83674c2c
         }[];
       };
       search_users_by_name: {
