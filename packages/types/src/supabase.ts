export type Json =
  | string
  | number
  | boolean
  | null
  | { [key: string]: Json | undefined }
  | Json[];

export type Database = {
  // Allows to automatically instantiate createClient with right options
  // instead of createClient<Database, { PostgrestVersion: 'XX' }>(URL, KEY)
  __InternalSupabase: {
    PostgrestVersion: '13.0.5';
  };
  public: {
    Tables: {
      ai_chat_members: {
        Row: {
          chat_id: string;
          created_at: string;
          email: string;
        };
        Insert: {
          chat_id: string;
          created_at?: string;
          email: string;
        };
        Update: {
          chat_id?: string;
          created_at?: string;
          email?: string;
        };
        Relationships: [
          {
            foreignKeyName: 'ai_chat_members_chat_id_fkey';
            columns: ['chat_id'];
            isOneToOne: false;
            referencedRelation: 'ai_chats';
            referencedColumns: ['id'];
          },
        ];
      };
      ai_chat_messages: {
        Row: {
          chat_id: string;
          completion_tokens: number;
          content: string | null;
          created_at: string;
          creator_id: string | null;
          finish_reason: string | null;
          id: string;
          metadata: Json | null;
          model: string | null;
          prompt_tokens: number;
          role: Database['public']['Enums']['chat_role'];
          type: Database['public']['Enums']['ai_message_type'];
        };
        Insert: {
          chat_id: string;
          completion_tokens?: number;
          content?: string | null;
          created_at?: string;
          creator_id?: string | null;
          finish_reason?: string | null;
          id?: string;
          metadata?: Json | null;
          model?: string | null;
          prompt_tokens?: number;
          role: Database['public']['Enums']['chat_role'];
          type?: Database['public']['Enums']['ai_message_type'];
        };
        Update: {
          chat_id?: string;
          completion_tokens?: number;
          content?: string | null;
          created_at?: string;
          creator_id?: string | null;
          finish_reason?: string | null;
          id?: string;
          metadata?: Json | null;
          model?: string | null;
          prompt_tokens?: number;
          role?: Database['public']['Enums']['chat_role'];
          type?: Database['public']['Enums']['ai_message_type'];
        };
        Relationships: [
          {
            foreignKeyName: 'ai_chat_messages_chat_id_fkey';
            columns: ['chat_id'];
            isOneToOne: false;
            referencedRelation: 'ai_chats';
            referencedColumns: ['id'];
          },
          {
            foreignKeyName: 'ai_chat_messages_creator_id_fkey';
            columns: ['creator_id'];
            isOneToOne: false;
            referencedRelation: 'nova_user_challenge_leaderboard';
            referencedColumns: ['user_id'];
          },
          {
            foreignKeyName: 'ai_chat_messages_creator_id_fkey';
            columns: ['creator_id'];
            isOneToOne: false;
            referencedRelation: 'nova_user_leaderboard';
            referencedColumns: ['user_id'];
          },
          {
            foreignKeyName: 'ai_chat_messages_creator_id_fkey';
            columns: ['creator_id'];
            isOneToOne: false;
            referencedRelation: 'shortened_links_creator_stats';
            referencedColumns: ['id'];
          },
          {
            foreignKeyName: 'ai_chat_messages_creator_id_fkey';
            columns: ['creator_id'];
            isOneToOne: false;
            referencedRelation: 'users';
            referencedColumns: ['id'];
          },
          {
            foreignKeyName: 'public_ai_chat_messages_model_fkey';
            columns: ['model'];
            isOneToOne: false;
            referencedRelation: 'ai_models';
            referencedColumns: ['id'];
          },
        ];
      };
      ai_chats: {
        Row: {
          created_at: string;
          creator_id: string | null;
          id: string;
          is_public: boolean;
          latest_summarized_message_id: string | null;
          model: string | null;
          pinned: boolean;
          summary: string | null;
          title: string | null;
        };
        Insert: {
          created_at?: string;
          creator_id?: string | null;
          id?: string;
          is_public?: boolean;
          latest_summarized_message_id?: string | null;
          model?: string | null;
          pinned?: boolean;
          summary?: string | null;
          title?: string | null;
        };
        Update: {
          created_at?: string;
          creator_id?: string | null;
          id?: string;
          is_public?: boolean;
          latest_summarized_message_id?: string | null;
          model?: string | null;
          pinned?: boolean;
          summary?: string | null;
          title?: string | null;
        };
        Relationships: [
          {
            foreignKeyName: 'ai_chats_creator_id_fkey';
            columns: ['creator_id'];
            isOneToOne: false;
            referencedRelation: 'nova_user_challenge_leaderboard';
            referencedColumns: ['user_id'];
          },
          {
            foreignKeyName: 'ai_chats_creator_id_fkey';
            columns: ['creator_id'];
            isOneToOne: false;
            referencedRelation: 'nova_user_leaderboard';
            referencedColumns: ['user_id'];
          },
          {
            foreignKeyName: 'ai_chats_creator_id_fkey';
            columns: ['creator_id'];
            isOneToOne: false;
            referencedRelation: 'shortened_links_creator_stats';
            referencedColumns: ['id'];
          },
          {
            foreignKeyName: 'ai_chats_creator_id_fkey';
            columns: ['creator_id'];
            isOneToOne: false;
            referencedRelation: 'users';
            referencedColumns: ['id'];
          },
          {
            foreignKeyName: 'public_ai_chats_latest_summarized_message_id_fkey';
            columns: ['latest_summarized_message_id'];
            isOneToOne: false;
            referencedRelation: 'ai_chat_messages';
            referencedColumns: ['id'];
          },
          {
            foreignKeyName: 'public_ai_chats_model_fkey';
            columns: ['model'];
            isOneToOne: false;
            referencedRelation: 'ai_models';
            referencedColumns: ['id'];
          },
        ];
      };
      ai_models: {
        Row: {
          created_at: string;
          enabled: boolean;
          id: string;
          name: string | null;
          provider: string | null;
        };
        Insert: {
          created_at?: string;
          enabled?: boolean;
          id: string;
          name?: string | null;
          provider?: string | null;
        };
        Update: {
          created_at?: string;
          enabled?: boolean;
          id?: string;
          name?: string | null;
          provider?: string | null;
        };
        Relationships: [
          {
            foreignKeyName: 'public_ai_models_provider_fkey';
            columns: ['provider'];
            isOneToOne: false;
            referencedRelation: 'ai_providers';
            referencedColumns: ['id'];
          },
        ];
      };
      ai_providers: {
        Row: {
          created_at: string;
          id: string;
          name: string;
        };
        Insert: {
          created_at?: string;
          id: string;
          name: string;
        };
        Update: {
          created_at?: string;
          id?: string;
          name?: string;
        };
        Relationships: [];
      };
      ai_whitelisted_domains: {
        Row: {
          created_at: string;
          description: string | null;
          domain: string;
          enabled: boolean;
        };
        Insert: {
          created_at?: string;
          description?: string | null;
          domain: string;
          enabled?: boolean;
        };
        Update: {
          created_at?: string;
          description?: string | null;
          domain?: string;
          enabled?: boolean;
        };
        Relationships: [];
      };
      ai_whitelisted_emails: {
        Row: {
          created_at: string;
          email: string;
          enabled: boolean;
        };
        Insert: {
          created_at?: string;
          email: string;
          enabled?: boolean;
        };
        Update: {
          created_at?: string;
          email?: string;
          enabled?: boolean;
        };
        Relationships: [];
      };
      audio_chunks: {
        Row: {
          chunk_order: number;
          created_at: string;
          id: string;
          session_id: string;
          storage_path: string;
        };
        Insert: {
          chunk_order: number;
          created_at?: string;
          id?: string;
          session_id: string;
          storage_path: string;
        };
        Update: {
          chunk_order?: number;
          created_at?: string;
          id?: string;
          session_id?: string;
          storage_path?: string;
        };
        Relationships: [
          {
            foreignKeyName: 'audio_chunks_session_id_fkey';
            columns: ['session_id'];
            isOneToOne: false;
            referencedRelation: 'recording_sessions';
            referencedColumns: ['id'];
          },
        ];
      };
      aurora_ml_forecast: {
        Row: {
          catboost: number;
          created_at: string;
          date: string;
          elasticnet: number;
          id: string;
          lightgbm: number;
          ws_id: string;
          xgboost: number;
        };
        Insert: {
          catboost: number;
          created_at?: string;
          date: string;
          elasticnet: number;
          id?: string;
          lightgbm: number;
          ws_id: string;
          xgboost: number;
        };
        Update: {
          catboost?: number;
          created_at?: string;
          date?: string;
          elasticnet?: number;
          id?: string;
          lightgbm?: number;
          ws_id?: string;
          xgboost?: number;
        };
        Relationships: [
          {
            foreignKeyName: 'aurora_ml_forecast_ws_id_fkey';
            columns: ['ws_id'];
            isOneToOne: false;
            referencedRelation: 'workspace_link_counts';
            referencedColumns: ['id'];
          },
          {
            foreignKeyName: 'aurora_ml_forecast_ws_id_fkey';
            columns: ['ws_id'];
            isOneToOne: false;
            referencedRelation: 'workspaces';
            referencedColumns: ['id'];
          },
        ];
      };
      aurora_ml_metrics: {
        Row: {
          created_at: string;
          directional_accuracy: number;
          id: string;
          model: string;
          rmse: number;
          turning_point_accuracy: number;
          weighted_score: number;
          ws_id: string;
        };
        Insert: {
          created_at?: string;
          directional_accuracy: number;
          id?: string;
          model: string;
          rmse: number;
          turning_point_accuracy: number;
          weighted_score: number;
          ws_id: string;
        };
        Update: {
          created_at?: string;
          directional_accuracy?: number;
          id?: string;
          model?: string;
          rmse?: number;
          turning_point_accuracy?: number;
          weighted_score?: number;
          ws_id?: string;
        };
        Relationships: [
          {
            foreignKeyName: 'aurora_ml_metrics_ws_id_fkey';
            columns: ['ws_id'];
            isOneToOne: false;
            referencedRelation: 'workspace_link_counts';
            referencedColumns: ['id'];
          },
          {
            foreignKeyName: 'aurora_ml_metrics_ws_id_fkey';
            columns: ['ws_id'];
            isOneToOne: false;
            referencedRelation: 'workspaces';
            referencedColumns: ['id'];
          },
        ];
      };
      aurora_statistical_forecast: {
        Row: {
          auto_arima: number;
          auto_arima_hi_90: number;
          auto_arima_lo_90: number;
          auto_ets: number;
          auto_ets_hi_90: number;
          auto_ets_lo_90: number;
          auto_theta: number;
          auto_theta_hi_90: number;
          auto_theta_lo_90: number;
          ces: number;
          ces_hi_90: number;
          ces_lo_90: number;
          created_at: string;
          date: string;
          id: string;
          ws_id: string;
        };
        Insert: {
          auto_arima: number;
          auto_arima_hi_90: number;
          auto_arima_lo_90: number;
          auto_ets: number;
          auto_ets_hi_90: number;
          auto_ets_lo_90: number;
          auto_theta: number;
          auto_theta_hi_90: number;
          auto_theta_lo_90: number;
          ces: number;
          ces_hi_90: number;
          ces_lo_90: number;
          created_at?: string;
          date: string;
          id?: string;
          ws_id: string;
        };
        Update: {
          auto_arima?: number;
          auto_arima_hi_90?: number;
          auto_arima_lo_90?: number;
          auto_ets?: number;
          auto_ets_hi_90?: number;
          auto_ets_lo_90?: number;
          auto_theta?: number;
          auto_theta_hi_90?: number;
          auto_theta_lo_90?: number;
          ces?: number;
          ces_hi_90?: number;
          ces_lo_90?: number;
          created_at?: string;
          date?: string;
          id?: string;
          ws_id?: string;
        };
        Relationships: [
          {
            foreignKeyName: 'aurora_statistical_forecast_ws_id_fkey';
            columns: ['ws_id'];
            isOneToOne: false;
            referencedRelation: 'workspace_link_counts';
            referencedColumns: ['id'];
          },
          {
            foreignKeyName: 'aurora_statistical_forecast_ws_id_fkey';
            columns: ['ws_id'];
            isOneToOne: false;
            referencedRelation: 'workspaces';
            referencedColumns: ['id'];
          },
        ];
      };
      aurora_statistical_metrics: {
        Row: {
          created_at: string;
          directional_accuracy: number;
          id: string;
          model: string;
          no_scaling: boolean;
          rmse: number;
          turning_point_accuracy: number;
          weighted_score: number;
          ws_id: string;
        };
        Insert: {
          created_at?: string;
          directional_accuracy: number;
          id?: string;
          model: string;
          no_scaling: boolean;
          rmse: number;
          turning_point_accuracy: number;
          weighted_score: number;
          ws_id: string;
        };
        Update: {
          created_at?: string;
          directional_accuracy?: number;
          id?: string;
          model?: string;
          no_scaling?: boolean;
          rmse?: number;
          turning_point_accuracy?: number;
          weighted_score?: number;
          ws_id?: string;
        };
        Relationships: [
          {
            foreignKeyName: 'aurora_statistical_metrics_ws_id_fkey';
            columns: ['ws_id'];
            isOneToOne: false;
            referencedRelation: 'workspace_link_counts';
            referencedColumns: ['id'];
          },
          {
            foreignKeyName: 'aurora_statistical_metrics_ws_id_fkey';
            columns: ['ws_id'];
            isOneToOne: false;
            referencedRelation: 'workspaces';
            referencedColumns: ['id'];
          },
        ];
      };
      calendar_auth_tokens: {
        Row: {
          access_token: string;
          created_at: string;
          id: string;
          refresh_token: string;
          user_id: string;
          ws_id: string;
        };
        Insert: {
          access_token: string;
          created_at?: string;
          id?: string;
          refresh_token: string;
          user_id: string;
          ws_id: string;
        };
        Update: {
          access_token?: string;
          created_at?: string;
          id?: string;
          refresh_token?: string;
          user_id?: string;
          ws_id?: string;
        };
        Relationships: [
          {
            foreignKeyName: 'calendar_auth_tokens_user_id_fkey';
            columns: ['user_id'];
            isOneToOne: false;
            referencedRelation: 'nova_user_challenge_leaderboard';
            referencedColumns: ['user_id'];
          },
          {
            foreignKeyName: 'calendar_auth_tokens_user_id_fkey';
            columns: ['user_id'];
            isOneToOne: false;
            referencedRelation: 'nova_user_leaderboard';
            referencedColumns: ['user_id'];
          },
          {
            foreignKeyName: 'calendar_auth_tokens_user_id_fkey';
            columns: ['user_id'];
            isOneToOne: false;
            referencedRelation: 'shortened_links_creator_stats';
            referencedColumns: ['id'];
          },
          {
            foreignKeyName: 'calendar_auth_tokens_user_id_fkey';
            columns: ['user_id'];
            isOneToOne: false;
            referencedRelation: 'users';
            referencedColumns: ['id'];
          },
          {
            foreignKeyName: 'calendar_auth_tokens_ws_id_fkey';
            columns: ['ws_id'];
            isOneToOne: false;
            referencedRelation: 'workspace_link_counts';
            referencedColumns: ['id'];
          },
          {
            foreignKeyName: 'calendar_auth_tokens_ws_id_fkey';
            columns: ['ws_id'];
            isOneToOne: false;
            referencedRelation: 'workspaces';
            referencedColumns: ['id'];
          },
        ];
      };
      calendar_event_colors: {
        Row: {
          value: string;
        };
        Insert: {
          value: string;
        };
        Update: {
          value?: string;
        };
        Relationships: [];
      };
      calendar_event_participant_groups: {
        Row: {
          created_at: string | null;
          event_id: string;
          group_id: string;
          notes: string | null;
          role: string | null;
        };
        Insert: {
          created_at?: string | null;
          event_id: string;
          group_id: string;
          notes?: string | null;
          role?: string | null;
        };
        Update: {
          created_at?: string | null;
          event_id?: string;
          group_id?: string;
          notes?: string | null;
          role?: string | null;
        };
        Relationships: [
          {
            foreignKeyName: 'calendar_event_participant_groups_event_id_fkey';
            columns: ['event_id'];
            isOneToOne: false;
            referencedRelation: 'workspace_calendar_events';
            referencedColumns: ['id'];
          },
          {
            foreignKeyName: 'calendar_event_participant_groups_group_id_fkey';
            columns: ['group_id'];
            isOneToOne: false;
            referencedRelation: 'group_users_with_post_checks';
            referencedColumns: ['group_id'];
          },
          {
            foreignKeyName: 'calendar_event_participant_groups_group_id_fkey';
            columns: ['group_id'];
            isOneToOne: false;
            referencedRelation: 'group_with_attendance';
            referencedColumns: ['group_id'];
          },
          {
            foreignKeyName: 'calendar_event_participant_groups_group_id_fkey';
            columns: ['group_id'];
            isOneToOne: false;
            referencedRelation: 'user_groups_with_tags';
            referencedColumns: ['id'];
          },
          {
            foreignKeyName: 'calendar_event_participant_groups_group_id_fkey';
            columns: ['group_id'];
            isOneToOne: false;
            referencedRelation: 'workspace_user_groups';
            referencedColumns: ['id'];
          },
          {
            foreignKeyName: 'calendar_event_participant_groups_group_id_fkey';
            columns: ['group_id'];
            isOneToOne: false;
            referencedRelation: 'workspace_user_groups_with_amount';
            referencedColumns: ['id'];
          },
          {
            foreignKeyName: 'calendar_event_participant_groups_group_id_fkey';
            columns: ['group_id'];
            isOneToOne: false;
            referencedRelation: 'workspace_user_groups_with_guest';
            referencedColumns: ['id'];
          },
        ];
      };
      calendar_event_platform_participants: {
        Row: {
          created_at: string | null;
          event_id: string;
          going: boolean | null;
          notes: string;
          role: string | null;
          user_id: string;
        };
        Insert: {
          created_at?: string | null;
          event_id: string;
          going?: boolean | null;
          notes?: string;
          role?: string | null;
          user_id: string;
        };
        Update: {
          created_at?: string | null;
          event_id?: string;
          going?: boolean | null;
          notes?: string;
          role?: string | null;
          user_id?: string;
        };
        Relationships: [
          {
            foreignKeyName: 'calendar_event_platform_participants_event_id_fkey';
            columns: ['event_id'];
            isOneToOne: false;
            referencedRelation: 'workspace_calendar_events';
            referencedColumns: ['id'];
          },
          {
            foreignKeyName: 'calendar_event_platform_participants_user_id_fkey';
            columns: ['user_id'];
            isOneToOne: false;
            referencedRelation: 'nova_user_challenge_leaderboard';
            referencedColumns: ['user_id'];
          },
          {
            foreignKeyName: 'calendar_event_platform_participants_user_id_fkey';
            columns: ['user_id'];
            isOneToOne: false;
            referencedRelation: 'nova_user_leaderboard';
            referencedColumns: ['user_id'];
          },
          {
            foreignKeyName: 'calendar_event_platform_participants_user_id_fkey';
            columns: ['user_id'];
            isOneToOne: false;
            referencedRelation: 'shortened_links_creator_stats';
            referencedColumns: ['id'];
          },
          {
            foreignKeyName: 'calendar_event_platform_participants_user_id_fkey';
            columns: ['user_id'];
            isOneToOne: false;
            referencedRelation: 'users';
            referencedColumns: ['id'];
          },
        ];
      };
      calendar_event_virtual_participants: {
        Row: {
          created_at: string | null;
          event_id: string;
          going: boolean | null;
          notes: string;
          role: string | null;
          user_id: string;
        };
        Insert: {
          created_at?: string | null;
          event_id: string;
          going?: boolean | null;
          notes?: string;
          role?: string | null;
          user_id: string;
        };
        Update: {
          created_at?: string | null;
          event_id?: string;
          going?: boolean | null;
          notes?: string;
          role?: string | null;
          user_id?: string;
        };
        Relationships: [
          {
            foreignKeyName: 'calendar_event_virtual_participants_event_id_fkey';
            columns: ['event_id'];
            isOneToOne: false;
            referencedRelation: 'workspace_calendar_events';
            referencedColumns: ['id'];
          },
          {
            foreignKeyName: 'calendar_event_virtual_participants_user_id_fkey';
            columns: ['user_id'];
            isOneToOne: false;
            referencedRelation: 'distinct_invoice_creators';
            referencedColumns: ['id'];
          },
          {
            foreignKeyName: 'calendar_event_virtual_participants_user_id_fkey';
            columns: ['user_id'];
            isOneToOne: false;
            referencedRelation: 'group_user_with_attendance';
            referencedColumns: ['user_id'];
          },
          {
            foreignKeyName: 'calendar_event_virtual_participants_user_id_fkey';
            columns: ['user_id'];
            isOneToOne: false;
            referencedRelation: 'workspace_users';
            referencedColumns: ['id'];
          },
          {
            foreignKeyName: 'calendar_event_virtual_participants_user_id_fkey';
            columns: ['user_id'];
            isOneToOne: false;
            referencedRelation: 'workspace_users_with_groups';
            referencedColumns: ['id'];
          },
        ];
      };
      calendar_sync_dashboard: {
        Row: {
          deleted_events: number | null;
          end_time: string | null;
          id: string;
          inserted_events: number | null;
          source: string | null;
          start_time: string | null;
          status: string | null;
          triggered_by: string;
          type: string | null;
          updated_at: string;
          updated_events: number | null;
          ws_id: string;
        };
        Insert: {
          deleted_events?: number | null;
          end_time?: string | null;
          id?: string;
          inserted_events?: number | null;
          source?: string | null;
          start_time?: string | null;
          status?: string | null;
          triggered_by: string;
          type?: string | null;
          updated_at?: string;
          updated_events?: number | null;
          ws_id: string;
        };
        Update: {
          deleted_events?: number | null;
          end_time?: string | null;
          id?: string;
          inserted_events?: number | null;
          source?: string | null;
          start_time?: string | null;
          status?: string | null;
          triggered_by?: string;
          type?: string | null;
          updated_at?: string;
          updated_events?: number | null;
          ws_id?: string;
        };
        Relationships: [
          {
            foreignKeyName: 'calendar_sync_dashboard_triggered_by_fkey';
            columns: ['triggered_by'];
            isOneToOne: false;
            referencedRelation: 'nova_user_challenge_leaderboard';
            referencedColumns: ['user_id'];
          },
          {
            foreignKeyName: 'calendar_sync_dashboard_triggered_by_fkey';
            columns: ['triggered_by'];
            isOneToOne: false;
            referencedRelation: 'nova_user_leaderboard';
            referencedColumns: ['user_id'];
          },
          {
            foreignKeyName: 'calendar_sync_dashboard_triggered_by_fkey';
            columns: ['triggered_by'];
            isOneToOne: false;
            referencedRelation: 'shortened_links_creator_stats';
            referencedColumns: ['id'];
          },
          {
            foreignKeyName: 'calendar_sync_dashboard_triggered_by_fkey';
            columns: ['triggered_by'];
            isOneToOne: false;
            referencedRelation: 'users';
            referencedColumns: ['id'];
          },
          {
            foreignKeyName: 'calendar_sync_dashboard_ws_id_fkey';
            columns: ['ws_id'];
            isOneToOne: false;
            referencedRelation: 'workspace_link_counts';
            referencedColumns: ['id'];
          },
          {
            foreignKeyName: 'calendar_sync_dashboard_ws_id_fkey';
            columns: ['ws_id'];
            isOneToOne: false;
            referencedRelation: 'workspaces';
            referencedColumns: ['id'];
          },
        ];
      };
      calendar_sync_states: {
        Row: {
          calendar_id: string;
          last_synced_at: string | null;
          sync_token: string | null;
          ws_id: string;
        };
        Insert: {
          calendar_id?: string;
          last_synced_at?: string | null;
          sync_token?: string | null;
          ws_id: string;
        };
        Update: {
          calendar_id?: string;
          last_synced_at?: string | null;
          sync_token?: string | null;
          ws_id?: string;
        };
        Relationships: [
          {
            foreignKeyName: 'calendar_sync_states_ws_id_fkey';
            columns: ['ws_id'];
            isOneToOne: false;
            referencedRelation: 'workspace_link_counts';
            referencedColumns: ['id'];
          },
          {
            foreignKeyName: 'calendar_sync_states_ws_id_fkey';
            columns: ['ws_id'];
            isOneToOne: false;
            referencedRelation: 'workspaces';
            referencedColumns: ['id'];
          },
        ];
      };
      course_certificates: {
        Row: {
          completed_date: string;
          course_id: string;
          created_at: string;
          id: string;
          user_id: string;
        };
        Insert: {
          completed_date: string;
          course_id: string;
          created_at?: string;
          id?: string;
          user_id?: string;
        };
        Update: {
          completed_date?: string;
          course_id?: string;
          created_at?: string;
          id?: string;
          user_id?: string;
        };
        Relationships: [
          {
            foreignKeyName: 'course_certificates_course_id_fkey';
            columns: ['course_id'];
            isOneToOne: false;
            referencedRelation: 'workspace_courses';
            referencedColumns: ['id'];
          },
          {
            foreignKeyName: 'course_certificates_user_id_fkey';
            columns: ['user_id'];
            isOneToOne: false;
            referencedRelation: 'nova_user_challenge_leaderboard';
            referencedColumns: ['user_id'];
          },
          {
            foreignKeyName: 'course_certificates_user_id_fkey';
            columns: ['user_id'];
            isOneToOne: false;
            referencedRelation: 'nova_user_leaderboard';
            referencedColumns: ['user_id'];
          },
          {
            foreignKeyName: 'course_certificates_user_id_fkey';
            columns: ['user_id'];
            isOneToOne: false;
            referencedRelation: 'shortened_links_creator_stats';
            referencedColumns: ['id'];
          },
          {
            foreignKeyName: 'course_certificates_user_id_fkey';
            columns: ['user_id'];
            isOneToOne: false;
            referencedRelation: 'users';
            referencedColumns: ['id'];
          },
        ];
      };
      course_module_completion_status: {
        Row: {
          completed_at: string | null;
          completion_id: string;
          completion_status: boolean;
          created_at: string | null;
          module_id: string;
          user_id: string | null;
        };
        Insert: {
          completed_at?: string | null;
          completion_id?: string;
          completion_status?: boolean;
          created_at?: string | null;
          module_id: string;
          user_id?: string | null;
        };
        Update: {
          completed_at?: string | null;
          completion_id?: string;
          completion_status?: boolean;
          created_at?: string | null;
          module_id?: string;
          user_id?: string | null;
        };
        Relationships: [
          {
            foreignKeyName: 'course_module_completion_status_module_id_fkey';
            columns: ['module_id'];
            isOneToOne: false;
            referencedRelation: 'workspace_course_modules';
            referencedColumns: ['id'];
          },
          {
            foreignKeyName: 'course_module_completion_status_user_id_fkey';
            columns: ['user_id'];
            isOneToOne: false;
            referencedRelation: 'nova_user_challenge_leaderboard';
            referencedColumns: ['user_id'];
          },
          {
            foreignKeyName: 'course_module_completion_status_user_id_fkey';
            columns: ['user_id'];
            isOneToOne: false;
            referencedRelation: 'nova_user_leaderboard';
            referencedColumns: ['user_id'];
          },
          {
            foreignKeyName: 'course_module_completion_status_user_id_fkey';
            columns: ['user_id'];
            isOneToOne: false;
            referencedRelation: 'shortened_links_creator_stats';
            referencedColumns: ['id'];
          },
          {
            foreignKeyName: 'course_module_completion_status_user_id_fkey';
            columns: ['user_id'];
            isOneToOne: false;
            referencedRelation: 'users';
            referencedColumns: ['id'];
          },
        ];
      };
      course_module_flashcards: {
        Row: {
          created_at: string;
          flashcard_id: string;
          module_id: string;
        };
        Insert: {
          created_at?: string;
          flashcard_id: string;
          module_id: string;
        };
        Update: {
          created_at?: string;
          flashcard_id?: string;
          module_id?: string;
        };
        Relationships: [
          {
            foreignKeyName: 'course_module_flashcards_flashcard_id_fkey';
            columns: ['flashcard_id'];
            isOneToOne: false;
            referencedRelation: 'workspace_flashcards';
            referencedColumns: ['id'];
          },
          {
            foreignKeyName: 'course_module_flashcards_module_id_fkey';
            columns: ['module_id'];
            isOneToOne: false;
            referencedRelation: 'workspace_course_modules';
            referencedColumns: ['id'];
          },
        ];
      };
      course_module_quiz_sets: {
        Row: {
          created_at: string;
          module_id: string;
          set_id: string;
        };
        Insert: {
          created_at?: string;
          module_id: string;
          set_id: string;
        };
        Update: {
          created_at?: string;
          module_id?: string;
          set_id?: string;
        };
        Relationships: [
          {
            foreignKeyName: 'course_module_quiz_sets_module_id_fkey';
            columns: ['module_id'];
            isOneToOne: false;
            referencedRelation: 'workspace_course_modules';
            referencedColumns: ['id'];
          },
          {
            foreignKeyName: 'course_module_quiz_sets_set_id_fkey';
            columns: ['set_id'];
            isOneToOne: false;
            referencedRelation: 'workspace_quiz_sets';
            referencedColumns: ['id'];
          },
        ];
      };
      course_module_quizzes: {
        Row: {
          created_at: string;
          module_id: string;
          quiz_id: string;
        };
        Insert: {
          created_at?: string;
          module_id: string;
          quiz_id: string;
        };
        Update: {
          created_at?: string;
          module_id?: string;
          quiz_id?: string;
        };
        Relationships: [
          {
            foreignKeyName: 'course_module_quizzes_module_id_fkey';
            columns: ['module_id'];
            isOneToOne: false;
            referencedRelation: 'workspace_course_modules';
            referencedColumns: ['id'];
          },
          {
            foreignKeyName: 'course_module_quizzes_quiz_id_fkey';
            columns: ['quiz_id'];
            isOneToOne: false;
            referencedRelation: 'workspace_quizzes';
            referencedColumns: ['id'];
          },
        ];
      };
      crawled_url_next_urls: {
        Row: {
          created_at: string;
          origin_id: string;
          skipped: boolean;
          url: string;
        };
        Insert: {
          created_at?: string;
          origin_id?: string;
          skipped: boolean;
          url: string;
        };
        Update: {
          created_at?: string;
          origin_id?: string;
          skipped?: boolean;
          url?: string;
        };
<<<<<<< HEAD
        Relationships: [
          {
            foreignKeyName: 'crawled_url_next_urls_origin_id_fkey';
            columns: ['origin_id'];
            isOneToOne: false;
            referencedRelation: 'crawled_urls';
            referencedColumns: ['id'];
          },
        ];
=======
        Returns: {
          address: string;
          archived: boolean;
          archived_until: string;
          avatar_url: string;
          balance: number;
          birthday: string;
          created_at: string;
          display_name: string;
          email: string;
          ethnicity: string;
          full_name: string;
          gender: string;
          group_count: number;
          groups: string[];
          guardian: string;
          id: string;
          linked_users: Json;
          national_id: string;
          note: string;
          phone: string;
          updated_at: string;
          ws_id: string;
        }[];
      };
      get_workspace_users_count: {
        Args: {
          ws_id: string;
        };
        Returns: number;
>>>>>>> 7605d365
      };
      crawled_urls: {
        Row: {
          created_at: string;
          creator_id: string;
          html: string | null;
          id: string;
          markdown: string | null;
          url: string;
        };
        Insert: {
          created_at?: string;
          creator_id: string;
          html?: string | null;
          id?: string;
          markdown?: string | null;
          url: string;
        };
        Update: {
          created_at?: string;
          creator_id?: string;
          html?: string | null;
          id?: string;
          markdown?: string | null;
          url?: string;
        };
        Relationships: [
          {
            foreignKeyName: 'crawled_urls_creator_id_fkey';
            columns: ['creator_id'];
            isOneToOne: false;
            referencedRelation: 'nova_user_challenge_leaderboard';
            referencedColumns: ['user_id'];
          },
          {
            foreignKeyName: 'crawled_urls_creator_id_fkey';
            columns: ['creator_id'];
            isOneToOne: false;
            referencedRelation: 'nova_user_leaderboard';
            referencedColumns: ['user_id'];
          },
          {
            foreignKeyName: 'crawled_urls_creator_id_fkey';
            columns: ['creator_id'];
            isOneToOne: false;
            referencedRelation: 'shortened_links_creator_stats';
            referencedColumns: ['id'];
          },
          {
            foreignKeyName: 'crawled_urls_creator_id_fkey';
            columns: ['creator_id'];
            isOneToOne: false;
            referencedRelation: 'users';
            referencedColumns: ['id'];
          },
        ];
      };
      credit_wallets: {
        Row: {
          limit: number;
          payment_date: number;
          statement_date: number;
          wallet_id: string;
        };
        Insert: {
          limit: number;
          payment_date: number;
          statement_date: number;
          wallet_id: string;
        };
        Update: {
          limit?: number;
          payment_date?: number;
          statement_date?: number;
          wallet_id?: string;
        };
        Relationships: [
          {
            foreignKeyName: 'credit_wallets_wallet_id_fkey';
            columns: ['wallet_id'];
            isOneToOne: true;
            referencedRelation: 'workspace_wallets';
            referencedColumns: ['id'];
          },
        ];
      };
      cross_app_tokens: {
        Row: {
          created_at: string;
          expires_at: string;
          id: string;
          is_revoked: boolean;
          origin_app: string;
          session_data: Json | null;
          target_app: string;
          token: string;
          used_at: string | null;
          user_id: string;
        };
        Insert: {
          created_at?: string;
          expires_at: string;
          id?: string;
          is_revoked?: boolean;
          origin_app: string;
          session_data?: Json | null;
          target_app: string;
          token: string;
          used_at?: string | null;
          user_id: string;
        };
        Update: {
          created_at?: string;
          expires_at?: string;
          id?: string;
          is_revoked?: boolean;
          origin_app?: string;
          session_data?: Json | null;
          target_app?: string;
          token?: string;
          used_at?: string | null;
          user_id?: string;
        };
        Relationships: [
          {
            foreignKeyName: 'cross_app_tokens_user_id_fkey';
            columns: ['user_id'];
            isOneToOne: false;
            referencedRelation: 'nova_user_challenge_leaderboard';
            referencedColumns: ['user_id'];
          },
          {
            foreignKeyName: 'cross_app_tokens_user_id_fkey';
            columns: ['user_id'];
            isOneToOne: false;
            referencedRelation: 'nova_user_leaderboard';
            referencedColumns: ['user_id'];
          },
          {
            foreignKeyName: 'cross_app_tokens_user_id_fkey';
            columns: ['user_id'];
            isOneToOne: false;
            referencedRelation: 'shortened_links_creator_stats';
            referencedColumns: ['id'];
          },
          {
            foreignKeyName: 'cross_app_tokens_user_id_fkey';
            columns: ['user_id'];
            isOneToOne: false;
            referencedRelation: 'users';
            referencedColumns: ['id'];
          },
        ];
      };
      currencies: {
        Row: {
          code: string;
          name: string;
        };
        Insert: {
          code: string;
          name: string;
        };
        Update: {
          code?: string;
          name?: string;
        };
        Relationships: [];
      };
      discord_guild_members: {
        Row: {
          created_at: string;
          discord_guild_id: string;
          discord_user_id: string;
          id: string;
          platform_user_id: string;
        };
        Insert: {
          created_at?: string;
          discord_guild_id: string;
          discord_user_id: string;
          id?: string;
          platform_user_id: string;
        };
        Update: {
          created_at?: string;
          discord_guild_id?: string;
          discord_user_id?: string;
          id?: string;
          platform_user_id?: string;
        };
        Relationships: [
          {
            foreignKeyName: 'discord_guild_members_platform_user_id_fkey';
            columns: ['platform_user_id'];
            isOneToOne: false;
            referencedRelation: 'nova_user_challenge_leaderboard';
            referencedColumns: ['user_id'];
          },
          {
            foreignKeyName: 'discord_guild_members_platform_user_id_fkey';
            columns: ['platform_user_id'];
            isOneToOne: false;
            referencedRelation: 'nova_user_leaderboard';
            referencedColumns: ['user_id'];
          },
          {
            foreignKeyName: 'discord_guild_members_platform_user_id_fkey';
            columns: ['platform_user_id'];
            isOneToOne: false;
            referencedRelation: 'shortened_links_creator_stats';
            referencedColumns: ['id'];
          },
          {
            foreignKeyName: 'discord_guild_members_platform_user_id_fkey';
            columns: ['platform_user_id'];
            isOneToOne: false;
            referencedRelation: 'users';
            referencedColumns: ['id'];
          },
        ];
      };
      discord_integrations: {
        Row: {
          created_at: string;
          creator_id: string;
          discord_guild_id: string;
          id: string;
          ws_id: string;
        };
        Insert: {
          created_at?: string;
          creator_id?: string;
          discord_guild_id: string;
          id?: string;
          ws_id: string;
        };
        Update: {
          created_at?: string;
          creator_id?: string;
          discord_guild_id?: string;
          id?: string;
          ws_id?: string;
        };
        Relationships: [
          {
            foreignKeyName: 'discord_integrations_creator_id_fkey';
            columns: ['creator_id'];
            isOneToOne: false;
            referencedRelation: 'nova_user_challenge_leaderboard';
            referencedColumns: ['user_id'];
          },
          {
            foreignKeyName: 'discord_integrations_creator_id_fkey';
            columns: ['creator_id'];
            isOneToOne: false;
            referencedRelation: 'nova_user_leaderboard';
            referencedColumns: ['user_id'];
          },
          {
            foreignKeyName: 'discord_integrations_creator_id_fkey';
            columns: ['creator_id'];
            isOneToOne: false;
            referencedRelation: 'shortened_links_creator_stats';
            referencedColumns: ['id'];
          },
          {
            foreignKeyName: 'discord_integrations_creator_id_fkey';
            columns: ['creator_id'];
            isOneToOne: false;
            referencedRelation: 'users';
            referencedColumns: ['id'];
          },
          {
            foreignKeyName: 'discord_integrations_ws_id_fkey';
            columns: ['ws_id'];
            isOneToOne: true;
            referencedRelation: 'workspace_link_counts';
            referencedColumns: ['id'];
          },
          {
            foreignKeyName: 'discord_integrations_ws_id_fkey';
            columns: ['ws_id'];
            isOneToOne: true;
            referencedRelation: 'workspaces';
            referencedColumns: ['id'];
          },
        ];
      };
      external_user_monthly_report_logs: {
        Row: {
          content: string;
          created_at: string;
          creator_id: string | null;
          feedback: string;
          group_id: string;
          id: string;
          report_id: string;
          score: number | null;
          scores: number[] | null;
          title: string;
          user_id: string;
        };
        Insert: {
          content?: string;
          created_at?: string;
          creator_id?: string | null;
          feedback?: string;
          group_id: string;
          id?: string;
          report_id: string;
          score?: number | null;
          scores?: number[] | null;
          title?: string;
          user_id: string;
        };
        Update: {
          content?: string;
          created_at?: string;
          creator_id?: string | null;
          feedback?: string;
          group_id?: string;
          id?: string;
          report_id?: string;
          score?: number | null;
          scores?: number[] | null;
          title?: string;
          user_id?: string;
        };
        Relationships: [
          {
            foreignKeyName: 'external_user_monthly_report_logs_creator_id_fkey';
            columns: ['creator_id'];
            isOneToOne: false;
            referencedRelation: 'distinct_invoice_creators';
            referencedColumns: ['id'];
          },
          {
            foreignKeyName: 'external_user_monthly_report_logs_creator_id_fkey';
            columns: ['creator_id'];
            isOneToOne: false;
            referencedRelation: 'group_user_with_attendance';
            referencedColumns: ['user_id'];
          },
          {
            foreignKeyName: 'external_user_monthly_report_logs_creator_id_fkey';
            columns: ['creator_id'];
            isOneToOne: false;
            referencedRelation: 'workspace_users';
            referencedColumns: ['id'];
          },
          {
            foreignKeyName: 'external_user_monthly_report_logs_creator_id_fkey';
            columns: ['creator_id'];
            isOneToOne: false;
            referencedRelation: 'workspace_users_with_groups';
            referencedColumns: ['id'];
          },
          {
            foreignKeyName: 'external_user_monthly_report_logs_group_id_fkey';
            columns: ['group_id'];
            isOneToOne: false;
            referencedRelation: 'group_users_with_post_checks';
            referencedColumns: ['group_id'];
          },
          {
            foreignKeyName: 'external_user_monthly_report_logs_group_id_fkey';
            columns: ['group_id'];
            isOneToOne: false;
            referencedRelation: 'group_with_attendance';
            referencedColumns: ['group_id'];
          },
          {
            foreignKeyName: 'external_user_monthly_report_logs_group_id_fkey';
            columns: ['group_id'];
            isOneToOne: false;
            referencedRelation: 'user_groups_with_tags';
            referencedColumns: ['id'];
          },
          {
            foreignKeyName: 'external_user_monthly_report_logs_group_id_fkey';
            columns: ['group_id'];
            isOneToOne: false;
            referencedRelation: 'workspace_user_groups';
            referencedColumns: ['id'];
          },
          {
            foreignKeyName: 'external_user_monthly_report_logs_group_id_fkey';
            columns: ['group_id'];
            isOneToOne: false;
            referencedRelation: 'workspace_user_groups_with_amount';
            referencedColumns: ['id'];
          },
          {
            foreignKeyName: 'external_user_monthly_report_logs_group_id_fkey';
            columns: ['group_id'];
            isOneToOne: false;
            referencedRelation: 'workspace_user_groups_with_guest';
            referencedColumns: ['id'];
          },
          {
            foreignKeyName: 'external_user_monthly_report_logs_report_id_fkey';
            columns: ['report_id'];
            isOneToOne: false;
            referencedRelation: 'external_user_monthly_reports';
            referencedColumns: ['id'];
          },
          {
            foreignKeyName: 'external_user_monthly_report_logs_user_id_fkey';
            columns: ['user_id'];
            isOneToOne: false;
            referencedRelation: 'distinct_invoice_creators';
            referencedColumns: ['id'];
          },
          {
            foreignKeyName: 'external_user_monthly_report_logs_user_id_fkey';
            columns: ['user_id'];
            isOneToOne: false;
            referencedRelation: 'group_user_with_attendance';
            referencedColumns: ['user_id'];
          },
          {
            foreignKeyName: 'external_user_monthly_report_logs_user_id_fkey';
            columns: ['user_id'];
            isOneToOne: false;
            referencedRelation: 'workspace_users';
            referencedColumns: ['id'];
          },
          {
            foreignKeyName: 'external_user_monthly_report_logs_user_id_fkey';
            columns: ['user_id'];
            isOneToOne: false;
            referencedRelation: 'workspace_users_with_groups';
            referencedColumns: ['id'];
          },
        ];
      };
      external_user_monthly_reports: {
        Row: {
          content: string;
          created_at: string;
          creator_id: string | null;
          feedback: string;
          group_id: string;
          id: string;
          score: number | null;
          scores: number[] | null;
          title: string;
          updated_at: string;
          user_id: string;
        };
        Insert: {
          content: string;
          created_at?: string;
          creator_id?: string | null;
          feedback: string;
          group_id: string;
          id?: string;
          score?: number | null;
          scores?: number[] | null;
          title: string;
          updated_at: string;
          user_id: string;
        };
        Update: {
          content?: string;
          created_at?: string;
          creator_id?: string | null;
          feedback?: string;
          group_id?: string;
          id?: string;
          score?: number | null;
          scores?: number[] | null;
          title?: string;
          updated_at?: string;
          user_id?: string;
        };
        Relationships: [
          {
            foreignKeyName: 'external_user_monthly_reports_creator_id_fkey';
            columns: ['creator_id'];
            isOneToOne: false;
            referencedRelation: 'distinct_invoice_creators';
            referencedColumns: ['id'];
          },
          {
            foreignKeyName: 'external_user_monthly_reports_creator_id_fkey';
            columns: ['creator_id'];
            isOneToOne: false;
            referencedRelation: 'group_user_with_attendance';
            referencedColumns: ['user_id'];
          },
          {
            foreignKeyName: 'external_user_monthly_reports_creator_id_fkey';
            columns: ['creator_id'];
            isOneToOne: false;
            referencedRelation: 'workspace_users';
            referencedColumns: ['id'];
          },
          {
            foreignKeyName: 'external_user_monthly_reports_creator_id_fkey';
            columns: ['creator_id'];
            isOneToOne: false;
            referencedRelation: 'workspace_users_with_groups';
            referencedColumns: ['id'];
          },
          {
            foreignKeyName: 'external_user_monthly_reports_group_id_fkey';
            columns: ['group_id'];
            isOneToOne: false;
            referencedRelation: 'group_users_with_post_checks';
            referencedColumns: ['group_id'];
          },
          {
            foreignKeyName: 'external_user_monthly_reports_group_id_fkey';
            columns: ['group_id'];
            isOneToOne: false;
            referencedRelation: 'group_with_attendance';
            referencedColumns: ['group_id'];
          },
          {
            foreignKeyName: 'external_user_monthly_reports_group_id_fkey';
            columns: ['group_id'];
            isOneToOne: false;
            referencedRelation: 'user_groups_with_tags';
            referencedColumns: ['id'];
          },
          {
            foreignKeyName: 'external_user_monthly_reports_group_id_fkey';
            columns: ['group_id'];
            isOneToOne: false;
            referencedRelation: 'workspace_user_groups';
            referencedColumns: ['id'];
          },
          {
            foreignKeyName: 'external_user_monthly_reports_group_id_fkey';
            columns: ['group_id'];
            isOneToOne: false;
            referencedRelation: 'workspace_user_groups_with_amount';
            referencedColumns: ['id'];
          },
          {
            foreignKeyName: 'external_user_monthly_reports_group_id_fkey';
            columns: ['group_id'];
            isOneToOne: false;
            referencedRelation: 'workspace_user_groups_with_guest';
            referencedColumns: ['id'];
          },
          {
            foreignKeyName: 'public_external_user_monthly_reports_user_id_fkey';
            columns: ['user_id'];
            isOneToOne: false;
            referencedRelation: 'distinct_invoice_creators';
            referencedColumns: ['id'];
          },
          {
            foreignKeyName: 'public_external_user_monthly_reports_user_id_fkey';
            columns: ['user_id'];
            isOneToOne: false;
            referencedRelation: 'group_user_with_attendance';
            referencedColumns: ['user_id'];
          },
          {
            foreignKeyName: 'public_external_user_monthly_reports_user_id_fkey';
            columns: ['user_id'];
            isOneToOne: false;
            referencedRelation: 'workspace_users';
            referencedColumns: ['id'];
          },
          {
            foreignKeyName: 'public_external_user_monthly_reports_user_id_fkey';
            columns: ['user_id'];
            isOneToOne: false;
            referencedRelation: 'workspace_users_with_groups';
            referencedColumns: ['id'];
          },
        ];
      };
      field_types: {
        Row: {
          enabled: boolean;
          id: string;
        };
        Insert: {
          enabled?: boolean;
          id: string;
        };
        Update: {
          enabled?: boolean;
          id?: string;
        };
        Relationships: [];
      };
      finance_budgets: {
        Row: {
          alert_threshold: number | null;
          amount: number;
          category_id: string | null;
          created_at: string | null;
          description: string | null;
          end_date: string | null;
          id: string;
          is_active: boolean;
          name: string;
          period: string;
          spent: number;
          start_date: string;
          updated_at: string | null;
          wallet_id: string | null;
          ws_id: string;
        };
        Insert: {
          alert_threshold?: number | null;
          amount?: number;
          category_id?: string | null;
          created_at?: string | null;
          description?: string | null;
          end_date?: string | null;
          id?: string;
          is_active?: boolean;
          name: string;
          period?: string;
          spent?: number;
          start_date: string;
          updated_at?: string | null;
          wallet_id?: string | null;
          ws_id: string;
        };
        Update: {
          alert_threshold?: number | null;
          amount?: number;
          category_id?: string | null;
          created_at?: string | null;
          description?: string | null;
          end_date?: string | null;
          id?: string;
          is_active?: boolean;
          name?: string;
          period?: string;
          spent?: number;
          start_date?: string;
          updated_at?: string | null;
          wallet_id?: string | null;
          ws_id?: string;
        };
        Relationships: [
          {
            foreignKeyName: 'finance_budgets_category_id_fkey';
            columns: ['category_id'];
            isOneToOne: false;
            referencedRelation: 'transaction_categories';
            referencedColumns: ['id'];
          },
          {
            foreignKeyName: 'finance_budgets_wallet_id_fkey';
            columns: ['wallet_id'];
            isOneToOne: false;
            referencedRelation: 'workspace_wallets';
            referencedColumns: ['id'];
          },
          {
            foreignKeyName: 'finance_budgets_ws_id_fkey';
            columns: ['ws_id'];
            isOneToOne: false;
            referencedRelation: 'workspace_link_counts';
            referencedColumns: ['id'];
          },
          {
            foreignKeyName: 'finance_budgets_ws_id_fkey';
            columns: ['ws_id'];
            isOneToOne: false;
            referencedRelation: 'workspaces';
            referencedColumns: ['id'];
          },
        ];
      };
      finance_invoice_products: {
        Row: {
          amount: number;
          created_at: string | null;
          invoice_id: string;
          price: number;
          product_id: string | null;
          product_name: string;
          product_unit: string;
          total_diff: number;
          unit_id: string;
          warehouse: string;
          warehouse_id: string;
        };
        Insert: {
          amount: number;
          created_at?: string | null;
          invoice_id: string;
          price: number;
          product_id?: string | null;
          product_name?: string;
          product_unit?: string;
          total_diff?: number;
          unit_id: string;
          warehouse?: string;
          warehouse_id: string;
        };
        Update: {
          amount?: number;
          created_at?: string | null;
          invoice_id?: string;
          price?: number;
          product_id?: string | null;
          product_name?: string;
          product_unit?: string;
          total_diff?: number;
          unit_id?: string;
          warehouse?: string;
          warehouse_id?: string;
        };
        Relationships: [
          {
            foreignKeyName: 'finance_invoice_products_invoice_id_fkey';
            columns: ['invoice_id'];
            isOneToOne: false;
            referencedRelation: 'finance_invoices';
            referencedColumns: ['id'];
          },
          {
            foreignKeyName: 'finance_invoice_products_product_id_fkey';
            columns: ['product_id'];
            isOneToOne: false;
            referencedRelation: 'workspace_products';
            referencedColumns: ['id'];
          },
          {
            foreignKeyName: 'finance_invoice_products_unit_id_fkey';
            columns: ['unit_id'];
            isOneToOne: false;
            referencedRelation: 'inventory_units';
            referencedColumns: ['id'];
          },
          {
            foreignKeyName: 'finance_invoice_products_warehouse_id_fkey';
            columns: ['warehouse_id'];
            isOneToOne: false;
            referencedRelation: 'inventory_warehouses';
            referencedColumns: ['id'];
          },
        ];
      };
      finance_invoice_promotions: {
        Row: {
          code: string;
          created_at: string;
          description: string | null;
          invoice_id: string;
          name: string | null;
          promo_id: string | null;
          use_ratio: boolean;
          value: number;
        };
        Insert: {
          code?: string;
          created_at?: string;
          description?: string | null;
          invoice_id: string;
          name?: string | null;
          promo_id?: string | null;
          use_ratio: boolean;
          value: number;
        };
        Update: {
          code?: string;
          created_at?: string;
          description?: string | null;
          invoice_id?: string;
          name?: string | null;
          promo_id?: string | null;
          use_ratio?: boolean;
          value?: number;
        };
        Relationships: [
          {
            foreignKeyName: 'finance_invoice_promotions_invoice_id_fkey';
            columns: ['invoice_id'];
            isOneToOne: false;
            referencedRelation: 'finance_invoices';
            referencedColumns: ['id'];
          },
          {
            foreignKeyName: 'finance_invoice_promotions_promo_id_fkey';
            columns: ['promo_id'];
            isOneToOne: false;
            referencedRelation: 'v_user_referral_discounts';
            referencedColumns: ['promo_id'];
          },
          {
            foreignKeyName: 'finance_invoice_promotions_promo_id_fkey';
            columns: ['promo_id'];
            isOneToOne: false;
            referencedRelation: 'workspace_promotions';
            referencedColumns: ['id'];
          },
        ];
      };
      finance_invoices: {
        Row: {
          category_id: string;
          completed_at: string | null;
          created_at: string | null;
          creator_id: string | null;
          customer_id: string | null;
          id: string;
          note: string | null;
          notice: string | null;
          paid_amount: number;
          price: number;
          total_diff: number;
          transaction_id: string | null;
          user_group_id: string | null;
          valid_until: string | null;
          wallet_id: string;
          ws_id: string;
        };
        Insert: {
          category_id: string;
          completed_at?: string | null;
          created_at?: string | null;
          creator_id?: string | null;
          customer_id?: string | null;
          id?: string;
          note?: string | null;
          notice?: string | null;
          paid_amount?: number;
          price: number;
          total_diff?: number;
          transaction_id?: string | null;
          user_group_id?: string | null;
          valid_until?: string | null;
          wallet_id: string;
          ws_id: string;
        };
        Update: {
          category_id?: string;
          completed_at?: string | null;
          created_at?: string | null;
          creator_id?: string | null;
          customer_id?: string | null;
          id?: string;
          note?: string | null;
          notice?: string | null;
          paid_amount?: number;
          price?: number;
          total_diff?: number;
          transaction_id?: string | null;
          user_group_id?: string | null;
          valid_until?: string | null;
          wallet_id?: string;
          ws_id?: string;
        };
        Relationships: [
          {
            foreignKeyName: 'finance_invoices_category_id_fkey';
            columns: ['category_id'];
            isOneToOne: false;
            referencedRelation: 'transaction_categories';
            referencedColumns: ['id'];
          },
          {
            foreignKeyName: 'finance_invoices_creator_id_fkey';
            columns: ['creator_id'];
            isOneToOne: false;
            referencedRelation: 'distinct_invoice_creators';
            referencedColumns: ['id'];
          },
          {
            foreignKeyName: 'finance_invoices_creator_id_fkey';
            columns: ['creator_id'];
            isOneToOne: false;
            referencedRelation: 'group_user_with_attendance';
            referencedColumns: ['user_id'];
          },
          {
            foreignKeyName: 'finance_invoices_creator_id_fkey';
            columns: ['creator_id'];
            isOneToOne: false;
            referencedRelation: 'workspace_users';
            referencedColumns: ['id'];
          },
          {
            foreignKeyName: 'finance_invoices_creator_id_fkey';
            columns: ['creator_id'];
            isOneToOne: false;
            referencedRelation: 'workspace_users_with_groups';
            referencedColumns: ['id'];
          },
          {
            foreignKeyName: 'finance_invoices_customer_id_fkey';
            columns: ['customer_id'];
            isOneToOne: false;
            referencedRelation: 'distinct_invoice_creators';
            referencedColumns: ['id'];
          },
          {
            foreignKeyName: 'finance_invoices_customer_id_fkey';
            columns: ['customer_id'];
            isOneToOne: false;
            referencedRelation: 'group_user_with_attendance';
            referencedColumns: ['user_id'];
          },
          {
            foreignKeyName: 'finance_invoices_customer_id_fkey';
            columns: ['customer_id'];
            isOneToOne: false;
            referencedRelation: 'workspace_users';
            referencedColumns: ['id'];
          },
          {
            foreignKeyName: 'finance_invoices_customer_id_fkey';
            columns: ['customer_id'];
            isOneToOne: false;
            referencedRelation: 'workspace_users_with_groups';
            referencedColumns: ['id'];
          },
          {
            foreignKeyName: 'finance_invoices_transaction_id_fkey';
            columns: ['transaction_id'];
            isOneToOne: true;
            referencedRelation: 'wallet_transactions';
            referencedColumns: ['id'];
          },
          {
            foreignKeyName: 'finance_invoices_wallet_id_fkey';
            columns: ['wallet_id'];
            isOneToOne: false;
            referencedRelation: 'workspace_wallets';
            referencedColumns: ['id'];
          },
          {
            foreignKeyName: 'finance_invoices_ws_id_fkey';
            columns: ['ws_id'];
            isOneToOne: false;
            referencedRelation: 'workspace_link_counts';
            referencedColumns: ['id'];
          },
          {
            foreignKeyName: 'finance_invoices_ws_id_fkey';
            columns: ['ws_id'];
            isOneToOne: false;
            referencedRelation: 'workspaces';
            referencedColumns: ['id'];
          },
          {
            foreignKeyName: 'public_finance_invoices_user_group_id_fkey';
            columns: ['user_group_id'];
            isOneToOne: false;
            referencedRelation: 'group_users_with_post_checks';
            referencedColumns: ['group_id'];
          },
          {
            foreignKeyName: 'public_finance_invoices_user_group_id_fkey';
            columns: ['user_group_id'];
            isOneToOne: false;
            referencedRelation: 'group_with_attendance';
            referencedColumns: ['group_id'];
          },
          {
            foreignKeyName: 'public_finance_invoices_user_group_id_fkey';
            columns: ['user_group_id'];
            isOneToOne: false;
            referencedRelation: 'user_groups_with_tags';
            referencedColumns: ['id'];
          },
          {
            foreignKeyName: 'public_finance_invoices_user_group_id_fkey';
            columns: ['user_group_id'];
            isOneToOne: false;
            referencedRelation: 'workspace_user_groups';
            referencedColumns: ['id'];
          },
          {
            foreignKeyName: 'public_finance_invoices_user_group_id_fkey';
            columns: ['user_group_id'];
            isOneToOne: false;
            referencedRelation: 'workspace_user_groups_with_amount';
            referencedColumns: ['id'];
          },
          {
            foreignKeyName: 'public_finance_invoices_user_group_id_fkey';
            columns: ['user_group_id'];
            isOneToOne: false;
            referencedRelation: 'workspace_user_groups_with_guest';
            referencedColumns: ['id'];
          },
        ];
      };
      guest_users_lead_generation: {
        Row: {
          created_at: string;
          id: number;
          mail_id: string;
          user_id: string;
          ws_id: string;
        };
        Insert: {
          created_at?: string;
          id?: number;
          mail_id: string;
          user_id: string;
          ws_id: string;
        };
        Update: {
          created_at?: string;
          id?: number;
          mail_id?: string;
          user_id?: string;
          ws_id?: string;
        };
        Relationships: [
          {
            foreignKeyName: 'guest_users_lead_generation_mail_id_fkey';
            columns: ['mail_id'];
            isOneToOne: false;
            referencedRelation: 'sent_emails';
            referencedColumns: ['id'];
          },
          {
            foreignKeyName: 'guest_users_lead_generation_user_id_fkey';
            columns: ['user_id'];
            isOneToOne: false;
            referencedRelation: 'distinct_invoice_creators';
            referencedColumns: ['id'];
          },
          {
            foreignKeyName: 'guest_users_lead_generation_user_id_fkey';
            columns: ['user_id'];
            isOneToOne: false;
            referencedRelation: 'group_user_with_attendance';
            referencedColumns: ['user_id'];
          },
          {
            foreignKeyName: 'guest_users_lead_generation_user_id_fkey';
            columns: ['user_id'];
            isOneToOne: false;
            referencedRelation: 'workspace_users';
            referencedColumns: ['id'];
          },
          {
            foreignKeyName: 'guest_users_lead_generation_user_id_fkey';
            columns: ['user_id'];
            isOneToOne: false;
            referencedRelation: 'workspace_users_with_groups';
            referencedColumns: ['id'];
          },
          {
            foreignKeyName: 'guest_users_lead_generation_ws_id_fkey';
            columns: ['ws_id'];
            isOneToOne: false;
            referencedRelation: 'workspace_link_counts';
            referencedColumns: ['id'];
          },
          {
            foreignKeyName: 'guest_users_lead_generation_ws_id_fkey';
            columns: ['ws_id'];
            isOneToOne: false;
            referencedRelation: 'workspaces';
            referencedColumns: ['id'];
          },
        ];
      };
      handles: {
        Row: {
          created_at: string | null;
          creator_id: string | null;
          value: string;
        };
        Insert: {
          created_at?: string | null;
          creator_id?: string | null;
          value: string;
        };
        Update: {
          created_at?: string | null;
          creator_id?: string | null;
          value?: string;
        };
        Relationships: [
          {
            foreignKeyName: 'handles_creator_id_fkey';
            columns: ['creator_id'];
            isOneToOne: false;
            referencedRelation: 'nova_user_challenge_leaderboard';
            referencedColumns: ['user_id'];
          },
          {
            foreignKeyName: 'handles_creator_id_fkey';
            columns: ['creator_id'];
            isOneToOne: false;
            referencedRelation: 'nova_user_leaderboard';
            referencedColumns: ['user_id'];
          },
          {
            foreignKeyName: 'handles_creator_id_fkey';
            columns: ['creator_id'];
            isOneToOne: false;
            referencedRelation: 'shortened_links_creator_stats';
            referencedColumns: ['id'];
          },
          {
            foreignKeyName: 'handles_creator_id_fkey';
            columns: ['creator_id'];
            isOneToOne: false;
            referencedRelation: 'users';
            referencedColumns: ['id'];
          },
        ];
      };
      healthcare_checkup_vital_groups: {
        Row: {
          checkup_id: string;
          created_at: string | null;
          group_id: string;
        };
        Insert: {
          checkup_id: string;
          created_at?: string | null;
          group_id: string;
        };
        Update: {
          checkup_id?: string;
          created_at?: string | null;
          group_id?: string;
        };
        Relationships: [
          {
            foreignKeyName: 'healthcare_checkup_vital_groups_checkup_id_fkey';
            columns: ['checkup_id'];
            isOneToOne: false;
            referencedRelation: 'healthcare_checkups';
            referencedColumns: ['id'];
          },
          {
            foreignKeyName: 'healthcare_checkup_vital_groups_group_id_fkey';
            columns: ['group_id'];
            isOneToOne: false;
            referencedRelation: 'healthcare_vital_groups';
            referencedColumns: ['id'];
          },
        ];
      };
      healthcare_checkup_vitals: {
        Row: {
          checkup_id: string;
          created_at: string | null;
          value: number | null;
          vital_id: string;
        };
        Insert: {
          checkup_id: string;
          created_at?: string | null;
          value?: number | null;
          vital_id: string;
        };
        Update: {
          checkup_id?: string;
          created_at?: string | null;
          value?: number | null;
          vital_id?: string;
        };
        Relationships: [
          {
            foreignKeyName: 'healthcare_checkup_vitals_checkup_id_fkey';
            columns: ['checkup_id'];
            isOneToOne: false;
            referencedRelation: 'healthcare_checkups';
            referencedColumns: ['id'];
          },
          {
            foreignKeyName: 'healthcare_checkup_vitals_vital_id_fkey';
            columns: ['vital_id'];
            isOneToOne: false;
            referencedRelation: 'healthcare_vitals';
            referencedColumns: ['id'];
          },
        ];
      };
      healthcare_checkups: {
        Row: {
          checked: boolean;
          checkup_at: string;
          completed_at: string | null;
          created_at: string | null;
          creator_id: string;
          diagnosis_id: string | null;
          id: string;
          next_checked: boolean | null;
          next_checkup_at: string | null;
          note: string | null;
          patient_id: string;
          ws_id: string;
        };
        Insert: {
          checked?: boolean;
          checkup_at?: string;
          completed_at?: string | null;
          created_at?: string | null;
          creator_id: string;
          diagnosis_id?: string | null;
          id?: string;
          next_checked?: boolean | null;
          next_checkup_at?: string | null;
          note?: string | null;
          patient_id: string;
          ws_id: string;
        };
        Update: {
          checked?: boolean;
          checkup_at?: string;
          completed_at?: string | null;
          created_at?: string | null;
          creator_id?: string;
          diagnosis_id?: string | null;
          id?: string;
          next_checked?: boolean | null;
          next_checkup_at?: string | null;
          note?: string | null;
          patient_id?: string;
          ws_id?: string;
        };
        Relationships: [
          {
            foreignKeyName: 'healthcare_checkups_creator_id_fkey';
            columns: ['creator_id'];
            isOneToOne: false;
            referencedRelation: 'nova_user_challenge_leaderboard';
            referencedColumns: ['user_id'];
          },
          {
            foreignKeyName: 'healthcare_checkups_creator_id_fkey';
            columns: ['creator_id'];
            isOneToOne: false;
            referencedRelation: 'nova_user_leaderboard';
            referencedColumns: ['user_id'];
          },
          {
            foreignKeyName: 'healthcare_checkups_creator_id_fkey';
            columns: ['creator_id'];
            isOneToOne: false;
            referencedRelation: 'shortened_links_creator_stats';
            referencedColumns: ['id'];
          },
          {
            foreignKeyName: 'healthcare_checkups_creator_id_fkey';
            columns: ['creator_id'];
            isOneToOne: false;
            referencedRelation: 'users';
            referencedColumns: ['id'];
          },
          {
            foreignKeyName: 'healthcare_checkups_diagnosis_id_fkey';
            columns: ['diagnosis_id'];
            isOneToOne: false;
            referencedRelation: 'healthcare_diagnoses';
            referencedColumns: ['id'];
          },
          {
            foreignKeyName: 'healthcare_checkups_patient_id_fkey';
            columns: ['patient_id'];
            isOneToOne: false;
            referencedRelation: 'distinct_invoice_creators';
            referencedColumns: ['id'];
          },
          {
            foreignKeyName: 'healthcare_checkups_patient_id_fkey';
            columns: ['patient_id'];
            isOneToOne: false;
            referencedRelation: 'group_user_with_attendance';
            referencedColumns: ['user_id'];
          },
          {
            foreignKeyName: 'healthcare_checkups_patient_id_fkey';
            columns: ['patient_id'];
            isOneToOne: false;
            referencedRelation: 'workspace_users';
            referencedColumns: ['id'];
          },
          {
            foreignKeyName: 'healthcare_checkups_patient_id_fkey';
            columns: ['patient_id'];
            isOneToOne: false;
            referencedRelation: 'workspace_users_with_groups';
            referencedColumns: ['id'];
          },
          {
            foreignKeyName: 'healthcare_checkups_ws_id_fkey';
            columns: ['ws_id'];
            isOneToOne: false;
            referencedRelation: 'workspace_link_counts';
            referencedColumns: ['id'];
          },
          {
            foreignKeyName: 'healthcare_checkups_ws_id_fkey';
            columns: ['ws_id'];
            isOneToOne: false;
            referencedRelation: 'workspaces';
            referencedColumns: ['id'];
          },
        ];
      };
      healthcare_diagnoses: {
        Row: {
          created_at: string | null;
          description: string | null;
          id: string;
          name: string | null;
          note: string | null;
          ws_id: string;
        };
        Insert: {
          created_at?: string | null;
          description?: string | null;
          id?: string;
          name?: string | null;
          note?: string | null;
          ws_id: string;
        };
        Update: {
          created_at?: string | null;
          description?: string | null;
          id?: string;
          name?: string | null;
          note?: string | null;
          ws_id?: string;
        };
        Relationships: [
          {
            foreignKeyName: 'healthcare_diagnoses_ws_id_fkey';
            columns: ['ws_id'];
            isOneToOne: false;
            referencedRelation: 'workspace_link_counts';
            referencedColumns: ['id'];
          },
          {
            foreignKeyName: 'healthcare_diagnoses_ws_id_fkey';
            columns: ['ws_id'];
            isOneToOne: false;
            referencedRelation: 'workspaces';
            referencedColumns: ['id'];
          },
        ];
      };
      healthcare_vital_groups: {
        Row: {
          created_at: string | null;
          description: string | null;
          id: string;
          name: string;
          note: string | null;
          ws_id: string;
        };
        Insert: {
          created_at?: string | null;
          description?: string | null;
          id?: string;
          name: string;
          note?: string | null;
          ws_id: string;
        };
        Update: {
          created_at?: string | null;
          description?: string | null;
          id?: string;
          name?: string;
          note?: string | null;
          ws_id?: string;
        };
        Relationships: [
          {
            foreignKeyName: 'healthcare_vital_groups_ws_id_fkey';
            columns: ['ws_id'];
            isOneToOne: false;
            referencedRelation: 'workspace_link_counts';
            referencedColumns: ['id'];
          },
          {
            foreignKeyName: 'healthcare_vital_groups_ws_id_fkey';
            columns: ['ws_id'];
            isOneToOne: false;
            referencedRelation: 'workspaces';
            referencedColumns: ['id'];
          },
        ];
      };
      healthcare_vitals: {
        Row: {
          created_at: string | null;
          factor: number;
          group_id: string | null;
          id: string;
          name: string;
          unit: string;
          ws_id: string;
        };
        Insert: {
          created_at?: string | null;
          factor?: number;
          group_id?: string | null;
          id?: string;
          name: string;
          unit: string;
          ws_id: string;
        };
        Update: {
          created_at?: string | null;
          factor?: number;
          group_id?: string | null;
          id?: string;
          name?: string;
          unit?: string;
          ws_id?: string;
        };
        Relationships: [
          {
            foreignKeyName: 'healthcare_vitals_ws_id_fkey';
            columns: ['ws_id'];
            isOneToOne: false;
            referencedRelation: 'workspace_link_counts';
            referencedColumns: ['id'];
          },
          {
            foreignKeyName: 'healthcare_vitals_ws_id_fkey';
            columns: ['ws_id'];
            isOneToOne: false;
            referencedRelation: 'workspaces';
            referencedColumns: ['id'];
          },
          {
            foreignKeyName: 'public_healthcare_vitals_group_id_fkey';
            columns: ['group_id'];
            isOneToOne: false;
            referencedRelation: 'group_users_with_post_checks';
            referencedColumns: ['group_id'];
          },
          {
            foreignKeyName: 'public_healthcare_vitals_group_id_fkey';
            columns: ['group_id'];
            isOneToOne: false;
            referencedRelation: 'group_with_attendance';
            referencedColumns: ['group_id'];
          },
          {
            foreignKeyName: 'public_healthcare_vitals_group_id_fkey';
            columns: ['group_id'];
            isOneToOne: false;
            referencedRelation: 'user_groups_with_tags';
            referencedColumns: ['id'];
          },
          {
            foreignKeyName: 'public_healthcare_vitals_group_id_fkey';
            columns: ['group_id'];
            isOneToOne: false;
            referencedRelation: 'workspace_user_groups';
            referencedColumns: ['id'];
          },
          {
            foreignKeyName: 'public_healthcare_vitals_group_id_fkey';
            columns: ['group_id'];
            isOneToOne: false;
            referencedRelation: 'workspace_user_groups_with_amount';
            referencedColumns: ['id'];
          },
          {
            foreignKeyName: 'public_healthcare_vitals_group_id_fkey';
            columns: ['group_id'];
            isOneToOne: false;
            referencedRelation: 'workspace_user_groups_with_guest';
            referencedColumns: ['id'];
          },
        ];
      };
      internal_email_api_keys: {
        Row: {
          allowed_emails: string[] | null;
          created_at: string;
          creator_id: string;
          id: string;
          user_id: string;
          value: string;
        };
        Insert: {
          allowed_emails?: string[] | null;
          created_at?: string;
          creator_id: string;
          id?: string;
          user_id: string;
          value: string;
        };
        Update: {
          allowed_emails?: string[] | null;
          created_at?: string;
          creator_id?: string;
          id?: string;
          user_id?: string;
          value?: string;
        };
        Relationships: [
          {
            foreignKeyName: 'internal_email_api_keys_creator_id_fkey';
            columns: ['creator_id'];
            isOneToOne: false;
            referencedRelation: 'nova_user_challenge_leaderboard';
            referencedColumns: ['user_id'];
          },
          {
            foreignKeyName: 'internal_email_api_keys_creator_id_fkey';
            columns: ['creator_id'];
            isOneToOne: false;
            referencedRelation: 'nova_user_leaderboard';
            referencedColumns: ['user_id'];
          },
          {
            foreignKeyName: 'internal_email_api_keys_creator_id_fkey';
            columns: ['creator_id'];
            isOneToOne: false;
            referencedRelation: 'shortened_links_creator_stats';
            referencedColumns: ['id'];
          },
          {
            foreignKeyName: 'internal_email_api_keys_creator_id_fkey';
            columns: ['creator_id'];
            isOneToOne: false;
            referencedRelation: 'users';
            referencedColumns: ['id'];
          },
          {
            foreignKeyName: 'internal_email_api_keys_user_id_fkey';
            columns: ['user_id'];
            isOneToOne: true;
            referencedRelation: 'nova_user_challenge_leaderboard';
            referencedColumns: ['user_id'];
          },
          {
            foreignKeyName: 'internal_email_api_keys_user_id_fkey';
            columns: ['user_id'];
            isOneToOne: true;
            referencedRelation: 'nova_user_leaderboard';
            referencedColumns: ['user_id'];
          },
          {
            foreignKeyName: 'internal_email_api_keys_user_id_fkey';
            columns: ['user_id'];
            isOneToOne: true;
            referencedRelation: 'shortened_links_creator_stats';
            referencedColumns: ['id'];
          },
          {
            foreignKeyName: 'internal_email_api_keys_user_id_fkey';
            columns: ['user_id'];
            isOneToOne: true;
            referencedRelation: 'users';
            referencedColumns: ['id'];
          },
        ];
      };
      internal_emails: {
        Row: {
          bcc_addresses: string[];
          cc_addresses: string[];
          created_at: string;
          html_payload: boolean;
          id: string;
          payload: string;
          reply_to_addresses: string[];
          source_email: string;
          subject: string;
          to_addresses: string[];
          user_id: string;
          ws_id: string;
        };
        Insert: {
          bcc_addresses: string[];
          cc_addresses: string[];
          created_at?: string;
          html_payload?: boolean;
          id?: string;
          payload: string;
          reply_to_addresses: string[];
          source_email: string;
          subject: string;
          to_addresses: string[];
          user_id: string;
          ws_id: string;
        };
        Update: {
          bcc_addresses?: string[];
          cc_addresses?: string[];
          created_at?: string;
          html_payload?: boolean;
          id?: string;
          payload?: string;
          reply_to_addresses?: string[];
          source_email?: string;
          subject?: string;
          to_addresses?: string[];
          user_id?: string;
          ws_id?: string;
        };
        Relationships: [
          {
            foreignKeyName: 'internal_emails_user_id_fkey';
            columns: ['user_id'];
            isOneToOne: false;
            referencedRelation: 'nova_user_challenge_leaderboard';
            referencedColumns: ['user_id'];
          },
          {
            foreignKeyName: 'internal_emails_user_id_fkey';
            columns: ['user_id'];
            isOneToOne: false;
            referencedRelation: 'nova_user_leaderboard';
            referencedColumns: ['user_id'];
          },
          {
            foreignKeyName: 'internal_emails_user_id_fkey';
            columns: ['user_id'];
            isOneToOne: false;
            referencedRelation: 'shortened_links_creator_stats';
            referencedColumns: ['id'];
          },
          {
            foreignKeyName: 'internal_emails_user_id_fkey';
            columns: ['user_id'];
            isOneToOne: false;
            referencedRelation: 'users';
            referencedColumns: ['id'];
          },
          {
            foreignKeyName: 'internal_emails_ws_id_fkey';
            columns: ['ws_id'];
            isOneToOne: false;
            referencedRelation: 'workspace_link_counts';
            referencedColumns: ['id'];
          },
          {
            foreignKeyName: 'internal_emails_ws_id_fkey';
            columns: ['ws_id'];
            isOneToOne: false;
            referencedRelation: 'workspaces';
            referencedColumns: ['id'];
          },
        ];
      };
      inventory_batch_products: {
        Row: {
          amount: number;
          batch_id: string;
          created_at: string | null;
          price: number;
          product_id: string;
          unit_id: string;
        };
        Insert: {
          amount?: number;
          batch_id: string;
          created_at?: string | null;
          price?: number;
          product_id: string;
          unit_id: string;
        };
        Update: {
          amount?: number;
          batch_id?: string;
          created_at?: string | null;
          price?: number;
          product_id?: string;
          unit_id?: string;
        };
        Relationships: [
          {
            foreignKeyName: 'inventory_batch_products_batch_id_fkey';
            columns: ['batch_id'];
            isOneToOne: false;
            referencedRelation: 'inventory_batches';
            referencedColumns: ['id'];
          },
          {
            foreignKeyName: 'inventory_batch_products_product_id_fkey';
            columns: ['product_id'];
            isOneToOne: false;
            referencedRelation: 'workspace_products';
            referencedColumns: ['id'];
          },
          {
            foreignKeyName: 'inventory_batch_products_unit_id_fkey';
            columns: ['unit_id'];
            isOneToOne: false;
            referencedRelation: 'inventory_units';
            referencedColumns: ['id'];
          },
        ];
      };
      inventory_batches: {
        Row: {
          created_at: string | null;
          id: string;
          price: number;
          supplier_id: string | null;
          total_diff: number;
          warehouse_id: string;
        };
        Insert: {
          created_at?: string | null;
          id?: string;
          price?: number;
          supplier_id?: string | null;
          total_diff?: number;
          warehouse_id: string;
        };
        Update: {
          created_at?: string | null;
          id?: string;
          price?: number;
          supplier_id?: string | null;
          total_diff?: number;
          warehouse_id?: string;
        };
        Relationships: [
          {
            foreignKeyName: 'inventory_batches_supplier_id_fkey';
            columns: ['supplier_id'];
            isOneToOne: false;
            referencedRelation: 'inventory_suppliers';
            referencedColumns: ['id'];
          },
          {
            foreignKeyName: 'inventory_batches_warehouse_id_fkey';
            columns: ['warehouse_id'];
            isOneToOne: false;
            referencedRelation: 'inventory_warehouses';
            referencedColumns: ['id'];
          },
        ];
      };
      inventory_products: {
        Row: {
          amount: number | null;
          created_at: string | null;
          min_amount: number;
          price: number;
          product_id: string;
          unit_id: string;
          warehouse_id: string;
        };
        Insert: {
          amount?: number | null;
          created_at?: string | null;
          min_amount?: number;
          price?: number;
          product_id: string;
          unit_id: string;
          warehouse_id: string;
        };
        Update: {
          amount?: number | null;
          created_at?: string | null;
          min_amount?: number;
          price?: number;
          product_id?: string;
          unit_id?: string;
          warehouse_id?: string;
        };
        Relationships: [
          {
            foreignKeyName: 'inventory_products_product_id_fkey';
            columns: ['product_id'];
            isOneToOne: false;
            referencedRelation: 'workspace_products';
            referencedColumns: ['id'];
          },
          {
            foreignKeyName: 'inventory_products_unit_id_fkey';
            columns: ['unit_id'];
            isOneToOne: false;
            referencedRelation: 'inventory_units';
            referencedColumns: ['id'];
          },
          {
            foreignKeyName: 'inventory_products_warehouse_id_fkey';
            columns: ['warehouse_id'];
            isOneToOne: false;
            referencedRelation: 'inventory_warehouses';
            referencedColumns: ['id'];
          },
        ];
      };
      inventory_suppliers: {
        Row: {
          created_at: string | null;
          id: string;
          name: string | null;
          ws_id: string;
        };
        Insert: {
          created_at?: string | null;
          id?: string;
          name?: string | null;
          ws_id: string;
        };
        Update: {
          created_at?: string | null;
          id?: string;
          name?: string | null;
          ws_id?: string;
        };
        Relationships: [
          {
            foreignKeyName: 'inventory_suppliers_ws_id_fkey';
            columns: ['ws_id'];
            isOneToOne: false;
            referencedRelation: 'workspace_link_counts';
            referencedColumns: ['id'];
          },
          {
            foreignKeyName: 'inventory_suppliers_ws_id_fkey';
            columns: ['ws_id'];
            isOneToOne: false;
            referencedRelation: 'workspaces';
            referencedColumns: ['id'];
          },
        ];
      };
      inventory_units: {
        Row: {
          created_at: string | null;
          id: string;
          name: string | null;
          ws_id: string;
        };
        Insert: {
          created_at?: string | null;
          id?: string;
          name?: string | null;
          ws_id: string;
        };
        Update: {
          created_at?: string | null;
          id?: string;
          name?: string | null;
          ws_id?: string;
        };
        Relationships: [
          {
            foreignKeyName: 'inventory_units_ws_id_fkey';
            columns: ['ws_id'];
            isOneToOne: false;
            referencedRelation: 'workspace_link_counts';
            referencedColumns: ['id'];
          },
          {
            foreignKeyName: 'inventory_units_ws_id_fkey';
            columns: ['ws_id'];
            isOneToOne: false;
            referencedRelation: 'workspaces';
            referencedColumns: ['id'];
          },
        ];
      };
      inventory_warehouses: {
        Row: {
          created_at: string | null;
          id: string;
          name: string | null;
          ws_id: string;
        };
        Insert: {
          created_at?: string | null;
          id?: string;
          name?: string | null;
          ws_id: string;
        };
        Update: {
          created_at?: string | null;
          id?: string;
          name?: string | null;
          ws_id?: string;
        };
        Relationships: [
          {
            foreignKeyName: 'inventory_warehouses_ws_id_fkey';
            columns: ['ws_id'];
            isOneToOne: false;
            referencedRelation: 'workspace_link_counts';
            referencedColumns: ['id'];
          },
          {
            foreignKeyName: 'inventory_warehouses_ws_id_fkey';
            columns: ['ws_id'];
            isOneToOne: false;
            referencedRelation: 'workspaces';
            referencedColumns: ['id'];
          },
        ];
      };
      link_analytics: {
        Row: {
          browser: string | null;
          city: string | null;
          clicked_at: string;
          country: string | null;
          country_region: string | null;
          created_at: string;
          device_type: string | null;
          id: string;
          ip_address: unknown;
          latitude: number | null;
          link_id: string;
          longitude: number | null;
          os: string | null;
          postal_code: string | null;
          referrer: string | null;
          referrer_domain: string | null;
          timezone: string | null;
          user_agent: string | null;
          vercel_id: string | null;
          vercel_region: string | null;
        };
        Insert: {
          browser?: string | null;
          city?: string | null;
          clicked_at?: string;
          country?: string | null;
          country_region?: string | null;
          created_at?: string;
          device_type?: string | null;
          id?: string;
          ip_address?: unknown;
          latitude?: number | null;
          link_id: string;
          longitude?: number | null;
          os?: string | null;
          postal_code?: string | null;
          referrer?: string | null;
          referrer_domain?: string | null;
          timezone?: string | null;
          user_agent?: string | null;
          vercel_id?: string | null;
          vercel_region?: string | null;
        };
        Update: {
          browser?: string | null;
          city?: string | null;
          clicked_at?: string;
          country?: string | null;
          country_region?: string | null;
          created_at?: string;
          device_type?: string | null;
          id?: string;
          ip_address?: unknown;
          latitude?: number | null;
          link_id?: string;
          longitude?: number | null;
          os?: string | null;
          postal_code?: string | null;
          referrer?: string | null;
          referrer_domain?: string | null;
          timezone?: string | null;
          user_agent?: string | null;
          vercel_id?: string | null;
          vercel_region?: string | null;
        };
        Relationships: [
          {
            foreignKeyName: 'link_analytics_link_id_fkey';
            columns: ['link_id'];
            isOneToOne: false;
            referencedRelation: 'link_analytics_device_insights';
            referencedColumns: ['link_id'];
          },
          {
            foreignKeyName: 'link_analytics_link_id_fkey';
            columns: ['link_id'];
            isOneToOne: false;
            referencedRelation: 'link_analytics_geo_insights';
            referencedColumns: ['link_id'];
          },
          {
            foreignKeyName: 'link_analytics_link_id_fkey';
            columns: ['link_id'];
            isOneToOne: false;
            referencedRelation: 'link_analytics_summary';
            referencedColumns: ['link_id'];
          },
          {
            foreignKeyName: 'link_analytics_link_id_fkey';
            columns: ['link_id'];
            isOneToOne: false;
            referencedRelation: 'shortened_links';
            referencedColumns: ['id'];
          },
        ];
      };
      meet_together_guest_timeblocks: {
        Row: {
          created_at: string;
          date: string;
          end_time: string;
          id: string;
          plan_id: string;
          start_time: string;
          tentative: boolean;
          user_id: string;
        };
        Insert: {
          created_at?: string;
          date: string;
          end_time: string;
          id?: string;
          plan_id: string;
          start_time: string;
          tentative?: boolean;
          user_id: string;
        };
        Update: {
          created_at?: string;
          date?: string;
          end_time?: string;
          id?: string;
          plan_id?: string;
          start_time?: string;
          tentative?: boolean;
          user_id?: string;
        };
        Relationships: [
          {
            foreignKeyName: 'meet_together_guest_timeblocks_plan_id_fkey';
            columns: ['plan_id'];
            isOneToOne: false;
            referencedRelation: 'meet_together_plans';
            referencedColumns: ['id'];
          },
          {
            foreignKeyName: 'meet_together_guest_timeblocks_user_id_fkey';
            columns: ['user_id'];
            isOneToOne: false;
            referencedRelation: 'meet_together_guests';
            referencedColumns: ['id'];
          },
        ];
      };
      meet_together_guests: {
        Row: {
          created_at: string;
          id: string;
          name: string;
          password_hash: string;
          password_salt: string;
          plan_id: string;
        };
        Insert: {
          created_at?: string;
          id?: string;
          name: string;
          password_hash: string;
          password_salt: string;
          plan_id: string;
        };
        Update: {
          created_at?: string;
          id?: string;
          name?: string;
          password_hash?: string;
          password_salt?: string;
          plan_id?: string;
        };
        Relationships: [
          {
            foreignKeyName: 'meet_together_guests_plan_id_fkey';
            columns: ['plan_id'];
            isOneToOne: false;
            referencedRelation: 'meet_together_plans';
            referencedColumns: ['id'];
          },
        ];
      };
      meet_together_plans: {
        Row: {
          agenda_content: Json | null;
          created_at: string | null;
          creator_id: string | null;
          dates: string[];
          description: string | null;
          end_time: string;
          id: string;
          is_confirmed: boolean;
          is_public: boolean;
          name: string | null;
          start_time: string;
          where_to_meet: boolean;
          ws_id: string | null;
        };
        Insert: {
          agenda_content?: Json | null;
          created_at?: string | null;
          creator_id?: string | null;
          dates: string[];
          description?: string | null;
          end_time: string;
          id?: string;
          is_confirmed?: boolean;
          is_public?: boolean;
          name?: string | null;
          start_time: string;
          where_to_meet?: boolean;
          ws_id?: string | null;
        };
        Update: {
          agenda_content?: Json | null;
          created_at?: string | null;
          creator_id?: string | null;
          dates?: string[];
          description?: string | null;
          end_time?: string;
          id?: string;
          is_confirmed?: boolean;
          is_public?: boolean;
          name?: string | null;
          start_time?: string;
          where_to_meet?: boolean;
          ws_id?: string | null;
        };
        Relationships: [
          {
            foreignKeyName: 'meet_together_plans_creator_id_fkey';
            columns: ['creator_id'];
            isOneToOne: false;
            referencedRelation: 'nova_user_challenge_leaderboard';
            referencedColumns: ['user_id'];
          },
          {
            foreignKeyName: 'meet_together_plans_creator_id_fkey';
            columns: ['creator_id'];
            isOneToOne: false;
            referencedRelation: 'nova_user_leaderboard';
            referencedColumns: ['user_id'];
          },
          {
            foreignKeyName: 'meet_together_plans_creator_id_fkey';
            columns: ['creator_id'];
            isOneToOne: false;
            referencedRelation: 'shortened_links_creator_stats';
            referencedColumns: ['id'];
          },
          {
            foreignKeyName: 'meet_together_plans_creator_id_fkey';
            columns: ['creator_id'];
            isOneToOne: false;
            referencedRelation: 'users';
            referencedColumns: ['id'];
          },
          {
            foreignKeyName: 'meet_together_plans_ws_id_fkey';
            columns: ['ws_id'];
            isOneToOne: false;
            referencedRelation: 'workspace_link_counts';
            referencedColumns: ['id'];
          },
          {
            foreignKeyName: 'meet_together_plans_ws_id_fkey';
            columns: ['ws_id'];
            isOneToOne: false;
            referencedRelation: 'workspaces';
            referencedColumns: ['id'];
          },
        ];
      };
      meet_together_user_timeblocks: {
        Row: {
          created_at: string;
          date: string;
          end_time: string;
          id: string;
          plan_id: string;
          start_time: string;
          tentative: boolean;
          user_id: string;
        };
        Insert: {
          created_at?: string;
          date: string;
          end_time: string;
          id?: string;
          plan_id: string;
          start_time: string;
          tentative?: boolean;
          user_id: string;
        };
        Update: {
          created_at?: string;
          date?: string;
          end_time?: string;
          id?: string;
          plan_id?: string;
          start_time?: string;
          tentative?: boolean;
          user_id?: string;
        };
        Relationships: [
          {
            foreignKeyName: 'meet_together_user_timeblocks_plan_id_fkey';
            columns: ['plan_id'];
            isOneToOne: false;
            referencedRelation: 'meet_together_plans';
            referencedColumns: ['id'];
          },
          {
            foreignKeyName: 'meet_together_user_timeblocks_user_id_fkey';
            columns: ['user_id'];
            isOneToOne: false;
            referencedRelation: 'nova_user_challenge_leaderboard';
            referencedColumns: ['user_id'];
          },
          {
            foreignKeyName: 'meet_together_user_timeblocks_user_id_fkey';
            columns: ['user_id'];
            isOneToOne: false;
            referencedRelation: 'nova_user_leaderboard';
            referencedColumns: ['user_id'];
          },
          {
            foreignKeyName: 'meet_together_user_timeblocks_user_id_fkey';
            columns: ['user_id'];
            isOneToOne: false;
            referencedRelation: 'shortened_links_creator_stats';
            referencedColumns: ['id'];
          },
          {
            foreignKeyName: 'meet_together_user_timeblocks_user_id_fkey';
            columns: ['user_id'];
            isOneToOne: false;
            referencedRelation: 'users';
            referencedColumns: ['id'];
          },
        ];
      };
      notes: {
        Row: {
          archived: boolean | null;
          content: Json;
          created_at: string | null;
          creator_id: string;
          deleted: boolean | null;
          id: string;
          title: string | null;
          updated_at: string | null;
          ws_id: string;
        };
        Insert: {
          archived?: boolean | null;
          content: Json;
          created_at?: string | null;
          creator_id?: string;
          deleted?: boolean | null;
          id?: string;
          title?: string | null;
          updated_at?: string | null;
          ws_id: string;
        };
        Update: {
          archived?: boolean | null;
          content?: Json;
          created_at?: string | null;
          creator_id?: string;
          deleted?: boolean | null;
          id?: string;
          title?: string | null;
          updated_at?: string | null;
          ws_id?: string;
        };
        Relationships: [
          {
            foreignKeyName: 'notes_creator_id_fkey';
            columns: ['creator_id'];
            isOneToOne: false;
            referencedRelation: 'nova_user_challenge_leaderboard';
            referencedColumns: ['user_id'];
          },
          {
            foreignKeyName: 'notes_creator_id_fkey';
            columns: ['creator_id'];
            isOneToOne: false;
            referencedRelation: 'nova_user_leaderboard';
            referencedColumns: ['user_id'];
          },
          {
            foreignKeyName: 'notes_creator_id_fkey';
            columns: ['creator_id'];
            isOneToOne: false;
            referencedRelation: 'shortened_links_creator_stats';
            referencedColumns: ['id'];
          },
          {
            foreignKeyName: 'notes_creator_id_fkey';
            columns: ['creator_id'];
            isOneToOne: false;
            referencedRelation: 'users';
            referencedColumns: ['id'];
          },
          {
            foreignKeyName: 'notes_ws_id_fkey';
            columns: ['ws_id'];
            isOneToOne: false;
            referencedRelation: 'workspace_link_counts';
            referencedColumns: ['id'];
          },
          {
            foreignKeyName: 'notes_ws_id_fkey';
            columns: ['ws_id'];
            isOneToOne: false;
            referencedRelation: 'workspaces';
            referencedColumns: ['id'];
          },
        ];
      };
      nova_challenge_criteria: {
        Row: {
          challenge_id: string;
          created_at: string;
          description: string;
          id: string;
          name: string;
        };
        Insert: {
          challenge_id: string;
          created_at?: string;
          description: string;
          id?: string;
          name: string;
        };
        Update: {
          challenge_id?: string;
          created_at?: string;
          description?: string;
          id?: string;
          name?: string;
        };
        Relationships: [
          {
            foreignKeyName: 'nova_challenge_criteria_challenge_id_fkey';
            columns: ['challenge_id'];
            isOneToOne: false;
            referencedRelation: 'nova_challenges';
            referencedColumns: ['id'];
          },
          {
            foreignKeyName: 'nova_challenge_criteria_challenge_id_fkey';
            columns: ['challenge_id'];
            isOneToOne: false;
            referencedRelation: 'nova_user_challenge_leaderboard';
            referencedColumns: ['challenge_id'];
          },
        ];
      };
      nova_challenge_manager_emails: {
        Row: {
          challenge_id: string;
          created_at: string;
          email: string;
        };
        Insert: {
          challenge_id?: string;
          created_at?: string;
          email: string;
        };
        Update: {
          challenge_id?: string;
          created_at?: string;
          email?: string;
        };
        Relationships: [
          {
            foreignKeyName: 'nova_challenge_manager_emails_challenge_id_fkey';
            columns: ['challenge_id'];
            isOneToOne: false;
            referencedRelation: 'nova_challenges';
            referencedColumns: ['id'];
          },
          {
            foreignKeyName: 'nova_challenge_manager_emails_challenge_id_fkey';
            columns: ['challenge_id'];
            isOneToOne: false;
            referencedRelation: 'nova_user_challenge_leaderboard';
            referencedColumns: ['challenge_id'];
          },
        ];
      };
      nova_challenge_whitelisted_emails: {
        Row: {
          challenge_id: string;
          created_at: string;
          email: string;
        };
        Insert: {
          challenge_id: string;
          created_at?: string;
          email: string;
        };
        Update: {
          challenge_id?: string;
          created_at?: string;
          email?: string;
        };
        Relationships: [
          {
            foreignKeyName: 'nova_challenge_whitelisted_emails_challenge_id_fkey';
            columns: ['challenge_id'];
            isOneToOne: false;
            referencedRelation: 'nova_challenges';
            referencedColumns: ['id'];
          },
          {
            foreignKeyName: 'nova_challenge_whitelisted_emails_challenge_id_fkey';
            columns: ['challenge_id'];
            isOneToOne: false;
            referencedRelation: 'nova_user_challenge_leaderboard';
            referencedColumns: ['challenge_id'];
          },
        ];
      };
      nova_challenges: {
        Row: {
          close_at: string | null;
          created_at: string;
          description: string;
          duration: number;
          enabled: boolean;
          id: string;
          max_attempts: number;
          max_daily_attempts: number;
          open_at: string | null;
          password_hash: string | null;
          password_salt: string | null;
          previewable_at: string | null;
          title: string;
          whitelisted_only: boolean;
        };
        Insert: {
          close_at?: string | null;
          created_at?: string;
          description: string;
          duration: number;
          enabled?: boolean;
          id?: string;
          max_attempts?: number;
          max_daily_attempts?: number;
          open_at?: string | null;
          password_hash?: string | null;
          password_salt?: string | null;
          previewable_at?: string | null;
          title: string;
          whitelisted_only?: boolean;
        };
        Update: {
          close_at?: string | null;
          created_at?: string;
          description?: string;
          duration?: number;
          enabled?: boolean;
          id?: string;
          max_attempts?: number;
          max_daily_attempts?: number;
          open_at?: string | null;
          password_hash?: string | null;
          password_salt?: string | null;
          previewable_at?: string | null;
          title?: string;
          whitelisted_only?: boolean;
        };
        Relationships: [];
      };
      nova_problem_test_cases: {
        Row: {
          created_at: string;
          hidden: boolean;
          id: string;
          input: string;
          output: string;
          problem_id: string;
        };
        Insert: {
          created_at?: string;
          hidden?: boolean;
          id?: string;
          input: string;
          output: string;
          problem_id: string;
        };
        Update: {
          created_at?: string;
          hidden?: boolean;
          id?: string;
          input?: string;
          output?: string;
          problem_id?: string;
        };
        Relationships: [
          {
            foreignKeyName: 'nova_problem_testcases_problem_id_fkey';
            columns: ['problem_id'];
            isOneToOne: false;
            referencedRelation: 'nova_problems';
            referencedColumns: ['id'];
          },
        ];
      };
      nova_problems: {
        Row: {
          challenge_id: string;
          created_at: string;
          description: string;
          example_input: string;
          example_output: string;
          id: string;
          max_prompt_length: number;
          title: string;
        };
        Insert: {
          challenge_id: string;
          created_at?: string;
          description: string;
          example_input: string;
          example_output: string;
          id?: string;
          max_prompt_length: number;
          title: string;
        };
        Update: {
          challenge_id?: string;
          created_at?: string;
          description?: string;
          example_input?: string;
          example_output?: string;
          id?: string;
          max_prompt_length?: number;
          title?: string;
        };
        Relationships: [
          {
            foreignKeyName: 'nova_problems_challenge_id_fkey';
            columns: ['challenge_id'];
            isOneToOne: false;
            referencedRelation: 'nova_challenges';
            referencedColumns: ['id'];
          },
          {
            foreignKeyName: 'nova_problems_challenge_id_fkey';
            columns: ['challenge_id'];
            isOneToOne: false;
            referencedRelation: 'nova_user_challenge_leaderboard';
            referencedColumns: ['challenge_id'];
          },
        ];
      };
      nova_sessions: {
        Row: {
          challenge_id: string;
          created_at: string;
          end_time: string | null;
          id: string;
          start_time: string;
          status: string;
          user_id: string;
        };
        Insert: {
          challenge_id: string;
          created_at?: string;
          end_time?: string | null;
          id?: string;
          start_time: string;
          status: string;
          user_id: string;
        };
        Update: {
          challenge_id?: string;
          created_at?: string;
          end_time?: string | null;
          id?: string;
          start_time?: string;
          status?: string;
          user_id?: string;
        };
        Relationships: [
          {
            foreignKeyName: 'nova_sessions_challenge_id_fkey';
            columns: ['challenge_id'];
            isOneToOne: false;
            referencedRelation: 'nova_challenges';
            referencedColumns: ['id'];
          },
          {
            foreignKeyName: 'nova_sessions_challenge_id_fkey';
            columns: ['challenge_id'];
            isOneToOne: false;
            referencedRelation: 'nova_user_challenge_leaderboard';
            referencedColumns: ['challenge_id'];
          },
          {
            foreignKeyName: 'nova_sessions_user_id_fkey';
            columns: ['user_id'];
            isOneToOne: false;
            referencedRelation: 'nova_user_challenge_leaderboard';
            referencedColumns: ['user_id'];
          },
          {
            foreignKeyName: 'nova_sessions_user_id_fkey';
            columns: ['user_id'];
            isOneToOne: false;
            referencedRelation: 'nova_user_leaderboard';
            referencedColumns: ['user_id'];
          },
          {
            foreignKeyName: 'nova_sessions_user_id_fkey';
            columns: ['user_id'];
            isOneToOne: false;
            referencedRelation: 'shortened_links_creator_stats';
            referencedColumns: ['id'];
          },
          {
            foreignKeyName: 'nova_sessions_user_id_fkey';
            columns: ['user_id'];
            isOneToOne: false;
            referencedRelation: 'users';
            referencedColumns: ['id'];
          },
        ];
      };
      nova_submission_criteria: {
        Row: {
          created_at: string;
          criteria_id: string;
          feedback: string;
          improvements: string[] | null;
          score: number;
          strengths: string[] | null;
          submission_id: string;
        };
        Insert: {
          created_at?: string;
          criteria_id: string;
          feedback: string;
          improvements?: string[] | null;
          score: number;
          strengths?: string[] | null;
          submission_id: string;
        };
        Update: {
          created_at?: string;
          criteria_id?: string;
          feedback?: string;
          improvements?: string[] | null;
          score?: number;
          strengths?: string[] | null;
          submission_id?: string;
        };
        Relationships: [
          {
            foreignKeyName: 'nova_submission_criteria_criteria_id_fkey';
            columns: ['criteria_id'];
            isOneToOne: false;
            referencedRelation: 'nova_challenge_criteria';
            referencedColumns: ['id'];
          },
          {
            foreignKeyName: 'nova_submission_criteria_submission_id_fkey';
            columns: ['submission_id'];
            isOneToOne: false;
            referencedRelation: 'nova_submissions';
            referencedColumns: ['id'];
          },
          {
            foreignKeyName: 'nova_submission_criteria_submission_id_fkey';
            columns: ['submission_id'];
            isOneToOne: false;
            referencedRelation: 'nova_submissions_with_scores';
            referencedColumns: ['id'];
          },
        ];
      };
      nova_submission_test_cases: {
        Row: {
          confidence: number | null;
          created_at: string;
          matched: boolean;
          output: string;
          reasoning: string | null;
          submission_id: string;
          test_case_id: string;
        };
        Insert: {
          confidence?: number | null;
          created_at?: string;
          matched?: boolean;
          output: string;
          reasoning?: string | null;
          submission_id: string;
          test_case_id: string;
        };
        Update: {
          confidence?: number | null;
          created_at?: string;
          matched?: boolean;
          output?: string;
          reasoning?: string | null;
          submission_id?: string;
          test_case_id?: string;
        };
        Relationships: [
          {
            foreignKeyName: 'nova_submission_test_cases_submission_id_fkey';
            columns: ['submission_id'];
            isOneToOne: false;
            referencedRelation: 'nova_submissions';
            referencedColumns: ['id'];
          },
          {
            foreignKeyName: 'nova_submission_test_cases_submission_id_fkey';
            columns: ['submission_id'];
            isOneToOne: false;
            referencedRelation: 'nova_submissions_with_scores';
            referencedColumns: ['id'];
          },
          {
            foreignKeyName: 'nova_submission_test_cases_test_case_id_fkey';
            columns: ['test_case_id'];
            isOneToOne: false;
            referencedRelation: 'nova_problem_test_cases';
            referencedColumns: ['id'];
          },
        ];
      };
      nova_submissions: {
        Row: {
          created_at: string;
          id: string;
          overall_assessment: string | null;
          problem_id: string;
          prompt: string;
          session_id: string | null;
          user_id: string;
        };
        Insert: {
          created_at?: string;
          id?: string;
          overall_assessment?: string | null;
          problem_id: string;
          prompt: string;
          session_id?: string | null;
          user_id: string;
        };
        Update: {
          created_at?: string;
          id?: string;
          overall_assessment?: string | null;
          problem_id?: string;
          prompt?: string;
          session_id?: string | null;
          user_id?: string;
        };
        Relationships: [
          {
            foreignKeyName: 'nova_submissions_problem_id_fkey';
            columns: ['problem_id'];
            isOneToOne: false;
            referencedRelation: 'nova_problems';
            referencedColumns: ['id'];
          },
          {
            foreignKeyName: 'nova_submissions_session_id_fkey';
            columns: ['session_id'];
            isOneToOne: false;
            referencedRelation: 'nova_sessions';
            referencedColumns: ['id'];
          },
          {
            foreignKeyName: 'nova_submissions_user_id_fkey';
            columns: ['user_id'];
            isOneToOne: false;
            referencedRelation: 'nova_user_challenge_leaderboard';
            referencedColumns: ['user_id'];
          },
          {
            foreignKeyName: 'nova_submissions_user_id_fkey';
            columns: ['user_id'];
            isOneToOne: false;
            referencedRelation: 'nova_user_leaderboard';
            referencedColumns: ['user_id'];
          },
          {
            foreignKeyName: 'nova_submissions_user_id_fkey';
            columns: ['user_id'];
            isOneToOne: false;
            referencedRelation: 'shortened_links_creator_stats';
            referencedColumns: ['id'];
          },
          {
            foreignKeyName: 'nova_submissions_user_id_fkey';
            columns: ['user_id'];
            isOneToOne: false;
            referencedRelation: 'users';
            referencedColumns: ['id'];
          },
        ];
      };
      nova_team_emails: {
        Row: {
          created_at: string;
          email: string;
          team_id: string;
        };
        Insert: {
          created_at?: string;
          email: string;
          team_id: string;
        };
        Update: {
          created_at?: string;
          email?: string;
          team_id?: string;
        };
        Relationships: [
          {
            foreignKeyName: 'nova_team_emails_team_id_fkey';
            columns: ['team_id'];
            isOneToOne: false;
            referencedRelation: 'nova_team_challenge_leaderboard';
            referencedColumns: ['team_id'];
          },
          {
            foreignKeyName: 'nova_team_emails_team_id_fkey';
            columns: ['team_id'];
            isOneToOne: false;
            referencedRelation: 'nova_team_leaderboard';
            referencedColumns: ['team_id'];
          },
          {
            foreignKeyName: 'nova_team_emails_team_id_fkey';
            columns: ['team_id'];
            isOneToOne: false;
            referencedRelation: 'nova_teams';
            referencedColumns: ['id'];
          },
        ];
      };
      nova_team_members: {
        Row: {
          created_at: string;
          team_id: string;
          user_id: string;
        };
        Insert: {
          created_at?: string;
          team_id: string;
          user_id: string;
        };
        Update: {
          created_at?: string;
          team_id?: string;
          user_id?: string;
        };
        Relationships: [
          {
            foreignKeyName: 'nova_team_members_team_id_fkey';
            columns: ['team_id'];
            isOneToOne: false;
            referencedRelation: 'nova_team_challenge_leaderboard';
            referencedColumns: ['team_id'];
          },
          {
            foreignKeyName: 'nova_team_members_team_id_fkey';
            columns: ['team_id'];
            isOneToOne: false;
            referencedRelation: 'nova_team_leaderboard';
            referencedColumns: ['team_id'];
          },
          {
            foreignKeyName: 'nova_team_members_team_id_fkey';
            columns: ['team_id'];
            isOneToOne: false;
            referencedRelation: 'nova_teams';
            referencedColumns: ['id'];
          },
          {
            foreignKeyName: 'nova_team_members_user_id_fkey';
            columns: ['user_id'];
            isOneToOne: false;
            referencedRelation: 'nova_user_challenge_leaderboard';
            referencedColumns: ['user_id'];
          },
          {
            foreignKeyName: 'nova_team_members_user_id_fkey';
            columns: ['user_id'];
            isOneToOne: false;
            referencedRelation: 'nova_user_leaderboard';
            referencedColumns: ['user_id'];
          },
          {
            foreignKeyName: 'nova_team_members_user_id_fkey';
            columns: ['user_id'];
            isOneToOne: false;
            referencedRelation: 'shortened_links_creator_stats';
            referencedColumns: ['id'];
          },
          {
            foreignKeyName: 'nova_team_members_user_id_fkey';
            columns: ['user_id'];
            isOneToOne: false;
            referencedRelation: 'users';
            referencedColumns: ['id'];
          },
        ];
      };
      nova_teams: {
        Row: {
          created_at: string;
          description: string | null;
          goals: string | null;
          id: string;
          name: string;
        };
        Insert: {
          created_at?: string;
          description?: string | null;
          goals?: string | null;
          id?: string;
          name: string;
        };
        Update: {
          created_at?: string;
          description?: string | null;
          goals?: string | null;
          id?: string;
          name?: string;
        };
        Relationships: [];
      };
      onboarding_progress: {
        Row: {
          completed_at: string | null;
          completed_steps: string[];
          created_at: string;
          current_step: string;
          profile_completed: boolean;
          tour_completed: boolean;
          updated_at: string;
          user_id: string;
          workspace_avatar_url: string | null;
          workspace_description: string | null;
          workspace_name: string | null;
        };
        Insert: {
          completed_at?: string | null;
          completed_steps?: string[];
          created_at?: string;
          current_step?: string;
          profile_completed?: boolean;
          tour_completed?: boolean;
          updated_at?: string;
          user_id: string;
          workspace_avatar_url?: string | null;
          workspace_description?: string | null;
          workspace_name?: string | null;
        };
        Update: {
          completed_at?: string | null;
          completed_steps?: string[];
          created_at?: string;
          current_step?: string;
          profile_completed?: boolean;
          tour_completed?: boolean;
          updated_at?: string;
          user_id?: string;
          workspace_avatar_url?: string | null;
          workspace_description?: string | null;
          workspace_name?: string | null;
        };
        Relationships: [
          {
            foreignKeyName: 'onboarding_progress_user_id_fkey';
            columns: ['user_id'];
            isOneToOne: true;
            referencedRelation: 'nova_user_challenge_leaderboard';
            referencedColumns: ['user_id'];
          },
          {
            foreignKeyName: 'onboarding_progress_user_id_fkey';
            columns: ['user_id'];
            isOneToOne: true;
            referencedRelation: 'nova_user_leaderboard';
            referencedColumns: ['user_id'];
          },
          {
            foreignKeyName: 'onboarding_progress_user_id_fkey';
            columns: ['user_id'];
            isOneToOne: true;
            referencedRelation: 'shortened_links_creator_stats';
            referencedColumns: ['id'];
          },
          {
            foreignKeyName: 'onboarding_progress_user_id_fkey';
            columns: ['user_id'];
            isOneToOne: true;
            referencedRelation: 'users';
            referencedColumns: ['id'];
          },
        ];
      };
      personal_notes: {
        Row: {
          content: string | null;
          created_at: string | null;
          owner_id: string;
          user_id: string;
        };
        Insert: {
          content?: string | null;
          created_at?: string | null;
          owner_id: string;
          user_id: string;
        };
        Update: {
          content?: string | null;
          created_at?: string | null;
          owner_id?: string;
          user_id?: string;
        };
        Relationships: [
          {
            foreignKeyName: 'personal_notes_owner_id_fkey';
            columns: ['owner_id'];
            isOneToOne: false;
            referencedRelation: 'nova_user_challenge_leaderboard';
            referencedColumns: ['user_id'];
          },
          {
            foreignKeyName: 'personal_notes_owner_id_fkey';
            columns: ['owner_id'];
            isOneToOne: false;
            referencedRelation: 'nova_user_leaderboard';
            referencedColumns: ['user_id'];
          },
          {
            foreignKeyName: 'personal_notes_owner_id_fkey';
            columns: ['owner_id'];
            isOneToOne: false;
            referencedRelation: 'shortened_links_creator_stats';
            referencedColumns: ['id'];
          },
          {
            foreignKeyName: 'personal_notes_owner_id_fkey';
            columns: ['owner_id'];
            isOneToOne: false;
            referencedRelation: 'users';
            referencedColumns: ['id'];
          },
          {
            foreignKeyName: 'personal_notes_user_id_fkey';
            columns: ['user_id'];
            isOneToOne: false;
            referencedRelation: 'nova_user_challenge_leaderboard';
            referencedColumns: ['user_id'];
          },
          {
            foreignKeyName: 'personal_notes_user_id_fkey';
            columns: ['user_id'];
            isOneToOne: false;
            referencedRelation: 'nova_user_leaderboard';
            referencedColumns: ['user_id'];
          },
          {
            foreignKeyName: 'personal_notes_user_id_fkey';
            columns: ['user_id'];
            isOneToOne: false;
            referencedRelation: 'shortened_links_creator_stats';
            referencedColumns: ['id'];
          },
          {
            foreignKeyName: 'personal_notes_user_id_fkey';
            columns: ['user_id'];
            isOneToOne: false;
            referencedRelation: 'users';
            referencedColumns: ['id'];
          },
        ];
      };
      platform_email_roles: {
        Row: {
          allow_challenge_management: boolean;
          allow_manage_all_challenges: boolean;
          allow_role_management: boolean;
          created_at: string;
          email: string;
          enabled: boolean;
        };
        Insert: {
          allow_challenge_management?: boolean;
          allow_manage_all_challenges?: boolean;
          allow_role_management?: boolean;
          created_at?: string;
          email: string;
          enabled: boolean;
        };
        Update: {
          allow_challenge_management?: boolean;
          allow_manage_all_challenges?: boolean;
          allow_role_management?: boolean;
          created_at?: string;
          email?: string;
          enabled?: boolean;
        };
        Relationships: [];
      };
      platform_user_roles: {
        Row: {
          allow_challenge_management: boolean;
          allow_discord_integrations: boolean;
          allow_manage_all_challenges: boolean;
          allow_role_management: boolean;
          allow_workspace_creation: boolean;
          created_at: string;
          enabled: boolean;
          user_id: string;
        };
        Insert: {
          allow_challenge_management?: boolean;
          allow_discord_integrations?: boolean;
          allow_manage_all_challenges?: boolean;
          allow_role_management?: boolean;
          allow_workspace_creation?: boolean;
          created_at?: string;
          enabled?: boolean;
          user_id: string;
        };
        Update: {
          allow_challenge_management?: boolean;
          allow_discord_integrations?: boolean;
          allow_manage_all_challenges?: boolean;
          allow_role_management?: boolean;
          allow_workspace_creation?: boolean;
          created_at?: string;
          enabled?: boolean;
          user_id?: string;
        };
        Relationships: [
          {
            foreignKeyName: 'platform_user_roles_user_id_fkey1';
            columns: ['user_id'];
            isOneToOne: true;
            referencedRelation: 'nova_user_challenge_leaderboard';
            referencedColumns: ['user_id'];
          },
          {
            foreignKeyName: 'platform_user_roles_user_id_fkey1';
            columns: ['user_id'];
            isOneToOne: true;
            referencedRelation: 'nova_user_leaderboard';
            referencedColumns: ['user_id'];
          },
          {
            foreignKeyName: 'platform_user_roles_user_id_fkey1';
            columns: ['user_id'];
            isOneToOne: true;
            referencedRelation: 'shortened_links_creator_stats';
            referencedColumns: ['id'];
          },
          {
            foreignKeyName: 'platform_user_roles_user_id_fkey1';
            columns: ['user_id'];
            isOneToOne: true;
            referencedRelation: 'users';
            referencedColumns: ['id'];
          },
        ];
      };
      poll_guest_permissions: {
        Row: {
          can_vote: boolean;
          created_at: string;
          delete_poll: boolean;
          poll_id: string;
          read_poll: boolean;
          update_poll: boolean;
        };
        Insert: {
          can_vote?: boolean;
          created_at?: string;
          delete_poll?: boolean;
          poll_id: string;
          read_poll?: boolean;
          update_poll?: boolean;
        };
        Update: {
          can_vote?: boolean;
          created_at?: string;
          delete_poll?: boolean;
          poll_id?: string;
          read_poll?: boolean;
          update_poll?: boolean;
        };
        Relationships: [
          {
            foreignKeyName: 'poll_guest_permissions_poll_id_fkey';
            columns: ['poll_id'];
            isOneToOne: true;
            referencedRelation: 'polls';
            referencedColumns: ['id'];
          },
        ];
      };
      poll_guest_votes: {
        Row: {
          created_at: string;
          guest_id: string;
          id: string;
          option_id: string;
        };
        Insert: {
          created_at?: string;
          guest_id: string;
          id?: string;
          option_id: string;
        };
        Update: {
          created_at?: string;
          guest_id?: string;
          id?: string;
          option_id?: string;
        };
        Relationships: [
          {
            foreignKeyName: 'guest_poll_votes_guest_id_fkey';
            columns: ['guest_id'];
            isOneToOne: false;
            referencedRelation: 'meet_together_guests';
            referencedColumns: ['id'];
          },
          {
            foreignKeyName: 'guest_poll_votes_option_id_fkey';
            columns: ['option_id'];
            isOneToOne: false;
            referencedRelation: 'poll_options';
            referencedColumns: ['id'];
          },
        ];
      };
      poll_options: {
        Row: {
          created_at: string;
          id: string;
          poll_id: string;
          value: string;
        };
        Insert: {
          created_at?: string;
          id?: string;
          poll_id: string;
          value?: string;
        };
        Update: {
          created_at?: string;
          id?: string;
          poll_id?: string;
          value?: string;
        };
        Relationships: [
          {
            foreignKeyName: 'poll_option_poll_id_fkey';
            columns: ['poll_id'];
            isOneToOne: false;
            referencedRelation: 'polls';
            referencedColumns: ['id'];
          },
        ];
      };
      poll_user_permissions: {
        Row: {
          can_vote: boolean;
          created_at: string;
          delete_poll: boolean;
          poll_id: string;
          read_poll: boolean;
          update_poll: boolean;
          user_id: string;
        };
        Insert: {
          can_vote?: boolean;
          created_at?: string;
          delete_poll?: boolean;
          poll_id: string;
          read_poll?: boolean;
          update_poll?: boolean;
          user_id: string;
        };
        Update: {
          can_vote?: boolean;
          created_at?: string;
          delete_poll?: boolean;
          poll_id?: string;
          read_poll?: boolean;
          update_poll?: boolean;
          user_id?: string;
        };
        Relationships: [
          {
            foreignKeyName: 'poll_user_permissions_poll_id_fkey';
            columns: ['poll_id'];
            isOneToOne: false;
            referencedRelation: 'polls';
            referencedColumns: ['id'];
          },
          {
            foreignKeyName: 'poll_user_permissions_user_id_fkey';
            columns: ['user_id'];
            isOneToOne: false;
            referencedRelation: 'nova_user_challenge_leaderboard';
            referencedColumns: ['user_id'];
          },
          {
            foreignKeyName: 'poll_user_permissions_user_id_fkey';
            columns: ['user_id'];
            isOneToOne: false;
            referencedRelation: 'nova_user_leaderboard';
            referencedColumns: ['user_id'];
          },
          {
            foreignKeyName: 'poll_user_permissions_user_id_fkey';
            columns: ['user_id'];
            isOneToOne: false;
            referencedRelation: 'shortened_links_creator_stats';
            referencedColumns: ['id'];
          },
          {
            foreignKeyName: 'poll_user_permissions_user_id_fkey';
            columns: ['user_id'];
            isOneToOne: false;
            referencedRelation: 'users';
            referencedColumns: ['id'];
          },
        ];
      };
      poll_user_votes: {
        Row: {
          created_at: string;
          id: string;
          option_id: string;
          user_id: string;
        };
        Insert: {
          created_at?: string;
          id?: string;
          option_id: string;
          user_id: string;
        };
        Update: {
          created_at?: string;
          id?: string;
          option_id?: string;
          user_id?: string;
        };
        Relationships: [
          {
            foreignKeyName: 'users_poll_votes_option_id_fkey';
            columns: ['option_id'];
            isOneToOne: false;
            referencedRelation: 'poll_options';
            referencedColumns: ['id'];
          },
          {
            foreignKeyName: 'users_poll_votes_user_id_fkey';
            columns: ['user_id'];
            isOneToOne: false;
            referencedRelation: 'nova_user_challenge_leaderboard';
            referencedColumns: ['user_id'];
          },
          {
            foreignKeyName: 'users_poll_votes_user_id_fkey';
            columns: ['user_id'];
            isOneToOne: false;
            referencedRelation: 'nova_user_leaderboard';
            referencedColumns: ['user_id'];
          },
          {
            foreignKeyName: 'users_poll_votes_user_id_fkey';
            columns: ['user_id'];
            isOneToOne: false;
            referencedRelation: 'shortened_links_creator_stats';
            referencedColumns: ['id'];
          },
          {
            foreignKeyName: 'users_poll_votes_user_id_fkey';
            columns: ['user_id'];
            isOneToOne: false;
            referencedRelation: 'users';
            referencedColumns: ['id'];
          },
        ];
      };
      polls: {
        Row: {
          allow_anonymous_updates: boolean;
          created_at: string;
          creator_id: string;
          id: string;
          name: string;
          plan_id: string | null;
          ws_id: string | null;
        };
        Insert: {
          allow_anonymous_updates?: boolean;
          created_at?: string;
          creator_id: string;
          id?: string;
          name?: string;
          plan_id?: string | null;
          ws_id?: string | null;
        };
        Update: {
          allow_anonymous_updates?: boolean;
          created_at?: string;
          creator_id?: string;
          id?: string;
          name?: string;
          plan_id?: string | null;
          ws_id?: string | null;
        };
        Relationships: [
          {
            foreignKeyName: 'polls_creator_id_fkey';
            columns: ['creator_id'];
            isOneToOne: false;
            referencedRelation: 'nova_user_challenge_leaderboard';
            referencedColumns: ['user_id'];
          },
          {
            foreignKeyName: 'polls_creator_id_fkey';
            columns: ['creator_id'];
            isOneToOne: false;
            referencedRelation: 'nova_user_leaderboard';
            referencedColumns: ['user_id'];
          },
          {
            foreignKeyName: 'polls_creator_id_fkey';
            columns: ['creator_id'];
            isOneToOne: false;
            referencedRelation: 'shortened_links_creator_stats';
            referencedColumns: ['id'];
          },
          {
            foreignKeyName: 'polls_creator_id_fkey';
            columns: ['creator_id'];
            isOneToOne: false;
            referencedRelation: 'users';
            referencedColumns: ['id'];
          },
          {
            foreignKeyName: 'polls_plan_id_fkey';
            columns: ['plan_id'];
            isOneToOne: false;
            referencedRelation: 'meet_together_plans';
            referencedColumns: ['id'];
          },
          {
            foreignKeyName: 'polls_ws_id_fkey';
            columns: ['ws_id'];
            isOneToOne: false;
            referencedRelation: 'workspace_link_counts';
            referencedColumns: ['id'];
          },
          {
            foreignKeyName: 'polls_ws_id_fkey';
            columns: ['ws_id'];
            isOneToOne: false;
            referencedRelation: 'workspaces';
            referencedColumns: ['id'];
          },
        ];
      };
      product_categories: {
        Row: {
          created_at: string | null;
          id: string;
          name: string | null;
          ws_id: string;
        };
        Insert: {
          created_at?: string | null;
          id?: string;
          name?: string | null;
          ws_id: string;
        };
        Update: {
          created_at?: string | null;
          id?: string;
          name?: string | null;
          ws_id?: string;
        };
        Relationships: [
          {
            foreignKeyName: 'product_categories_ws_id_fkey';
            columns: ['ws_id'];
            isOneToOne: false;
            referencedRelation: 'workspace_link_counts';
            referencedColumns: ['id'];
          },
          {
            foreignKeyName: 'product_categories_ws_id_fkey';
            columns: ['ws_id'];
            isOneToOne: false;
            referencedRelation: 'workspaces';
            referencedColumns: ['id'];
          },
        ];
      };
      product_stock_changes: {
        Row: {
          amount: number;
          beneficiary_id: string | null;
          created_at: string;
          creator_id: string;
          id: string;
          product_id: string;
          unit_id: string;
          warehouse_id: string;
        };
        Insert: {
          amount: number;
          beneficiary_id?: string | null;
          created_at?: string;
          creator_id: string;
          id?: string;
          product_id: string;
          unit_id: string;
          warehouse_id: string;
        };
        Update: {
          amount?: number;
          beneficiary_id?: string | null;
          created_at?: string;
          creator_id?: string;
          id?: string;
          product_id?: string;
          unit_id?: string;
          warehouse_id?: string;
        };
        Relationships: [
          {
            foreignKeyName: 'product_stock_changes_beneficiary_id_fkey';
            columns: ['beneficiary_id'];
            isOneToOne: false;
            referencedRelation: 'distinct_invoice_creators';
            referencedColumns: ['id'];
          },
          {
            foreignKeyName: 'product_stock_changes_beneficiary_id_fkey';
            columns: ['beneficiary_id'];
            isOneToOne: false;
            referencedRelation: 'group_user_with_attendance';
            referencedColumns: ['user_id'];
          },
          {
            foreignKeyName: 'product_stock_changes_beneficiary_id_fkey';
            columns: ['beneficiary_id'];
            isOneToOne: false;
            referencedRelation: 'workspace_users';
            referencedColumns: ['id'];
          },
          {
            foreignKeyName: 'product_stock_changes_beneficiary_id_fkey';
            columns: ['beneficiary_id'];
            isOneToOne: false;
            referencedRelation: 'workspace_users_with_groups';
            referencedColumns: ['id'];
          },
          {
            foreignKeyName: 'product_stock_changes_creator_id_fkey';
            columns: ['creator_id'];
            isOneToOne: false;
            referencedRelation: 'distinct_invoice_creators';
            referencedColumns: ['id'];
          },
          {
            foreignKeyName: 'product_stock_changes_creator_id_fkey';
            columns: ['creator_id'];
            isOneToOne: false;
            referencedRelation: 'group_user_with_attendance';
            referencedColumns: ['user_id'];
          },
          {
            foreignKeyName: 'product_stock_changes_creator_id_fkey';
            columns: ['creator_id'];
            isOneToOne: false;
            referencedRelation: 'workspace_users';
            referencedColumns: ['id'];
          },
          {
            foreignKeyName: 'product_stock_changes_creator_id_fkey';
            columns: ['creator_id'];
            isOneToOne: false;
            referencedRelation: 'workspace_users_with_groups';
            referencedColumns: ['id'];
          },
          {
            foreignKeyName: 'product_stock_changes_product_id_fkey';
            columns: ['product_id'];
            isOneToOne: false;
            referencedRelation: 'workspace_products';
            referencedColumns: ['id'];
          },
          {
            foreignKeyName: 'product_stock_changes_unit_id_fkey';
            columns: ['unit_id'];
            isOneToOne: false;
            referencedRelation: 'inventory_units';
            referencedColumns: ['id'];
          },
          {
            foreignKeyName: 'product_stock_changes_warehouse_id_fkey';
            columns: ['warehouse_id'];
            isOneToOne: false;
            referencedRelation: 'inventory_warehouses';
            referencedColumns: ['id'];
          },
        ];
      };
      quiz_options: {
        Row: {
          created_at: string;
          explanation: string | null;
          id: string;
          is_correct: boolean;
          points: number | null;
          quiz_id: string;
          value: string;
        };
        Insert: {
          created_at?: string;
          explanation?: string | null;
          id?: string;
          is_correct: boolean;
          points?: number | null;
          quiz_id: string;
          value: string;
        };
        Update: {
          created_at?: string;
          explanation?: string | null;
          id?: string;
          is_correct?: boolean;
          points?: number | null;
          quiz_id?: string;
          value?: string;
        };
        Relationships: [
          {
            foreignKeyName: 'quiz_options_quiz_id_fkey';
            columns: ['quiz_id'];
            isOneToOne: false;
            referencedRelation: 'workspace_quizzes';
            referencedColumns: ['id'];
          },
        ];
      };
      quiz_set_quizzes: {
        Row: {
          created_at: string;
          quiz_id: string;
          set_id: string;
        };
        Insert: {
          created_at?: string;
          quiz_id: string;
          set_id: string;
        };
        Update: {
          created_at?: string;
          quiz_id?: string;
          set_id?: string;
        };
        Relationships: [
          {
            foreignKeyName: 'quiz_set_quizzes_quiz_id_fkey';
            columns: ['quiz_id'];
            isOneToOne: false;
            referencedRelation: 'workspace_quizzes';
            referencedColumns: ['id'];
          },
          {
            foreignKeyName: 'quiz_set_quizzes_set_id_fkey';
            columns: ['set_id'];
            isOneToOne: false;
            referencedRelation: 'workspace_quiz_sets';
            referencedColumns: ['id'];
          },
        ];
      };
      recording_sessions: {
        Row: {
          created_at: string;
          id: string;
          meeting_id: string;
          status: Database['public']['Enums']['recording_status'];
          updated_at: string;
          user_id: string;
        };
        Insert: {
          created_at?: string;
          id?: string;
          meeting_id: string;
          status?: Database['public']['Enums']['recording_status'];
          updated_at?: string;
          user_id: string;
        };
        Update: {
          created_at?: string;
          id?: string;
          meeting_id?: string;
          status?: Database['public']['Enums']['recording_status'];
          updated_at?: string;
          user_id?: string;
        };
        Relationships: [
          {
            foreignKeyName: 'recording_sessions_meeting_id_fkey';
            columns: ['meeting_id'];
            isOneToOne: false;
            referencedRelation: 'workspace_meetings';
            referencedColumns: ['id'];
          },
          {
            foreignKeyName: 'recording_sessions_user_id_fkey';
            columns: ['user_id'];
            isOneToOne: false;
            referencedRelation: 'nova_user_challenge_leaderboard';
            referencedColumns: ['user_id'];
          },
          {
            foreignKeyName: 'recording_sessions_user_id_fkey';
            columns: ['user_id'];
            isOneToOne: false;
            referencedRelation: 'nova_user_leaderboard';
            referencedColumns: ['user_id'];
          },
          {
            foreignKeyName: 'recording_sessions_user_id_fkey';
            columns: ['user_id'];
            isOneToOne: false;
            referencedRelation: 'shortened_links_creator_stats';
            referencedColumns: ['id'];
          },
          {
            foreignKeyName: 'recording_sessions_user_id_fkey';
            columns: ['user_id'];
            isOneToOne: false;
            referencedRelation: 'users';
            referencedColumns: ['id'];
          },
        ];
      };
      recording_transcripts: {
        Row: {
          created_at: string;
          duration_in_seconds: number;
          id: string;
          language: string;
          segments: Json | null;
          session_id: string;
          text: string;
        };
        Insert: {
          created_at?: string;
          duration_in_seconds?: number;
          id?: string;
          language?: string;
          segments?: Json | null;
          session_id: string;
          text: string;
        };
        Update: {
          created_at?: string;
          duration_in_seconds?: number;
          id?: string;
          language?: string;
          segments?: Json | null;
          session_id?: string;
          text?: string;
        };
        Relationships: [
          {
            foreignKeyName: 'recording_transcripts_session_id_fkey';
            columns: ['session_id'];
            isOneToOne: true;
            referencedRelation: 'recording_sessions';
            referencedColumns: ['id'];
          },
        ];
      };
      recurring_transactions: {
        Row: {
          amount: number;
          category_id: string | null;
          created_at: string | null;
          description: string | null;
          end_date: string | null;
          frequency: Database['public']['Enums']['recurring_frequency'];
          id: string;
          is_active: boolean;
          last_occurrence: string | null;
          name: string;
          next_occurrence: string;
          start_date: string;
          updated_at: string | null;
          wallet_id: string;
          ws_id: string;
        };
        Insert: {
          amount: number;
          category_id?: string | null;
          created_at?: string | null;
          description?: string | null;
          end_date?: string | null;
          frequency?: Database['public']['Enums']['recurring_frequency'];
          id?: string;
          is_active?: boolean;
          last_occurrence?: string | null;
          name: string;
          next_occurrence: string;
          start_date: string;
          updated_at?: string | null;
          wallet_id: string;
          ws_id: string;
        };
        Update: {
          amount?: number;
          category_id?: string | null;
          created_at?: string | null;
          description?: string | null;
          end_date?: string | null;
          frequency?: Database['public']['Enums']['recurring_frequency'];
          id?: string;
          is_active?: boolean;
          last_occurrence?: string | null;
          name?: string;
          next_occurrence?: string;
          start_date?: string;
          updated_at?: string | null;
          wallet_id?: string;
          ws_id?: string;
        };
        Relationships: [
          {
            foreignKeyName: 'recurring_transactions_category_id_fkey';
            columns: ['category_id'];
            isOneToOne: false;
            referencedRelation: 'transaction_categories';
            referencedColumns: ['id'];
          },
          {
            foreignKeyName: 'recurring_transactions_wallet_id_fkey';
            columns: ['wallet_id'];
            isOneToOne: false;
            referencedRelation: 'workspace_wallets';
            referencedColumns: ['id'];
          },
          {
            foreignKeyName: 'recurring_transactions_ws_id_fkey';
            columns: ['ws_id'];
            isOneToOne: false;
            referencedRelation: 'workspace_link_counts';
            referencedColumns: ['id'];
          },
          {
            foreignKeyName: 'recurring_transactions_ws_id_fkey';
            columns: ['ws_id'];
            isOneToOne: false;
            referencedRelation: 'workspaces';
            referencedColumns: ['id'];
          },
        ];
      };
      sent_emails: {
        Row: {
          content: string;
          created_at: string;
          email: string;
          id: string;
          post_id: string | null;
          receiver_id: string;
          sender_id: string;
          source_email: string;
          source_name: string;
          subject: string;
          ws_id: string;
        };
        Insert: {
          content: string;
          created_at?: string;
          email: string;
          id?: string;
          post_id?: string | null;
          receiver_id: string;
          sender_id: string;
          source_email: string;
          source_name: string;
          subject: string;
          ws_id: string;
        };
        Update: {
          content?: string;
          created_at?: string;
          email?: string;
          id?: string;
          post_id?: string | null;
          receiver_id?: string;
          sender_id?: string;
          source_email?: string;
          source_name?: string;
          subject?: string;
          ws_id?: string;
        };
        Relationships: [
          {
            foreignKeyName: 'sent_emails_post_id_fkey';
            columns: ['post_id'];
            isOneToOne: false;
            referencedRelation: 'user_group_posts';
            referencedColumns: ['id'];
          },
          {
            foreignKeyName: 'sent_emails_receiver_id_fkey';
            columns: ['receiver_id'];
            isOneToOne: false;
            referencedRelation: 'distinct_invoice_creators';
            referencedColumns: ['id'];
          },
          {
            foreignKeyName: 'sent_emails_receiver_id_fkey';
            columns: ['receiver_id'];
            isOneToOne: false;
            referencedRelation: 'group_user_with_attendance';
            referencedColumns: ['user_id'];
          },
          {
            foreignKeyName: 'sent_emails_receiver_id_fkey';
            columns: ['receiver_id'];
            isOneToOne: false;
            referencedRelation: 'workspace_users';
            referencedColumns: ['id'];
          },
          {
            foreignKeyName: 'sent_emails_receiver_id_fkey';
            columns: ['receiver_id'];
            isOneToOne: false;
            referencedRelation: 'workspace_users_with_groups';
            referencedColumns: ['id'];
          },
          {
            foreignKeyName: 'sent_emails_sender_id_fkey';
            columns: ['sender_id'];
            isOneToOne: false;
            referencedRelation: 'nova_user_challenge_leaderboard';
            referencedColumns: ['user_id'];
          },
          {
            foreignKeyName: 'sent_emails_sender_id_fkey';
            columns: ['sender_id'];
            isOneToOne: false;
            referencedRelation: 'nova_user_leaderboard';
            referencedColumns: ['user_id'];
          },
          {
            foreignKeyName: 'sent_emails_sender_id_fkey';
            columns: ['sender_id'];
            isOneToOne: false;
            referencedRelation: 'shortened_links_creator_stats';
            referencedColumns: ['id'];
          },
          {
            foreignKeyName: 'sent_emails_sender_id_fkey';
            columns: ['sender_id'];
            isOneToOne: false;
            referencedRelation: 'users';
            referencedColumns: ['id'];
          },
          {
            foreignKeyName: 'sent_emails_ws_id_fkey';
            columns: ['ws_id'];
            isOneToOne: false;
            referencedRelation: 'workspace_link_counts';
            referencedColumns: ['id'];
          },
          {
            foreignKeyName: 'sent_emails_ws_id_fkey';
            columns: ['ws_id'];
            isOneToOne: false;
            referencedRelation: 'workspaces';
            referencedColumns: ['id'];
          },
        ];
      };
      shortened_links: {
        Row: {
          created_at: string;
          creator_id: string;
          domain: string;
          id: string;
          link: string;
          slug: string;
          ws_id: string;
        };
        Insert: {
          created_at?: string;
          creator_id: string;
          domain: string;
          id?: string;
          link: string;
          slug: string;
          ws_id: string;
        };
        Update: {
          created_at?: string;
          creator_id?: string;
          domain?: string;
          id?: string;
          link?: string;
          slug?: string;
          ws_id?: string;
        };
        Relationships: [
          {
            foreignKeyName: 'shortened_links_creator_id_fkey';
            columns: ['creator_id'];
            isOneToOne: false;
            referencedRelation: 'nova_user_challenge_leaderboard';
            referencedColumns: ['user_id'];
          },
          {
            foreignKeyName: 'shortened_links_creator_id_fkey';
            columns: ['creator_id'];
            isOneToOne: false;
            referencedRelation: 'nova_user_leaderboard';
            referencedColumns: ['user_id'];
          },
          {
            foreignKeyName: 'shortened_links_creator_id_fkey';
            columns: ['creator_id'];
            isOneToOne: false;
            referencedRelation: 'shortened_links_creator_stats';
            referencedColumns: ['id'];
          },
          {
            foreignKeyName: 'shortened_links_creator_id_fkey';
            columns: ['creator_id'];
            isOneToOne: false;
            referencedRelation: 'users';
            referencedColumns: ['id'];
          },
          {
            foreignKeyName: 'shortened_links_ws_id_fkey';
            columns: ['ws_id'];
            isOneToOne: false;
            referencedRelation: 'workspace_link_counts';
            referencedColumns: ['id'];
          },
          {
            foreignKeyName: 'shortened_links_ws_id_fkey';
            columns: ['ws_id'];
            isOneToOne: false;
            referencedRelation: 'workspaces';
            referencedColumns: ['id'];
          },
        ];
      };
      support_inquiries: {
        Row: {
          created_at: string;
          creator_id: string | null;
          email: string;
          id: string;
          images: string[] | null;
          is_read: boolean;
          is_resolved: boolean;
          message: string;
          name: string;
          product: Database['public']['Enums']['product'];
          subject: string;
          type: Database['public']['Enums']['support_type'];
        };
        Insert: {
          created_at?: string;
          creator_id?: string | null;
          email: string;
          id?: string;
          images?: string[] | null;
          is_read?: boolean;
          is_resolved?: boolean;
          message: string;
          name: string;
          product?: Database['public']['Enums']['product'];
          subject: string;
          type?: Database['public']['Enums']['support_type'];
        };
        Update: {
          created_at?: string;
          creator_id?: string | null;
          email?: string;
          id?: string;
          images?: string[] | null;
          is_read?: boolean;
          is_resolved?: boolean;
          message?: string;
          name?: string;
          product?: Database['public']['Enums']['product'];
          subject?: string;
          type?: Database['public']['Enums']['support_type'];
        };
        Relationships: [
          {
            foreignKeyName: 'fk_support_inquiries_creator_id';
            columns: ['creator_id'];
            isOneToOne: false;
            referencedRelation: 'nova_user_challenge_leaderboard';
            referencedColumns: ['user_id'];
          },
          {
            foreignKeyName: 'fk_support_inquiries_creator_id';
            columns: ['creator_id'];
            isOneToOne: false;
            referencedRelation: 'nova_user_leaderboard';
            referencedColumns: ['user_id'];
          },
          {
            foreignKeyName: 'fk_support_inquiries_creator_id';
            columns: ['creator_id'];
            isOneToOne: false;
            referencedRelation: 'shortened_links_creator_stats';
            referencedColumns: ['id'];
          },
          {
            foreignKeyName: 'fk_support_inquiries_creator_id';
            columns: ['creator_id'];
            isOneToOne: false;
            referencedRelation: 'users';
            referencedColumns: ['id'];
          },
        ];
      };
      task_assignees: {
        Row: {
          created_at: string | null;
          task_id: string;
          user_id: string;
        };
        Insert: {
          created_at?: string | null;
          task_id: string;
          user_id: string;
        };
        Update: {
          created_at?: string | null;
          task_id?: string;
          user_id?: string;
        };
        Relationships: [
          {
            foreignKeyName: 'task_assignees_task_id_fkey';
            columns: ['task_id'];
            isOneToOne: false;
            referencedRelation: 'tasks';
            referencedColumns: ['id'];
          },
          {
            foreignKeyName: 'task_assignees_user_id_fkey';
            columns: ['user_id'];
            isOneToOne: false;
            referencedRelation: 'nova_user_challenge_leaderboard';
            referencedColumns: ['user_id'];
          },
          {
            foreignKeyName: 'task_assignees_user_id_fkey';
            columns: ['user_id'];
            isOneToOne: false;
            referencedRelation: 'nova_user_leaderboard';
            referencedColumns: ['user_id'];
          },
          {
            foreignKeyName: 'task_assignees_user_id_fkey';
            columns: ['user_id'];
            isOneToOne: false;
            referencedRelation: 'shortened_links_creator_stats';
            referencedColumns: ['id'];
          },
          {
            foreignKeyName: 'task_assignees_user_id_fkey';
            columns: ['user_id'];
            isOneToOne: false;
            referencedRelation: 'users';
            referencedColumns: ['id'];
          },
        ];
      };
      task_board_status_templates: {
        Row: {
          created_at: string | null;
          description: string | null;
          id: string;
          is_default: boolean | null;
          name: string;
          statuses: Json;
          updated_at: string | null;
        };
        Insert: {
          created_at?: string | null;
          description?: string | null;
          id?: string;
          is_default?: boolean | null;
          name: string;
          statuses: Json;
          updated_at?: string | null;
        };
        Update: {
          created_at?: string | null;
          description?: string | null;
          id?: string;
          is_default?: boolean | null;
          name?: string;
          statuses?: Json;
          updated_at?: string | null;
        };
        Relationships: [];
      };
      task_cycle_tasks: {
        Row: {
          created_at: string | null;
          cycle_id: string;
          task_id: string;
        };
        Insert: {
          created_at?: string | null;
          cycle_id: string;
          task_id: string;
        };
        Update: {
          created_at?: string | null;
          cycle_id?: string;
          task_id?: string;
        };
        Relationships: [
          {
            foreignKeyName: 'task_cycle_tasks_cycle_id_fkey';
            columns: ['cycle_id'];
            isOneToOne: false;
            referencedRelation: 'task_cycles';
            referencedColumns: ['id'];
          },
          {
            foreignKeyName: 'task_cycle_tasks_task_id_fkey';
            columns: ['task_id'];
            isOneToOne: false;
            referencedRelation: 'tasks';
            referencedColumns: ['id'];
          },
        ];
      };
      task_cycles: {
        Row: {
          archived: boolean | null;
          created_at: string | null;
          creator_id: string;
          deleted: boolean | null;
          description: string | null;
          end_date: string | null;
          id: string;
          name: string;
          start_date: string | null;
          status: string | null;
          updated_at: string | null;
          ws_id: string;
        };
        Insert: {
          archived?: boolean | null;
          created_at?: string | null;
          creator_id?: string;
          deleted?: boolean | null;
          description?: string | null;
          end_date?: string | null;
          id?: string;
          name: string;
          start_date?: string | null;
          status?: string | null;
          updated_at?: string | null;
          ws_id: string;
        };
        Update: {
          archived?: boolean | null;
          created_at?: string | null;
          creator_id?: string;
          deleted?: boolean | null;
          description?: string | null;
          end_date?: string | null;
          id?: string;
          name?: string;
          start_date?: string | null;
          status?: string | null;
          updated_at?: string | null;
          ws_id?: string;
        };
        Relationships: [
          {
            foreignKeyName: 'task_cycles_creator_id_fkey';
            columns: ['creator_id'];
            isOneToOne: false;
            referencedRelation: 'nova_user_challenge_leaderboard';
            referencedColumns: ['user_id'];
          },
          {
            foreignKeyName: 'task_cycles_creator_id_fkey';
            columns: ['creator_id'];
            isOneToOne: false;
            referencedRelation: 'nova_user_leaderboard';
            referencedColumns: ['user_id'];
          },
          {
            foreignKeyName: 'task_cycles_creator_id_fkey';
            columns: ['creator_id'];
            isOneToOne: false;
            referencedRelation: 'shortened_links_creator_stats';
            referencedColumns: ['id'];
          },
          {
            foreignKeyName: 'task_cycles_creator_id_fkey';
            columns: ['creator_id'];
            isOneToOne: false;
            referencedRelation: 'users';
            referencedColumns: ['id'];
          },
          {
            foreignKeyName: 'task_cycles_ws_id_fkey';
            columns: ['ws_id'];
            isOneToOne: false;
            referencedRelation: 'workspace_link_counts';
            referencedColumns: ['id'];
          },
          {
            foreignKeyName: 'task_cycles_ws_id_fkey';
            columns: ['ws_id'];
            isOneToOne: false;
            referencedRelation: 'workspaces';
            referencedColumns: ['id'];
          },
        ];
      };
      task_initiatives: {
        Row: {
          archived: boolean | null;
          created_at: string | null;
          creator_id: string;
          deleted: boolean | null;
          description: string | null;
          id: string;
          name: string;
          status: string | null;
          updated_at: string | null;
          ws_id: string;
        };
        Insert: {
          archived?: boolean | null;
          created_at?: string | null;
          creator_id?: string;
          deleted?: boolean | null;
          description?: string | null;
          id?: string;
          name: string;
          status?: string | null;
          updated_at?: string | null;
          ws_id: string;
        };
        Update: {
          archived?: boolean | null;
          created_at?: string | null;
          creator_id?: string;
          deleted?: boolean | null;
          description?: string | null;
          id?: string;
          name?: string;
          status?: string | null;
          updated_at?: string | null;
          ws_id?: string;
        };
        Relationships: [
          {
            foreignKeyName: 'task_initiatives_creator_id_fkey';
            columns: ['creator_id'];
            isOneToOne: false;
            referencedRelation: 'nova_user_challenge_leaderboard';
            referencedColumns: ['user_id'];
          },
          {
            foreignKeyName: 'task_initiatives_creator_id_fkey';
            columns: ['creator_id'];
            isOneToOne: false;
            referencedRelation: 'nova_user_leaderboard';
            referencedColumns: ['user_id'];
          },
          {
            foreignKeyName: 'task_initiatives_creator_id_fkey';
            columns: ['creator_id'];
            isOneToOne: false;
            referencedRelation: 'shortened_links_creator_stats';
            referencedColumns: ['id'];
          },
          {
            foreignKeyName: 'task_initiatives_creator_id_fkey';
            columns: ['creator_id'];
            isOneToOne: false;
            referencedRelation: 'users';
            referencedColumns: ['id'];
          },
          {
            foreignKeyName: 'task_initiatives_ws_id_fkey';
            columns: ['ws_id'];
            isOneToOne: false;
            referencedRelation: 'workspace_link_counts';
            referencedColumns: ['id'];
          },
          {
            foreignKeyName: 'task_initiatives_ws_id_fkey';
            columns: ['ws_id'];
            isOneToOne: false;
            referencedRelation: 'workspaces';
            referencedColumns: ['id'];
          },
        ];
      };
      task_labels: {
        Row: {
          label_id: string;
          task_id: string;
        };
        Insert: {
          label_id: string;
          task_id: string;
        };
        Update: {
          label_id?: string;
          task_id?: string;
        };
        Relationships: [
          {
            foreignKeyName: 'task_labels_label_id_fkey';
            columns: ['label_id'];
            isOneToOne: false;
            referencedRelation: 'workspace_task_labels';
            referencedColumns: ['id'];
          },
          {
            foreignKeyName: 'task_labels_task_id_fkey';
            columns: ['task_id'];
            isOneToOne: false;
            referencedRelation: 'tasks';
            referencedColumns: ['id'];
          },
        ];
      };
      task_lists: {
        Row: {
          archived: boolean | null;
          board_id: string;
          color: string | null;
          created_at: string | null;
          creator_id: string | null;
          deleted: boolean | null;
          id: string;
          name: string | null;
          position: number | null;
          status: Database['public']['Enums']['task_board_status'] | null;
        };
        Insert: {
          archived?: boolean | null;
          board_id: string;
          color?: string | null;
          created_at?: string | null;
          creator_id?: string | null;
          deleted?: boolean | null;
          id?: string;
          name?: string | null;
          position?: number | null;
          status?: Database['public']['Enums']['task_board_status'] | null;
        };
        Update: {
          archived?: boolean | null;
          board_id?: string;
          color?: string | null;
          created_at?: string | null;
          creator_id?: string | null;
          deleted?: boolean | null;
          id?: string;
          name?: string | null;
          position?: number | null;
          status?: Database['public']['Enums']['task_board_status'] | null;
        };
        Relationships: [
          {
            foreignKeyName: 'task_lists_board_id_fkey';
            columns: ['board_id'];
            isOneToOne: false;
            referencedRelation: 'workspace_boards';
            referencedColumns: ['id'];
          },
          {
            foreignKeyName: 'task_lists_creator_id_fkey';
            columns: ['creator_id'];
            isOneToOne: false;
            referencedRelation: 'nova_user_challenge_leaderboard';
            referencedColumns: ['user_id'];
          },
          {
            foreignKeyName: 'task_lists_creator_id_fkey';
            columns: ['creator_id'];
            isOneToOne: false;
            referencedRelation: 'nova_user_leaderboard';
            referencedColumns: ['user_id'];
          },
          {
            foreignKeyName: 'task_lists_creator_id_fkey';
            columns: ['creator_id'];
            isOneToOne: false;
            referencedRelation: 'shortened_links_creator_stats';
            referencedColumns: ['id'];
          },
          {
            foreignKeyName: 'task_lists_creator_id_fkey';
            columns: ['creator_id'];
            isOneToOne: false;
            referencedRelation: 'users';
            referencedColumns: ['id'];
          },
        ];
      };
      task_project_initiatives: {
        Row: {
          created_at: string | null;
          initiative_id: string;
          project_id: string;
        };
        Insert: {
          created_at?: string | null;
          initiative_id: string;
          project_id: string;
        };
        Update: {
          created_at?: string | null;
          initiative_id?: string;
          project_id?: string;
        };
        Relationships: [
          {
            foreignKeyName: 'task_project_initiatives_initiative_id_fkey';
            columns: ['initiative_id'];
            isOneToOne: false;
            referencedRelation: 'task_initiatives';
            referencedColumns: ['id'];
          },
          {
            foreignKeyName: 'task_project_initiatives_project_id_fkey';
            columns: ['project_id'];
            isOneToOne: false;
            referencedRelation: 'task_projects';
            referencedColumns: ['id'];
          },
        ];
      };
      task_project_tasks: {
        Row: {
          created_at: string | null;
          project_id: string;
          task_id: string;
        };
        Insert: {
          created_at?: string | null;
          project_id: string;
          task_id: string;
        };
        Update: {
          created_at?: string | null;
          project_id?: string;
          task_id?: string;
        };
        Relationships: [
          {
            foreignKeyName: 'task_project_tasks_project_id_fkey';
            columns: ['project_id'];
            isOneToOne: false;
            referencedRelation: 'task_projects';
            referencedColumns: ['id'];
          },
          {
            foreignKeyName: 'task_project_tasks_task_id_fkey';
            columns: ['task_id'];
            isOneToOne: false;
            referencedRelation: 'tasks';
            referencedColumns: ['id'];
          },
        ];
      };
      task_project_update_attachments: {
        Row: {
          created_at: string;
          deleted_at: string | null;
          file_name: string;
          file_path: string;
          file_size: number;
          id: string;
          mime_type: string;
          update_id: string;
          uploaded_by: string;
        };
        Insert: {
          created_at?: string;
          deleted_at?: string | null;
          file_name: string;
          file_path: string;
          file_size: number;
          id?: string;
          mime_type: string;
          update_id: string;
          uploaded_by: string;
        };
        Update: {
          created_at?: string;
          deleted_at?: string | null;
          file_name?: string;
          file_path?: string;
          file_size?: number;
          id?: string;
          mime_type?: string;
          update_id?: string;
          uploaded_by?: string;
        };
        Relationships: [
          {
            foreignKeyName: 'task_project_update_attachments_update_id_fkey';
            columns: ['update_id'];
            isOneToOne: false;
            referencedRelation: 'task_project_updates';
            referencedColumns: ['id'];
          },
          {
            foreignKeyName: 'task_project_update_attachments_uploaded_by_fkey';
            columns: ['uploaded_by'];
            isOneToOne: false;
            referencedRelation: 'nova_user_challenge_leaderboard';
            referencedColumns: ['user_id'];
          },
          {
            foreignKeyName: 'task_project_update_attachments_uploaded_by_fkey';
            columns: ['uploaded_by'];
            isOneToOne: false;
            referencedRelation: 'nova_user_leaderboard';
            referencedColumns: ['user_id'];
          },
          {
            foreignKeyName: 'task_project_update_attachments_uploaded_by_fkey';
            columns: ['uploaded_by'];
            isOneToOne: false;
            referencedRelation: 'shortened_links_creator_stats';
            referencedColumns: ['id'];
          },
          {
            foreignKeyName: 'task_project_update_attachments_uploaded_by_fkey';
            columns: ['uploaded_by'];
            isOneToOne: false;
            referencedRelation: 'users';
            referencedColumns: ['id'];
          },
        ];
      };
      task_project_update_comments: {
        Row: {
          content: string;
          created_at: string;
          deleted_at: string | null;
          id: string;
          parent_id: string | null;
          update_id: string;
          updated_at: string;
          user_id: string;
        };
        Insert: {
          content: string;
          created_at?: string;
          deleted_at?: string | null;
          id?: string;
          parent_id?: string | null;
          update_id: string;
          updated_at?: string;
          user_id: string;
        };
        Update: {
          content?: string;
          created_at?: string;
          deleted_at?: string | null;
          id?: string;
          parent_id?: string | null;
          update_id?: string;
          updated_at?: string;
          user_id?: string;
        };
        Relationships: [
          {
            foreignKeyName: 'task_project_update_comments_parent_id_fkey';
            columns: ['parent_id'];
            isOneToOne: false;
            referencedRelation: 'task_project_update_comments';
            referencedColumns: ['id'];
          },
          {
            foreignKeyName: 'task_project_update_comments_update_id_fkey';
            columns: ['update_id'];
            isOneToOne: false;
            referencedRelation: 'task_project_updates';
            referencedColumns: ['id'];
          },
          {
            foreignKeyName: 'task_project_update_comments_user_id_fkey';
            columns: ['user_id'];
            isOneToOne: false;
            referencedRelation: 'nova_user_challenge_leaderboard';
            referencedColumns: ['user_id'];
          },
          {
            foreignKeyName: 'task_project_update_comments_user_id_fkey';
            columns: ['user_id'];
            isOneToOne: false;
            referencedRelation: 'nova_user_leaderboard';
            referencedColumns: ['user_id'];
          },
          {
            foreignKeyName: 'task_project_update_comments_user_id_fkey';
            columns: ['user_id'];
            isOneToOne: false;
            referencedRelation: 'shortened_links_creator_stats';
            referencedColumns: ['id'];
          },
          {
            foreignKeyName: 'task_project_update_comments_user_id_fkey';
            columns: ['user_id'];
            isOneToOne: false;
            referencedRelation: 'users';
            referencedColumns: ['id'];
          },
        ];
      };
      task_project_update_reactions: {
        Row: {
          created_at: string;
          emoji: string;
          id: string;
          update_id: string;
          user_id: string;
        };
        Insert: {
          created_at?: string;
          emoji: string;
          id?: string;
          update_id: string;
          user_id: string;
        };
        Update: {
          created_at?: string;
          emoji?: string;
          id?: string;
          update_id?: string;
          user_id?: string;
        };
        Relationships: [
          {
            foreignKeyName: 'task_project_update_reactions_update_id_fkey';
            columns: ['update_id'];
            isOneToOne: false;
            referencedRelation: 'task_project_updates';
            referencedColumns: ['id'];
          },
          {
            foreignKeyName: 'task_project_update_reactions_user_id_fkey';
            columns: ['user_id'];
            isOneToOne: false;
            referencedRelation: 'nova_user_challenge_leaderboard';
            referencedColumns: ['user_id'];
          },
          {
            foreignKeyName: 'task_project_update_reactions_user_id_fkey';
            columns: ['user_id'];
            isOneToOne: false;
            referencedRelation: 'nova_user_leaderboard';
            referencedColumns: ['user_id'];
          },
          {
            foreignKeyName: 'task_project_update_reactions_user_id_fkey';
            columns: ['user_id'];
            isOneToOne: false;
            referencedRelation: 'shortened_links_creator_stats';
            referencedColumns: ['id'];
          },
          {
            foreignKeyName: 'task_project_update_reactions_user_id_fkey';
            columns: ['user_id'];
            isOneToOne: false;
            referencedRelation: 'users';
            referencedColumns: ['id'];
          },
        ];
      };
      task_project_updates: {
        Row: {
          content: string;
          created_at: string;
          creator_id: string;
          deleted_at: string | null;
          id: string;
          project_id: string;
          updated_at: string;
        };
        Insert: {
          content: string;
          created_at?: string;
          creator_id: string;
          deleted_at?: string | null;
          id?: string;
          project_id: string;
          updated_at?: string;
        };
        Update: {
          content?: string;
          created_at?: string;
          creator_id?: string;
          deleted_at?: string | null;
          id?: string;
          project_id?: string;
          updated_at?: string;
        };
        Relationships: [
          {
            foreignKeyName: 'task_project_updates_creator_id_fkey';
            columns: ['creator_id'];
            isOneToOne: false;
            referencedRelation: 'nova_user_challenge_leaderboard';
            referencedColumns: ['user_id'];
          },
          {
            foreignKeyName: 'task_project_updates_creator_id_fkey';
            columns: ['creator_id'];
            isOneToOne: false;
            referencedRelation: 'nova_user_leaderboard';
            referencedColumns: ['user_id'];
          },
          {
            foreignKeyName: 'task_project_updates_creator_id_fkey';
            columns: ['creator_id'];
            isOneToOne: false;
            referencedRelation: 'shortened_links_creator_stats';
            referencedColumns: ['id'];
          },
          {
            foreignKeyName: 'task_project_updates_creator_id_fkey';
            columns: ['creator_id'];
            isOneToOne: false;
            referencedRelation: 'users';
            referencedColumns: ['id'];
          },
          {
            foreignKeyName: 'task_project_updates_project_id_fkey';
            columns: ['project_id'];
            isOneToOne: false;
            referencedRelation: 'task_projects';
            referencedColumns: ['id'];
          },
        ];
      };
      task_projects: {
        Row: {
          archived: boolean | null;
          created_at: string | null;
          creator_id: string;
          deleted: boolean | null;
          description: string | null;
          description_yjs_state: string | null;
          end_date: string | null;
          health_status: string | null;
          id: string;
          lead_id: string | null;
          name: string;
          priority: Database['public']['Enums']['task_priority'] | null;
          start_date: string | null;
          status: string | null;
          updated_at: string | null;
          ws_id: string;
        };
        Insert: {
          archived?: boolean | null;
          created_at?: string | null;
          creator_id?: string;
          deleted?: boolean | null;
          description?: string | null;
          description_yjs_state?: string | null;
          end_date?: string | null;
          health_status?: string | null;
          id?: string;
          lead_id?: string | null;
          name: string;
          priority?: Database['public']['Enums']['task_priority'] | null;
          start_date?: string | null;
          status?: string | null;
          updated_at?: string | null;
          ws_id: string;
        };
        Update: {
          archived?: boolean | null;
          created_at?: string | null;
          creator_id?: string;
          deleted?: boolean | null;
          description?: string | null;
          description_yjs_state?: string | null;
          end_date?: string | null;
          health_status?: string | null;
          id?: string;
          lead_id?: string | null;
          name?: string;
          priority?: Database['public']['Enums']['task_priority'] | null;
          start_date?: string | null;
          status?: string | null;
          updated_at?: string | null;
          ws_id?: string;
        };
        Relationships: [
          {
            foreignKeyName: 'task_projects_creator_id_fkey';
            columns: ['creator_id'];
            isOneToOne: false;
            referencedRelation: 'nova_user_challenge_leaderboard';
            referencedColumns: ['user_id'];
          },
          {
            foreignKeyName: 'task_projects_creator_id_fkey';
            columns: ['creator_id'];
            isOneToOne: false;
            referencedRelation: 'nova_user_leaderboard';
            referencedColumns: ['user_id'];
          },
          {
            foreignKeyName: 'task_projects_creator_id_fkey';
            columns: ['creator_id'];
            isOneToOne: false;
            referencedRelation: 'shortened_links_creator_stats';
            referencedColumns: ['id'];
          },
          {
            foreignKeyName: 'task_projects_creator_id_fkey';
            columns: ['creator_id'];
            isOneToOne: false;
            referencedRelation: 'users';
            referencedColumns: ['id'];
          },
          {
            foreignKeyName: 'task_projects_lead_id_fkey';
            columns: ['lead_id'];
            isOneToOne: false;
            referencedRelation: 'nova_user_challenge_leaderboard';
            referencedColumns: ['user_id'];
          },
          {
            foreignKeyName: 'task_projects_lead_id_fkey';
            columns: ['lead_id'];
            isOneToOne: false;
            referencedRelation: 'nova_user_leaderboard';
            referencedColumns: ['user_id'];
          },
          {
            foreignKeyName: 'task_projects_lead_id_fkey';
            columns: ['lead_id'];
            isOneToOne: false;
            referencedRelation: 'shortened_links_creator_stats';
            referencedColumns: ['id'];
          },
          {
            foreignKeyName: 'task_projects_lead_id_fkey';
            columns: ['lead_id'];
            isOneToOne: false;
            referencedRelation: 'users';
            referencedColumns: ['id'];
          },
          {
            foreignKeyName: 'task_projects_lead_workspace_member_fkey';
            columns: ['ws_id', 'lead_id'];
            isOneToOne: false;
            referencedRelation: 'workspace_members';
            referencedColumns: ['ws_id', 'user_id'];
          },
          {
            foreignKeyName: 'task_projects_ws_id_fkey';
            columns: ['ws_id'];
            isOneToOne: false;
            referencedRelation: 'workspace_link_counts';
            referencedColumns: ['id'];
          },
          {
            foreignKeyName: 'task_projects_ws_id_fkey';
            columns: ['ws_id'];
            isOneToOne: false;
            referencedRelation: 'workspaces';
            referencedColumns: ['id'];
          },
        ];
      };
      tasks: {
        Row: {
          calendar_hours: Database['public']['Enums']['calendar_hours'] | null;
          closed_at: string | null;
          completed: boolean | null;
          completed_at: string | null;
          created_at: string | null;
          creator_id: string | null;
          deleted_at: string | null;
          description: string | null;
          description_yjs_state: number[] | null;
          embedding: string | null;
          end_date: string | null;
          estimation_points: number | null;
          fts: unknown;
          id: string;
          is_splittable: boolean | null;
          list_id: string | null;
          max_split_duration_minutes: number | null;
          min_split_duration_minutes: number | null;
          name: string;
          priority: Database['public']['Enums']['task_priority'] | null;
          sort_key: number | null;
          start_date: string | null;
          total_duration: number | null;
        };
        Insert: {
          calendar_hours?: Database['public']['Enums']['calendar_hours'] | null;
          closed_at?: string | null;
          completed?: boolean | null;
          completed_at?: string | null;
          created_at?: string | null;
          creator_id?: string | null;
          deleted_at?: string | null;
          description?: string | null;
          description_yjs_state?: number[] | null;
          embedding?: string | null;
          end_date?: string | null;
          estimation_points?: number | null;
          fts?: unknown;
          id?: string;
          is_splittable?: boolean | null;
          list_id?: string | null;
          max_split_duration_minutes?: number | null;
          min_split_duration_minutes?: number | null;
          name: string;
          priority?: Database['public']['Enums']['task_priority'] | null;
          sort_key?: number | null;
          start_date?: string | null;
          total_duration?: number | null;
        };
        Update: {
          calendar_hours?: Database['public']['Enums']['calendar_hours'] | null;
          closed_at?: string | null;
          completed?: boolean | null;
          completed_at?: string | null;
          created_at?: string | null;
          creator_id?: string | null;
          deleted_at?: string | null;
          description?: string | null;
          description_yjs_state?: number[] | null;
          embedding?: string | null;
          end_date?: string | null;
          estimation_points?: number | null;
          fts?: unknown;
          id?: string;
          is_splittable?: boolean | null;
          list_id?: string | null;
          max_split_duration_minutes?: number | null;
          min_split_duration_minutes?: number | null;
          name?: string;
          priority?: Database['public']['Enums']['task_priority'] | null;
          sort_key?: number | null;
          start_date?: string | null;
          total_duration?: number | null;
        };
        Relationships: [
          {
            foreignKeyName: 'tasks_creator_id_fkey';
            columns: ['creator_id'];
            isOneToOne: false;
            referencedRelation: 'nova_user_challenge_leaderboard';
            referencedColumns: ['user_id'];
          },
          {
            foreignKeyName: 'tasks_creator_id_fkey';
            columns: ['creator_id'];
            isOneToOne: false;
            referencedRelation: 'nova_user_leaderboard';
            referencedColumns: ['user_id'];
          },
          {
            foreignKeyName: 'tasks_creator_id_fkey';
            columns: ['creator_id'];
            isOneToOne: false;
            referencedRelation: 'shortened_links_creator_stats';
            referencedColumns: ['id'];
          },
          {
            foreignKeyName: 'tasks_creator_id_fkey';
            columns: ['creator_id'];
            isOneToOne: false;
            referencedRelation: 'users';
            referencedColumns: ['id'];
          },
          {
            foreignKeyName: 'tasks_list_id_fkey';
            columns: ['list_id'];
            isOneToOne: false;
            referencedRelation: 'task_lists';
            referencedColumns: ['id'];
          },
        ];
      };
      team_members: {
        Row: {
          team_id: string;
          user_id: string;
        };
        Insert: {
          team_id: string;
          user_id: string;
        };
        Update: {
          team_id?: string;
          user_id?: string;
        };
        Relationships: [
          {
            foreignKeyName: 'project_members_project_id_fkey';
            columns: ['team_id'];
            isOneToOne: false;
            referencedRelation: 'workspace_teams';
            referencedColumns: ['id'];
          },
          {
            foreignKeyName: 'project_members_user_id_fkey';
            columns: ['user_id'];
            isOneToOne: false;
            referencedRelation: 'nova_user_challenge_leaderboard';
            referencedColumns: ['user_id'];
          },
          {
            foreignKeyName: 'project_members_user_id_fkey';
            columns: ['user_id'];
            isOneToOne: false;
            referencedRelation: 'nova_user_leaderboard';
            referencedColumns: ['user_id'];
          },
          {
            foreignKeyName: 'project_members_user_id_fkey';
            columns: ['user_id'];
            isOneToOne: false;
            referencedRelation: 'shortened_links_creator_stats';
            referencedColumns: ['id'];
          },
          {
            foreignKeyName: 'project_members_user_id_fkey';
            columns: ['user_id'];
            isOneToOne: false;
            referencedRelation: 'users';
            referencedColumns: ['id'];
          },
        ];
      };
      time_tracking_categories: {
        Row: {
          color: string | null;
          created_at: string | null;
          description: string | null;
          id: string;
          name: string;
          updated_at: string | null;
          ws_id: string;
        };
        Insert: {
          color?: string | null;
          created_at?: string | null;
          description?: string | null;
          id?: string;
          name: string;
          updated_at?: string | null;
          ws_id: string;
        };
        Update: {
          color?: string | null;
          created_at?: string | null;
          description?: string | null;
          id?: string;
          name?: string;
          updated_at?: string | null;
          ws_id?: string;
        };
        Relationships: [
          {
            foreignKeyName: 'time_tracking_categories_color_fkey';
            columns: ['color'];
            isOneToOne: false;
            referencedRelation: 'calendar_event_colors';
            referencedColumns: ['value'];
          },
          {
            foreignKeyName: 'time_tracking_categories_ws_id_fkey';
            columns: ['ws_id'];
            isOneToOne: false;
            referencedRelation: 'workspace_link_counts';
            referencedColumns: ['id'];
          },
          {
            foreignKeyName: 'time_tracking_categories_ws_id_fkey';
            columns: ['ws_id'];
            isOneToOne: false;
            referencedRelation: 'workspaces';
            referencedColumns: ['id'];
          },
        ];
      };
      time_tracking_goals: {
        Row: {
          category_id: string | null;
          created_at: string | null;
          daily_goal_minutes: number;
          id: string;
          is_active: boolean | null;
          updated_at: string | null;
          user_id: string;
          weekly_goal_minutes: number | null;
          ws_id: string;
        };
        Insert: {
          category_id?: string | null;
          created_at?: string | null;
          daily_goal_minutes?: number;
          id?: string;
          is_active?: boolean | null;
          updated_at?: string | null;
          user_id: string;
          weekly_goal_minutes?: number | null;
          ws_id: string;
        };
        Update: {
          category_id?: string | null;
          created_at?: string | null;
          daily_goal_minutes?: number;
          id?: string;
          is_active?: boolean | null;
          updated_at?: string | null;
          user_id?: string;
          weekly_goal_minutes?: number | null;
          ws_id?: string;
        };
        Relationships: [
          {
            foreignKeyName: 'time_tracking_goals_category_id_fkey';
            columns: ['category_id'];
            isOneToOne: false;
            referencedRelation: 'time_tracking_categories';
            referencedColumns: ['id'];
          },
          {
            foreignKeyName: 'time_tracking_goals_user_id_fkey';
            columns: ['user_id'];
            isOneToOne: false;
            referencedRelation: 'nova_user_challenge_leaderboard';
            referencedColumns: ['user_id'];
          },
          {
            foreignKeyName: 'time_tracking_goals_user_id_fkey';
            columns: ['user_id'];
            isOneToOne: false;
            referencedRelation: 'nova_user_leaderboard';
            referencedColumns: ['user_id'];
          },
          {
            foreignKeyName: 'time_tracking_goals_user_id_fkey';
            columns: ['user_id'];
            isOneToOne: false;
            referencedRelation: 'shortened_links_creator_stats';
            referencedColumns: ['id'];
          },
          {
            foreignKeyName: 'time_tracking_goals_user_id_fkey';
            columns: ['user_id'];
            isOneToOne: false;
            referencedRelation: 'users';
            referencedColumns: ['id'];
          },
          {
            foreignKeyName: 'time_tracking_goals_ws_id_fkey';
            columns: ['ws_id'];
            isOneToOne: false;
            referencedRelation: 'workspace_link_counts';
            referencedColumns: ['id'];
          },
          {
            foreignKeyName: 'time_tracking_goals_ws_id_fkey';
            columns: ['ws_id'];
            isOneToOne: false;
            referencedRelation: 'workspaces';
            referencedColumns: ['id'];
          },
        ];
      };
      time_tracking_sessions: {
        Row: {
          category_id: string | null;
          created_at: string | null;
          date: string | null;
          description: string | null;
          duration_seconds: number | null;
          end_time: string | null;
          id: string;
          is_running: boolean | null;
          productivity_score: number | null;
          start_time: string;
          tags: string[] | null;
          task_id: string | null;
          title: string;
          updated_at: string | null;
          user_id: string;
          was_resumed: boolean;
          ws_id: string;
        };
        Insert: {
          category_id?: string | null;
          created_at?: string | null;
          date?: string | null;
          description?: string | null;
          duration_seconds?: number | null;
          end_time?: string | null;
          id?: string;
          is_running?: boolean | null;
          productivity_score?: number | null;
          start_time: string;
          tags?: string[] | null;
          task_id?: string | null;
          title: string;
          updated_at?: string | null;
          user_id: string;
          was_resumed?: boolean;
          ws_id: string;
        };
        Update: {
          category_id?: string | null;
          created_at?: string | null;
          date?: string | null;
          description?: string | null;
          duration_seconds?: number | null;
          end_time?: string | null;
          id?: string;
          is_running?: boolean | null;
          productivity_score?: number | null;
          start_time?: string;
          tags?: string[] | null;
          task_id?: string | null;
          title?: string;
          updated_at?: string | null;
          user_id?: string;
          was_resumed?: boolean;
          ws_id?: string;
        };
        Relationships: [
          {
            foreignKeyName: 'time_tracking_sessions_category_id_fkey';
            columns: ['category_id'];
            isOneToOne: false;
            referencedRelation: 'time_tracking_categories';
            referencedColumns: ['id'];
          },
          {
            foreignKeyName: 'time_tracking_sessions_task_id_fkey';
            columns: ['task_id'];
            isOneToOne: false;
            referencedRelation: 'tasks';
            referencedColumns: ['id'];
          },
          {
            foreignKeyName: 'time_tracking_sessions_user_id_fkey';
            columns: ['user_id'];
            isOneToOne: false;
            referencedRelation: 'nova_user_challenge_leaderboard';
            referencedColumns: ['user_id'];
          },
          {
            foreignKeyName: 'time_tracking_sessions_user_id_fkey';
            columns: ['user_id'];
            isOneToOne: false;
            referencedRelation: 'nova_user_leaderboard';
            referencedColumns: ['user_id'];
          },
          {
            foreignKeyName: 'time_tracking_sessions_user_id_fkey';
            columns: ['user_id'];
            isOneToOne: false;
            referencedRelation: 'shortened_links_creator_stats';
            referencedColumns: ['id'];
          },
          {
            foreignKeyName: 'time_tracking_sessions_user_id_fkey';
            columns: ['user_id'];
            isOneToOne: false;
            referencedRelation: 'users';
            referencedColumns: ['id'];
          },
          {
            foreignKeyName: 'time_tracking_sessions_ws_id_fkey';
            columns: ['ws_id'];
            isOneToOne: false;
            referencedRelation: 'workspace_link_counts';
            referencedColumns: ['id'];
          },
          {
            foreignKeyName: 'time_tracking_sessions_ws_id_fkey';
            columns: ['ws_id'];
            isOneToOne: false;
            referencedRelation: 'workspaces';
            referencedColumns: ['id'];
          },
        ];
      };
      timezones: {
        Row: {
          abbr: string;
          created_at: string | null;
          id: string;
          isdst: boolean;
          offset: number;
          text: string;
          utc: string[];
          value: string;
        };
        Insert: {
          abbr: string;
          created_at?: string | null;
          id?: string;
          isdst: boolean;
          offset: number;
          text: string;
          utc: string[];
          value: string;
        };
        Update: {
          abbr?: string;
          created_at?: string | null;
          id?: string;
          isdst?: boolean;
          offset?: number;
          text?: string;
          utc?: string[];
          value?: string;
        };
        Relationships: [];
      };
      transaction_categories: {
        Row: {
          created_at: string | null;
          id: string;
          is_expense: boolean | null;
          name: string;
          ws_id: string;
        };
        Insert: {
          created_at?: string | null;
          id?: string;
          is_expense?: boolean | null;
          name: string;
          ws_id: string;
        };
        Update: {
          created_at?: string | null;
          id?: string;
          is_expense?: boolean | null;
          name?: string;
          ws_id?: string;
        };
        Relationships: [
          {
            foreignKeyName: 'transaction_categories_ws_id_fkey';
            columns: ['ws_id'];
            isOneToOne: false;
            referencedRelation: 'workspace_link_counts';
            referencedColumns: ['id'];
          },
          {
            foreignKeyName: 'transaction_categories_ws_id_fkey';
            columns: ['ws_id'];
            isOneToOne: false;
            referencedRelation: 'workspaces';
            referencedColumns: ['id'];
          },
        ];
      };
      transaction_tags: {
        Row: {
          color: string;
          created_at: string | null;
          description: string | null;
          id: string;
          name: string;
          updated_at: string | null;
          ws_id: string;
        };
        Insert: {
          color?: string;
          created_at?: string | null;
          description?: string | null;
          id?: string;
          name: string;
          updated_at?: string | null;
          ws_id: string;
        };
        Update: {
          color?: string;
          created_at?: string | null;
          description?: string | null;
          id?: string;
          name?: string;
          updated_at?: string | null;
          ws_id?: string;
        };
        Relationships: [
          {
            foreignKeyName: 'transaction_tags_ws_id_fkey';
            columns: ['ws_id'];
            isOneToOne: false;
            referencedRelation: 'workspace_link_counts';
            referencedColumns: ['id'];
          },
          {
            foreignKeyName: 'transaction_tags_ws_id_fkey';
            columns: ['ws_id'];
            isOneToOne: false;
            referencedRelation: 'workspaces';
            referencedColumns: ['id'];
          },
        ];
      };
      user_feedbacks: {
        Row: {
          content: string;
          created_at: string;
          creator_id: string | null;
          group_id: string | null;
          id: string;
          require_attention: boolean;
          user_id: string;
        };
        Insert: {
          content: string;
          created_at?: string;
          creator_id?: string | null;
          group_id?: string | null;
          id?: string;
          require_attention?: boolean;
          user_id: string;
        };
        Update: {
          content?: string;
          created_at?: string;
          creator_id?: string | null;
          group_id?: string | null;
          id?: string;
          require_attention?: boolean;
          user_id?: string;
        };
        Relationships: [
          {
            foreignKeyName: 'user_feedbacks_creator_id_fkey';
            columns: ['creator_id'];
            isOneToOne: false;
            referencedRelation: 'distinct_invoice_creators';
            referencedColumns: ['id'];
          },
          {
            foreignKeyName: 'user_feedbacks_creator_id_fkey';
            columns: ['creator_id'];
            isOneToOne: false;
            referencedRelation: 'group_user_with_attendance';
            referencedColumns: ['user_id'];
          },
          {
            foreignKeyName: 'user_feedbacks_creator_id_fkey';
            columns: ['creator_id'];
            isOneToOne: false;
            referencedRelation: 'workspace_users';
            referencedColumns: ['id'];
          },
          {
            foreignKeyName: 'user_feedbacks_creator_id_fkey';
            columns: ['creator_id'];
            isOneToOne: false;
            referencedRelation: 'workspace_users_with_groups';
            referencedColumns: ['id'];
          },
          {
            foreignKeyName: 'user_feedbacks_group_id_fkey';
            columns: ['group_id'];
            isOneToOne: false;
            referencedRelation: 'group_users_with_post_checks';
            referencedColumns: ['group_id'];
          },
          {
            foreignKeyName: 'user_feedbacks_group_id_fkey';
            columns: ['group_id'];
            isOneToOne: false;
            referencedRelation: 'group_with_attendance';
            referencedColumns: ['group_id'];
          },
          {
            foreignKeyName: 'user_feedbacks_group_id_fkey';
            columns: ['group_id'];
            isOneToOne: false;
            referencedRelation: 'user_groups_with_tags';
            referencedColumns: ['id'];
          },
          {
            foreignKeyName: 'user_feedbacks_group_id_fkey';
            columns: ['group_id'];
            isOneToOne: false;
            referencedRelation: 'workspace_user_groups';
            referencedColumns: ['id'];
          },
          {
            foreignKeyName: 'user_feedbacks_group_id_fkey';
            columns: ['group_id'];
            isOneToOne: false;
            referencedRelation: 'workspace_user_groups_with_amount';
            referencedColumns: ['id'];
          },
          {
            foreignKeyName: 'user_feedbacks_group_id_fkey';
            columns: ['group_id'];
            isOneToOne: false;
            referencedRelation: 'workspace_user_groups_with_guest';
            referencedColumns: ['id'];
          },
          {
            foreignKeyName: 'user_feedbacks_user_id_fkey';
            columns: ['user_id'];
            isOneToOne: false;
            referencedRelation: 'distinct_invoice_creators';
            referencedColumns: ['id'];
          },
          {
            foreignKeyName: 'user_feedbacks_user_id_fkey';
            columns: ['user_id'];
            isOneToOne: false;
            referencedRelation: 'group_user_with_attendance';
            referencedColumns: ['user_id'];
          },
          {
            foreignKeyName: 'user_feedbacks_user_id_fkey';
            columns: ['user_id'];
            isOneToOne: false;
            referencedRelation: 'workspace_users';
            referencedColumns: ['id'];
          },
          {
            foreignKeyName: 'user_feedbacks_user_id_fkey';
            columns: ['user_id'];
            isOneToOne: false;
            referencedRelation: 'workspace_users_with_groups';
            referencedColumns: ['id'];
          },
        ];
      };
      user_group_attendance: {
        Row: {
          created_at: string;
          date: string;
          group_id: string;
          notes: string;
          status: string;
          user_id: string;
        };
        Insert: {
          created_at?: string;
          date: string;
          group_id: string;
          notes?: string;
          status: string;
          user_id: string;
        };
        Update: {
          created_at?: string;
          date?: string;
          group_id?: string;
          notes?: string;
          status?: string;
          user_id?: string;
        };
        Relationships: [
          {
            foreignKeyName: 'user_group_attendance_group_id_fkey';
            columns: ['group_id'];
            isOneToOne: false;
            referencedRelation: 'group_users_with_post_checks';
            referencedColumns: ['group_id'];
          },
          {
            foreignKeyName: 'user_group_attendance_group_id_fkey';
            columns: ['group_id'];
            isOneToOne: false;
            referencedRelation: 'group_with_attendance';
            referencedColumns: ['group_id'];
          },
          {
            foreignKeyName: 'user_group_attendance_group_id_fkey';
            columns: ['group_id'];
            isOneToOne: false;
            referencedRelation: 'user_groups_with_tags';
            referencedColumns: ['id'];
          },
          {
            foreignKeyName: 'user_group_attendance_group_id_fkey';
            columns: ['group_id'];
            isOneToOne: false;
            referencedRelation: 'workspace_user_groups';
            referencedColumns: ['id'];
          },
          {
            foreignKeyName: 'user_group_attendance_group_id_fkey';
            columns: ['group_id'];
            isOneToOne: false;
            referencedRelation: 'workspace_user_groups_with_amount';
            referencedColumns: ['id'];
          },
          {
            foreignKeyName: 'user_group_attendance_group_id_fkey';
            columns: ['group_id'];
            isOneToOne: false;
            referencedRelation: 'workspace_user_groups_with_guest';
            referencedColumns: ['id'];
          },
          {
            foreignKeyName: 'user_group_attendance_user_id_fkey';
            columns: ['user_id'];
            isOneToOne: false;
            referencedRelation: 'distinct_invoice_creators';
            referencedColumns: ['id'];
          },
          {
            foreignKeyName: 'user_group_attendance_user_id_fkey';
            columns: ['user_id'];
            isOneToOne: false;
            referencedRelation: 'group_user_with_attendance';
            referencedColumns: ['user_id'];
          },
          {
            foreignKeyName: 'user_group_attendance_user_id_fkey';
            columns: ['user_id'];
            isOneToOne: false;
            referencedRelation: 'workspace_users';
            referencedColumns: ['id'];
          },
          {
            foreignKeyName: 'user_group_attendance_user_id_fkey';
            columns: ['user_id'];
            isOneToOne: false;
            referencedRelation: 'workspace_users_with_groups';
            referencedColumns: ['id'];
          },
        ];
      };
      user_group_linked_products: {
        Row: {
          created_at: string;
          group_id: string;
          product_id: string;
          unit_id: string;
          warehouse_id: string | null;
        };
        Insert: {
          created_at?: string;
          group_id: string;
          product_id: string;
          unit_id: string;
          warehouse_id?: string | null;
        };
        Update: {
          created_at?: string;
          group_id?: string;
          product_id?: string;
          unit_id?: string;
          warehouse_id?: string | null;
        };
        Relationships: [
          {
            foreignKeyName: 'user_group_linked_products_group_id_fkey';
            columns: ['group_id'];
            isOneToOne: false;
            referencedRelation: 'group_users_with_post_checks';
            referencedColumns: ['group_id'];
          },
          {
            foreignKeyName: 'user_group_linked_products_group_id_fkey';
            columns: ['group_id'];
            isOneToOne: false;
            referencedRelation: 'group_with_attendance';
            referencedColumns: ['group_id'];
          },
          {
            foreignKeyName: 'user_group_linked_products_group_id_fkey';
            columns: ['group_id'];
            isOneToOne: false;
            referencedRelation: 'user_groups_with_tags';
            referencedColumns: ['id'];
          },
          {
            foreignKeyName: 'user_group_linked_products_group_id_fkey';
            columns: ['group_id'];
            isOneToOne: false;
            referencedRelation: 'workspace_user_groups';
            referencedColumns: ['id'];
          },
          {
            foreignKeyName: 'user_group_linked_products_group_id_fkey';
            columns: ['group_id'];
            isOneToOne: false;
            referencedRelation: 'workspace_user_groups_with_amount';
            referencedColumns: ['id'];
          },
          {
            foreignKeyName: 'user_group_linked_products_group_id_fkey';
            columns: ['group_id'];
            isOneToOne: false;
            referencedRelation: 'workspace_user_groups_with_guest';
            referencedColumns: ['id'];
          },
          {
            foreignKeyName: 'user_group_linked_products_product_id_fkey';
            columns: ['product_id'];
            isOneToOne: false;
            referencedRelation: 'workspace_products';
            referencedColumns: ['id'];
          },
          {
            foreignKeyName: 'user_group_linked_products_unit_id_fkey';
            columns: ['unit_id'];
            isOneToOne: false;
            referencedRelation: 'inventory_units';
            referencedColumns: ['id'];
          },
          {
            foreignKeyName: 'user_group_linked_products_warehouse_id_fkey';
            columns: ['warehouse_id'];
            isOneToOne: false;
            referencedRelation: 'inventory_warehouses';
            referencedColumns: ['id'];
          },
        ];
      };
      user_group_post_checks: {
        Row: {
          created_at: string;
          email_id: string | null;
          is_completed: boolean;
          notes: string | null;
          post_id: string;
          user_id: string;
        };
        Insert: {
          created_at?: string;
          email_id?: string | null;
          is_completed: boolean;
          notes?: string | null;
          post_id: string;
          user_id: string;
        };
        Update: {
          created_at?: string;
          email_id?: string | null;
          is_completed?: boolean;
          notes?: string | null;
          post_id?: string;
          user_id?: string;
        };
        Relationships: [
          {
            foreignKeyName: 'user_group_post_checks_email_id_fkey';
            columns: ['email_id'];
            isOneToOne: true;
            referencedRelation: 'sent_emails';
            referencedColumns: ['id'];
          },
          {
            foreignKeyName: 'user_group_post_checks_post_id_fkey';
            columns: ['post_id'];
            isOneToOne: false;
            referencedRelation: 'user_group_posts';
            referencedColumns: ['id'];
          },
          {
            foreignKeyName: 'user_group_post_checks_user_id_fkey';
            columns: ['user_id'];
            isOneToOne: false;
            referencedRelation: 'distinct_invoice_creators';
            referencedColumns: ['id'];
          },
          {
            foreignKeyName: 'user_group_post_checks_user_id_fkey';
            columns: ['user_id'];
            isOneToOne: false;
            referencedRelation: 'group_user_with_attendance';
            referencedColumns: ['user_id'];
          },
          {
            foreignKeyName: 'user_group_post_checks_user_id_fkey';
            columns: ['user_id'];
            isOneToOne: false;
            referencedRelation: 'workspace_users';
            referencedColumns: ['id'];
          },
          {
            foreignKeyName: 'user_group_post_checks_user_id_fkey';
            columns: ['user_id'];
            isOneToOne: false;
            referencedRelation: 'workspace_users_with_groups';
            referencedColumns: ['id'];
          },
        ];
      };
      user_group_posts: {
        Row: {
          content: string | null;
          created_at: string;
          group_id: string;
          id: string;
          notes: string | null;
          title: string | null;
        };
        Insert: {
          content?: string | null;
          created_at?: string;
          group_id: string;
          id?: string;
          notes?: string | null;
          title?: string | null;
        };
        Update: {
          content?: string | null;
          created_at?: string;
          group_id?: string;
          id?: string;
          notes?: string | null;
          title?: string | null;
        };
        Relationships: [
          {
            foreignKeyName: 'user_group_posts_group_id_fkey';
            columns: ['group_id'];
            isOneToOne: false;
            referencedRelation: 'group_users_with_post_checks';
            referencedColumns: ['group_id'];
          },
          {
            foreignKeyName: 'user_group_posts_group_id_fkey';
            columns: ['group_id'];
            isOneToOne: false;
            referencedRelation: 'group_with_attendance';
            referencedColumns: ['group_id'];
          },
          {
            foreignKeyName: 'user_group_posts_group_id_fkey';
            columns: ['group_id'];
            isOneToOne: false;
            referencedRelation: 'user_groups_with_tags';
            referencedColumns: ['id'];
          },
          {
            foreignKeyName: 'user_group_posts_group_id_fkey';
            columns: ['group_id'];
            isOneToOne: false;
            referencedRelation: 'workspace_user_groups';
            referencedColumns: ['id'];
          },
          {
            foreignKeyName: 'user_group_posts_group_id_fkey';
            columns: ['group_id'];
            isOneToOne: false;
            referencedRelation: 'workspace_user_groups_with_amount';
            referencedColumns: ['id'];
          },
          {
            foreignKeyName: 'user_group_posts_group_id_fkey';
            columns: ['group_id'];
            isOneToOne: false;
            referencedRelation: 'workspace_user_groups_with_guest';
            referencedColumns: ['id'];
          },
        ];
      };
      user_indicators: {
        Row: {
          created_at: string;
          creator_id: string | null;
          indicator_id: string;
          user_id: string;
          value: number | null;
        };
        Insert: {
          created_at?: string;
          creator_id?: string | null;
          indicator_id: string;
          user_id: string;
          value?: number | null;
        };
        Update: {
          created_at?: string;
          creator_id?: string | null;
          indicator_id?: string;
          user_id?: string;
          value?: number | null;
        };
        Relationships: [
          {
            foreignKeyName: 'user_indicators_creator_id_fkey';
            columns: ['creator_id'];
            isOneToOne: false;
            referencedRelation: 'distinct_invoice_creators';
            referencedColumns: ['id'];
          },
          {
            foreignKeyName: 'user_indicators_creator_id_fkey';
            columns: ['creator_id'];
            isOneToOne: false;
            referencedRelation: 'group_user_with_attendance';
            referencedColumns: ['user_id'];
          },
          {
            foreignKeyName: 'user_indicators_creator_id_fkey';
            columns: ['creator_id'];
            isOneToOne: false;
            referencedRelation: 'workspace_users';
            referencedColumns: ['id'];
          },
          {
            foreignKeyName: 'user_indicators_creator_id_fkey';
            columns: ['creator_id'];
            isOneToOne: false;
            referencedRelation: 'workspace_users_with_groups';
            referencedColumns: ['id'];
          },
          {
            foreignKeyName: 'user_indicators_indicator_id_fkey';
            columns: ['indicator_id'];
            isOneToOne: false;
            referencedRelation: 'healthcare_vitals';
            referencedColumns: ['id'];
          },
          {
            foreignKeyName: 'user_indicators_user_id_fkey';
            columns: ['user_id'];
            isOneToOne: false;
            referencedRelation: 'distinct_invoice_creators';
            referencedColumns: ['id'];
          },
          {
            foreignKeyName: 'user_indicators_user_id_fkey';
            columns: ['user_id'];
            isOneToOne: false;
            referencedRelation: 'group_user_with_attendance';
            referencedColumns: ['user_id'];
          },
          {
            foreignKeyName: 'user_indicators_user_id_fkey';
            columns: ['user_id'];
            isOneToOne: false;
            referencedRelation: 'workspace_users';
            referencedColumns: ['id'];
          },
          {
            foreignKeyName: 'user_indicators_user_id_fkey';
            columns: ['user_id'];
            isOneToOne: false;
            referencedRelation: 'workspace_users_with_groups';
            referencedColumns: ['id'];
          },
        ];
      };
      user_linked_promotions: {
        Row: {
          created_at: string;
          promo_id: string;
          user_id: string;
        };
        Insert: {
          created_at?: string;
          promo_id: string;
          user_id: string;
        };
        Update: {
          created_at?: string;
          promo_id?: string;
          user_id?: string;
        };
        Relationships: [
          {
            foreignKeyName: 'user_linked_promotions_promo_id_fkey';
            columns: ['promo_id'];
            isOneToOne: false;
            referencedRelation: 'v_user_referral_discounts';
            referencedColumns: ['promo_id'];
          },
          {
            foreignKeyName: 'user_linked_promotions_promo_id_fkey';
            columns: ['promo_id'];
            isOneToOne: false;
            referencedRelation: 'workspace_promotions';
            referencedColumns: ['id'];
          },
          {
            foreignKeyName: 'user_linked_promotions_user_id_fkey';
            columns: ['user_id'];
            isOneToOne: false;
            referencedRelation: 'distinct_invoice_creators';
            referencedColumns: ['id'];
          },
          {
            foreignKeyName: 'user_linked_promotions_user_id_fkey';
            columns: ['user_id'];
            isOneToOne: false;
            referencedRelation: 'group_user_with_attendance';
            referencedColumns: ['user_id'];
          },
          {
            foreignKeyName: 'user_linked_promotions_user_id_fkey';
            columns: ['user_id'];
            isOneToOne: false;
            referencedRelation: 'workspace_users';
            referencedColumns: ['id'];
          },
          {
            foreignKeyName: 'user_linked_promotions_user_id_fkey';
            columns: ['user_id'];
            isOneToOne: false;
            referencedRelation: 'workspace_users_with_groups';
            referencedColumns: ['id'];
          },
        ];
      };
      user_private_details: {
        Row: {
          birthday: string | null;
          default_workspace_id: string | null;
          email: string | null;
          full_name: string | null;
          new_email: string | null;
          user_id: string;
        };
        Insert: {
          birthday?: string | null;
          default_workspace_id?: string | null;
          email?: string | null;
          full_name?: string | null;
          new_email?: string | null;
          user_id: string;
        };
        Update: {
          birthday?: string | null;
          default_workspace_id?: string | null;
          email?: string | null;
          full_name?: string | null;
          new_email?: string | null;
          user_id?: string;
        };
        Relationships: [
          {
            foreignKeyName: 'user_private_details_default_workspace_id_fkey';
            columns: ['default_workspace_id'];
            isOneToOne: false;
            referencedRelation: 'workspace_link_counts';
            referencedColumns: ['id'];
          },
          {
            foreignKeyName: 'user_private_details_default_workspace_id_fkey';
            columns: ['default_workspace_id'];
            isOneToOne: false;
            referencedRelation: 'workspaces';
            referencedColumns: ['id'];
          },
          {
            foreignKeyName: 'user_private_details_user_id_fkey';
            columns: ['user_id'];
            isOneToOne: true;
            referencedRelation: 'nova_user_challenge_leaderboard';
            referencedColumns: ['user_id'];
          },
          {
            foreignKeyName: 'user_private_details_user_id_fkey';
            columns: ['user_id'];
            isOneToOne: true;
            referencedRelation: 'nova_user_leaderboard';
            referencedColumns: ['user_id'];
          },
          {
            foreignKeyName: 'user_private_details_user_id_fkey';
            columns: ['user_id'];
            isOneToOne: true;
            referencedRelation: 'shortened_links_creator_stats';
            referencedColumns: ['id'];
          },
          {
            foreignKeyName: 'user_private_details_user_id_fkey';
            columns: ['user_id'];
            isOneToOne: true;
            referencedRelation: 'users';
            referencedColumns: ['id'];
          },
        ];
      };
      users: {
        Row: {
          avatar_url: string | null;
          bio: string | null;
          created_at: string | null;
          deleted: boolean | null;
          display_name: string | null;
          handle: string | null;
          id: string;
          services: Database['public']['Enums']['platform_service'][];
        };
        Insert: {
          avatar_url?: string | null;
          bio?: string | null;
          created_at?: string | null;
          deleted?: boolean | null;
          display_name?: string | null;
          handle?: string | null;
          id?: string;
          services?: Database['public']['Enums']['platform_service'][];
        };
        Update: {
          avatar_url?: string | null;
          bio?: string | null;
          created_at?: string | null;
          deleted?: boolean | null;
          display_name?: string | null;
          handle?: string | null;
          id?: string;
          services?: Database['public']['Enums']['platform_service'][];
        };
        Relationships: [
          {
            foreignKeyName: 'users_handle_fkey';
            columns: ['handle'];
            isOneToOne: true;
            referencedRelation: 'handles';
            referencedColumns: ['value'];
          },
        ];
      };
      vital_group_vitals: {
        Row: {
          created_at: string | null;
          group_id: string;
          vital_id: string;
        };
        Insert: {
          created_at?: string | null;
          group_id: string;
          vital_id: string;
        };
        Update: {
          created_at?: string | null;
          group_id?: string;
          vital_id?: string;
        };
        Relationships: [
          {
            foreignKeyName: 'vital_group_vitals_group_id_fkey';
            columns: ['group_id'];
            isOneToOne: false;
            referencedRelation: 'healthcare_vital_groups';
            referencedColumns: ['id'];
          },
          {
            foreignKeyName: 'vital_group_vitals_vital_id_fkey';
            columns: ['vital_id'];
            isOneToOne: false;
            referencedRelation: 'healthcare_vitals';
            referencedColumns: ['id'];
          },
        ];
      };
      wallet_transaction_tags: {
        Row: {
          created_at: string | null;
          tag_id: string;
          transaction_id: string;
        };
        Insert: {
          created_at?: string | null;
          tag_id: string;
          transaction_id: string;
        };
        Update: {
          created_at?: string | null;
          tag_id?: string;
          transaction_id?: string;
        };
        Relationships: [
          {
            foreignKeyName: 'wallet_transaction_tags_tag_id_fkey';
            columns: ['tag_id'];
            isOneToOne: false;
            referencedRelation: 'transaction_tags';
            referencedColumns: ['id'];
          },
          {
            foreignKeyName: 'wallet_transaction_tags_transaction_id_fkey';
            columns: ['transaction_id'];
            isOneToOne: false;
            referencedRelation: 'wallet_transactions';
            referencedColumns: ['id'];
          },
        ];
      };
      wallet_transactions: {
        Row: {
          amount: number | null;
          category_id: string | null;
          created_at: string | null;
          creator_id: string | null;
          description: string | null;
          id: string;
          invoice_id: string | null;
          report_opt_in: boolean;
          taken_at: string;
          wallet_id: string;
        };
        Insert: {
          amount?: number | null;
          category_id?: string | null;
          created_at?: string | null;
          creator_id?: string | null;
          description?: string | null;
          id?: string;
          invoice_id?: string | null;
          report_opt_in?: boolean;
          taken_at?: string;
          wallet_id: string;
        };
        Update: {
          amount?: number | null;
          category_id?: string | null;
          created_at?: string | null;
          creator_id?: string | null;
          description?: string | null;
          id?: string;
          invoice_id?: string | null;
          report_opt_in?: boolean;
          taken_at?: string;
          wallet_id?: string;
        };
        Relationships: [
          {
            foreignKeyName: 'wallet_transactions_category_id_fkey';
            columns: ['category_id'];
            isOneToOne: false;
            referencedRelation: 'transaction_categories';
            referencedColumns: ['id'];
          },
          {
            foreignKeyName: 'wallet_transactions_creator_id_fkey';
            columns: ['creator_id'];
            isOneToOne: false;
            referencedRelation: 'distinct_invoice_creators';
            referencedColumns: ['id'];
          },
          {
            foreignKeyName: 'wallet_transactions_creator_id_fkey';
            columns: ['creator_id'];
            isOneToOne: false;
            referencedRelation: 'group_user_with_attendance';
            referencedColumns: ['user_id'];
          },
          {
            foreignKeyName: 'wallet_transactions_creator_id_fkey';
            columns: ['creator_id'];
            isOneToOne: false;
            referencedRelation: 'workspace_users';
            referencedColumns: ['id'];
          },
          {
            foreignKeyName: 'wallet_transactions_creator_id_fkey';
            columns: ['creator_id'];
            isOneToOne: false;
            referencedRelation: 'workspace_users_with_groups';
            referencedColumns: ['id'];
          },
          {
            foreignKeyName: 'wallet_transactions_invoice_id_fkey';
            columns: ['invoice_id'];
            isOneToOne: true;
            referencedRelation: 'finance_invoices';
            referencedColumns: ['id'];
          },
          {
            foreignKeyName: 'wallet_transactions_wallet_id_fkey';
            columns: ['wallet_id'];
            isOneToOne: false;
            referencedRelation: 'workspace_wallets';
            referencedColumns: ['id'];
          },
        ];
      };
      wallet_types: {
        Row: {
          id: string;
        };
        Insert: {
          id: string;
        };
        Update: {
          id?: string;
        };
        Relationships: [];
      };
      workspace_ai_executions: {
        Row: {
          api_key_id: string;
          created_at: string;
          finish_reason: string;
          id: string;
          input: string;
          input_tokens: number;
          model_id: string;
          output: string;
          output_tokens: number;
          reasoning_tokens: number;
          system_prompt: string;
          total_tokens: number;
          ws_id: string;
        };
        Insert: {
          api_key_id: string;
          created_at?: string;
          finish_reason: string;
          id?: string;
          input: string;
          input_tokens: number;
          model_id: string;
          output: string;
          output_tokens: number;
          reasoning_tokens: number;
          system_prompt: string;
          total_tokens: number;
          ws_id: string;
        };
        Update: {
          api_key_id?: string;
          created_at?: string;
          finish_reason?: string;
          id?: string;
          input?: string;
          input_tokens?: number;
          model_id?: string;
          output?: string;
          output_tokens?: number;
          reasoning_tokens?: number;
          system_prompt?: string;
          total_tokens?: number;
          ws_id?: string;
        };
        Relationships: [
          {
            foreignKeyName: 'workspace_ai_executions_api_key_fkey';
            columns: ['api_key_id'];
            isOneToOne: false;
            referencedRelation: 'workspace_api_keys';
            referencedColumns: ['id'];
          },
          {
            foreignKeyName: 'workspace_ai_executions_model_id_fkey';
            columns: ['model_id'];
            isOneToOne: false;
            referencedRelation: 'ai_models';
            referencedColumns: ['id'];
          },
          {
            foreignKeyName: 'workspace_ai_executions_ws_id_fkey';
            columns: ['ws_id'];
            isOneToOne: false;
            referencedRelation: 'workspace_link_counts';
            referencedColumns: ['id'];
          },
          {
            foreignKeyName: 'workspace_ai_executions_ws_id_fkey';
            columns: ['ws_id'];
            isOneToOne: false;
            referencedRelation: 'workspaces';
            referencedColumns: ['id'];
          },
        ];
      };
      workspace_ai_models: {
        Row: {
          created_at: string;
          description: string | null;
          id: string;
          name: string;
          updated_at: string;
          url: string;
          ws_id: string;
        };
        Insert: {
          created_at?: string;
          description?: string | null;
          id?: string;
          name: string;
          updated_at?: string;
          url: string;
          ws_id: string;
        };
        Update: {
          created_at?: string;
          description?: string | null;
          id?: string;
          name?: string;
          updated_at?: string;
          url?: string;
          ws_id?: string;
        };
        Relationships: [
          {
            foreignKeyName: 'workspace_ai_models_ws_id_fkey';
            columns: ['ws_id'];
            isOneToOne: false;
            referencedRelation: 'workspace_link_counts';
            referencedColumns: ['id'];
          },
          {
            foreignKeyName: 'workspace_ai_models_ws_id_fkey';
            columns: ['ws_id'];
            isOneToOne: false;
            referencedRelation: 'workspaces';
            referencedColumns: ['id'];
          },
        ];
      };
      workspace_ai_prompts: {
        Row: {
          created_at: string;
          creator_id: string | null;
          id: string;
          input: string;
          model: string;
          name: string | null;
          output: string;
          ws_id: string | null;
        };
        Insert: {
          created_at?: string;
          creator_id?: string | null;
          id?: string;
          input: string;
          model: string;
          name?: string | null;
          output: string;
          ws_id?: string | null;
        };
        Update: {
          created_at?: string;
          creator_id?: string | null;
          id?: string;
          input?: string;
          model?: string;
          name?: string | null;
          output?: string;
          ws_id?: string | null;
        };
        Relationships: [
          {
            foreignKeyName: 'public_workspace_ai_prompts_creator_id_fkey';
            columns: ['creator_id'];
            isOneToOne: false;
            referencedRelation: 'nova_user_challenge_leaderboard';
            referencedColumns: ['user_id'];
          },
          {
            foreignKeyName: 'public_workspace_ai_prompts_creator_id_fkey';
            columns: ['creator_id'];
            isOneToOne: false;
            referencedRelation: 'nova_user_leaderboard';
            referencedColumns: ['user_id'];
          },
          {
            foreignKeyName: 'public_workspace_ai_prompts_creator_id_fkey';
            columns: ['creator_id'];
            isOneToOne: false;
            referencedRelation: 'shortened_links_creator_stats';
            referencedColumns: ['id'];
          },
          {
            foreignKeyName: 'public_workspace_ai_prompts_creator_id_fkey';
            columns: ['creator_id'];
            isOneToOne: false;
            referencedRelation: 'users';
            referencedColumns: ['id'];
          },
          {
            foreignKeyName: 'public_workspace_ai_prompts_model_fkey';
            columns: ['model'];
            isOneToOne: false;
            referencedRelation: 'ai_models';
            referencedColumns: ['id'];
          },
          {
            foreignKeyName: 'public_workspace_ai_prompts_ws_id_fkey';
            columns: ['ws_id'];
            isOneToOne: false;
            referencedRelation: 'workspace_link_counts';
            referencedColumns: ['id'];
          },
          {
            foreignKeyName: 'public_workspace_ai_prompts_ws_id_fkey';
            columns: ['ws_id'];
            isOneToOne: false;
            referencedRelation: 'workspaces';
            referencedColumns: ['id'];
          },
        ];
      };
      workspace_api_key_usage_logs: {
        Row: {
          api_key_id: string;
          created_at: string;
          endpoint: string;
          error_message: string | null;
          id: string;
          ip_address: string | null;
          method: string;
          request_params: Json | null;
          response_time_ms: number | null;
          status_code: number;
          user_agent: string | null;
          ws_id: string;
        };
        Insert: {
          api_key_id: string;
          created_at?: string;
          endpoint: string;
          error_message?: string | null;
          id?: string;
          ip_address?: string | null;
          method: string;
          request_params?: Json | null;
          response_time_ms?: number | null;
          status_code: number;
          user_agent?: string | null;
          ws_id: string;
        };
        Update: {
          api_key_id?: string;
          created_at?: string;
          endpoint?: string;
          error_message?: string | null;
          id?: string;
          ip_address?: string | null;
          method?: string;
          request_params?: Json | null;
          response_time_ms?: number | null;
          status_code?: number;
          user_agent?: string | null;
          ws_id?: string;
        };
        Relationships: [
          {
            foreignKeyName: 'workspace_api_key_usage_logs_api_key_id_fkey';
            columns: ['api_key_id'];
            isOneToOne: false;
            referencedRelation: 'workspace_api_keys';
            referencedColumns: ['id'];
          },
          {
            foreignKeyName: 'workspace_api_key_usage_logs_ws_id_fkey';
            columns: ['ws_id'];
            isOneToOne: false;
            referencedRelation: 'workspace_link_counts';
            referencedColumns: ['id'];
          },
          {
            foreignKeyName: 'workspace_api_key_usage_logs_ws_id_fkey';
            columns: ['ws_id'];
            isOneToOne: false;
            referencedRelation: 'workspaces';
            referencedColumns: ['id'];
          },
        ];
      };
      workspace_api_keys: {
        Row: {
          created_at: string;
          created_by: string | null;
          description: string | null;
          expires_at: string | null;
          id: string;
          key_hash: string | null;
          key_prefix: string | null;
          last_used_at: string | null;
          name: string;
          role_id: string | null;
          scopes: Database['public']['Enums']['workspace_api_key_scope'][];
          updated_at: string;
          ws_id: string;
        };
        Insert: {
          created_at?: string;
          created_by?: string | null;
          description?: string | null;
          expires_at?: string | null;
          id?: string;
          key_hash?: string | null;
          key_prefix?: string | null;
          last_used_at?: string | null;
          name: string;
          role_id?: string | null;
          scopes?: Database['public']['Enums']['workspace_api_key_scope'][];
          updated_at?: string;
          ws_id: string;
        };
        Update: {
          created_at?: string;
          created_by?: string | null;
          description?: string | null;
          expires_at?: string | null;
          id?: string;
          key_hash?: string | null;
          key_prefix?: string | null;
          last_used_at?: string | null;
          name?: string;
          role_id?: string | null;
          scopes?: Database['public']['Enums']['workspace_api_key_scope'][];
          updated_at?: string;
          ws_id?: string;
        };
        Relationships: [
          {
            foreignKeyName: 'workspace_api_keys_role_id_fkey';
            columns: ['role_id'];
            isOneToOne: false;
            referencedRelation: 'workspace_roles';
            referencedColumns: ['id'];
          },
          {
            foreignKeyName: 'workspace_api_keys_ws_id_fkey';
            columns: ['ws_id'];
            isOneToOne: false;
            referencedRelation: 'workspace_link_counts';
            referencedColumns: ['id'];
          },
          {
            foreignKeyName: 'workspace_api_keys_ws_id_fkey';
            columns: ['ws_id'];
            isOneToOne: false;
            referencedRelation: 'workspaces';
            referencedColumns: ['id'];
          },
        ];
      };
      workspace_boards: {
        Row: {
          allow_zero_estimates: boolean;
          archived_at: string | null;
          count_unestimated_issues: boolean;
          created_at: string | null;
          creator_id: string | null;
          deleted_at: string | null;
          estimation_type:
            | Database['public']['Enums']['estimation_type']
            | null;
          extended_estimation: boolean;
          id: string;
          name: string | null;
          template_id: string | null;
          ws_id: string;
        };
        Insert: {
          allow_zero_estimates?: boolean;
          archived_at?: string | null;
          count_unestimated_issues?: boolean;
          created_at?: string | null;
          creator_id?: string | null;
          deleted_at?: string | null;
          estimation_type?:
            | Database['public']['Enums']['estimation_type']
            | null;
          extended_estimation?: boolean;
          id?: string;
          name?: string | null;
          template_id?: string | null;
          ws_id: string;
        };
        Update: {
          allow_zero_estimates?: boolean;
          archived_at?: string | null;
          count_unestimated_issues?: boolean;
          created_at?: string | null;
          creator_id?: string | null;
          deleted_at?: string | null;
          estimation_type?:
            | Database['public']['Enums']['estimation_type']
            | null;
          extended_estimation?: boolean;
          id?: string;
          name?: string | null;
          template_id?: string | null;
          ws_id?: string;
        };
        Relationships: [
          {
            foreignKeyName: 'project_boards_creator_id_fkey';
            columns: ['creator_id'];
            isOneToOne: false;
            referencedRelation: 'nova_user_challenge_leaderboard';
            referencedColumns: ['user_id'];
          },
          {
            foreignKeyName: 'project_boards_creator_id_fkey';
            columns: ['creator_id'];
            isOneToOne: false;
            referencedRelation: 'nova_user_leaderboard';
            referencedColumns: ['user_id'];
          },
          {
            foreignKeyName: 'project_boards_creator_id_fkey';
            columns: ['creator_id'];
            isOneToOne: false;
            referencedRelation: 'shortened_links_creator_stats';
            referencedColumns: ['id'];
          },
          {
            foreignKeyName: 'project_boards_creator_id_fkey';
            columns: ['creator_id'];
            isOneToOne: false;
            referencedRelation: 'users';
            referencedColumns: ['id'];
          },
          {
            foreignKeyName: 'workspace_boards_template_id_fkey';
            columns: ['template_id'];
            isOneToOne: false;
            referencedRelation: 'task_board_status_templates';
            referencedColumns: ['id'];
          },
          {
            foreignKeyName: 'workspace_boards_ws_id_fkey';
            columns: ['ws_id'];
            isOneToOne: false;
            referencedRelation: 'workspace_link_counts';
            referencedColumns: ['id'];
          },
          {
            foreignKeyName: 'workspace_boards_ws_id_fkey';
            columns: ['ws_id'];
            isOneToOne: false;
            referencedRelation: 'workspaces';
            referencedColumns: ['id'];
          },
        ];
      };
      workspace_calendar_events: {
        Row: {
          color: string | null;
          created_at: string | null;
          description: string;
          end_at: string;
          google_event_id: string | null;
          id: string;
          location: string | null;
          locked: boolean;
          start_at: string;
          task_id: string | null;
          title: string;
          ws_id: string;
        };
        Insert: {
          color?: string | null;
          created_at?: string | null;
          description?: string;
          end_at: string;
          google_event_id?: string | null;
          id?: string;
          location?: string | null;
          locked?: boolean;
          start_at: string;
          task_id?: string | null;
          title?: string;
          ws_id: string;
        };
        Update: {
          color?: string | null;
          created_at?: string | null;
          description?: string;
          end_at?: string;
          google_event_id?: string | null;
          id?: string;
          location?: string | null;
          locked?: boolean;
          start_at?: string;
          task_id?: string | null;
          title?: string;
          ws_id?: string;
        };
        Relationships: [
          {
            foreignKeyName: 'workspace_calendar_events_color_fkey';
            columns: ['color'];
            isOneToOne: false;
            referencedRelation: 'calendar_event_colors';
            referencedColumns: ['value'];
          },
          {
            foreignKeyName: 'workspace_calendar_events_ws_id_fkey';
            columns: ['ws_id'];
            isOneToOne: false;
            referencedRelation: 'workspace_link_counts';
            referencedColumns: ['id'];
          },
          {
            foreignKeyName: 'workspace_calendar_events_ws_id_fkey';
            columns: ['ws_id'];
            isOneToOne: false;
            referencedRelation: 'workspaces';
            referencedColumns: ['id'];
          },
        ];
      };
      workspace_calendar_hour_settings: {
        Row: {
          created_at: string;
          data: Json;
          type: Database['public']['Enums']['calendar_hour_type'];
          ws_id: string;
        };
        Insert: {
          created_at?: string;
          data: Json;
          type: Database['public']['Enums']['calendar_hour_type'];
          ws_id: string;
        };
        Update: {
          created_at?: string;
          data?: Json;
          type?: Database['public']['Enums']['calendar_hour_type'];
          ws_id?: string;
        };
        Relationships: [
          {
            foreignKeyName: 'workspace_calendar_hour_settings_ws_id_fkey';
            columns: ['ws_id'];
            isOneToOne: false;
            referencedRelation: 'workspace_link_counts';
            referencedColumns: ['id'];
          },
          {
            foreignKeyName: 'workspace_calendar_hour_settings_ws_id_fkey';
            columns: ['ws_id'];
            isOneToOne: false;
            referencedRelation: 'workspaces';
            referencedColumns: ['id'];
          },
        ];
      };
      workspace_calendar_sync_coordination: {
        Row: {
          created_at: string | null;
          last_upsert: string;
          updated_at: string | null;
          ws_id: string;
        };
        Insert: {
          created_at?: string | null;
          last_upsert?: string;
          updated_at?: string | null;
          ws_id: string;
        };
        Update: {
          created_at?: string | null;
          last_upsert?: string;
          updated_at?: string | null;
          ws_id?: string;
        };
        Relationships: [
          {
            foreignKeyName: 'workspace_calendar_sync_coordination_ws_id_fkey';
            columns: ['ws_id'];
            isOneToOne: true;
            referencedRelation: 'workspace_link_counts';
            referencedColumns: ['id'];
          },
          {
            foreignKeyName: 'workspace_calendar_sync_coordination_ws_id_fkey';
            columns: ['ws_id'];
            isOneToOne: true;
            referencedRelation: 'workspaces';
            referencedColumns: ['id'];
          },
        ];
      };
      workspace_calendar_sync_log: {
        Row: {
          created_at: string;
          deleted_events: Json | null;
          error_message: string | null;
          event_snapshot_before: Json;
          google_account_email: string | null;
          id: string;
          status: string;
          sync_ended_at: string | null;
          sync_started_at: string;
          triggered_by: string;
          upserted_events: Json | null;
          ws_id: string;
        };
        Insert: {
          created_at?: string;
          deleted_events?: Json | null;
          error_message?: string | null;
          event_snapshot_before: Json;
          google_account_email?: string | null;
          id?: string;
          status: string;
          sync_ended_at?: string | null;
          sync_started_at: string;
          triggered_by: string;
          upserted_events?: Json | null;
          ws_id: string;
        };
        Update: {
          created_at?: string;
          deleted_events?: Json | null;
          error_message?: string | null;
          event_snapshot_before?: Json;
          google_account_email?: string | null;
          id?: string;
          status?: string;
          sync_ended_at?: string | null;
          sync_started_at?: string;
          triggered_by?: string;
          upserted_events?: Json | null;
          ws_id?: string;
        };
        Relationships: [
          {
            foreignKeyName: 'workspace_calendar_sync_log_ws_id_fkey';
            columns: ['ws_id'];
            isOneToOne: false;
            referencedRelation: 'workspace_link_counts';
            referencedColumns: ['id'];
          },
          {
            foreignKeyName: 'workspace_calendar_sync_log_ws_id_fkey';
            columns: ['ws_id'];
            isOneToOne: false;
            referencedRelation: 'workspaces';
            referencedColumns: ['id'];
          },
        ];
      };
      workspace_chat_channels: {
        Row: {
          created_at: string | null;
          created_by: string | null;
          description: string | null;
          id: string;
          is_private: boolean | null;
          name: string;
          updated_at: string | null;
          ws_id: string;
        };
        Insert: {
          created_at?: string | null;
          created_by?: string | null;
          description?: string | null;
          id?: string;
          is_private?: boolean | null;
          name: string;
          updated_at?: string | null;
          ws_id: string;
        };
        Update: {
          created_at?: string | null;
          created_by?: string | null;
          description?: string | null;
          id?: string;
          is_private?: boolean | null;
          name?: string;
          updated_at?: string | null;
          ws_id?: string;
        };
        Relationships: [
          {
            foreignKeyName: 'workspace_chat_channels_ws_id_fkey';
            columns: ['ws_id'];
            isOneToOne: false;
            referencedRelation: 'workspace_link_counts';
            referencedColumns: ['id'];
          },
          {
            foreignKeyName: 'workspace_chat_channels_ws_id_fkey';
            columns: ['ws_id'];
            isOneToOne: false;
            referencedRelation: 'workspaces';
            referencedColumns: ['id'];
          },
        ];
      };
      workspace_chat_messages: {
        Row: {
          channel_id: string;
          content: string;
          created_at: string | null;
          deleted_at: string | null;
          id: string;
          updated_at: string | null;
          user_id: string;
        };
        Insert: {
          channel_id: string;
          content: string;
          created_at?: string | null;
          deleted_at?: string | null;
          id?: string;
          updated_at?: string | null;
          user_id: string;
        };
        Update: {
          channel_id?: string;
          content?: string;
          created_at?: string | null;
          deleted_at?: string | null;
          id?: string;
          updated_at?: string | null;
          user_id?: string;
        };
        Relationships: [
          {
            foreignKeyName: 'workspace_chat_messages_channel_id_fkey';
            columns: ['channel_id'];
            isOneToOne: false;
            referencedRelation: 'workspace_chat_channels';
            referencedColumns: ['id'];
          },
        ];
      };
      workspace_chat_participants: {
        Row: {
          channel_id: string;
          id: string;
          joined_at: string | null;
          last_read_at: string | null;
          user_id: string;
        };
        Insert: {
          channel_id: string;
          id?: string;
          joined_at?: string | null;
          last_read_at?: string | null;
          user_id: string;
        };
        Update: {
          channel_id?: string;
          id?: string;
          joined_at?: string | null;
          last_read_at?: string | null;
          user_id?: string;
        };
        Relationships: [
          {
            foreignKeyName: 'workspace_chat_participants_channel_id_fkey';
            columns: ['channel_id'];
            isOneToOne: false;
            referencedRelation: 'workspace_chat_channels';
            referencedColumns: ['id'];
          },
        ];
      };
      workspace_chat_typing_indicators: {
        Row: {
          channel_id: string;
          id: string;
          updated_at: string | null;
          user_id: string;
        };
        Insert: {
          channel_id: string;
          id?: string;
          updated_at?: string | null;
          user_id: string;
        };
        Update: {
          channel_id?: string;
          id?: string;
          updated_at?: string | null;
          user_id?: string;
        };
        Relationships: [
          {
            foreignKeyName: 'workspace_chat_typing_indicators_channel_id_fkey';
            columns: ['channel_id'];
            isOneToOne: false;
            referencedRelation: 'workspace_chat_channels';
            referencedColumns: ['id'];
          },
        ];
      };
      workspace_configs: {
        Row: {
          created_at: string;
          id: string;
          updated_at: string;
          value: string;
          ws_id: string;
        };
        Insert: {
          created_at?: string;
          id: string;
          updated_at?: string;
          value: string;
          ws_id: string;
        };
        Update: {
          created_at?: string;
          id?: string;
          updated_at?: string;
          value?: string;
          ws_id?: string;
        };
        Relationships: [
          {
            foreignKeyName: 'public_workspace_configs_ws_id_fkey';
            columns: ['ws_id'];
            isOneToOne: false;
            referencedRelation: 'workspace_link_counts';
            referencedColumns: ['id'];
          },
          {
            foreignKeyName: 'public_workspace_configs_ws_id_fkey';
            columns: ['ws_id'];
            isOneToOne: false;
            referencedRelation: 'workspaces';
            referencedColumns: ['id'];
          },
        ];
      };
      workspace_course_modules: {
        Row: {
          content: Json | null;
          course_id: string;
          created_at: string;
          extra_content: Json | null;
          id: string;
          is_public: boolean;
          is_published: boolean;
          name: string;
          youtube_links: string[] | null;
        };
        Insert: {
          content?: Json | null;
          course_id: string;
          created_at?: string;
          extra_content?: Json | null;
          id?: string;
          is_public?: boolean;
          is_published?: boolean;
          name?: string;
          youtube_links?: string[] | null;
        };
        Update: {
          content?: Json | null;
          course_id?: string;
          created_at?: string;
          extra_content?: Json | null;
          id?: string;
          is_public?: boolean;
          is_published?: boolean;
          name?: string;
          youtube_links?: string[] | null;
        };
        Relationships: [
          {
            foreignKeyName: 'workspace_course_modules_course_id_fkey';
            columns: ['course_id'];
            isOneToOne: false;
            referencedRelation: 'workspace_courses';
            referencedColumns: ['id'];
          },
        ];
      };
      workspace_courses: {
        Row: {
          cert_template: Database['public']['Enums']['certificate_templates'];
          created_at: string;
          description: string | null;
          id: string;
          is_public: boolean;
          is_published: boolean;
          name: string;
          ws_id: string;
        };
        Insert: {
          cert_template?: Database['public']['Enums']['certificate_templates'];
          created_at?: string;
          description?: string | null;
          id?: string;
          is_public?: boolean;
          is_published?: boolean;
          name?: string;
          ws_id: string;
        };
        Update: {
          cert_template?: Database['public']['Enums']['certificate_templates'];
          created_at?: string;
          description?: string | null;
          id?: string;
          is_public?: boolean;
          is_published?: boolean;
          name?: string;
          ws_id?: string;
        };
        Relationships: [
          {
            foreignKeyName: 'workspace_courses_ws_id_fkey';
            columns: ['ws_id'];
            isOneToOne: false;
            referencedRelation: 'workspace_link_counts';
            referencedColumns: ['id'];
          },
          {
            foreignKeyName: 'workspace_courses_ws_id_fkey';
            columns: ['ws_id'];
            isOneToOne: false;
            referencedRelation: 'workspaces';
            referencedColumns: ['id'];
          },
        ];
      };
      workspace_cron_executions: {
        Row: {
          created_at: string;
          cron_run_id: number | null;
          end_time: string | null;
          id: string;
          job_id: string;
          response: string | null;
          start_time: string | null;
          status: string;
        };
        Insert: {
          created_at?: string;
          cron_run_id?: number | null;
          end_time?: string | null;
          id?: string;
          job_id: string;
          response?: string | null;
          start_time?: string | null;
          status: string;
        };
        Update: {
          created_at?: string;
          cron_run_id?: number | null;
          end_time?: string | null;
          id?: string;
          job_id?: string;
          response?: string | null;
          start_time?: string | null;
          status?: string;
        };
        Relationships: [
          {
            foreignKeyName: 'workspace_cron_executions_job_id_fkey';
            columns: ['job_id'];
            isOneToOne: false;
            referencedRelation: 'workspace_cron_jobs';
            referencedColumns: ['id'];
          },
        ];
      };
      workspace_cron_jobs: {
        Row: {
          active: boolean;
          created_at: string;
          cron_job_id: number | null;
          dataset_id: string;
          id: string;
          name: string;
          schedule: string;
          ws_id: string;
        };
        Insert: {
          active?: boolean;
          created_at?: string;
          cron_job_id?: number | null;
          dataset_id: string;
          id?: string;
          name: string;
          schedule: string;
          ws_id: string;
        };
        Update: {
          active?: boolean;
          created_at?: string;
          cron_job_id?: number | null;
          dataset_id?: string;
          id?: string;
          name?: string;
          schedule?: string;
          ws_id?: string;
        };
        Relationships: [
          {
            foreignKeyName: 'workspace_cron_jobs_dataset_id_fkey';
            columns: ['dataset_id'];
            isOneToOne: false;
            referencedRelation: 'workspace_datasets';
            referencedColumns: ['id'];
          },
          {
            foreignKeyName: 'workspace_cron_jobs_ws_id_fkey';
            columns: ['ws_id'];
            isOneToOne: false;
            referencedRelation: 'workspace_link_counts';
            referencedColumns: ['id'];
          },
          {
            foreignKeyName: 'workspace_cron_jobs_ws_id_fkey';
            columns: ['ws_id'];
            isOneToOne: false;
            referencedRelation: 'workspaces';
            referencedColumns: ['id'];
          },
        ];
      };
      workspace_dataset_cells: {
        Row: {
          column_id: string;
          created_at: string;
          data: string | null;
          dataset_id: string;
          id: string;
          row_id: string;
        };
        Insert: {
          column_id: string;
          created_at?: string;
          data?: string | null;
          dataset_id: string;
          id?: string;
          row_id: string;
        };
        Update: {
          column_id?: string;
          created_at?: string;
          data?: string | null;
          dataset_id?: string;
          id?: string;
          row_id?: string;
        };
        Relationships: [
          {
            foreignKeyName: 'workspace_dataset_cell_column_id_fkey';
            columns: ['column_id'];
            isOneToOne: false;
            referencedRelation: 'workspace_dataset_columns';
            referencedColumns: ['id'];
          },
          {
            foreignKeyName: 'workspace_dataset_cell_dataset_id_fkey';
            columns: ['dataset_id'];
            isOneToOne: false;
            referencedRelation: 'workspace_datasets';
            referencedColumns: ['id'];
          },
          {
            foreignKeyName: 'workspace_dataset_cell_row_id_fkey';
            columns: ['row_id'];
            isOneToOne: false;
            referencedRelation: 'workspace_dataset_row_cells';
            referencedColumns: ['row_id'];
          },
          {
            foreignKeyName: 'workspace_dataset_cell_row_id_fkey';
            columns: ['row_id'];
            isOneToOne: false;
            referencedRelation: 'workspace_dataset_rows';
            referencedColumns: ['id'];
          },
        ];
      };
      workspace_dataset_columns: {
        Row: {
          alias: string | null;
          created_at: string;
          dataset_id: string;
          description: string | null;
          id: string;
          name: string;
        };
        Insert: {
          alias?: string | null;
          created_at?: string;
          dataset_id: string;
          description?: string | null;
          id?: string;
          name: string;
        };
        Update: {
          alias?: string | null;
          created_at?: string;
          dataset_id?: string;
          description?: string | null;
          id?: string;
          name?: string;
        };
        Relationships: [
          {
            foreignKeyName: 'workspace_dataset_columns_dataset_id_fkey';
            columns: ['dataset_id'];
            isOneToOne: false;
            referencedRelation: 'workspace_datasets';
            referencedColumns: ['id'];
          },
        ];
      };
      workspace_dataset_rows: {
        Row: {
          created_at: string;
          dataset_id: string;
          id: string;
        };
        Insert: {
          created_at?: string;
          dataset_id: string;
          id?: string;
        };
        Update: {
          created_at?: string;
          dataset_id?: string;
          id?: string;
        };
        Relationships: [
          {
            foreignKeyName: 'workspace_dataset_rows_dataset_id_fkey';
            columns: ['dataset_id'];
            isOneToOne: false;
            referencedRelation: 'workspace_datasets';
            referencedColumns: ['id'];
          },
        ];
      };
      workspace_datasets: {
        Row: {
          created_at: string;
          description: string | null;
          id: string;
          name: string;
          url: string | null;
          ws_id: string;
        };
        Insert: {
          created_at?: string;
          description?: string | null;
          id?: string;
          name: string;
          url?: string | null;
          ws_id: string;
        };
        Update: {
          created_at?: string;
          description?: string | null;
          id?: string;
          name?: string;
          url?: string | null;
          ws_id?: string;
        };
        Relationships: [
          {
            foreignKeyName: 'workspace_datasets_ws_id_fkey';
            columns: ['ws_id'];
            isOneToOne: false;
            referencedRelation: 'workspace_link_counts';
            referencedColumns: ['id'];
          },
          {
            foreignKeyName: 'workspace_datasets_ws_id_fkey';
            columns: ['ws_id'];
            isOneToOne: false;
            referencedRelation: 'workspaces';
            referencedColumns: ['id'];
          },
        ];
      };
      workspace_default_permissions: {
        Row: {
          created_at: string;
          enabled: boolean;
          permission: Database['public']['Enums']['workspace_role_permission'];
          ws_id: string;
        };
        Insert: {
          created_at?: string;
          enabled?: boolean;
          permission: Database['public']['Enums']['workspace_role_permission'];
          ws_id: string;
        };
        Update: {
          created_at?: string;
          enabled?: boolean;
          permission?: Database['public']['Enums']['workspace_role_permission'];
          ws_id?: string;
        };
        Relationships: [
          {
            foreignKeyName: 'public_workspace_default_permissions_ws_id_fkey';
            columns: ['ws_id'];
            isOneToOne: false;
            referencedRelation: 'workspace_link_counts';
            referencedColumns: ['id'];
          },
          {
            foreignKeyName: 'public_workspace_default_permissions_ws_id_fkey';
            columns: ['ws_id'];
            isOneToOne: false;
            referencedRelation: 'workspaces';
            referencedColumns: ['id'];
          },
        ];
      };
      workspace_default_roles: {
        Row: {
          id: string;
        };
        Insert: {
          id: string;
        };
        Update: {
          id?: string;
        };
        Relationships: [];
      };
      workspace_documents: {
        Row: {
          content: Json | null;
          created_at: string;
          id: string;
          is_public: boolean | null;
          legacy_content: string | null;
          name: string | null;
          ws_id: string | null;
        };
        Insert: {
          content?: Json | null;
          created_at?: string;
          id?: string;
          is_public?: boolean | null;
          legacy_content?: string | null;
          name?: string | null;
          ws_id?: string | null;
        };
        Update: {
          content?: Json | null;
          created_at?: string;
          id?: string;
          is_public?: boolean | null;
          legacy_content?: string | null;
          name?: string | null;
          ws_id?: string | null;
        };
        Relationships: [
          {
            foreignKeyName: 'workspace_documents_ws_id_fkey';
            columns: ['ws_id'];
            isOneToOne: false;
            referencedRelation: 'workspace_link_counts';
            referencedColumns: ['id'];
          },
          {
            foreignKeyName: 'workspace_documents_ws_id_fkey';
            columns: ['ws_id'];
            isOneToOne: false;
            referencedRelation: 'workspaces';
            referencedColumns: ['id'];
          },
        ];
      };
      workspace_education_access_requests: {
        Row: {
          admin_notes: string | null;
          created_at: string;
          creator_id: string;
          feature: Database['public']['Enums']['feature_flag'];
          id: string;
          message: string;
          reviewed_at: string | null;
          reviewed_by: string | null;
          status: string;
          updated_at: string;
          workspace_name: string;
          ws_id: string;
        };
        Insert: {
          admin_notes?: string | null;
          created_at?: string;
          creator_id: string;
          feature?: Database['public']['Enums']['feature_flag'];
          id?: string;
          message: string;
          reviewed_at?: string | null;
          reviewed_by?: string | null;
          status?: string;
          updated_at?: string;
          workspace_name: string;
          ws_id: string;
        };
        Update: {
          admin_notes?: string | null;
          created_at?: string;
          creator_id?: string;
          feature?: Database['public']['Enums']['feature_flag'];
          id?: string;
          message?: string;
          reviewed_at?: string | null;
          reviewed_by?: string | null;
          status?: string;
          updated_at?: string;
          workspace_name?: string;
          ws_id?: string;
        };
        Relationships: [
          {
            foreignKeyName: 'workspace_education_access_requests_creator_id_fkey';
            columns: ['creator_id'];
            isOneToOne: false;
            referencedRelation: 'nova_user_challenge_leaderboard';
            referencedColumns: ['user_id'];
          },
          {
            foreignKeyName: 'workspace_education_access_requests_creator_id_fkey';
            columns: ['creator_id'];
            isOneToOne: false;
            referencedRelation: 'nova_user_leaderboard';
            referencedColumns: ['user_id'];
          },
          {
            foreignKeyName: 'workspace_education_access_requests_creator_id_fkey';
            columns: ['creator_id'];
            isOneToOne: false;
            referencedRelation: 'shortened_links_creator_stats';
            referencedColumns: ['id'];
          },
          {
            foreignKeyName: 'workspace_education_access_requests_creator_id_fkey';
            columns: ['creator_id'];
            isOneToOne: false;
            referencedRelation: 'users';
            referencedColumns: ['id'];
          },
          {
            foreignKeyName: 'workspace_education_access_requests_reviewed_by_fkey';
            columns: ['reviewed_by'];
            isOneToOne: false;
            referencedRelation: 'nova_user_challenge_leaderboard';
            referencedColumns: ['user_id'];
          },
          {
            foreignKeyName: 'workspace_education_access_requests_reviewed_by_fkey';
            columns: ['reviewed_by'];
            isOneToOne: false;
            referencedRelation: 'nova_user_leaderboard';
            referencedColumns: ['user_id'];
          },
          {
            foreignKeyName: 'workspace_education_access_requests_reviewed_by_fkey';
            columns: ['reviewed_by'];
            isOneToOne: false;
            referencedRelation: 'shortened_links_creator_stats';
            referencedColumns: ['id'];
          },
          {
            foreignKeyName: 'workspace_education_access_requests_reviewed_by_fkey';
            columns: ['reviewed_by'];
            isOneToOne: false;
            referencedRelation: 'users';
            referencedColumns: ['id'];
          },
          {
            foreignKeyName: 'workspace_education_access_requests_ws_id_fkey';
            columns: ['ws_id'];
            isOneToOne: false;
            referencedRelation: 'workspace_link_counts';
            referencedColumns: ['id'];
          },
          {
            foreignKeyName: 'workspace_education_access_requests_ws_id_fkey';
            columns: ['ws_id'];
            isOneToOne: false;
            referencedRelation: 'workspaces';
            referencedColumns: ['id'];
          },
        ];
      };
      workspace_email_credentials: {
        Row: {
          access_id: string;
          access_key: string;
          created_at: string;
          id: string;
          region: string;
          source_email: string;
          source_name: string;
          ws_id: string;
        };
        Insert: {
          access_id: string;
          access_key: string;
          created_at?: string;
          id?: string;
          region?: string;
          source_email?: string;
          source_name?: string;
          ws_id: string;
        };
        Update: {
          access_id?: string;
          access_key?: string;
          created_at?: string;
          id?: string;
          region?: string;
          source_email?: string;
          source_name?: string;
          ws_id?: string;
        };
        Relationships: [
          {
            foreignKeyName: 'workspace_email_credentials_ws_id_fkey';
            columns: ['ws_id'];
            isOneToOne: false;
            referencedRelation: 'workspace_link_counts';
            referencedColumns: ['id'];
          },
          {
            foreignKeyName: 'workspace_email_credentials_ws_id_fkey';
            columns: ['ws_id'];
            isOneToOne: false;
            referencedRelation: 'workspaces';
            referencedColumns: ['id'];
          },
        ];
      };
      workspace_email_invites: {
        Row: {
          created_at: string;
          email: string;
          invited_by: string | null;
          role: string;
          role_title: string;
          ws_id: string;
        };
        Insert: {
          created_at?: string;
          email: string;
          invited_by?: string | null;
          role?: string;
          role_title?: string;
          ws_id: string;
        };
        Update: {
          created_at?: string;
          email?: string;
          invited_by?: string | null;
          role?: string;
          role_title?: string;
          ws_id?: string;
        };
        Relationships: [
          {
            foreignKeyName: 'workspace_email_invites_invited_by_fkey';
            columns: ['invited_by'];
            isOneToOne: false;
            referencedRelation: 'nova_user_challenge_leaderboard';
            referencedColumns: ['user_id'];
          },
          {
            foreignKeyName: 'workspace_email_invites_invited_by_fkey';
            columns: ['invited_by'];
            isOneToOne: false;
            referencedRelation: 'nova_user_leaderboard';
            referencedColumns: ['user_id'];
          },
          {
            foreignKeyName: 'workspace_email_invites_invited_by_fkey';
            columns: ['invited_by'];
            isOneToOne: false;
            referencedRelation: 'shortened_links_creator_stats';
            referencedColumns: ['id'];
          },
          {
            foreignKeyName: 'workspace_email_invites_invited_by_fkey';
            columns: ['invited_by'];
            isOneToOne: false;
            referencedRelation: 'users';
            referencedColumns: ['id'];
          },
          {
            foreignKeyName: 'workspace_email_invites_role_fkey';
            columns: ['role'];
            isOneToOne: false;
            referencedRelation: 'workspace_default_roles';
            referencedColumns: ['id'];
          },
          {
            foreignKeyName: 'workspace_email_invites_ws_id_fkey';
            columns: ['ws_id'];
            isOneToOne: false;
            referencedRelation: 'workspace_link_counts';
            referencedColumns: ['id'];
          },
          {
            foreignKeyName: 'workspace_email_invites_ws_id_fkey';
            columns: ['ws_id'];
            isOneToOne: false;
            referencedRelation: 'workspaces';
            referencedColumns: ['id'];
          },
        ];
      };
      workspace_flashcards: {
        Row: {
          back: string;
          created_at: string;
          front: string;
          id: string;
          ws_id: string;
        };
        Insert: {
          back: string;
          created_at?: string;
          front: string;
          id?: string;
          ws_id: string;
        };
        Update: {
          back?: string;
          created_at?: string;
          front?: string;
          id?: string;
          ws_id?: string;
        };
        Relationships: [
          {
            foreignKeyName: 'workspace_flashcards_ws_id_fkey';
            columns: ['ws_id'];
            isOneToOne: false;
            referencedRelation: 'workspace_link_counts';
            referencedColumns: ['id'];
          },
          {
            foreignKeyName: 'workspace_flashcards_ws_id_fkey';
            columns: ['ws_id'];
            isOneToOne: false;
            referencedRelation: 'workspaces';
            referencedColumns: ['id'];
          },
        ];
      };
      workspace_invite_link_uses: {
        Row: {
          id: string;
          invite_link_id: string;
          joined_at: string;
          user_id: string;
          ws_id: string;
        };
        Insert: {
          id?: string;
          invite_link_id: string;
          joined_at?: string;
          user_id: string;
          ws_id: string;
        };
        Update: {
          id?: string;
          invite_link_id?: string;
          joined_at?: string;
          user_id?: string;
          ws_id?: string;
        };
        Relationships: [
          {
            foreignKeyName: 'workspace_invite_link_uses_invite_link_id_fkey';
            columns: ['invite_link_id'];
            isOneToOne: false;
            referencedRelation: 'workspace_invite_links';
            referencedColumns: ['id'];
          },
          {
            foreignKeyName: 'workspace_invite_link_uses_invite_link_id_fkey';
            columns: ['invite_link_id'];
            isOneToOne: false;
            referencedRelation: 'workspace_invite_links_with_stats';
            referencedColumns: ['id'];
          },
          {
            foreignKeyName: 'workspace_invite_link_uses_user_id_fkey';
            columns: ['user_id'];
            isOneToOne: false;
            referencedRelation: 'nova_user_challenge_leaderboard';
            referencedColumns: ['user_id'];
          },
          {
            foreignKeyName: 'workspace_invite_link_uses_user_id_fkey';
            columns: ['user_id'];
            isOneToOne: false;
            referencedRelation: 'nova_user_leaderboard';
            referencedColumns: ['user_id'];
          },
          {
            foreignKeyName: 'workspace_invite_link_uses_user_id_fkey';
            columns: ['user_id'];
            isOneToOne: false;
            referencedRelation: 'shortened_links_creator_stats';
            referencedColumns: ['id'];
          },
          {
            foreignKeyName: 'workspace_invite_link_uses_user_id_fkey';
            columns: ['user_id'];
            isOneToOne: false;
            referencedRelation: 'users';
            referencedColumns: ['id'];
          },
          {
            foreignKeyName: 'workspace_invite_link_uses_ws_id_fkey';
            columns: ['ws_id'];
            isOneToOne: false;
            referencedRelation: 'workspace_link_counts';
            referencedColumns: ['id'];
          },
          {
            foreignKeyName: 'workspace_invite_link_uses_ws_id_fkey';
            columns: ['ws_id'];
            isOneToOne: false;
            referencedRelation: 'workspaces';
            referencedColumns: ['id'];
          },
        ];
      };
      workspace_invite_links: {
        Row: {
          code: string;
          created_at: string;
          creator_id: string;
          expires_at: string | null;
          id: string;
          max_uses: number | null;
          role: string;
          role_title: string;
          updated_at: string;
          ws_id: string;
        };
        Insert: {
          code: string;
          created_at?: string;
          creator_id: string;
          expires_at?: string | null;
          id?: string;
          max_uses?: number | null;
          role?: string;
          role_title?: string;
          updated_at?: string;
          ws_id: string;
        };
        Update: {
          code?: string;
          created_at?: string;
          creator_id?: string;
          expires_at?: string | null;
          id?: string;
          max_uses?: number | null;
          role?: string;
          role_title?: string;
          updated_at?: string;
          ws_id?: string;
        };
        Relationships: [
          {
            foreignKeyName: 'workspace_invite_links_creator_id_fkey';
            columns: ['creator_id'];
            isOneToOne: false;
            referencedRelation: 'nova_user_challenge_leaderboard';
            referencedColumns: ['user_id'];
          },
          {
            foreignKeyName: 'workspace_invite_links_creator_id_fkey';
            columns: ['creator_id'];
            isOneToOne: false;
            referencedRelation: 'nova_user_leaderboard';
            referencedColumns: ['user_id'];
          },
          {
            foreignKeyName: 'workspace_invite_links_creator_id_fkey';
            columns: ['creator_id'];
            isOneToOne: false;
            referencedRelation: 'shortened_links_creator_stats';
            referencedColumns: ['id'];
          },
          {
            foreignKeyName: 'workspace_invite_links_creator_id_fkey';
            columns: ['creator_id'];
            isOneToOne: false;
            referencedRelation: 'users';
            referencedColumns: ['id'];
          },
          {
            foreignKeyName: 'workspace_invite_links_role_fkey';
            columns: ['role'];
            isOneToOne: false;
            referencedRelation: 'workspace_default_roles';
            referencedColumns: ['id'];
          },
          {
            foreignKeyName: 'workspace_invite_links_ws_id_fkey';
            columns: ['ws_id'];
            isOneToOne: false;
            referencedRelation: 'workspace_link_counts';
            referencedColumns: ['id'];
          },
          {
            foreignKeyName: 'workspace_invite_links_ws_id_fkey';
            columns: ['ws_id'];
            isOneToOne: false;
            referencedRelation: 'workspaces';
            referencedColumns: ['id'];
          },
        ];
      };
      workspace_invites: {
        Row: {
          created_at: string | null;
          role: string;
          role_title: string | null;
          user_id: string;
          ws_id: string;
        };
        Insert: {
          created_at?: string | null;
          role?: string;
          role_title?: string | null;
          user_id: string;
          ws_id: string;
        };
        Update: {
          created_at?: string | null;
          role?: string;
          role_title?: string | null;
          user_id?: string;
          ws_id?: string;
        };
        Relationships: [
          {
            foreignKeyName: 'workspace_invites_role_fkey';
            columns: ['role'];
            isOneToOne: false;
            referencedRelation: 'workspace_default_roles';
            referencedColumns: ['id'];
          },
          {
            foreignKeyName: 'workspace_invites_user_id_fkey';
            columns: ['user_id'];
            isOneToOne: false;
            referencedRelation: 'nova_user_challenge_leaderboard';
            referencedColumns: ['user_id'];
          },
          {
            foreignKeyName: 'workspace_invites_user_id_fkey';
            columns: ['user_id'];
            isOneToOne: false;
            referencedRelation: 'nova_user_leaderboard';
            referencedColumns: ['user_id'];
          },
          {
            foreignKeyName: 'workspace_invites_user_id_fkey';
            columns: ['user_id'];
            isOneToOne: false;
            referencedRelation: 'shortened_links_creator_stats';
            referencedColumns: ['id'];
          },
          {
            foreignKeyName: 'workspace_invites_user_id_fkey';
            columns: ['user_id'];
            isOneToOne: false;
            referencedRelation: 'users';
            referencedColumns: ['id'];
          },
          {
            foreignKeyName: 'workspace_invites_ws_id_fkey';
            columns: ['ws_id'];
            isOneToOne: false;
            referencedRelation: 'workspace_link_counts';
            referencedColumns: ['id'];
          },
          {
            foreignKeyName: 'workspace_invites_ws_id_fkey';
            columns: ['ws_id'];
            isOneToOne: false;
            referencedRelation: 'workspaces';
            referencedColumns: ['id'];
          },
        ];
      };
      workspace_meetings: {
        Row: {
          created_at: string;
          creator_id: string;
          id: string;
          name: string;
          time: string;
          ws_id: string;
        };
        Insert: {
          created_at?: string;
          creator_id: string;
          id?: string;
          name: string;
          time?: string;
          ws_id: string;
        };
        Update: {
          created_at?: string;
          creator_id?: string;
          id?: string;
          name?: string;
          time?: string;
          ws_id?: string;
        };
        Relationships: [
          {
            foreignKeyName: 'workspace_meetings_creator_id_fkey';
            columns: ['creator_id'];
            isOneToOne: false;
            referencedRelation: 'nova_user_challenge_leaderboard';
            referencedColumns: ['user_id'];
          },
          {
            foreignKeyName: 'workspace_meetings_creator_id_fkey';
            columns: ['creator_id'];
            isOneToOne: false;
            referencedRelation: 'nova_user_leaderboard';
            referencedColumns: ['user_id'];
          },
          {
            foreignKeyName: 'workspace_meetings_creator_id_fkey';
            columns: ['creator_id'];
            isOneToOne: false;
            referencedRelation: 'shortened_links_creator_stats';
            referencedColumns: ['id'];
          },
          {
            foreignKeyName: 'workspace_meetings_creator_id_fkey';
            columns: ['creator_id'];
            isOneToOne: false;
            referencedRelation: 'users';
            referencedColumns: ['id'];
          },
          {
            foreignKeyName: 'workspace_meetings_ws_id_fkey';
            columns: ['ws_id'];
            isOneToOne: false;
            referencedRelation: 'workspace_link_counts';
            referencedColumns: ['id'];
          },
          {
            foreignKeyName: 'workspace_meetings_ws_id_fkey';
            columns: ['ws_id'];
            isOneToOne: false;
            referencedRelation: 'workspaces';
            referencedColumns: ['id'];
          },
        ];
      };
      workspace_members: {
        Row: {
          created_at: string | null;
          role: string;
          role_title: string;
          sort_key: number | null;
          user_id: string;
          ws_id: string;
        };
        Insert: {
          created_at?: string | null;
          role?: string;
          role_title?: string;
          sort_key?: number | null;
          user_id?: string;
          ws_id: string;
        };
        Update: {
          created_at?: string | null;
          role?: string;
          role_title?: string;
          sort_key?: number | null;
          user_id?: string;
          ws_id?: string;
        };
        Relationships: [
          {
            foreignKeyName: 'workspace_members_role_fkey';
            columns: ['role'];
            isOneToOne: false;
            referencedRelation: 'workspace_default_roles';
            referencedColumns: ['id'];
          },
          {
            foreignKeyName: 'workspace_members_user_id_fkey';
            columns: ['user_id'];
            isOneToOne: false;
            referencedRelation: 'nova_user_challenge_leaderboard';
            referencedColumns: ['user_id'];
          },
          {
            foreignKeyName: 'workspace_members_user_id_fkey';
            columns: ['user_id'];
            isOneToOne: false;
            referencedRelation: 'nova_user_leaderboard';
            referencedColumns: ['user_id'];
          },
          {
            foreignKeyName: 'workspace_members_user_id_fkey';
            columns: ['user_id'];
            isOneToOne: false;
            referencedRelation: 'shortened_links_creator_stats';
            referencedColumns: ['id'];
          },
          {
            foreignKeyName: 'workspace_members_user_id_fkey';
            columns: ['user_id'];
            isOneToOne: false;
            referencedRelation: 'users';
            referencedColumns: ['id'];
          },
          {
            foreignKeyName: 'workspace_members_ws_id_fkey';
            columns: ['ws_id'];
            isOneToOne: false;
            referencedRelation: 'workspace_link_counts';
            referencedColumns: ['id'];
          },
          {
            foreignKeyName: 'workspace_members_ws_id_fkey';
            columns: ['ws_id'];
            isOneToOne: false;
            referencedRelation: 'workspaces';
            referencedColumns: ['id'];
          },
        ];
      };
      workspace_products: {
        Row: {
          avatar_url: string | null;
          category_id: string;
          created_at: string | null;
          creator_id: string | null;
          description: string | null;
          id: string;
          manufacturer: string | null;
          name: string | null;
          usage: string | null;
          ws_id: string;
        };
        Insert: {
          avatar_url?: string | null;
          category_id: string;
          created_at?: string | null;
          creator_id?: string | null;
          description?: string | null;
          id?: string;
          manufacturer?: string | null;
          name?: string | null;
          usage?: string | null;
          ws_id: string;
        };
        Update: {
          avatar_url?: string | null;
          category_id?: string;
          created_at?: string | null;
          creator_id?: string | null;
          description?: string | null;
          id?: string;
          manufacturer?: string | null;
          name?: string | null;
          usage?: string | null;
          ws_id?: string;
        };
        Relationships: [
          {
            foreignKeyName: 'public_workspace_products_creator_id_fkey';
            columns: ['creator_id'];
            isOneToOne: false;
            referencedRelation: 'distinct_invoice_creators';
            referencedColumns: ['id'];
          },
          {
            foreignKeyName: 'public_workspace_products_creator_id_fkey';
            columns: ['creator_id'];
            isOneToOne: false;
            referencedRelation: 'group_user_with_attendance';
            referencedColumns: ['user_id'];
          },
          {
            foreignKeyName: 'public_workspace_products_creator_id_fkey';
            columns: ['creator_id'];
            isOneToOne: false;
            referencedRelation: 'workspace_users';
            referencedColumns: ['id'];
          },
          {
            foreignKeyName: 'public_workspace_products_creator_id_fkey';
            columns: ['creator_id'];
            isOneToOne: false;
            referencedRelation: 'workspace_users_with_groups';
            referencedColumns: ['id'];
          },
          {
            foreignKeyName: 'workspace_products_category_id_fkey';
            columns: ['category_id'];
            isOneToOne: false;
            referencedRelation: 'product_categories';
            referencedColumns: ['id'];
          },
          {
            foreignKeyName: 'workspace_products_ws_id_fkey';
            columns: ['ws_id'];
            isOneToOne: false;
            referencedRelation: 'workspace_link_counts';
            referencedColumns: ['id'];
          },
          {
            foreignKeyName: 'workspace_products_ws_id_fkey';
            columns: ['ws_id'];
            isOneToOne: false;
            referencedRelation: 'workspaces';
            referencedColumns: ['id'];
          },
        ];
      };
      workspace_promotions: {
        Row: {
          code: string | null;
          created_at: string;
          creator_id: string | null;
          description: string | null;
          id: string;
          name: string | null;
          owner_id: string | null;
          promo_type: Database['public']['Enums']['promotion_type'];
          use_ratio: boolean;
          value: number;
          ws_id: string;
        };
        Insert: {
          code?: string | null;
          created_at?: string;
          creator_id?: string | null;
          description?: string | null;
          id?: string;
          name?: string | null;
          owner_id?: string | null;
          promo_type?: Database['public']['Enums']['promotion_type'];
          use_ratio?: boolean;
          value: number;
          ws_id: string;
        };
        Update: {
          code?: string | null;
          created_at?: string;
          creator_id?: string | null;
          description?: string | null;
          id?: string;
          name?: string | null;
          owner_id?: string | null;
          promo_type?: Database['public']['Enums']['promotion_type'];
          use_ratio?: boolean;
          value?: number;
          ws_id?: string;
        };
        Relationships: [
          {
            foreignKeyName: 'fk_workspace_promotions_owner';
            columns: ['owner_id'];
            isOneToOne: false;
            referencedRelation: 'distinct_invoice_creators';
            referencedColumns: ['id'];
          },
          {
            foreignKeyName: 'fk_workspace_promotions_owner';
            columns: ['owner_id'];
            isOneToOne: false;
            referencedRelation: 'group_user_with_attendance';
            referencedColumns: ['user_id'];
          },
          {
            foreignKeyName: 'fk_workspace_promotions_owner';
            columns: ['owner_id'];
            isOneToOne: false;
            referencedRelation: 'workspace_users';
            referencedColumns: ['id'];
          },
          {
            foreignKeyName: 'fk_workspace_promotions_owner';
            columns: ['owner_id'];
            isOneToOne: false;
            referencedRelation: 'workspace_users_with_groups';
            referencedColumns: ['id'];
          },
          {
            foreignKeyName: 'public_workspace_promotions_creator_id_fkey';
            columns: ['creator_id'];
            isOneToOne: false;
            referencedRelation: 'distinct_invoice_creators';
            referencedColumns: ['id'];
          },
          {
            foreignKeyName: 'public_workspace_promotions_creator_id_fkey';
            columns: ['creator_id'];
            isOneToOne: false;
            referencedRelation: 'group_user_with_attendance';
            referencedColumns: ['user_id'];
          },
          {
            foreignKeyName: 'public_workspace_promotions_creator_id_fkey';
            columns: ['creator_id'];
            isOneToOne: false;
            referencedRelation: 'workspace_users';
            referencedColumns: ['id'];
          },
          {
            foreignKeyName: 'public_workspace_promotions_creator_id_fkey';
            columns: ['creator_id'];
            isOneToOne: false;
            referencedRelation: 'workspace_users_with_groups';
            referencedColumns: ['id'];
          },
          {
            foreignKeyName: 'workspace_promotions_ws_id_fkey';
            columns: ['ws_id'];
            isOneToOne: false;
            referencedRelation: 'workspace_link_counts';
            referencedColumns: ['id'];
          },
          {
            foreignKeyName: 'workspace_promotions_ws_id_fkey';
            columns: ['ws_id'];
            isOneToOne: false;
            referencedRelation: 'workspaces';
            referencedColumns: ['id'];
          },
        ];
      };
      workspace_quiz_attempt_answers: {
        Row: {
          attempt_id: string;
          id: string;
          is_correct: boolean;
          quiz_id: string;
          score_awarded: number;
          selected_option_id: string;
        };
        Insert: {
          attempt_id: string;
          id?: string;
          is_correct: boolean;
          quiz_id: string;
          score_awarded: number;
          selected_option_id: string;
        };
        Update: {
          attempt_id?: string;
          id?: string;
          is_correct?: boolean;
          quiz_id?: string;
          score_awarded?: number;
          selected_option_id?: string;
        };
        Relationships: [
          {
            foreignKeyName: 'wq_answer_attempt_fkey';
            columns: ['attempt_id'];
            isOneToOne: false;
            referencedRelation: 'workspace_quiz_attempts';
            referencedColumns: ['id'];
          },
          {
            foreignKeyName: 'wq_answer_option_fkey';
            columns: ['selected_option_id'];
            isOneToOne: false;
            referencedRelation: 'quiz_options';
            referencedColumns: ['id'];
          },
          {
            foreignKeyName: 'wq_answer_quiz_fkey';
            columns: ['quiz_id'];
            isOneToOne: false;
            referencedRelation: 'workspace_quizzes';
            referencedColumns: ['id'];
          },
        ];
      };
      workspace_quiz_attempts: {
        Row: {
          attempt_number: number;
          completed_at: string | null;
          duration_seconds: number | null;
          id: string;
          set_id: string;
          started_at: string;
          submitted_at: string;
          total_score: number | null;
          user_id: string;
        };
        Insert: {
          attempt_number: number;
          completed_at?: string | null;
          duration_seconds?: number | null;
          id?: string;
          set_id: string;
          started_at?: string;
          submitted_at?: string;
          total_score?: number | null;
          user_id: string;
        };
        Update: {
          attempt_number?: number;
          completed_at?: string | null;
          duration_seconds?: number | null;
          id?: string;
          set_id?: string;
          started_at?: string;
          submitted_at?: string;
          total_score?: number | null;
          user_id?: string;
        };
        Relationships: [
          {
            foreignKeyName: 'wq_attempts_set_fkey';
            columns: ['set_id'];
            isOneToOne: false;
            referencedRelation: 'workspace_quiz_sets';
            referencedColumns: ['id'];
          },
          {
            foreignKeyName: 'wq_attempts_user_fkey';
            columns: ['user_id'];
            isOneToOne: false;
            referencedRelation: 'nova_user_challenge_leaderboard';
            referencedColumns: ['user_id'];
          },
          {
            foreignKeyName: 'wq_attempts_user_fkey';
            columns: ['user_id'];
            isOneToOne: false;
            referencedRelation: 'nova_user_leaderboard';
            referencedColumns: ['user_id'];
          },
          {
            foreignKeyName: 'wq_attempts_user_fkey';
            columns: ['user_id'];
            isOneToOne: false;
            referencedRelation: 'shortened_links_creator_stats';
            referencedColumns: ['id'];
          },
          {
            foreignKeyName: 'wq_attempts_user_fkey';
            columns: ['user_id'];
            isOneToOne: false;
            referencedRelation: 'users';
            referencedColumns: ['id'];
          },
        ];
      };
      workspace_quiz_sets: {
        Row: {
          allow_view_old_attempts: boolean;
          allow_view_results: boolean;
          attempt_limit: number | null;
          available_date: string;
          created_at: string;
          due_date: string;
          explanation_mode: number;
          id: string;
          instruction: Json | null;
          name: string;
          results_released: boolean;
          time_limit_minutes: number | null;
          ws_id: string | null;
        };
        Insert: {
          allow_view_old_attempts?: boolean;
          allow_view_results?: boolean;
          attempt_limit?: number | null;
          available_date?: string;
          created_at?: string;
          due_date?: string;
          explanation_mode?: number;
          id?: string;
          instruction?: Json | null;
          name?: string;
          results_released?: boolean;
          time_limit_minutes?: number | null;
          ws_id?: string | null;
        };
        Update: {
          allow_view_old_attempts?: boolean;
          allow_view_results?: boolean;
          attempt_limit?: number | null;
          available_date?: string;
          created_at?: string;
          due_date?: string;
          explanation_mode?: number;
          id?: string;
          instruction?: Json | null;
          name?: string;
          results_released?: boolean;
          time_limit_minutes?: number | null;
          ws_id?: string | null;
        };
        Relationships: [
          {
            foreignKeyName: 'workspace_quiz_sets_ws_id_fkey';
            columns: ['ws_id'];
            isOneToOne: false;
            referencedRelation: 'workspace_link_counts';
            referencedColumns: ['id'];
          },
          {
            foreignKeyName: 'workspace_quiz_sets_ws_id_fkey';
            columns: ['ws_id'];
            isOneToOne: false;
            referencedRelation: 'workspaces';
            referencedColumns: ['id'];
          },
        ];
      };
      workspace_quizzes: {
        Row: {
          created_at: string;
          id: string;
          instruction: Json | null;
          question: string;
          score: number;
          ws_id: string;
        };
        Insert: {
          created_at?: string;
          id?: string;
          instruction?: Json | null;
          question: string;
          score?: number;
          ws_id: string;
        };
        Update: {
          created_at?: string;
          id?: string;
          instruction?: Json | null;
          question?: string;
          score?: number;
          ws_id?: string;
        };
        Relationships: [
          {
            foreignKeyName: 'workspace_quizzes_ws_id_fkey';
            columns: ['ws_id'];
            isOneToOne: false;
            referencedRelation: 'workspace_link_counts';
            referencedColumns: ['id'];
          },
          {
            foreignKeyName: 'workspace_quizzes_ws_id_fkey';
            columns: ['ws_id'];
            isOneToOne: false;
            referencedRelation: 'workspaces';
            referencedColumns: ['id'];
          },
        ];
      };
      workspace_role_members: {
        Row: {
          created_at: string;
          role_id: string;
          user_id: string;
        };
        Insert: {
          created_at?: string;
          role_id: string;
          user_id: string;
        };
        Update: {
          created_at?: string;
          role_id?: string;
          user_id?: string;
        };
        Relationships: [
          {
            foreignKeyName: 'public_workspace_role_members_role_id_fkey';
            columns: ['role_id'];
            isOneToOne: false;
            referencedRelation: 'workspace_roles';
            referencedColumns: ['id'];
          },
          {
            foreignKeyName: 'public_workspace_role_members_user_id_fkey';
            columns: ['user_id'];
            isOneToOne: false;
            referencedRelation: 'nova_user_challenge_leaderboard';
            referencedColumns: ['user_id'];
          },
          {
            foreignKeyName: 'public_workspace_role_members_user_id_fkey';
            columns: ['user_id'];
            isOneToOne: false;
            referencedRelation: 'nova_user_leaderboard';
            referencedColumns: ['user_id'];
          },
          {
            foreignKeyName: 'public_workspace_role_members_user_id_fkey';
            columns: ['user_id'];
            isOneToOne: false;
            referencedRelation: 'shortened_links_creator_stats';
            referencedColumns: ['id'];
          },
          {
            foreignKeyName: 'public_workspace_role_members_user_id_fkey';
            columns: ['user_id'];
            isOneToOne: false;
            referencedRelation: 'users';
            referencedColumns: ['id'];
          },
        ];
      };
      workspace_role_permissions: {
        Row: {
          created_at: string;
          enabled: boolean;
          permission: Database['public']['Enums']['workspace_role_permission'];
          role_id: string;
          ws_id: string;
        };
        Insert: {
          created_at?: string;
          enabled?: boolean;
          permission: Database['public']['Enums']['workspace_role_permission'];
          role_id: string;
          ws_id: string;
        };
        Update: {
          created_at?: string;
          enabled?: boolean;
          permission?: Database['public']['Enums']['workspace_role_permission'];
          role_id?: string;
          ws_id?: string;
        };
        Relationships: [
          {
            foreignKeyName: 'public_workspace_role_permissions_role_id_fkey';
            columns: ['role_id'];
            isOneToOne: false;
            referencedRelation: 'workspace_roles';
            referencedColumns: ['id'];
          },
          {
            foreignKeyName: 'public_workspace_role_permissions_ws_id_fkey';
            columns: ['ws_id'];
            isOneToOne: false;
            referencedRelation: 'workspace_link_counts';
            referencedColumns: ['id'];
          },
          {
            foreignKeyName: 'public_workspace_role_permissions_ws_id_fkey';
            columns: ['ws_id'];
            isOneToOne: false;
            referencedRelation: 'workspaces';
            referencedColumns: ['id'];
          },
        ];
      };
      workspace_roles: {
        Row: {
          created_at: string;
          id: string;
          name: string;
          ws_id: string;
        };
        Insert: {
          created_at?: string;
          id?: string;
          name: string;
          ws_id: string;
        };
        Update: {
          created_at?: string;
          id?: string;
          name?: string;
          ws_id?: string;
        };
        Relationships: [
          {
            foreignKeyName: 'public_workspace_roles_ws_id_fkey';
            columns: ['ws_id'];
            isOneToOne: false;
            referencedRelation: 'workspace_link_counts';
            referencedColumns: ['id'];
          },
          {
            foreignKeyName: 'public_workspace_roles_ws_id_fkey';
            columns: ['ws_id'];
            isOneToOne: false;
            referencedRelation: 'workspaces';
            referencedColumns: ['id'];
          },
        ];
      };
      workspace_secrets: {
        Row: {
          created_at: string;
          id: string;
          name: string;
          value: string | null;
          ws_id: string;
        };
        Insert: {
          created_at?: string;
          id?: string;
          name?: string;
          value?: string | null;
          ws_id: string;
        };
        Update: {
          created_at?: string;
          id?: string;
          name?: string;
          value?: string | null;
          ws_id?: string;
        };
        Relationships: [
          {
            foreignKeyName: 'workspace_secrets_ws_id_fkey';
            columns: ['ws_id'];
            isOneToOne: false;
            referencedRelation: 'workspace_link_counts';
            referencedColumns: ['id'];
          },
          {
            foreignKeyName: 'workspace_secrets_ws_id_fkey';
            columns: ['ws_id'];
            isOneToOne: false;
            referencedRelation: 'workspaces';
            referencedColumns: ['id'];
          },
        ];
      };
      workspace_settings: {
        Row: {
          created_at: string;
          guest_user_checkup_threshold: number | null;
          referral_count_cap: number;
          referral_increment_percent: number;
          referral_promotion_id: string | null;
          updated_at: string;
          ws_id: string;
        };
        Insert: {
          created_at?: string;
          guest_user_checkup_threshold?: number | null;
          referral_count_cap?: number;
          referral_increment_percent?: number;
          referral_promotion_id?: string | null;
          updated_at?: string;
          ws_id: string;
        };
        Update: {
          created_at?: string;
          guest_user_checkup_threshold?: number | null;
          referral_count_cap?: number;
          referral_increment_percent?: number;
          referral_promotion_id?: string | null;
          updated_at?: string;
          ws_id?: string;
        };
        Relationships: [
          {
            foreignKeyName: 'workspace_settings_referral_promo_fkey';
            columns: ['ws_id', 'referral_promotion_id'];
            isOneToOne: false;
            referencedRelation: 'v_user_referral_discounts';
            referencedColumns: ['ws_id', 'promo_id'];
          },
          {
            foreignKeyName: 'workspace_settings_referral_promo_fkey';
            columns: ['ws_id', 'referral_promotion_id'];
            isOneToOne: false;
            referencedRelation: 'workspace_promotions';
            referencedColumns: ['ws_id', 'id'];
          },
          {
            foreignKeyName: 'workspace_settings_ws_id_fkey';
            columns: ['ws_id'];
            isOneToOne: true;
            referencedRelation: 'workspace_link_counts';
            referencedColumns: ['id'];
          },
          {
            foreignKeyName: 'workspace_settings_ws_id_fkey';
            columns: ['ws_id'];
            isOneToOne: true;
            referencedRelation: 'workspaces';
            referencedColumns: ['id'];
          },
        ];
      };
      workspace_subscription: {
        Row: {
          cancel_at_period_end: boolean | null;
          created_at: string;
          current_period_end: string | null;
          current_period_start: string | null;
          id: string;
          polar_subscription_id: string;
          product_id: string | null;
          status: Database['public']['Enums']['subscription_status'] | null;
          updated_at: string | null;
          ws_id: string;
        };
        Insert: {
          cancel_at_period_end?: boolean | null;
          created_at?: string;
          current_period_end?: string | null;
          current_period_start?: string | null;
          id?: string;
          polar_subscription_id: string;
          product_id?: string | null;
          status?: Database['public']['Enums']['subscription_status'] | null;
          updated_at?: string | null;
          ws_id: string;
        };
        Update: {
          cancel_at_period_end?: boolean | null;
          created_at?: string;
          current_period_end?: string | null;
          current_period_start?: string | null;
          id?: string;
          polar_subscription_id?: string;
          product_id?: string | null;
          status?: Database['public']['Enums']['subscription_status'] | null;
          updated_at?: string | null;
          ws_id?: string;
        };
        Relationships: [
          {
            foreignKeyName: 'workspace_subscription_product_id_fkey';
            columns: ['product_id'];
            isOneToOne: false;
            referencedRelation: 'workspace_subscription_products';
            referencedColumns: ['id'];
          },
          {
            foreignKeyName: 'workspace_subscription_ws_id_fkey';
            columns: ['ws_id'];
            isOneToOne: false;
            referencedRelation: 'workspace_link_counts';
            referencedColumns: ['id'];
          },
          {
            foreignKeyName: 'workspace_subscription_ws_id_fkey';
            columns: ['ws_id'];
            isOneToOne: false;
            referencedRelation: 'workspaces';
            referencedColumns: ['id'];
          },
        ];
      };
      workspace_subscription_products: {
        Row: {
          created_at: string;
          description: string | null;
          id: string;
          name: string | null;
          price: number | null;
          recurring_interval: string | null;
        };
        Insert: {
          created_at?: string;
          description?: string | null;
          id: string;
          name?: string | null;
          price?: number | null;
          recurring_interval?: string | null;
        };
        Update: {
          created_at?: string;
          description?: string | null;
          id?: string;
          name?: string | null;
          price?: number | null;
          recurring_interval?: string | null;
        };
        Relationships: [];
      };
      workspace_task_labels: {
        Row: {
          color: string;
          created_at: string;
          creator_id: string | null;
          id: string;
          name: string;
          ws_id: string;
        };
        Insert: {
          color: string;
          created_at?: string;
          creator_id?: string | null;
          id?: string;
          name: string;
          ws_id: string;
        };
        Update: {
          color?: string;
          created_at?: string;
          creator_id?: string | null;
          id?: string;
          name?: string;
          ws_id?: string;
        };
        Relationships: [
          {
            foreignKeyName: 'workspace_task_labels_creator_id_fkey';
            columns: ['creator_id'];
            isOneToOne: false;
            referencedRelation: 'nova_user_challenge_leaderboard';
            referencedColumns: ['user_id'];
          },
          {
            foreignKeyName: 'workspace_task_labels_creator_id_fkey';
            columns: ['creator_id'];
            isOneToOne: false;
            referencedRelation: 'nova_user_leaderboard';
            referencedColumns: ['user_id'];
          },
          {
            foreignKeyName: 'workspace_task_labels_creator_id_fkey';
            columns: ['creator_id'];
            isOneToOne: false;
            referencedRelation: 'shortened_links_creator_stats';
            referencedColumns: ['id'];
          },
          {
            foreignKeyName: 'workspace_task_labels_creator_id_fkey';
            columns: ['creator_id'];
            isOneToOne: false;
            referencedRelation: 'users';
            referencedColumns: ['id'];
          },
          {
            foreignKeyName: 'workspace_task_labels_ws_id_fkey';
            columns: ['ws_id'];
            isOneToOne: false;
            referencedRelation: 'workspace_link_counts';
            referencedColumns: ['id'];
          },
          {
            foreignKeyName: 'workspace_task_labels_ws_id_fkey';
            columns: ['ws_id'];
            isOneToOne: false;
            referencedRelation: 'workspaces';
            referencedColumns: ['id'];
          },
        ];
      };
      workspace_teams: {
        Row: {
          created_at: string | null;
          deleted: boolean | null;
          id: string;
          name: string | null;
          ws_id: string;
        };
        Insert: {
          created_at?: string | null;
          deleted?: boolean | null;
          id?: string;
          name?: string | null;
          ws_id: string;
        };
        Update: {
          created_at?: string | null;
          deleted?: boolean | null;
          id?: string;
          name?: string | null;
          ws_id?: string;
        };
        Relationships: [
          {
            foreignKeyName: 'workspace_teams_ws_id_fkey';
            columns: ['ws_id'];
            isOneToOne: false;
            referencedRelation: 'workspace_link_counts';
            referencedColumns: ['id'];
          },
          {
            foreignKeyName: 'workspace_teams_ws_id_fkey';
            columns: ['ws_id'];
            isOneToOne: false;
            referencedRelation: 'workspaces';
            referencedColumns: ['id'];
          },
        ];
      };
      workspace_user_fields: {
        Row: {
          created_at: string;
          default_value: string | null;
          description: string | null;
          id: string;
          name: string;
          notes: string | null;
          possible_values: string[] | null;
          type: string;
          ws_id: string;
        };
        Insert: {
          created_at?: string;
          default_value?: string | null;
          description?: string | null;
          id?: string;
          name: string;
          notes?: string | null;
          possible_values?: string[] | null;
          type: string;
          ws_id: string;
        };
        Update: {
          created_at?: string;
          default_value?: string | null;
          description?: string | null;
          id?: string;
          name?: string;
          notes?: string | null;
          possible_values?: string[] | null;
          type?: string;
          ws_id?: string;
        };
        Relationships: [
          {
            foreignKeyName: 'public_workspace_user_fields_type_fkey';
            columns: ['type'];
            isOneToOne: false;
            referencedRelation: 'field_types';
            referencedColumns: ['id'];
          },
          {
            foreignKeyName: 'public_workspace_user_fields_ws_id_fkey';
            columns: ['ws_id'];
            isOneToOne: false;
            referencedRelation: 'workspace_link_counts';
            referencedColumns: ['id'];
          },
          {
            foreignKeyName: 'public_workspace_user_fields_ws_id_fkey';
            columns: ['ws_id'];
            isOneToOne: false;
            referencedRelation: 'workspaces';
            referencedColumns: ['id'];
          },
        ];
      };
      workspace_user_group_tag_groups: {
        Row: {
          created_at: string;
          group_id: string;
          tag_id: string;
        };
        Insert: {
          created_at?: string;
          group_id: string;
          tag_id: string;
        };
        Update: {
          created_at?: string;
          group_id?: string;
          tag_id?: string;
        };
        Relationships: [
          {
            foreignKeyName: 'public_workspace_user_group_tag_groups_group_id_fkey';
            columns: ['group_id'];
            isOneToOne: false;
            referencedRelation: 'group_users_with_post_checks';
            referencedColumns: ['group_id'];
          },
          {
            foreignKeyName: 'public_workspace_user_group_tag_groups_group_id_fkey';
            columns: ['group_id'];
            isOneToOne: false;
            referencedRelation: 'group_with_attendance';
            referencedColumns: ['group_id'];
          },
          {
            foreignKeyName: 'public_workspace_user_group_tag_groups_group_id_fkey';
            columns: ['group_id'];
            isOneToOne: false;
            referencedRelation: 'user_groups_with_tags';
            referencedColumns: ['id'];
          },
          {
            foreignKeyName: 'public_workspace_user_group_tag_groups_group_id_fkey';
            columns: ['group_id'];
            isOneToOne: false;
            referencedRelation: 'workspace_user_groups';
            referencedColumns: ['id'];
          },
          {
            foreignKeyName: 'public_workspace_user_group_tag_groups_group_id_fkey';
            columns: ['group_id'];
            isOneToOne: false;
            referencedRelation: 'workspace_user_groups_with_amount';
            referencedColumns: ['id'];
          },
          {
            foreignKeyName: 'public_workspace_user_group_tag_groups_group_id_fkey';
            columns: ['group_id'];
            isOneToOne: false;
            referencedRelation: 'workspace_user_groups_with_guest';
            referencedColumns: ['id'];
          },
          {
            foreignKeyName: 'public_workspace_user_group_tag_groups_tag_id_fkey';
            columns: ['tag_id'];
            isOneToOne: false;
            referencedRelation: 'workspace_user_group_tags';
            referencedColumns: ['id'];
          },
        ];
      };
      workspace_user_group_tags: {
        Row: {
          color: string | null;
          created_at: string;
          id: string;
          name: string;
          ws_id: string;
        };
        Insert: {
          color?: string | null;
          created_at?: string;
          id?: string;
          name: string;
          ws_id: string;
        };
        Update: {
          color?: string | null;
          created_at?: string;
          id?: string;
          name?: string;
          ws_id?: string;
        };
        Relationships: [
          {
            foreignKeyName: 'public_workspace_user_group_tags_ws_id_fkey';
            columns: ['ws_id'];
            isOneToOne: false;
            referencedRelation: 'workspace_link_counts';
            referencedColumns: ['id'];
          },
          {
            foreignKeyName: 'public_workspace_user_group_tags_ws_id_fkey';
            columns: ['ws_id'];
            isOneToOne: false;
            referencedRelation: 'workspaces';
            referencedColumns: ['id'];
          },
        ];
      };
      workspace_user_groups: {
        Row: {
          archived: boolean;
          created_at: string | null;
          ending_date: string | null;
          id: string;
          is_guest: boolean | null;
          name: string;
          notes: string | null;
          sessions: string[] | null;
          starting_date: string | null;
          ws_id: string;
        };
        Insert: {
          archived?: boolean;
          created_at?: string | null;
          ending_date?: string | null;
          id?: string;
          is_guest?: boolean | null;
          name: string;
          notes?: string | null;
          sessions?: string[] | null;
          starting_date?: string | null;
          ws_id: string;
        };
        Update: {
          archived?: boolean;
          created_at?: string | null;
          ending_date?: string | null;
          id?: string;
          is_guest?: boolean | null;
          name?: string;
          notes?: string | null;
          sessions?: string[] | null;
          starting_date?: string | null;
          ws_id?: string;
        };
        Relationships: [
          {
            foreignKeyName: 'workspace_user_roles_ws_id_fkey';
            columns: ['ws_id'];
            isOneToOne: false;
            referencedRelation: 'workspace_link_counts';
            referencedColumns: ['id'];
          },
          {
            foreignKeyName: 'workspace_user_roles_ws_id_fkey';
            columns: ['ws_id'];
            isOneToOne: false;
            referencedRelation: 'workspaces';
            referencedColumns: ['id'];
          },
        ];
      };
      workspace_user_groups_users: {
        Row: {
          created_at: string | null;
          group_id: string;
          role: string | null;
          user_id: string;
        };
        Insert: {
          created_at?: string | null;
          group_id: string;
          role?: string | null;
          user_id: string;
        };
        Update: {
          created_at?: string | null;
          group_id?: string;
          role?: string | null;
          user_id?: string;
        };
        Relationships: [
          {
            foreignKeyName: 'workspace_user_roles_users_role_id_fkey';
            columns: ['group_id'];
            isOneToOne: false;
            referencedRelation: 'group_users_with_post_checks';
            referencedColumns: ['group_id'];
          },
          {
            foreignKeyName: 'workspace_user_roles_users_role_id_fkey';
            columns: ['group_id'];
            isOneToOne: false;
            referencedRelation: 'group_with_attendance';
            referencedColumns: ['group_id'];
          },
          {
            foreignKeyName: 'workspace_user_roles_users_role_id_fkey';
            columns: ['group_id'];
            isOneToOne: false;
            referencedRelation: 'user_groups_with_tags';
            referencedColumns: ['id'];
          },
          {
            foreignKeyName: 'workspace_user_roles_users_role_id_fkey';
            columns: ['group_id'];
            isOneToOne: false;
            referencedRelation: 'workspace_user_groups';
            referencedColumns: ['id'];
          },
          {
            foreignKeyName: 'workspace_user_roles_users_role_id_fkey';
            columns: ['group_id'];
            isOneToOne: false;
            referencedRelation: 'workspace_user_groups_with_amount';
            referencedColumns: ['id'];
          },
          {
            foreignKeyName: 'workspace_user_roles_users_role_id_fkey';
            columns: ['group_id'];
            isOneToOne: false;
            referencedRelation: 'workspace_user_groups_with_guest';
            referencedColumns: ['id'];
          },
          {
            foreignKeyName: 'workspace_user_roles_users_user_id_fkey';
            columns: ['user_id'];
            isOneToOne: false;
            referencedRelation: 'distinct_invoice_creators';
            referencedColumns: ['id'];
          },
          {
            foreignKeyName: 'workspace_user_roles_users_user_id_fkey';
            columns: ['user_id'];
            isOneToOne: false;
            referencedRelation: 'group_user_with_attendance';
            referencedColumns: ['user_id'];
          },
          {
            foreignKeyName: 'workspace_user_roles_users_user_id_fkey';
            columns: ['user_id'];
            isOneToOne: false;
            referencedRelation: 'workspace_users';
            referencedColumns: ['id'];
          },
          {
            foreignKeyName: 'workspace_user_roles_users_user_id_fkey';
            columns: ['user_id'];
            isOneToOne: false;
            referencedRelation: 'workspace_users_with_groups';
            referencedColumns: ['id'];
          },
        ];
      };
      workspace_user_linked_users: {
        Row: {
          created_at: string;
          platform_user_id: string;
          virtual_user_id: string;
          ws_id: string;
        };
        Insert: {
          created_at?: string;
          platform_user_id: string;
          virtual_user_id: string;
          ws_id: string;
        };
        Update: {
          created_at?: string;
          platform_user_id?: string;
          virtual_user_id?: string;
          ws_id?: string;
        };
        Relationships: [
          {
            foreignKeyName: 'workspace_user_linked_users_platform_user_id_fkey';
            columns: ['platform_user_id'];
            isOneToOne: false;
            referencedRelation: 'nova_user_challenge_leaderboard';
            referencedColumns: ['user_id'];
          },
          {
            foreignKeyName: 'workspace_user_linked_users_platform_user_id_fkey';
            columns: ['platform_user_id'];
            isOneToOne: false;
            referencedRelation: 'nova_user_leaderboard';
            referencedColumns: ['user_id'];
          },
          {
            foreignKeyName: 'workspace_user_linked_users_platform_user_id_fkey';
            columns: ['platform_user_id'];
            isOneToOne: false;
            referencedRelation: 'shortened_links_creator_stats';
            referencedColumns: ['id'];
          },
          {
            foreignKeyName: 'workspace_user_linked_users_platform_user_id_fkey';
            columns: ['platform_user_id'];
            isOneToOne: false;
            referencedRelation: 'users';
            referencedColumns: ['id'];
          },
          {
            foreignKeyName: 'workspace_user_linked_users_virtual_user_id_fkey';
            columns: ['virtual_user_id'];
            isOneToOne: false;
            referencedRelation: 'distinct_invoice_creators';
            referencedColumns: ['id'];
          },
          {
            foreignKeyName: 'workspace_user_linked_users_virtual_user_id_fkey';
            columns: ['virtual_user_id'];
            isOneToOne: false;
            referencedRelation: 'group_user_with_attendance';
            referencedColumns: ['user_id'];
          },
          {
            foreignKeyName: 'workspace_user_linked_users_virtual_user_id_fkey';
            columns: ['virtual_user_id'];
            isOneToOne: false;
            referencedRelation: 'workspace_users';
            referencedColumns: ['id'];
          },
          {
            foreignKeyName: 'workspace_user_linked_users_virtual_user_id_fkey';
            columns: ['virtual_user_id'];
            isOneToOne: false;
            referencedRelation: 'workspace_users_with_groups';
            referencedColumns: ['id'];
          },
          {
            foreignKeyName: 'workspace_user_linked_users_ws_id_fkey';
            columns: ['ws_id'];
            isOneToOne: false;
            referencedRelation: 'workspace_link_counts';
            referencedColumns: ['id'];
          },
          {
            foreignKeyName: 'workspace_user_linked_users_ws_id_fkey';
            columns: ['ws_id'];
            isOneToOne: false;
            referencedRelation: 'workspaces';
            referencedColumns: ['id'];
          },
        ];
      };
      workspace_user_status_changes: {
        Row: {
          archived: boolean;
          archived_until: string | null;
          created_at: string;
          creator_id: string;
          id: string;
          user_id: string;
          ws_id: string;
        };
        Insert: {
          archived: boolean;
          archived_until?: string | null;
          created_at?: string;
          creator_id: string;
          id?: string;
          user_id: string;
          ws_id: string;
        };
        Update: {
          archived?: boolean;
          archived_until?: string | null;
          created_at?: string;
          creator_id?: string;
          id?: string;
          user_id?: string;
          ws_id?: string;
        };
        Relationships: [
          {
            foreignKeyName: 'workspace_user_status_changes_creator_id_fkey';
            columns: ['creator_id'];
            isOneToOne: false;
            referencedRelation: 'distinct_invoice_creators';
            referencedColumns: ['id'];
          },
          {
            foreignKeyName: 'workspace_user_status_changes_creator_id_fkey';
            columns: ['creator_id'];
            isOneToOne: false;
            referencedRelation: 'group_user_with_attendance';
            referencedColumns: ['user_id'];
          },
          {
            foreignKeyName: 'workspace_user_status_changes_creator_id_fkey';
            columns: ['creator_id'];
            isOneToOne: false;
            referencedRelation: 'workspace_users';
            referencedColumns: ['id'];
          },
          {
            foreignKeyName: 'workspace_user_status_changes_creator_id_fkey';
            columns: ['creator_id'];
            isOneToOne: false;
            referencedRelation: 'workspace_users_with_groups';
            referencedColumns: ['id'];
          },
          {
            foreignKeyName: 'workspace_user_status_changes_user_id_fkey';
            columns: ['user_id'];
            isOneToOne: false;
            referencedRelation: 'distinct_invoice_creators';
            referencedColumns: ['id'];
          },
          {
            foreignKeyName: 'workspace_user_status_changes_user_id_fkey';
            columns: ['user_id'];
            isOneToOne: false;
            referencedRelation: 'group_user_with_attendance';
            referencedColumns: ['user_id'];
          },
          {
            foreignKeyName: 'workspace_user_status_changes_user_id_fkey';
            columns: ['user_id'];
            isOneToOne: false;
            referencedRelation: 'workspace_users';
            referencedColumns: ['id'];
          },
          {
            foreignKeyName: 'workspace_user_status_changes_user_id_fkey';
            columns: ['user_id'];
            isOneToOne: false;
            referencedRelation: 'workspace_users_with_groups';
            referencedColumns: ['id'];
          },
          {
            foreignKeyName: 'workspace_user_status_changes_ws_id_fkey';
            columns: ['ws_id'];
            isOneToOne: false;
            referencedRelation: 'workspace_link_counts';
            referencedColumns: ['id'];
          },
          {
            foreignKeyName: 'workspace_user_status_changes_ws_id_fkey';
            columns: ['ws_id'];
            isOneToOne: false;
            referencedRelation: 'workspaces';
            referencedColumns: ['id'];
          },
        ];
      };
      workspace_users: {
        Row: {
          address: string | null;
          archived: boolean;
          archived_until: string | null;
          avatar_url: string | null;
          balance: number | null;
          birthday: string | null;
          created_at: string | null;
          created_by: string | null;
          display_name: string | null;
          email: string | null;
          ethnicity: string | null;
          full_name: string | null;
          gender: string | null;
          guardian: string | null;
          id: string;
          national_id: string | null;
          note: string | null;
          phone: string | null;
          referred_by: string | null;
          updated_at: string;
          updated_by: string | null;
          ws_id: string;
        };
        Insert: {
          address?: string | null;
          archived?: boolean;
          archived_until?: string | null;
          avatar_url?: string | null;
          balance?: number | null;
          birthday?: string | null;
          created_at?: string | null;
          created_by?: string | null;
          display_name?: string | null;
          email?: string | null;
          ethnicity?: string | null;
          full_name?: string | null;
          gender?: string | null;
          guardian?: string | null;
          id?: string;
          national_id?: string | null;
          note?: string | null;
          phone?: string | null;
          referred_by?: string | null;
          updated_at?: string;
          updated_by?: string | null;
          ws_id: string;
        };
        Update: {
          address?: string | null;
          archived?: boolean;
          archived_until?: string | null;
          avatar_url?: string | null;
          balance?: number | null;
          birthday?: string | null;
          created_at?: string | null;
          created_by?: string | null;
          display_name?: string | null;
          email?: string | null;
          ethnicity?: string | null;
          full_name?: string | null;
          gender?: string | null;
          guardian?: string | null;
          id?: string;
          national_id?: string | null;
          note?: string | null;
          phone?: string | null;
          referred_by?: string | null;
          updated_at?: string;
          updated_by?: string | null;
          ws_id?: string;
        };
        Relationships: [
          {
            foreignKeyName: 'fk_workspace_users_referred_by';
            columns: ['referred_by'];
            isOneToOne: false;
            referencedRelation: 'distinct_invoice_creators';
            referencedColumns: ['id'];
          },
          {
            foreignKeyName: 'fk_workspace_users_referred_by';
            columns: ['referred_by'];
            isOneToOne: false;
            referencedRelation: 'group_user_with_attendance';
            referencedColumns: ['user_id'];
          },
          {
            foreignKeyName: 'fk_workspace_users_referred_by';
            columns: ['referred_by'];
            isOneToOne: false;
            referencedRelation: 'workspace_users';
            referencedColumns: ['id'];
          },
          {
            foreignKeyName: 'fk_workspace_users_referred_by';
            columns: ['referred_by'];
            isOneToOne: false;
            referencedRelation: 'workspace_users_with_groups';
            referencedColumns: ['id'];
          },
          {
            foreignKeyName: 'public_workspace_users_updated_by_fkey';
            columns: ['updated_by'];
            isOneToOne: false;
            referencedRelation: 'distinct_invoice_creators';
            referencedColumns: ['id'];
          },
          {
            foreignKeyName: 'public_workspace_users_updated_by_fkey';
            columns: ['updated_by'];
            isOneToOne: false;
            referencedRelation: 'group_user_with_attendance';
            referencedColumns: ['user_id'];
          },
          {
            foreignKeyName: 'public_workspace_users_updated_by_fkey';
            columns: ['updated_by'];
            isOneToOne: false;
            referencedRelation: 'workspace_users';
            referencedColumns: ['id'];
          },
          {
            foreignKeyName: 'public_workspace_users_updated_by_fkey';
            columns: ['updated_by'];
            isOneToOne: false;
            referencedRelation: 'workspace_users_with_groups';
            referencedColumns: ['id'];
          },
          {
            foreignKeyName: 'workspace_users_created_by_fkey';
            columns: ['created_by'];
            isOneToOne: false;
            referencedRelation: 'distinct_invoice_creators';
            referencedColumns: ['id'];
          },
          {
            foreignKeyName: 'workspace_users_created_by_fkey';
            columns: ['created_by'];
            isOneToOne: false;
            referencedRelation: 'group_user_with_attendance';
            referencedColumns: ['user_id'];
          },
          {
            foreignKeyName: 'workspace_users_created_by_fkey';
            columns: ['created_by'];
            isOneToOne: false;
            referencedRelation: 'workspace_users';
            referencedColumns: ['id'];
          },
          {
            foreignKeyName: 'workspace_users_created_by_fkey';
            columns: ['created_by'];
            isOneToOne: false;
            referencedRelation: 'workspace_users_with_groups';
            referencedColumns: ['id'];
          },
          {
            foreignKeyName: 'workspace_users_ws_id_fkey';
            columns: ['ws_id'];
            isOneToOne: false;
            referencedRelation: 'workspace_link_counts';
            referencedColumns: ['id'];
          },
          {
            foreignKeyName: 'workspace_users_ws_id_fkey';
            columns: ['ws_id'];
            isOneToOne: false;
            referencedRelation: 'workspaces';
            referencedColumns: ['id'];
          },
        ];
      };
      workspace_wallet_transfers: {
        Row: {
          created_at: string | null;
          from_transaction_id: string;
          to_transaction_id: string;
        };
        Insert: {
          created_at?: string | null;
          from_transaction_id: string;
          to_transaction_id: string;
        };
        Update: {
          created_at?: string | null;
          from_transaction_id?: string;
          to_transaction_id?: string;
        };
        Relationships: [
          {
            foreignKeyName: 'workspace_wallet_transfers_from_transaction_id_fkey';
            columns: ['from_transaction_id'];
            isOneToOne: false;
            referencedRelation: 'wallet_transactions';
            referencedColumns: ['id'];
          },
          {
            foreignKeyName: 'workspace_wallet_transfers_to_transaction_id_fkey';
            columns: ['to_transaction_id'];
            isOneToOne: false;
            referencedRelation: 'wallet_transactions';
            referencedColumns: ['id'];
          },
        ];
      };
      workspace_wallets: {
        Row: {
          balance: number | null;
          created_at: string | null;
          currency: string;
          description: string | null;
          id: string;
          name: string | null;
          report_opt_in: boolean;
          type: string;
          ws_id: string;
        };
        Insert: {
          balance?: number | null;
          created_at?: string | null;
          currency?: string;
          description?: string | null;
          id?: string;
          name?: string | null;
          report_opt_in?: boolean;
          type?: string;
          ws_id: string;
        };
        Update: {
          balance?: number | null;
          created_at?: string | null;
          currency?: string;
          description?: string | null;
          id?: string;
          name?: string | null;
          report_opt_in?: boolean;
          type?: string;
          ws_id?: string;
        };
        Relationships: [
          {
            foreignKeyName: 'workspace_wallets_currency_fkey';
            columns: ['currency'];
            isOneToOne: false;
            referencedRelation: 'currencies';
            referencedColumns: ['code'];
          },
          {
            foreignKeyName: 'workspace_wallets_type_fkey';
            columns: ['type'];
            isOneToOne: false;
            referencedRelation: 'wallet_types';
            referencedColumns: ['id'];
          },
          {
            foreignKeyName: 'workspace_wallets_ws_id_fkey';
            columns: ['ws_id'];
            isOneToOne: false;
            referencedRelation: 'workspace_link_counts';
            referencedColumns: ['id'];
          },
          {
            foreignKeyName: 'workspace_wallets_ws_id_fkey';
            columns: ['ws_id'];
            isOneToOne: false;
            referencedRelation: 'workspaces';
            referencedColumns: ['id'];
          },
        ];
      };
      workspace_whiteboards: {
        Row: {
          created_at: string;
          creator_id: string;
          description: string | null;
          id: string;
          snapshot: Json | null;
          thumbnail_url: string | null;
          title: string;
          updated_at: string;
          ws_id: string;
        };
        Insert: {
          created_at?: string;
          creator_id: string;
          description?: string | null;
          id?: string;
          snapshot?: Json | null;
          thumbnail_url?: string | null;
          title: string;
          updated_at?: string;
          ws_id: string;
        };
        Update: {
          created_at?: string;
          creator_id?: string;
          description?: string | null;
          id?: string;
          snapshot?: Json | null;
          thumbnail_url?: string | null;
          title?: string;
          updated_at?: string;
          ws_id?: string;
        };
        Relationships: [
          {
            foreignKeyName: 'workspace_whiteboards_creator_id_fkey';
            columns: ['creator_id'];
            isOneToOne: false;
            referencedRelation: 'nova_user_challenge_leaderboard';
            referencedColumns: ['user_id'];
          },
          {
            foreignKeyName: 'workspace_whiteboards_creator_id_fkey';
            columns: ['creator_id'];
            isOneToOne: false;
            referencedRelation: 'nova_user_leaderboard';
            referencedColumns: ['user_id'];
          },
          {
            foreignKeyName: 'workspace_whiteboards_creator_id_fkey';
            columns: ['creator_id'];
            isOneToOne: false;
            referencedRelation: 'shortened_links_creator_stats';
            referencedColumns: ['id'];
          },
          {
            foreignKeyName: 'workspace_whiteboards_creator_id_fkey';
            columns: ['creator_id'];
            isOneToOne: false;
            referencedRelation: 'users';
            referencedColumns: ['id'];
          },
          {
            foreignKeyName: 'workspace_whiteboards_ws_id_fkey';
            columns: ['ws_id'];
            isOneToOne: false;
            referencedRelation: 'workspace_link_counts';
            referencedColumns: ['id'];
          },
          {
            foreignKeyName: 'workspace_whiteboards_ws_id_fkey';
            columns: ['ws_id'];
            isOneToOne: false;
            referencedRelation: 'workspaces';
            referencedColumns: ['id'];
          },
        ];
      };
      workspaces: {
        Row: {
          avatar_url: string | null;
          created_at: string | null;
          creator_id: string | null;
          deleted: boolean | null;
          handle: string | null;
          id: string;
          logo_url: string | null;
          name: string | null;
          personal: boolean;
        };
        Insert: {
          avatar_url?: string | null;
          created_at?: string | null;
          creator_id?: string | null;
          deleted?: boolean | null;
          handle?: string | null;
          id?: string;
          logo_url?: string | null;
          name?: string | null;
          personal?: boolean;
        };
        Update: {
          avatar_url?: string | null;
          created_at?: string | null;
          creator_id?: string | null;
          deleted?: boolean | null;
          handle?: string | null;
          id?: string;
          logo_url?: string | null;
          name?: string | null;
          personal?: boolean;
        };
        Relationships: [
          {
            foreignKeyName: 'workspaces_creator_id_fkey';
            columns: ['creator_id'];
            isOneToOne: false;
            referencedRelation: 'nova_user_challenge_leaderboard';
            referencedColumns: ['user_id'];
          },
          {
            foreignKeyName: 'workspaces_creator_id_fkey';
            columns: ['creator_id'];
            isOneToOne: false;
            referencedRelation: 'nova_user_leaderboard';
            referencedColumns: ['user_id'];
          },
          {
            foreignKeyName: 'workspaces_creator_id_fkey';
            columns: ['creator_id'];
            isOneToOne: false;
            referencedRelation: 'shortened_links_creator_stats';
            referencedColumns: ['id'];
          },
          {
            foreignKeyName: 'workspaces_creator_id_fkey';
            columns: ['creator_id'];
            isOneToOne: false;
            referencedRelation: 'users';
            referencedColumns: ['id'];
          },
        ];
      };
    };
    Views: {
      audit_logs: {
        Row: {
          auth_role: string | null;
          auth_uid: string | null;
          id: number | null;
          old_record: Json | null;
          old_record_id: string | null;
          op: 'INSERT' | 'UPDATE' | 'DELETE' | 'TRUNCATE' | null;
          record: Json | null;
          record_id: string | null;
          table_name: unknown;
          ts: string | null;
          ws_id: string | null;
        };
        Insert: {
          auth_role?: string | null;
          auth_uid?: string | null;
          id?: number | null;
          old_record?: Json | null;
          old_record_id?: string | null;
          op?: 'INSERT' | 'UPDATE' | 'DELETE' | 'TRUNCATE' | null;
          record?: Json | null;
          record_id?: string | null;
          table_name?: unknown;
          ts?: string | null;
          ws_id?: never;
        };
        Update: {
          auth_role?: string | null;
          auth_uid?: string | null;
          id?: number | null;
          old_record?: Json | null;
          old_record_id?: string | null;
          op?: 'INSERT' | 'UPDATE' | 'DELETE' | 'TRUNCATE' | null;
          record?: Json | null;
          record_id?: string | null;
          table_name?: unknown;
          ts?: string | null;
          ws_id?: never;
        };
        Relationships: [];
      };
      calendar_event_participants: {
        Row: {
          created_at: string | null;
          display_name: string | null;
          event_id: string | null;
          going: boolean | null;
          handle: string | null;
          participant_id: string | null;
          type: string | null;
        };
        Relationships: [];
      };
      distinct_invoice_creators: {
        Row: {
          display_name: string | null;
          id: string | null;
        };
        Relationships: [];
      };
      group_user_with_attendance: {
        Row: {
          attendance_count: number | null;
          full_name: string | null;
          group_id: string | null;
          is_completed: boolean | null;
          post_id: string | null;
          user_id: string | null;
        };
        Relationships: [
          {
            foreignKeyName: 'user_group_post_checks_post_id_fkey';
            columns: ['post_id'];
            isOneToOne: false;
            referencedRelation: 'user_group_posts';
            referencedColumns: ['id'];
          },
          {
            foreignKeyName: 'workspace_user_roles_users_role_id_fkey';
            columns: ['group_id'];
            isOneToOne: false;
            referencedRelation: 'group_users_with_post_checks';
            referencedColumns: ['group_id'];
          },
          {
            foreignKeyName: 'workspace_user_roles_users_role_id_fkey';
            columns: ['group_id'];
            isOneToOne: false;
            referencedRelation: 'group_with_attendance';
            referencedColumns: ['group_id'];
          },
          {
            foreignKeyName: 'workspace_user_roles_users_role_id_fkey';
            columns: ['group_id'];
            isOneToOne: false;
            referencedRelation: 'user_groups_with_tags';
            referencedColumns: ['id'];
          },
          {
            foreignKeyName: 'workspace_user_roles_users_role_id_fkey';
            columns: ['group_id'];
            isOneToOne: false;
            referencedRelation: 'workspace_user_groups';
            referencedColumns: ['id'];
          },
          {
            foreignKeyName: 'workspace_user_roles_users_role_id_fkey';
            columns: ['group_id'];
            isOneToOne: false;
            referencedRelation: 'workspace_user_groups_with_amount';
            referencedColumns: ['id'];
          },
          {
            foreignKeyName: 'workspace_user_roles_users_role_id_fkey';
            columns: ['group_id'];
            isOneToOne: false;
            referencedRelation: 'workspace_user_groups_with_guest';
            referencedColumns: ['id'];
          },
        ];
      };
      group_users_with_post_checks: {
        Row: {
          attendance_count: number | null;
          email: string | null;
          full_name: string | null;
          gender: string | null;
          group_id: string | null;
          is_completed: boolean | null;
          phone: string | null;
          post_id: string | null;
          user_id: string | null;
          ws_id: string | null;
        };
        Relationships: [
          {
            foreignKeyName: 'user_group_post_checks_post_id_fkey';
            columns: ['post_id'];
            isOneToOne: false;
            referencedRelation: 'user_group_posts';
            referencedColumns: ['id'];
          },
          {
            foreignKeyName: 'workspace_user_roles_users_user_id_fkey';
            columns: ['user_id'];
            isOneToOne: false;
            referencedRelation: 'distinct_invoice_creators';
            referencedColumns: ['id'];
          },
          {
            foreignKeyName: 'workspace_user_roles_users_user_id_fkey';
            columns: ['user_id'];
            isOneToOne: false;
            referencedRelation: 'group_user_with_attendance';
            referencedColumns: ['user_id'];
          },
          {
            foreignKeyName: 'workspace_user_roles_users_user_id_fkey';
            columns: ['user_id'];
            isOneToOne: false;
            referencedRelation: 'workspace_users';
            referencedColumns: ['id'];
          },
          {
            foreignKeyName: 'workspace_user_roles_users_user_id_fkey';
            columns: ['user_id'];
            isOneToOne: false;
            referencedRelation: 'workspace_users_with_groups';
            referencedColumns: ['id'];
          },
          {
            foreignKeyName: 'workspace_user_roles_ws_id_fkey';
            columns: ['ws_id'];
            isOneToOne: false;
            referencedRelation: 'workspace_link_counts';
            referencedColumns: ['id'];
          },
          {
            foreignKeyName: 'workspace_user_roles_ws_id_fkey';
            columns: ['ws_id'];
            isOneToOne: false;
            referencedRelation: 'workspaces';
            referencedColumns: ['id'];
          },
        ];
      };
      group_with_attendance: {
        Row: {
          attendance_count: number | null;
          email: string | null;
          full_name: string | null;
          gender: string | null;
          group_id: string | null;
          phone: string | null;
          user_id: string | null;
          ws_id: string | null;
        };
        Relationships: [
          {
            foreignKeyName: 'workspace_user_roles_users_user_id_fkey';
            columns: ['user_id'];
            isOneToOne: false;
            referencedRelation: 'distinct_invoice_creators';
            referencedColumns: ['id'];
          },
          {
            foreignKeyName: 'workspace_user_roles_users_user_id_fkey';
            columns: ['user_id'];
            isOneToOne: false;
            referencedRelation: 'group_user_with_attendance';
            referencedColumns: ['user_id'];
          },
          {
            foreignKeyName: 'workspace_user_roles_users_user_id_fkey';
            columns: ['user_id'];
            isOneToOne: false;
            referencedRelation: 'workspace_users';
            referencedColumns: ['id'];
          },
          {
            foreignKeyName: 'workspace_user_roles_users_user_id_fkey';
            columns: ['user_id'];
            isOneToOne: false;
            referencedRelation: 'workspace_users_with_groups';
            referencedColumns: ['id'];
          },
          {
            foreignKeyName: 'workspace_user_roles_ws_id_fkey';
            columns: ['ws_id'];
            isOneToOne: false;
            referencedRelation: 'workspace_link_counts';
            referencedColumns: ['id'];
          },
          {
            foreignKeyName: 'workspace_user_roles_ws_id_fkey';
            columns: ['ws_id'];
            isOneToOne: false;
            referencedRelation: 'workspaces';
            referencedColumns: ['id'];
          },
        ];
      };
      link_analytics_device_insights: {
        Row: {
          browser: string | null;
          click_count: number | null;
          device_type: string | null;
          domain: string | null;
          first_click_at: string | null;
          last_click_at: string | null;
          link_id: string | null;
          os: string | null;
          slug: string | null;
          unique_visitors: number | null;
        };
        Relationships: [];
      };
      link_analytics_geo_insights: {
        Row: {
          city: string | null;
          click_count: number | null;
          country: string | null;
          country_region: string | null;
          domain: string | null;
          first_click_at: string | null;
          last_click_at: string | null;
          latitude: number | null;
          link_id: string | null;
          longitude: number | null;
          postal_code: string | null;
          slug: string | null;
          timezone: string | null;
          unique_visitors: number | null;
          vercel_region: string | null;
        };
        Relationships: [];
      };
      link_analytics_summary: {
        Row: {
          creator_id: string | null;
          domain: string | null;
          first_click_at: string | null;
          last_click_at: string | null;
          link_created_at: string | null;
          link_id: string | null;
          original_url: string | null;
          slug: string | null;
          top_browser: string | null;
          top_city: string | null;
          top_country: string | null;
          top_device_type: string | null;
          top_os: string | null;
          top_referrer_domain: string | null;
          top_vercel_region: string | null;
          total_clicks: number | null;
          unique_browsers: number | null;
          unique_cities: number | null;
          unique_countries: number | null;
          unique_device_types: number | null;
          unique_operating_systems: number | null;
          unique_referrers: number | null;
          unique_visitors: number | null;
          ws_id: string | null;
        };
        Relationships: [
          {
            foreignKeyName: 'shortened_links_creator_id_fkey';
            columns: ['creator_id'];
            isOneToOne: false;
            referencedRelation: 'nova_user_challenge_leaderboard';
            referencedColumns: ['user_id'];
          },
          {
            foreignKeyName: 'shortened_links_creator_id_fkey';
            columns: ['creator_id'];
            isOneToOne: false;
            referencedRelation: 'nova_user_leaderboard';
            referencedColumns: ['user_id'];
          },
          {
            foreignKeyName: 'shortened_links_creator_id_fkey';
            columns: ['creator_id'];
            isOneToOne: false;
            referencedRelation: 'shortened_links_creator_stats';
            referencedColumns: ['id'];
          },
          {
            foreignKeyName: 'shortened_links_creator_id_fkey';
            columns: ['creator_id'];
            isOneToOne: false;
            referencedRelation: 'users';
            referencedColumns: ['id'];
          },
          {
            foreignKeyName: 'shortened_links_ws_id_fkey';
            columns: ['ws_id'];
            isOneToOne: false;
            referencedRelation: 'workspace_link_counts';
            referencedColumns: ['id'];
          },
          {
            foreignKeyName: 'shortened_links_ws_id_fkey';
            columns: ['ws_id'];
            isOneToOne: false;
            referencedRelation: 'workspaces';
            referencedColumns: ['id'];
          },
        ];
      };
      meet_together_users: {
        Row: {
          display_name: string | null;
          is_guest: boolean | null;
          plan_id: string | null;
          timeblock_count: number | null;
          user_id: string | null;
        };
        Relationships: [];
      };
      nova_submissions_with_scores: {
        Row: {
          created_at: string | null;
          criteria_score: number | null;
          id: string | null;
          passed_tests: number | null;
          problem_id: string | null;
          prompt: string | null;
          session_id: string | null;
          sum_criterion_score: number | null;
          test_case_score: number | null;
          total_criteria: number | null;
          total_score: number | null;
          total_tests: number | null;
          user_id: string | null;
        };
        Relationships: [
          {
            foreignKeyName: 'nova_submissions_problem_id_fkey';
            columns: ['problem_id'];
            isOneToOne: false;
            referencedRelation: 'nova_problems';
            referencedColumns: ['id'];
          },
          {
            foreignKeyName: 'nova_submissions_session_id_fkey';
            columns: ['session_id'];
            isOneToOne: false;
            referencedRelation: 'nova_sessions';
            referencedColumns: ['id'];
          },
          {
            foreignKeyName: 'nova_submissions_user_id_fkey';
            columns: ['user_id'];
            isOneToOne: false;
            referencedRelation: 'nova_user_challenge_leaderboard';
            referencedColumns: ['user_id'];
          },
          {
            foreignKeyName: 'nova_submissions_user_id_fkey';
            columns: ['user_id'];
            isOneToOne: false;
            referencedRelation: 'nova_user_leaderboard';
            referencedColumns: ['user_id'];
          },
          {
            foreignKeyName: 'nova_submissions_user_id_fkey';
            columns: ['user_id'];
            isOneToOne: false;
            referencedRelation: 'shortened_links_creator_stats';
            referencedColumns: ['id'];
          },
          {
            foreignKeyName: 'nova_submissions_user_id_fkey';
            columns: ['user_id'];
            isOneToOne: false;
            referencedRelation: 'users';
            referencedColumns: ['id'];
          },
        ];
      };
      nova_team_challenge_leaderboard: {
        Row: {
          challenge_id: string | null;
          name: string | null;
          problem_scores: Json | null;
          score: number | null;
          team_id: string | null;
        };
        Relationships: [
          {
            foreignKeyName: 'nova_problems_challenge_id_fkey';
            columns: ['challenge_id'];
            isOneToOne: false;
            referencedRelation: 'nova_challenges';
            referencedColumns: ['id'];
          },
          {
            foreignKeyName: 'nova_problems_challenge_id_fkey';
            columns: ['challenge_id'];
            isOneToOne: false;
            referencedRelation: 'nova_user_challenge_leaderboard';
            referencedColumns: ['challenge_id'];
          },
        ];
      };
      nova_team_leaderboard: {
        Row: {
          challenge_scores: Json | null;
          name: string | null;
          score: number | null;
          team_id: string | null;
        };
        Relationships: [];
      };
      nova_user_challenge_leaderboard: {
        Row: {
          avatar: string | null;
          challenge_id: string | null;
          name: string | null;
          problem_scores: Json | null;
          score: number | null;
          user_id: string | null;
        };
        Relationships: [];
      };
      nova_user_leaderboard: {
        Row: {
          avatar: string | null;
          challenge_scores: Json | null;
          name: string | null;
          score: number | null;
          user_id: string | null;
        };
        Relationships: [];
      };
      shortened_links_creator_stats: {
        Row: {
          avatar_url: string | null;
          display_name: string | null;
          domain_count: number | null;
          email: string | null;
          first_link_created: string | null;
          id: string | null;
          last_link_created: string | null;
          link_count: number | null;
        };
        Relationships: [];
      };
      shortened_links_domain_stats: {
        Row: {
          creator_count: number | null;
          domain: string | null;
          first_created: string | null;
          last_created: string | null;
          link_count: number | null;
        };
        Relationships: [];
      };
      time_tracking_session_analytics: {
        Row: {
          category_color: string | null;
          category_id: string | null;
          category_name: string | null;
          created_at: string | null;
          day_of_week: number | null;
          description: string | null;
          duration_seconds: number | null;
          end_time: string | null;
          id: string | null;
          is_running: boolean | null;
          productivity_score: number | null;
          session_date: string | null;
          session_length_category: string | null;
          session_month: string | null;
          session_week: string | null;
          start_hour: number | null;
          start_time: string | null;
          tags: string[] | null;
          task_id: string | null;
          task_name: string | null;
          title: string | null;
          updated_at: string | null;
          user_id: string | null;
          was_resumed: boolean | null;
          ws_id: string | null;
        };
        Relationships: [
          {
            foreignKeyName: 'time_tracking_categories_color_fkey';
            columns: ['category_color'];
            isOneToOne: false;
            referencedRelation: 'calendar_event_colors';
            referencedColumns: ['value'];
          },
          {
            foreignKeyName: 'time_tracking_sessions_category_id_fkey';
            columns: ['category_id'];
            isOneToOne: false;
            referencedRelation: 'time_tracking_categories';
            referencedColumns: ['id'];
          },
          {
            foreignKeyName: 'time_tracking_sessions_task_id_fkey';
            columns: ['task_id'];
            isOneToOne: false;
            referencedRelation: 'tasks';
            referencedColumns: ['id'];
          },
          {
            foreignKeyName: 'time_tracking_sessions_user_id_fkey';
            columns: ['user_id'];
            isOneToOne: false;
            referencedRelation: 'nova_user_challenge_leaderboard';
            referencedColumns: ['user_id'];
          },
          {
            foreignKeyName: 'time_tracking_sessions_user_id_fkey';
            columns: ['user_id'];
            isOneToOne: false;
            referencedRelation: 'nova_user_leaderboard';
            referencedColumns: ['user_id'];
          },
          {
            foreignKeyName: 'time_tracking_sessions_user_id_fkey';
            columns: ['user_id'];
            isOneToOne: false;
            referencedRelation: 'shortened_links_creator_stats';
            referencedColumns: ['id'];
          },
          {
            foreignKeyName: 'time_tracking_sessions_user_id_fkey';
            columns: ['user_id'];
            isOneToOne: false;
            referencedRelation: 'users';
            referencedColumns: ['id'];
          },
          {
            foreignKeyName: 'time_tracking_sessions_ws_id_fkey';
            columns: ['ws_id'];
            isOneToOne: false;
            referencedRelation: 'workspace_link_counts';
            referencedColumns: ['id'];
          },
          {
            foreignKeyName: 'time_tracking_sessions_ws_id_fkey';
            columns: ['ws_id'];
            isOneToOne: false;
            referencedRelation: 'workspaces';
            referencedColumns: ['id'];
          },
        ];
      };
      user_groups_with_tags: {
        Row: {
          archived: boolean | null;
          created_at: string | null;
          ending_date: string | null;
          id: string | null;
          name: string | null;
          notes: string | null;
          sessions: string[] | null;
          starting_date: string | null;
          tag_count: number | null;
          tags: Json | null;
          ws_id: string | null;
        };
        Insert: {
          archived?: boolean | null;
          created_at?: string | null;
          ending_date?: string | null;
          id?: string | null;
          name?: string | null;
          notes?: string | null;
          sessions?: string[] | null;
          starting_date?: string | null;
          tag_count?: never;
          tags?: never;
          ws_id?: string | null;
        };
        Update: {
          archived?: boolean | null;
          created_at?: string | null;
          ending_date?: string | null;
          id?: string | null;
          name?: string | null;
          notes?: string | null;
          sessions?: string[] | null;
          starting_date?: string | null;
          tag_count?: never;
          tags?: never;
          ws_id?: string | null;
        };
        Relationships: [
          {
            foreignKeyName: 'workspace_user_roles_ws_id_fkey';
            columns: ['ws_id'];
            isOneToOne: false;
            referencedRelation: 'workspace_link_counts';
            referencedColumns: ['id'];
          },
          {
            foreignKeyName: 'workspace_user_roles_ws_id_fkey';
            columns: ['ws_id'];
            isOneToOne: false;
            referencedRelation: 'workspaces';
            referencedColumns: ['id'];
          },
        ];
      };
      v_user_referral_discounts: {
        Row: {
          calculated_discount_value: number | null;
          promo_code: string | null;
          promo_id: string | null;
          user_id: string | null;
          ws_id: string | null;
        };
        Relationships: [
          {
            foreignKeyName: 'fk_workspace_promotions_owner';
            columns: ['user_id'];
            isOneToOne: false;
            referencedRelation: 'distinct_invoice_creators';
            referencedColumns: ['id'];
          },
          {
            foreignKeyName: 'fk_workspace_promotions_owner';
            columns: ['user_id'];
            isOneToOne: false;
            referencedRelation: 'group_user_with_attendance';
            referencedColumns: ['user_id'];
          },
          {
            foreignKeyName: 'fk_workspace_promotions_owner';
            columns: ['user_id'];
            isOneToOne: false;
            referencedRelation: 'workspace_users';
            referencedColumns: ['id'];
          },
          {
            foreignKeyName: 'fk_workspace_promotions_owner';
            columns: ['user_id'];
            isOneToOne: false;
            referencedRelation: 'workspace_users_with_groups';
            referencedColumns: ['id'];
          },
          {
            foreignKeyName: 'workspace_promotions_ws_id_fkey';
            columns: ['ws_id'];
            isOneToOne: false;
            referencedRelation: 'workspace_link_counts';
            referencedColumns: ['id'];
          },
          {
            foreignKeyName: 'workspace_promotions_ws_id_fkey';
            columns: ['ws_id'];
            isOneToOne: false;
            referencedRelation: 'workspaces';
            referencedColumns: ['id'];
          },
        ];
      };
      workspace_dataset_row_cells: {
        Row: {
          cells: Json | null;
          created_at: string | null;
          dataset_id: string | null;
          row_id: string | null;
        };
        Relationships: [
          {
            foreignKeyName: 'workspace_dataset_rows_dataset_id_fkey';
            columns: ['dataset_id'];
            isOneToOne: false;
            referencedRelation: 'workspace_datasets';
            referencedColumns: ['id'];
          },
        ];
      };
      workspace_invite_links_with_stats: {
        Row: {
          code: string | null;
          created_at: string | null;
          creator_id: string | null;
          current_uses: number | null;
          expires_at: string | null;
          id: string | null;
          is_expired: boolean | null;
          is_full: boolean | null;
          max_uses: number | null;
          role: string | null;
          role_title: string | null;
          updated_at: string | null;
          ws_id: string | null;
        };
        Relationships: [
          {
            foreignKeyName: 'workspace_invite_links_creator_id_fkey';
            columns: ['creator_id'];
            isOneToOne: false;
            referencedRelation: 'nova_user_challenge_leaderboard';
            referencedColumns: ['user_id'];
          },
          {
            foreignKeyName: 'workspace_invite_links_creator_id_fkey';
            columns: ['creator_id'];
            isOneToOne: false;
            referencedRelation: 'nova_user_leaderboard';
            referencedColumns: ['user_id'];
          },
          {
            foreignKeyName: 'workspace_invite_links_creator_id_fkey';
            columns: ['creator_id'];
            isOneToOne: false;
            referencedRelation: 'shortened_links_creator_stats';
            referencedColumns: ['id'];
          },
          {
            foreignKeyName: 'workspace_invite_links_creator_id_fkey';
            columns: ['creator_id'];
            isOneToOne: false;
            referencedRelation: 'users';
            referencedColumns: ['id'];
          },
          {
            foreignKeyName: 'workspace_invite_links_role_fkey';
            columns: ['role'];
            isOneToOne: false;
            referencedRelation: 'workspace_default_roles';
            referencedColumns: ['id'];
          },
          {
            foreignKeyName: 'workspace_invite_links_ws_id_fkey';
            columns: ['ws_id'];
            isOneToOne: false;
            referencedRelation: 'workspace_link_counts';
            referencedColumns: ['id'];
          },
          {
            foreignKeyName: 'workspace_invite_links_ws_id_fkey';
            columns: ['ws_id'];
            isOneToOne: false;
            referencedRelation: 'workspaces';
            referencedColumns: ['id'];
          },
        ];
      };
      workspace_link_counts: {
        Row: {
          id: string | null;
          link_count: number | null;
          logo_url: string | null;
          name: string | null;
        };
        Relationships: [];
      };
      workspace_members_and_invites: {
        Row: {
          avatar_url: string | null;
          created_at: string | null;
          display_name: string | null;
          email: string | null;
          handle: string | null;
          id: string | null;
          pending: boolean | null;
          role: string | null;
          role_title: string | null;
          ws_id: string | null;
        };
        Relationships: [];
      };
      workspace_user_groups_with_amount: {
        Row: {
          amount: number | null;
          archived: boolean | null;
          created_at: string | null;
          ending_date: string | null;
          id: string | null;
          name: string | null;
          notes: string | null;
          sessions: string[] | null;
          starting_date: string | null;
          ws_id: string | null;
        };
        Relationships: [
          {
            foreignKeyName: 'workspace_user_roles_ws_id_fkey';
            columns: ['ws_id'];
            isOneToOne: false;
            referencedRelation: 'workspace_link_counts';
            referencedColumns: ['id'];
          },
          {
            foreignKeyName: 'workspace_user_roles_ws_id_fkey';
            columns: ['ws_id'];
            isOneToOne: false;
            referencedRelation: 'workspaces';
            referencedColumns: ['id'];
          },
        ];
      };
      workspace_user_groups_with_guest: {
        Row: {
          amount: number | null;
          archived: boolean | null;
          created_at: string | null;
          ending_date: string | null;
          id: string | null;
          is_guest: boolean | null;
          name: string | null;
          notes: string | null;
          sessions: string[] | null;
          starting_date: string | null;
          ws_id: string | null;
        };
        Relationships: [
          {
            foreignKeyName: 'workspace_user_roles_ws_id_fkey';
            columns: ['ws_id'];
            isOneToOne: false;
            referencedRelation: 'workspace_link_counts';
            referencedColumns: ['id'];
          },
          {
            foreignKeyName: 'workspace_user_roles_ws_id_fkey';
            columns: ['ws_id'];
            isOneToOne: false;
            referencedRelation: 'workspaces';
            referencedColumns: ['id'];
          },
        ];
      };
      workspace_users_with_groups: {
        Row: {
          address: string | null;
          archived: boolean | null;
          archived_until: string | null;
          avatar_url: string | null;
          balance: number | null;
          birthday: string | null;
          created_at: string | null;
          created_by: string | null;
          display_name: string | null;
          email: string | null;
          ethnicity: string | null;
          full_name: string | null;
          gender: string | null;
          group_count: number | null;
          groups: Json | null;
          guardian: string | null;
          id: string | null;
          linked_users: Json | null;
          national_id: string | null;
          note: string | null;
          phone: string | null;
          updated_at: string | null;
          updated_by: string | null;
          ws_id: string | null;
        };
        Insert: {
          address?: string | null;
          archived?: boolean | null;
          archived_until?: string | null;
          avatar_url?: string | null;
          balance?: number | null;
          birthday?: string | null;
          created_at?: string | null;
          created_by?: string | null;
          display_name?: string | null;
          email?: string | null;
          ethnicity?: string | null;
          full_name?: string | null;
          gender?: string | null;
          group_count?: never;
          groups?: never;
          guardian?: string | null;
          id?: string | null;
          linked_users?: never;
          national_id?: string | null;
          note?: string | null;
          phone?: string | null;
          updated_at?: string | null;
          updated_by?: string | null;
          ws_id?: string | null;
        };
        Update: {
          address?: string | null;
          archived?: boolean | null;
          archived_until?: string | null;
          avatar_url?: string | null;
          balance?: number | null;
          birthday?: string | null;
          created_at?: string | null;
          created_by?: string | null;
          display_name?: string | null;
          email?: string | null;
          ethnicity?: string | null;
          full_name?: string | null;
          gender?: string | null;
          group_count?: never;
          groups?: never;
          guardian?: string | null;
          id?: string | null;
          linked_users?: never;
          national_id?: string | null;
          note?: string | null;
          phone?: string | null;
          updated_at?: string | null;
          updated_by?: string | null;
          ws_id?: string | null;
        };
        Relationships: [
          {
            foreignKeyName: 'public_workspace_users_updated_by_fkey';
            columns: ['updated_by'];
            isOneToOne: false;
            referencedRelation: 'distinct_invoice_creators';
            referencedColumns: ['id'];
          },
          {
            foreignKeyName: 'public_workspace_users_updated_by_fkey';
            columns: ['updated_by'];
            isOneToOne: false;
            referencedRelation: 'group_user_with_attendance';
            referencedColumns: ['user_id'];
          },
          {
            foreignKeyName: 'public_workspace_users_updated_by_fkey';
            columns: ['updated_by'];
            isOneToOne: false;
            referencedRelation: 'workspace_users';
            referencedColumns: ['id'];
          },
          {
            foreignKeyName: 'public_workspace_users_updated_by_fkey';
            columns: ['updated_by'];
            isOneToOne: false;
            referencedRelation: 'workspace_users_with_groups';
            referencedColumns: ['id'];
          },
          {
            foreignKeyName: 'workspace_users_created_by_fkey';
            columns: ['created_by'];
            isOneToOne: false;
            referencedRelation: 'distinct_invoice_creators';
            referencedColumns: ['id'];
          },
          {
            foreignKeyName: 'workspace_users_created_by_fkey';
            columns: ['created_by'];
            isOneToOne: false;
            referencedRelation: 'group_user_with_attendance';
            referencedColumns: ['user_id'];
          },
          {
            foreignKeyName: 'workspace_users_created_by_fkey';
            columns: ['created_by'];
            isOneToOne: false;
            referencedRelation: 'workspace_users';
            referencedColumns: ['id'];
          },
          {
            foreignKeyName: 'workspace_users_created_by_fkey';
            columns: ['created_by'];
            isOneToOne: false;
            referencedRelation: 'workspace_users_with_groups';
            referencedColumns: ['id'];
          },
          {
            foreignKeyName: 'workspace_users_ws_id_fkey';
            columns: ['ws_id'];
            isOneToOne: false;
            referencedRelation: 'workspace_link_counts';
            referencedColumns: ['id'];
          },
          {
            foreignKeyName: 'workspace_users_ws_id_fkey';
            columns: ['ws_id'];
            isOneToOne: false;
            referencedRelation: 'workspaces';
            referencedColumns: ['id'];
          },
        ];
      };
    };
    Functions: {
      atomic_sync_token_operation: {
        Args: {
          p_calendar_id?: string;
          p_operation?: string;
          p_sync_token?: string;
          p_ws_id: string;
        };
        Returns: {
          last_synced_at: string;
          message: string;
          success: boolean;
          sync_token: string;
        }[];
      };
      calculate_next_occurrence: {
        Args: {
          frequency: Database['public']['Enums']['recurring_frequency'];
          from_date: string;
        };
        Returns: string;
      };
      calculate_productivity_score: {
        Args: { category_color: string; duration_seconds: number };
        Returns: number;
      };
      can_create_workspace: { Args: { p_user_id: string }; Returns: boolean };
      can_manage_indicator: {
        Args: { p_indicator_id: string };
        Returns: boolean;
      };
      check_guest_group: { Args: { group_id: string }; Returns: boolean };
      check_guest_lead_eligibility: {
        Args: { p_user_id: string; p_ws_id: string };
        Returns: Json;
      };
      check_ws_creator: { Args: { ws_id: string }; Returns: boolean };
      cleanup_expired_cross_app_tokens: { Args: never; Returns: undefined };
      cleanup_old_api_key_usage_logs: { Args: never; Returns: undefined };
      cleanup_old_typing_indicators: { Args: never; Returns: undefined };
      cleanup_role_inconsistencies: { Args: never; Returns: undefined };
      compute_ai_cost_usd: {
        Args: {
          p_input_tokens: number;
          p_model_id: string;
          p_output_tokens: number;
          p_pricing: Json;
          p_reasoning_tokens: number;
        };
        Returns: number;
      };
      count_search_users: {
        Args: {
          enabled_filter?: boolean;
          role_filter?: string;
          search_query: string;
        };
        Returns: number;
      };
      count_user_workspaces: { Args: { user_id: string }; Returns: number };
      create_ai_chat: {
        Args: { message: string; model: string; title: string };
        Returns: string;
      };
      create_guest_lead_email: {
        Args: {
          p_content: string;
          p_email: string;
          p_post_id?: string;
          p_receiver_id: string;
          p_sender_id: string;
          p_source_email: string;
          p_source_name: string;
          p_subject: string;
          p_ws_id: string;
        };
        Returns: Json;
      };
      extract_domain: { Args: { url: string }; Returns: string };
      extract_referrer_domain: { Args: { url: string }; Returns: string };
      generate_cross_app_token:
        | {
            Args: {
              p_expiry_seconds?: number;
              p_origin_app: string;
              p_session_data?: Json;
              p_target_app: string;
              p_user_id: string;
            };
            Returns: string;
          }
        | {
            Args: {
              p_expiry_seconds?: number;
              p_origin_app: string;
              p_target_app: string;
              p_user_id: string;
            };
            Returns: string;
          };
      get_ai_execution_daily_stats_v2: {
        Args: {
          p_end_date?: string;
          p_pricing?: Json;
          p_start_date?: string;
          p_ws_id: string;
        };
        Returns: {
          date: string;
          executions: number;
          input_tokens: number;
          output_tokens: number;
          reasoning_tokens: number;
          total_cost_usd: number;
          total_tokens: number;
        }[];
      };
      get_ai_execution_model_stats_v2: {
        Args: {
          p_end_date?: string;
          p_pricing?: Json;
          p_start_date?: string;
          p_ws_id: string;
        };
        Returns: {
          avg_cost_per_execution: number;
          avg_tokens_per_execution: number;
          executions: number;
          model_id: string;
          percentage_of_total: number;
          total_cost_usd: number;
          total_tokens: number;
        }[];
      };
      get_ai_execution_monthly_cost_v2: {
        Args: {
          p_exchange_rate?: number;
          p_month?: number;
          p_pricing?: Json;
          p_ws_id: string;
          p_year?: number;
        };
        Returns: {
          avg_daily_cost: number;
          executions: number;
          total_cost_usd: number;
          total_cost_vnd: number;
        }[];
      };
      get_ai_execution_summary_v2: {
        Args: {
          p_end_date?: string;
          p_exchange_rate?: number;
          p_pricing?: Json;
          p_start_date?: string;
          p_ws_id: string;
        };
        Returns: {
          avg_cost_per_execution: number;
          avg_tokens_per_execution: number;
          total_cost_usd: number;
          total_cost_vnd: number;
          total_executions: number;
          total_input_tokens: number;
          total_output_tokens: number;
          total_reasoning_tokens: number;
          total_tokens: number;
        }[];
      };
      get_available_referral_users: {
        Args: { p_user_id: string; p_ws_id: string };
        Returns: {
          display_name: string;
          email: string;
          full_name: string;
          id: string;
          phone: string;
        }[];
      };
      get_browsers: {
        Args: { p_limit?: number; p_link_id: string };
        Returns: {
          browser: string;
          count: number;
        }[];
      };
      get_budget_status: {
        Args: { _ws_id: string };
        Returns: {
          amount: number;
          budget_id: string;
          budget_name: string;
          is_near_threshold: boolean;
          is_over_budget: boolean;
          percentage_used: number;
          remaining: number;
          spent: number;
        }[];
      };
      get_challenge_stats: {
        Args: { challenge_id_param: string; user_id_param: string };
        Returns: {
          problems_attempted: number;
          total_score: number;
        }[];
      };
      get_clicks_by_day: {
        Args: { p_days?: number; p_link_id: string };
        Returns: {
          click_date: string;
          clicks: number;
        }[];
      };
      get_clicks_by_day_of_week: {
        Args: { p_link_id: string };
        Returns: {
          clicks: number;
          day_name: string;
          day_of_week: number;
        }[];
      };
      get_clicks_by_hour: {
        Args: { p_link_id: string };
        Returns: {
          clicks: number;
          hour: number;
        }[];
      };
      get_created_workspace_count: {
        Args: { user_id: string };
        Returns: number;
      };
      get_daily_activity_heatmap: {
        Args: { p_days_back?: number; p_user_id?: string; p_ws_id: string };
        Returns: Json;
      };
      get_daily_income_expense: {
        Args: { _ws_id: string; past_days?: number };
        Returns: {
          day: string;
          total_expense: number;
          total_income: number;
        }[];
      };
      get_daily_prompt_completion_tokens: {
        Args: { past_days?: number };
        Returns: {
          day: string;
          total_completion_tokens: number;
          total_prompt_tokens: number;
        }[];
      };
      get_default_ai_pricing: { Args: never; Returns: Json };
      get_device_types: {
        Args: { p_limit?: number; p_link_id: string };
        Returns: {
          count: number;
          device_type: string;
        }[];
      };
      get_finance_invoices_count: { Args: { ws_id: string }; Returns: number };
      get_guest_user_leads: {
        Args: {
          p_page?: number;
          p_page_size?: number;
          p_search?: string;
          p_threshold?: number;
          p_ws_id: string;
        };
        Returns: {
          attendance_count: number;
          created_at: string;
          email: string;
          full_name: string;
          gender: string;
          group_id: string;
          group_name: string;
          has_lead_generation: boolean;
          id: string;
          phone: string;
          total_count: number;
        }[];
      };
      get_healthcare_checkups_count: {
        Args: { ws_id: string };
        Returns: number;
      };
      get_healthcare_diagnoses_count: {
        Args: { ws_id: string };
        Returns: number;
      };
      get_healthcare_vital_groups_count: {
        Args: { ws_id: string };
        Returns: number;
      };
      get_healthcare_vitals_count: { Args: { ws_id: string }; Returns: number };
      get_hourly_prompt_completion_tokens: {
        Args: { past_hours?: number };
        Returns: {
          hour: string;
          total_completion_tokens: number;
          total_prompt_tokens: number;
        }[];
      };
      get_inventory_batches_count: { Args: { ws_id: string }; Returns: number };
      get_inventory_product_categories_count: {
        Args: { ws_id: string };
        Returns: number;
      };
      get_inventory_products: {
        Args: {
          _category_ids?: string[];
          _has_unit?: boolean;
          _warehouse_ids?: string[];
          _ws_id?: string;
        };
        Returns: {
          amount: number;
          category: string;
          created_at: string;
          id: string;
          manufacturer: string;
          name: string;
          price: number;
          unit: string;
          unit_id: string;
          ws_id: string;
        }[];
      };
      get_inventory_products_count: {
        Args: { ws_id: string };
        Returns: number;
      };
      get_inventory_suppliers_count: {
        Args: { ws_id: string };
        Returns: number;
      };
      get_inventory_units_count: { Args: { ws_id: string }; Returns: number };
      get_inventory_warehouses_count: {
        Args: { ws_id: string };
        Returns: number;
      };
      get_joined_workspace_count: {
        Args: { user_id: string };
        Returns: number;
      };
      get_monthly_income_expense: {
        Args: { _ws_id: string; past_months?: number };
        Returns: {
          month: string;
          total_expense: number;
          total_income: number;
        }[];
      };
      get_monthly_prompt_completion_tokens: {
        Args: { past_months?: number };
        Returns: {
          month: string;
          total_completion_tokens: number;
          total_prompt_tokens: number;
        }[];
      };
      get_operating_systems: {
        Args: { p_limit?: number; p_link_id: string };
        Returns: {
          count: number;
          os: string;
        }[];
      };
      get_pending_event_participants: {
        Args: { _event_id: string };
        Returns: number;
      };
      get_pending_invoices: {
        Args: { p_limit?: number; p_offset?: number; p_ws_id: string };
        Returns: {
          attendance_days: number;
          group_id: string;
          group_name: string;
          months_owed: string;
          potential_total: number;
          total_sessions: number;
          user_id: string;
          user_name: string;
        }[];
      };
      get_pending_invoices_base: {
        Args: { p_ws_id: string };
        Returns: {
          attendance_days: number;
          group_id: string;
          group_name: string;
          month: string;
          sessions: string[];
          user_id: string;
          user_name: string;
        }[];
      };
      get_pending_invoices_count: {
        Args: { p_ws_id: string };
        Returns: number;
      };
      get_period_summary_stats: {
        Args: { p_period?: string; p_ws_id: string };
        Returns: Json;
      };
      get_possible_excluded_groups: {
        Args: { _ws_id: string; included_groups: string[] };
        Returns: {
          amount: number;
          id: string;
          name: string;
          ws_id: string;
        }[];
      };
      get_possible_excluded_tags: {
        Args: { _ws_id: string; included_tags: string[] };
        Returns: {
          amount: number;
          id: string;
          name: string;
          ws_id: string;
        }[];
      };
      get_session_statistics: {
        Args: never;
        Returns: {
          active_count: number;
          completed_count: number;
          latest_session_date: string;
          total_count: number;
          unique_users_count: number;
        }[];
      };
      get_session_templates: {
        Args: {
          limit_count?: number;
          user_id_param: string;
          workspace_id: string;
        };
        Returns: {
          avg_duration: number;
          category_color: string;
          category_id: string;
          category_name: string;
          description: string;
          last_used: string;
          tags: string[];
          task_id: string;
          task_name: string;
          title: string;
          usage_count: number;
        }[];
      };
      get_submission_statistics: {
        Args: never;
        Returns: {
          latest_submission_date: string;
          total_count: number;
          unique_users_count: number;
        }[];
      };
      get_time_tracking_sessions_paginated: {
        Args: {
          p_limit?: number;
          p_page?: number;
          p_period?: string;
          p_search?: string;
          p_ws_id: string;
        };
        Returns: Json;
      };
      get_time_tracking_stats: {
        Args: { p_user_id?: string; p_ws_id: string };
        Returns: Json;
      };
      get_top_cities: {
        Args: { p_limit?: number; p_link_id: string };
        Returns: {
          city: string;
          count: number;
          country: string;
        }[];
      };
      get_top_countries: {
        Args: { p_limit?: number; p_link_id: string };
        Returns: {
          count: number;
          country: string;
        }[];
      };
      get_top_referrers: {
        Args: { p_limit?: number; p_link_id: string };
        Returns: {
          count: number;
          domain: string;
        }[];
      };
      get_transaction_categories_with_amount_by_workspace: {
        Args: { p_ws_id: string };
        Returns: {
          amount: number;
          created_at: string;
          id: string;
          is_expense: boolean;
          name: string;
          transaction_count: number;
          ws_id: string;
        }[];
      };
      get_transaction_count_by_tag: {
        Args: { _ws_id: string };
        Returns: {
          tag_color: string;
          tag_id: string;
          tag_name: string;
          transaction_count: number;
        }[];
      };
      get_upcoming_recurring_transactions: {
        Args: { _ws_id: string; days_ahead?: number };
        Returns: {
          amount: number;
          category_name: string;
          frequency: Database['public']['Enums']['recurring_frequency'];
          id: string;
          name: string;
          next_occurrence: string;
          wallet_name: string;
        }[];
      };
      get_user_accessible_tasks: {
        Args: {
          p_include_deleted?: boolean;
          p_list_statuses?: Database['public']['Enums']['task_board_status'][];
          p_user_id: string;
          p_ws_id?: string;
        };
        Returns: {
          task_calendar_hours: Database['public']['Enums']['calendar_hours'];
          task_closed_at: string;
          task_completed_at: string;
          task_created_at: string;
          task_creator_id: string;
          task_deleted_at: string;
          task_description: string;
          task_end_date: string;
          task_estimation_points: number;
          task_id: string;
          task_is_splittable: boolean;
          task_list_id: string;
          task_max_split_duration_minutes: number;
          task_min_split_duration_minutes: number;
          task_name: string;
          task_priority: Database['public']['Enums']['task_priority'];
          task_start_date: string;
          task_total_duration: number;
        }[];
      };
      get_user_role: {
        Args: { user_id: string; ws_id: string };
        Returns: string;
      };
      get_user_session_stats: {
        Args: { user_id: string };
        Returns: {
          active_sessions: number;
          current_session_age: unknown;
          total_sessions: number;
        }[];
      };
      get_user_sessions: {
        Args: { user_id: string };
        Returns: {
          created_at: string;
          ip: string;
          is_current: boolean;
          session_id: string;
          updated_at: string;
          user_agent: string;
        }[];
      };
      get_user_tasks: {
        Args: { _board_id: string };
        Returns: {
          board_id: string;
          completed: boolean;
          description: string;
          end_date: string;
          id: string;
          list_id: string;
          name: string;
          priority: number;
          start_date: string;
        }[];
      };
      get_user_whitelist_status: {
        Args: { user_id_param: string };
        Returns: {
          allow_challenge_management: boolean;
          allow_manage_all_challenges: boolean;
          allow_role_management: boolean;
          enabled: boolean;
          is_whitelisted: boolean;
        }[];
      };
      get_workspace_drive_size: { Args: { ws_id: string }; Returns: number };
      get_workspace_member_count: {
        Args: { p_ws_id: string };
        Returns: number;
      };
      get_workspace_products_count: {
        Args: { ws_id: string };
        Returns: number;
      };
      get_workspace_storage_limit: { Args: { ws_id: string }; Returns: number };
      get_workspace_transaction_categories_count: {
        Args: { ws_id: string };
        Returns: number;
      };
      get_workspace_transactions_count: {
        Args: { end_date?: string; start_date?: string; ws_id: string };
        Returns: number;
      };
      get_workspace_user_groups: {
        Args: {
          _ws_id: string;
          excluded_tags: string[];
          included_tags: string[];
          search_query: string;
        };
        Returns: {
          created_at: string;
          id: string;
          name: string;
          notes: string;
          tag_count: number;
          tags: string[];
          ws_id: string;
        }[];
      };
      get_workspace_user_groups_count: {
        Args: { ws_id: string };
        Returns: number;
      };
      get_workspace_user_with_details: {
        Args: { p_user_id: string; p_ws_id: string };
        Returns: Json;
      };
      get_workspace_users: {
        Args: {
          _ws_id: string;
          excluded_groups: string[];
          included_groups: string[];
          search_query: string;
        };
        Returns: {
          address: string;
          avatar_url: string;
          balance: number;
          birthday: string;
          created_at: string;
          display_name: string;
          email: string;
          ethnicity: string;
          full_name: string;
          gender: string;
          group_count: number;
          groups: string[];
          guardian: string;
          id: string;
          linked_users: Json;
          national_id: string;
          note: string;
          phone: string;
          updated_at: string;
          ws_id: string;
        }[];
      };
      get_workspace_users_count: { Args: { ws_id: string }; Returns: number };
      get_workspace_wallets_count: { Args: { ws_id: string }; Returns: number };
      get_workspace_wallets_expense: {
        Args: { end_date?: string; start_date?: string; ws_id: string };
        Returns: number;
      };
      get_workspace_wallets_income: {
        Args: { end_date?: string; start_date?: string; ws_id: string };
        Returns: number;
      };
      hard_delete_soft_deleted_items: { Args: never; Returns: undefined };
      has_other_owner: {
        Args: { _user_id: string; _ws_id: string };
        Returns: boolean;
      };
      has_workspace_permission: {
        Args: { p_permission: string; p_user_id: string; p_ws_id: string };
        Returns: boolean;
      };
      insert_ai_chat_message: {
        Args: { chat_id: string; message: string; source: string };
        Returns: undefined;
      };
      is_list_accessible: { Args: { _list_id: string }; Returns: boolean };
      is_member_invited: {
        Args: { _org_id: string; _user_id: string };
        Returns: boolean;
      };
      is_nova_challenge_manager: { Args: never; Returns: boolean };
      is_nova_role_manager: { Args: never; Returns: boolean };
      is_nova_user_email_in_team: {
        Args: { _team_id: string; _user_email: string };
        Returns: boolean;
      };
      is_nova_user_id_in_team: {
        Args: { _team_id: string; _user_id: string };
        Returns: boolean;
      };
      is_org_member: {
        Args: { _org_id: string; _user_id: string };
        Returns: boolean;
      };
      is_personal_workspace: { Args: { p_ws_id: string }; Returns: boolean };
      is_project_member: { Args: { _project_id: string }; Returns: boolean };
      is_task_accessible: { Args: { _task_id: string }; Returns: boolean };
      is_task_board_member: {
        Args: { _board_id: string; _user_id: string };
        Returns: boolean;
      };
      is_tuturuuu_email: { Args: { user_email: string }; Returns: boolean };
      is_user_guest: { Args: { user_uuid: string }; Returns: boolean };
      is_user_task_in_board: {
        Args: { _task_id: string; _user_id: string };
        Returns: boolean;
      };
      is_user_whitelisted: {
        Args: { user_id_param: string };
        Returns: boolean;
      };
      is_workspace_owner: {
        Args: { p_user_id: string; p_ws_id: string };
        Returns: boolean;
      };
      match_tasks: {
        Args: {
          filter_deleted?: boolean;
          filter_ws_id?: string;
          match_count?: number;
          match_threshold?: number;
          query_embedding: string;
          query_text: string;
        };
        Returns: {
          closed_at: string;
          completed_at: string;
          description: string;
          end_date: string;
          id: string;
          list_id: string;
          name: string;
          similarity: number;
          start_date: string;
        }[];
      };
      normalize_task_sort_keys: { Args: never; Returns: undefined };
      nova_get_all_challenges_with_user_stats: {
        Args: { user_id: string };
        Returns: Json;
      };
      nova_get_challenge_with_user_stats: {
        Args: { challenge_id: string; user_id: string };
        Returns: Json;
      };
      nova_get_user_daily_sessions: {
        Args: { challenge_id: string; user_id: string };
        Returns: number;
      };
      nova_get_user_total_sessions: {
        Args: { challenge_id: string; user_id: string };
        Returns: number;
      };
      parse_user_agent: {
        Args: { user_agent: string };
        Returns: {
          browser: string;
          device_type: string;
          os: string;
        }[];
      };
      process_recurring_transactions: {
        Args: never;
        Returns: {
          processed_count: number;
          recurring_id: string;
          transaction_id: string;
        }[];
      };
      revoke_all_cross_app_tokens: {
        Args: { p_user_id: string };
        Returns: undefined;
      };
      revoke_all_other_sessions: { Args: { user_id: string }; Returns: number };
      revoke_user_session: {
        Args: { session_id: string; target_user_id: string };
        Returns: boolean;
      };
      search_users: {
        Args: {
          enabled_filter?: boolean;
          page_number: number;
          page_size: number;
          role_filter?: string;
          search_query: string;
        };
        Returns: {
          allow_challenge_management: boolean;
          allow_manage_all_challenges: boolean;
          allow_role_management: boolean;
          avatar_url: string;
          bio: string;
          birthday: string;
          created_at: string;
          deleted: boolean;
          display_name: string;
          email: string;
          enabled: boolean;
          full_name: string;
          handle: string;
          id: string;
          new_email: string;
          team_name: string[];
          user_id: string;
        }[];
      };
      search_users_by_name: {
        Args: {
          min_similarity?: number;
          result_limit?: number;
          search_query: string;
        };
        Returns: {
          avatar_url: string;
          display_name: string;
          handle: string;
          id: string;
          relevance: number;
        }[];
      };
      show_limit: { Args: never; Returns: number };
      show_trgm: { Args: { '': string }; Returns: string[] };
      sum_quiz_scores: {
        Args: { p_set_id: string };
        Returns: {
          sum: number;
        }[];
      };
      transactions_have_same_abs_amount: {
        Args: { transaction_id_1: string; transaction_id_2: string };
        Returns: boolean;
      };
      transactions_have_same_amount: {
        Args: { transaction_id_1: string; transaction_id_2: string };
        Returns: boolean;
      };
      update_expired_sessions: { Args: never; Returns: undefined };
      update_many_tasks: { Args: { updates: Json }; Returns: number };
      update_session_total_score: {
        Args: { challenge_id_param: string; user_id_param: string };
        Returns: undefined;
      };
      upsert_calendar_events_and_count: {
        Args: { events: Json };
        Returns: Json;
      };
      user_is_in_channel: {
        Args: { p_channel_id: string; p_user_id: string };
        Returns: boolean;
      };
      validate_cross_app_token: {
        Args: { p_target_app: string; p_token: string };
        Returns: string;
      };
      validate_cross_app_token_with_session: {
        Args: { p_target_app: string; p_token: string };
        Returns: {
          session_data: Json;
          user_id: string;
        }[];
      };
    };
    Enums: {
      ai_message_type:
        | 'message'
        | 'file'
        | 'summary'
        | 'notes'
        | 'multi_choice_quiz'
        | 'paragraph_quiz'
        | 'flashcards';
      calendar_hour_type: 'WORK' | 'PERSONAL' | 'MEETING';
      calendar_hours: 'work_hours' | 'personal_hours' | 'meeting_hours';
      certificate_templates: 'original' | 'modern' | 'elegant';
      chat_role: 'FUNCTION' | 'USER' | 'SYSTEM' | 'ASSISTANT';
      dataset_type: 'excel' | 'csv' | 'html';
      estimation_type: 'exponential' | 'fibonacci' | 'linear' | 't-shirt';
      feature_flag:
        | 'ENABLE_AI'
        | 'ENABLE_EDUCATION'
        | 'ENABLE_CHALLENGES'
        | 'ENABLE_QUIZZES';
      platform_service: 'TUTURUUU' | 'REWISE' | 'NOVA' | 'UPSKII';
      product:
        | 'web'
        | 'nova'
        | 'rewise'
        | 'calendar'
        | 'finance'
        | 'tudo'
        | 'tumeet'
        | 'shortener'
        | 'qr'
        | 'drive'
        | 'mail'
        | 'other';
      promotion_type: 'REGULAR' | 'REFERRAL';
      recording_status:
        | 'recording'
        | 'interrupted'
        | 'pending_transcription'
        | 'transcribing'
        | 'completed'
        | 'failed';
      recurring_frequency: 'daily' | 'weekly' | 'monthly' | 'yearly';
      subscription_status: 'trialing' | 'active' | 'canceled' | 'past_due';
      support_type: 'bug' | 'feature-request' | 'support' | 'job-application';
      task_board_status: 'not_started' | 'active' | 'done' | 'closed';
      task_priority: 'low' | 'normal' | 'high' | 'critical';
      workspace_api_key_scope:
        | 'gemini-2.0-flash'
        | 'gemini-2.5-flash'
        | 'gemini-2.0-pro'
        | 'gemini-2.5-pro'
        | 'gemini-2.0-flash-lite'
        | 'gemini-2.5-flash-lite';
      workspace_role_permission:
        | 'view_infrastructure'
        | 'manage_workspace_secrets'
        | 'manage_external_migrations'
        | 'manage_workspace_roles'
        | 'manage_workspace_members'
        | 'manage_workspace_settings'
        | 'manage_workspace_integrations'
        | 'manage_workspace_billing'
        | 'manage_workspace_security'
        | 'manage_workspace_audit_logs'
        | 'manage_user_report_templates'
        | 'manage_calendar'
        | 'manage_projects'
        | 'manage_documents'
        | 'manage_drive'
        | 'manage_users'
        | 'export_users_data'
        | 'manage_inventory'
        | 'manage_finance'
        | 'export_finance_data'
        | 'ai_chat'
        | 'ai_lab'
        | 'send_user_group_post_emails'
        | 'view_users_private_info'
        | 'view_users_public_info'
        | 'view_finance_stats'
        | 'create_users'
        | 'update_users'
        | 'delete_users'
        | 'check_user_attendance'
        | 'create_inventory'
        | 'update_inventory'
        | 'delete_inventory'
        | 'view_inventory'
        | 'view_transactions'
        | 'create_transactions'
        | 'update_transactions'
        | 'delete_transactions'
        | 'view_invoices'
        | 'create_invoices'
        | 'update_invoices'
        | 'delete_invoices'
        | 'view_user_groups'
        | 'create_user_groups'
        | 'update_user_groups'
        | 'delete_user_groups'
        | 'view_user_groups_scores'
        | 'create_user_groups_scores'
        | 'update_user_groups_scores'
        | 'delete_user_groups_scores'
        | 'view_user_groups_posts'
        | 'create_user_groups_posts'
        | 'update_user_groups_posts'
        | 'delete_user_groups_posts'
        | 'create_lead_generations'
        | 'manage_api_keys';
    };
    CompositeTypes: {
      [_ in never]: never;
    };
  };
};

type DatabaseWithoutInternals = Omit<Database, '__InternalSupabase'>;

type DefaultSchema = DatabaseWithoutInternals[Extract<
  keyof Database,
  'public'
>];

export type Tables<
  DefaultSchemaTableNameOrOptions extends
    | keyof (DefaultSchema['Tables'] & DefaultSchema['Views'])
    | { schema: keyof DatabaseWithoutInternals },
  TableName extends DefaultSchemaTableNameOrOptions extends {
    schema: keyof DatabaseWithoutInternals;
  }
    ? keyof (DatabaseWithoutInternals[DefaultSchemaTableNameOrOptions['schema']]['Tables'] &
        DatabaseWithoutInternals[DefaultSchemaTableNameOrOptions['schema']]['Views'])
    : never = never,
> = DefaultSchemaTableNameOrOptions extends {
  schema: keyof DatabaseWithoutInternals;
}
  ? (DatabaseWithoutInternals[DefaultSchemaTableNameOrOptions['schema']]['Tables'] &
      DatabaseWithoutInternals[DefaultSchemaTableNameOrOptions['schema']]['Views'])[TableName] extends {
      Row: infer R;
    }
    ? R
    : never
  : DefaultSchemaTableNameOrOptions extends keyof (DefaultSchema['Tables'] &
        DefaultSchema['Views'])
    ? (DefaultSchema['Tables'] &
        DefaultSchema['Views'])[DefaultSchemaTableNameOrOptions] extends {
        Row: infer R;
      }
      ? R
      : never
    : never;

export type TablesInsert<
  DefaultSchemaTableNameOrOptions extends
    | keyof DefaultSchema['Tables']
    | { schema: keyof DatabaseWithoutInternals },
  TableName extends DefaultSchemaTableNameOrOptions extends {
    schema: keyof DatabaseWithoutInternals;
  }
    ? keyof DatabaseWithoutInternals[DefaultSchemaTableNameOrOptions['schema']]['Tables']
    : never = never,
> = DefaultSchemaTableNameOrOptions extends {
  schema: keyof DatabaseWithoutInternals;
}
  ? DatabaseWithoutInternals[DefaultSchemaTableNameOrOptions['schema']]['Tables'][TableName] extends {
      Insert: infer I;
    }
    ? I
    : never
  : DefaultSchemaTableNameOrOptions extends keyof DefaultSchema['Tables']
    ? DefaultSchema['Tables'][DefaultSchemaTableNameOrOptions] extends {
        Insert: infer I;
      }
      ? I
      : never
    : never;

export type TablesUpdate<
  DefaultSchemaTableNameOrOptions extends
    | keyof DefaultSchema['Tables']
    | { schema: keyof DatabaseWithoutInternals },
  TableName extends DefaultSchemaTableNameOrOptions extends {
    schema: keyof DatabaseWithoutInternals;
  }
    ? keyof DatabaseWithoutInternals[DefaultSchemaTableNameOrOptions['schema']]['Tables']
    : never = never,
> = DefaultSchemaTableNameOrOptions extends {
  schema: keyof DatabaseWithoutInternals;
}
  ? DatabaseWithoutInternals[DefaultSchemaTableNameOrOptions['schema']]['Tables'][TableName] extends {
      Update: infer U;
    }
    ? U
    : never
  : DefaultSchemaTableNameOrOptions extends keyof DefaultSchema['Tables']
    ? DefaultSchema['Tables'][DefaultSchemaTableNameOrOptions] extends {
        Update: infer U;
      }
      ? U
      : never
    : never;

export type Enums<
  DefaultSchemaEnumNameOrOptions extends
    | keyof DefaultSchema['Enums']
    | { schema: keyof DatabaseWithoutInternals },
  EnumName extends DefaultSchemaEnumNameOrOptions extends {
    schema: keyof DatabaseWithoutInternals;
  }
    ? keyof DatabaseWithoutInternals[DefaultSchemaEnumNameOrOptions['schema']]['Enums']
    : never = never,
> = DefaultSchemaEnumNameOrOptions extends {
  schema: keyof DatabaseWithoutInternals;
}
  ? DatabaseWithoutInternals[DefaultSchemaEnumNameOrOptions['schema']]['Enums'][EnumName]
  : DefaultSchemaEnumNameOrOptions extends keyof DefaultSchema['Enums']
    ? DefaultSchema['Enums'][DefaultSchemaEnumNameOrOptions]
    : never;

export type CompositeTypes<
  PublicCompositeTypeNameOrOptions extends
    | keyof DefaultSchema['CompositeTypes']
    | { schema: keyof DatabaseWithoutInternals },
  CompositeTypeName extends PublicCompositeTypeNameOrOptions extends {
    schema: keyof DatabaseWithoutInternals;
  }
    ? keyof DatabaseWithoutInternals[PublicCompositeTypeNameOrOptions['schema']]['CompositeTypes']
    : never = never,
> = PublicCompositeTypeNameOrOptions extends {
  schema: keyof DatabaseWithoutInternals;
}
  ? DatabaseWithoutInternals[PublicCompositeTypeNameOrOptions['schema']]['CompositeTypes'][CompositeTypeName]
  : PublicCompositeTypeNameOrOptions extends keyof DefaultSchema['CompositeTypes']
    ? DefaultSchema['CompositeTypes'][PublicCompositeTypeNameOrOptions]
    : never;

export const Constants = {
  public: {
    Enums: {
      ai_message_type: [
        'message',
        'file',
        'summary',
        'notes',
        'multi_choice_quiz',
        'paragraph_quiz',
        'flashcards',
      ],
      calendar_hour_type: ['WORK', 'PERSONAL', 'MEETING'],
      calendar_hours: ['work_hours', 'personal_hours', 'meeting_hours'],
      certificate_templates: ['original', 'modern', 'elegant'],
      chat_role: ['FUNCTION', 'USER', 'SYSTEM', 'ASSISTANT'],
      dataset_type: ['excel', 'csv', 'html'],
      estimation_type: ['exponential', 'fibonacci', 'linear', 't-shirt'],
      feature_flag: [
        'ENABLE_AI',
        'ENABLE_EDUCATION',
        'ENABLE_CHALLENGES',
        'ENABLE_QUIZZES',
      ],
      platform_service: ['TUTURUUU', 'REWISE', 'NOVA', 'UPSKII'],
      product: [
        'web',
        'nova',
        'rewise',
        'calendar',
        'finance',
        'tudo',
        'tumeet',
        'shortener',
        'qr',
        'drive',
        'mail',
        'other',
      ],
      promotion_type: ['REGULAR', 'REFERRAL'],
      recording_status: [
        'recording',
        'interrupted',
        'pending_transcription',
        'transcribing',
        'completed',
        'failed',
      ],
      recurring_frequency: ['daily', 'weekly', 'monthly', 'yearly'],
      subscription_status: ['trialing', 'active', 'canceled', 'past_due'],
      support_type: ['bug', 'feature-request', 'support', 'job-application'],
      task_board_status: ['not_started', 'active', 'done', 'closed'],
      task_priority: ['low', 'normal', 'high', 'critical'],
      workspace_api_key_scope: [
        'gemini-2.0-flash',
        'gemini-2.5-flash',
        'gemini-2.0-pro',
        'gemini-2.5-pro',
        'gemini-2.0-flash-lite',
        'gemini-2.5-flash-lite',
      ],
      workspace_role_permission: [
        'view_infrastructure',
        'manage_workspace_secrets',
        'manage_external_migrations',
        'manage_workspace_roles',
        'manage_workspace_members',
        'manage_workspace_settings',
        'manage_workspace_integrations',
        'manage_workspace_billing',
        'manage_workspace_security',
        'manage_workspace_audit_logs',
        'manage_user_report_templates',
        'manage_calendar',
        'manage_projects',
        'manage_documents',
        'manage_drive',
        'manage_users',
        'export_users_data',
        'manage_inventory',
        'manage_finance',
        'export_finance_data',
        'ai_chat',
        'ai_lab',
        'send_user_group_post_emails',
        'view_users_private_info',
        'view_users_public_info',
        'view_finance_stats',
        'create_users',
        'update_users',
        'delete_users',
        'check_user_attendance',
        'create_inventory',
        'update_inventory',
        'delete_inventory',
        'view_inventory',
        'view_transactions',
        'create_transactions',
        'update_transactions',
        'delete_transactions',
        'view_invoices',
        'create_invoices',
        'update_invoices',
        'delete_invoices',
        'view_user_groups',
        'create_user_groups',
        'update_user_groups',
        'delete_user_groups',
        'view_user_groups_scores',
        'create_user_groups_scores',
        'update_user_groups_scores',
        'delete_user_groups_scores',
        'view_user_groups_posts',
        'create_user_groups_posts',
        'update_user_groups_posts',
        'delete_user_groups_posts',
        'create_lead_generations',
        'manage_api_keys',
      ],
    },
  },
} as const;<|MERGE_RESOLUTION|>--- conflicted
+++ resolved
@@ -1194,7 +1194,6 @@
           skipped?: boolean;
           url?: string;
         };
-<<<<<<< HEAD
         Relationships: [
           {
             foreignKeyName: 'crawled_url_next_urls_origin_id_fkey';
@@ -1204,38 +1203,6 @@
             referencedColumns: ['id'];
           },
         ];
-=======
-        Returns: {
-          address: string;
-          archived: boolean;
-          archived_until: string;
-          avatar_url: string;
-          balance: number;
-          birthday: string;
-          created_at: string;
-          display_name: string;
-          email: string;
-          ethnicity: string;
-          full_name: string;
-          gender: string;
-          group_count: number;
-          groups: string[];
-          guardian: string;
-          id: string;
-          linked_users: Json;
-          national_id: string;
-          note: string;
-          phone: string;
-          updated_at: string;
-          ws_id: string;
-        }[];
-      };
-      get_workspace_users_count: {
-        Args: {
-          ws_id: string;
-        };
-        Returns: number;
->>>>>>> 7605d365
       };
       crawled_urls: {
         Row: {
@@ -13077,6 +13044,8 @@
         };
         Returns: {
           address: string;
+          archived: boolean;
+          archived_until: string;
           avatar_url: string;
           balance: number;
           birthday: string;
