--- conflicted
+++ resolved
@@ -9440,11 +9440,7 @@
         Returns: number;
       };
       create_ai_chat: {
-<<<<<<< HEAD
         Args: { title: string; message: string; model: string };
-=======
-        Args: { title: string; model: string; message: string };
->>>>>>> bfb89f59
         Returns: string;
       };
       extract_domain: {
@@ -9458,28 +9454,14 @@
       generate_cross_app_token: {
         Args:
           | {
-<<<<<<< HEAD
               p_user_id: string;
               p_origin_app: string;
               p_target_app: string;
               p_expiry_seconds?: number;
-=======
-              p_origin_app: string;
-              p_expiry_seconds?: number;
-              p_user_id: string;
-              p_target_app: string;
->>>>>>> bfb89f59
             }
           | {
               p_user_id: string;
-<<<<<<< HEAD
               p_origin_app: string;
-              p_target_app: string;
-              p_expiry_seconds?: number;
-=======
->>>>>>> bfb89f59
-              p_session_data?: Json;
-              p_expiry_seconds?: number;
               p_target_app: string;
             };
         Returns: string;
@@ -9528,13 +9510,8 @@
         Args: { past_days?: number; _ws_id: string };
         Returns: {
           day: string;
-<<<<<<< HEAD
           total_income: number;
           total_expense: number;
-=======
-          total_expense: number;
-          total_income: number;
->>>>>>> bfb89f59
         }[];
       };
       get_daily_prompt_completion_tokens: {
@@ -9596,7 +9573,6 @@
           _category_ids?: string[];
         };
         Returns: {
-<<<<<<< HEAD
           id: string;
           name: string;
           manufacturer: string;
@@ -9607,18 +9583,6 @@
           amount: number;
           ws_id: string;
           created_at: string;
-=======
-          amount: number;
-          price: number;
-          category: string;
-          unit_id: string;
-          unit: string;
-          id: string;
-          name: string;
-          manufacturer: string;
-          created_at: string;
-          ws_id: string;
->>>>>>> bfb89f59
         }[];
       };
       get_inventory_products_count: {
@@ -9640,22 +9604,15 @@
       get_monthly_income_expense: {
         Args: { _ws_id: string; past_months?: number };
         Returns: {
-<<<<<<< HEAD
           month: string;
           total_income: number;
           total_expense: number;
-=======
-          total_expense: number;
-          month: string;
-          total_income: number;
->>>>>>> bfb89f59
         }[];
       };
       get_monthly_prompt_completion_tokens: {
         Args: { past_months?: number };
         Returns: {
           month: string;
-          total_completion_tokens: number;
           total_prompt_tokens: number;
           total_completion_tokens: number;
         }[];
@@ -9674,12 +9631,6 @@
       get_possible_excluded_groups: {
         Args: { _ws_id: string; included_groups: string[] };
         Returns: {
-<<<<<<< HEAD
-=======
-          name: string;
-          amount: number;
-          ws_id: string;
->>>>>>> bfb89f59
           id: string;
           name: string;
           ws_id: string;
@@ -9689,17 +9640,10 @@
       get_possible_excluded_tags: {
         Args: { _ws_id: string; included_tags: string[] };
         Returns: {
-<<<<<<< HEAD
           id: string;
           name: string;
           ws_id: string;
           amount: number;
-=======
-          ws_id: string;
-          amount: number;
-          id: string;
-          name: string;
->>>>>>> bfb89f59
         }[];
       };
       get_session_statistics: {
@@ -9719,7 +9663,6 @@
           limit_count?: number;
         };
         Returns: {
-<<<<<<< HEAD
           title: string;
           description: string;
           category_id: string;
@@ -9731,32 +9674,14 @@
           usage_count: number;
           avg_duration: number;
           last_used: string;
-=======
-          avg_duration: number;
-          usage_count: number;
-          task_name: string;
-          category_color: string;
-          category_name: string;
-          task_id: string;
-          last_used: string;
-          category_id: string;
-          tags: string[];
-          title: string;
-          description: string;
->>>>>>> bfb89f59
         }[];
       };
       get_submission_statistics: {
         Args: Record<PropertyKey, never>;
         Returns: {
-<<<<<<< HEAD
           total_count: number;
           latest_submission_date: string;
-=======
->>>>>>> bfb89f59
           unique_users_count: number;
-          total_count: number;
-          latest_submission_date: string;
         }[];
       };
       get_top_cities: {
@@ -9784,15 +9709,9 @@
       get_transaction_categories_with_amount: {
         Args: Record<PropertyKey, never>;
         Returns: {
-<<<<<<< HEAD
           id: string;
           name: string;
           is_expense: boolean;
-=======
-          is_expense: boolean;
-          id: string;
-          name: string;
->>>>>>> bfb89f59
           ws_id: string;
           created_at: string;
           amount: number;
@@ -9825,37 +9744,21 @@
         Args: { _board_id: string };
         Returns: {
           id: string;
-          board_id: string;
-          list_id: string;
-          end_date: string;
-          completed: boolean;
-          priority: number;
-          description: string;
           name: string;
           start_date: string;
-<<<<<<< HEAD
           end_date: string;
           list_id: string;
           board_id: string;
-=======
->>>>>>> bfb89f59
         }[];
       };
       get_user_whitelist_status: {
         Args: { user_id_param: string };
         Returns: {
           is_whitelisted: boolean;
-<<<<<<< HEAD
           enabled: boolean;
           allow_challenge_management: boolean;
           allow_manage_all_challenges: boolean;
           allow_role_management: boolean;
-=======
-          allow_manage_all_challenges: boolean;
-          allow_role_management: boolean;
-          enabled: boolean;
-          allow_challenge_management: boolean;
->>>>>>> bfb89f59
         }[];
       };
       get_workspace_drive_size: {
@@ -9875,11 +9778,7 @@
         Returns: number;
       };
       get_workspace_transactions_count: {
-<<<<<<< HEAD
         Args: { ws_id: string; start_date?: string; end_date?: string };
-=======
-        Args: { ws_id: string; end_date?: string; start_date?: string };
->>>>>>> bfb89f59
         Returns: number;
       };
       get_workspace_user_groups: {
@@ -9891,7 +9790,6 @@
           excluded_tags: string[];
         };
         Returns: {
-<<<<<<< HEAD
           id: string;
           name: string;
           notes: string;
@@ -9899,15 +9797,6 @@
           tags: string[];
           tag_count: number;
           created_at: string;
-=======
-          tags: string[];
-          ws_id: string;
-          notes: string;
-          name: string;
-          id: string;
-          created_at: string;
-          tag_count: number;
->>>>>>> bfb89f59
         }[];
       };
       get_workspace_user_groups_count: {
@@ -9916,7 +9805,6 @@
       };
       get_workspace_users: {
         Args: {
-<<<<<<< HEAD
           _ws_id: string;
           included_groups: string[];
           excluded_groups: string[];
@@ -9943,34 +9831,6 @@
           linked_users: Json;
           created_at: string;
           updated_at: string;
-=======
-          search_query: string;
-          excluded_groups: string[];
-          included_groups: string[];
-          _ws_id: string;
-        };
-        Returns: {
-          phone: string;
-          email: string;
-          display_name: string;
-          full_name: string;
-          avatar_url: string;
-          id: string;
-          updated_at: string;
-          created_at: string;
-          linked_users: Json;
-          group_count: number;
-          groups: string[];
-          ws_id: string;
-          balance: number;
-          note: string;
-          national_id: string;
-          address: string;
-          guardian: string;
-          ethnicity: string;
-          birthday: string;
-          gender: string;
->>>>>>> bfb89f59
         }[];
       };
       get_workspace_users_count: {
@@ -9982,19 +9842,11 @@
         Returns: number;
       };
       get_workspace_wallets_expense: {
-<<<<<<< HEAD
         Args: { ws_id: string; start_date?: string; end_date?: string };
         Returns: number;
       };
       get_workspace_wallets_income: {
         Args: { ws_id: string; start_date?: string; end_date?: string };
-=======
-        Args: { start_date?: string; ws_id: string; end_date?: string };
-        Returns: number;
-      };
-      get_workspace_wallets_income: {
-        Args: { end_date?: string; ws_id: string; start_date?: string };
->>>>>>> bfb89f59
         Returns: number;
       };
       gtrgm_compress: {
@@ -10096,13 +9948,8 @@
       parse_user_agent: {
         Args: { user_agent: string };
         Returns: {
-<<<<<<< HEAD
           device_type: string;
           browser: string;
-=======
-          browser: string;
-          device_type: string;
->>>>>>> bfb89f59
           os: string;
         }[];
       };
@@ -10131,10 +9978,7 @@
         Returns: {
           board_name: string;
           board_id: string;
-<<<<<<< HEAD
           board_name: string;
-=======
->>>>>>> bfb89f59
           board_tags: Json;
         }[];
       };
@@ -10150,7 +9994,6 @@
           start_date: string;
           end_date: string;
           created_at: string;
-          id: string;
         }[];
       };
       search_users: {
@@ -10162,10 +10005,6 @@
           enabled_filter?: boolean;
         };
         Returns: {
-<<<<<<< HEAD
-=======
-          bio: string;
->>>>>>> bfb89f59
           id: string;
           display_name: string;
           deleted: boolean;
@@ -10186,15 +10025,9 @@
       };
       search_users_by_name: {
         Args: {
-<<<<<<< HEAD
           search_query: string;
           result_limit?: number;
           min_similarity?: number;
-=======
-          min_similarity?: number;
-          result_limit?: number;
-          search_query: string;
->>>>>>> bfb89f59
         };
         Returns: {
           display_name: string;
