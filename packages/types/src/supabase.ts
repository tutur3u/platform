export type Json =
  | string
  | number
  | boolean
  | null
  | { [key: string]: Json | undefined }
  | Json[];

export type Database = {
  // Allows to automatically instantiate createClient with right options
  // instead of createClient<Database, { PostgrestVersion: 'XX' }>(URL, KEY)
  __InternalSupabase: {
    PostgrestVersion: '13.0.5';
  };
  public: {
<<<<<<< HEAD
    CompositeTypes: {
      [_ in never]: never;
    };
    Enums: {
      ai_message_type:
        | 'file'
        | 'flashcards'
        | 'message'
        | 'multi_choice_quiz'
        | 'notes'
        | 'paragraph_quiz'
        | 'summary';
      calendar_hour_type: 'MEETING' | 'PERSONAL' | 'WORK';
      calendar_hours: 'meeting_hours' | 'personal_hours' | 'work_hours';
      certificate_templates: 'elegant' | 'modern' | 'original';
      chat_role: 'ASSISTANT' | 'FUNCTION' | 'SYSTEM' | 'USER';
      dataset_type: 'csv' | 'excel' | 'html';
      estimation_type: 'exponential' | 'fibonacci' | 'linear' | 't-shirt';
      feature_flag:
        | 'ENABLE_AI'
        | 'ENABLE_CHALLENGES'
        | 'ENABLE_EDUCATION'
        | 'ENABLE_QUIZZES';
      notification_priority: 'high' | 'low' | 'medium' | 'urgent';
      notification_scope: 'system' | 'user' | 'workspace';
      platform_service: 'NOVA' | 'REWISE' | 'TUTURUUU' | 'UPSKII';
      product:
        | 'calendar'
        | 'drive'
        | 'finance'
        | 'mail'
        | 'nova'
        | 'other'
        | 'qr'
        | 'rewise'
        | 'shortener'
        | 'tudo'
        | 'tumeet'
        | 'web';
      promotion_type: 'REFERRAL' | 'REGULAR';
      recording_status:
        | 'completed'
        | 'failed'
        | 'interrupted'
        | 'pending_transcription'
        | 'recording'
        | 'transcribing';
      recurring_frequency: 'daily' | 'monthly' | 'weekly' | 'yearly';
      subscription_status: 'active' | 'canceled' | 'past_due' | 'trialing';
      support_type: 'bug' | 'feature-request' | 'job-application' | 'support';
      task_board_status: 'active' | 'closed' | 'done' | 'not_started';
      task_priority: 'critical' | 'high' | 'low' | 'normal';
      workspace_api_key_scope:
        | 'gemini-2.0-flash-lite'
        | 'gemini-2.0-flash'
        | 'gemini-2.0-pro'
        | 'gemini-2.5-flash-lite'
        | 'gemini-2.5-flash'
        | 'gemini-2.5-pro';
      workspace_role_permission:
        | 'ai_chat'
        | 'ai_lab'
        | 'check_user_attendance'
        | 'create_inventory'
        | 'create_invoices'
        | 'create_lead_generations'
        | 'create_transactions'
        | 'create_user_groups_posts'
        | 'create_user_groups_scores'
        | 'create_user_groups'
        | 'create_users'
        | 'delete_inventory'
        | 'delete_invoices'
        | 'delete_transactions'
        | 'delete_user_groups_posts'
        | 'delete_user_groups_scores'
        | 'delete_user_groups'
        | 'delete_users'
        | 'export_finance_data'
        | 'export_users_data'
        | 'manage_api_keys'
        | 'manage_calendar'
        | 'manage_documents'
        | 'manage_drive'
        | 'manage_external_migrations'
        | 'manage_finance'
        | 'manage_inventory'
        | 'manage_projects'
        | 'manage_user_report_templates'
        | 'manage_users'
        | 'manage_workspace_audit_logs'
        | 'manage_workspace_billing'
        | 'manage_workspace_integrations'
        | 'manage_workspace_members'
        | 'manage_workspace_roles'
        | 'manage_workspace_secrets'
        | 'manage_workspace_security'
        | 'manage_workspace_settings'
        | 'send_user_group_post_emails'
        | 'update_inventory'
        | 'update_invoices'
        | 'update_transactions'
        | 'update_user_groups_posts'
        | 'update_user_groups_scores'
        | 'update_user_groups'
        | 'update_users'
        | 'view_finance_stats'
        | 'view_infrastructure'
        | 'view_inventory'
        | 'view_invoices'
        | 'view_transactions'
        | 'view_user_groups_posts'
        | 'view_user_groups_scores'
        | 'view_user_groups'
        | 'view_users_private_info'
        | 'view_users_public_info';
    };
    Functions: {
      archive_old_notifications: {
        Args: {
          p_days_threshold?: number;
        };
        Returns: number;
      };
      atomic_sync_token_operation: {
        Args: {
          p_calendar_id?: string;
          p_operation?: string;
          p_sync_token?: string;
          p_ws_id: string;
=======
    Tables: {
      ai_chat_members: {
        Row: {
          chat_id: string;
          created_at: string;
          email: string;
>>>>>>> 39350241
        };
        Insert: {
          chat_id: string;
          created_at?: string;
          email: string;
        };
        Update: {
          chat_id?: string;
          created_at?: string;
          email?: string;
        };
        Relationships: [
          {
            foreignKeyName: 'ai_chat_members_chat_id_fkey';
            columns: ['chat_id'];
            isOneToOne: false;
            referencedRelation: 'ai_chats';
            referencedColumns: ['id'];
          },
        ];
      };
      ai_chat_messages: {
        Row: {
          chat_id: string;
          completion_tokens: number;
          content: string | null;
          created_at: string;
          creator_id: string | null;
          finish_reason: string | null;
          id: string;
          metadata: Json | null;
          model: string | null;
          prompt_tokens: number;
          role: Database['public']['Enums']['chat_role'];
          type: Database['public']['Enums']['ai_message_type'];
        };
        Insert: {
          chat_id: string;
          completion_tokens?: number;
          content?: string | null;
          created_at?: string;
          creator_id?: string | null;
          finish_reason?: string | null;
          id?: string;
          metadata?: Json | null;
          model?: string | null;
          prompt_tokens?: number;
          role: Database['public']['Enums']['chat_role'];
          type?: Database['public']['Enums']['ai_message_type'];
        };
        Update: {
          chat_id?: string;
          completion_tokens?: number;
          content?: string | null;
          created_at?: string;
          creator_id?: string | null;
          finish_reason?: string | null;
          id?: string;
          metadata?: Json | null;
          model?: string | null;
          prompt_tokens?: number;
          role?: Database['public']['Enums']['chat_role'];
          type?: Database['public']['Enums']['ai_message_type'];
        };
        Relationships: [
          {
            foreignKeyName: 'ai_chat_messages_chat_id_fkey';
            columns: ['chat_id'];
            isOneToOne: false;
            referencedRelation: 'ai_chats';
            referencedColumns: ['id'];
          },
          {
            foreignKeyName: 'ai_chat_messages_creator_id_fkey';
            columns: ['creator_id'];
            isOneToOne: false;
            referencedRelation: 'nova_user_challenge_leaderboard';
            referencedColumns: ['user_id'];
          },
          {
            foreignKeyName: 'ai_chat_messages_creator_id_fkey';
            columns: ['creator_id'];
            isOneToOne: false;
            referencedRelation: 'nova_user_leaderboard';
            referencedColumns: ['user_id'];
          },
          {
            foreignKeyName: 'ai_chat_messages_creator_id_fkey';
            columns: ['creator_id'];
            isOneToOne: false;
            referencedRelation: 'shortened_links_creator_stats';
            referencedColumns: ['id'];
          },
          {
            foreignKeyName: 'ai_chat_messages_creator_id_fkey';
            columns: ['creator_id'];
            isOneToOne: false;
            referencedRelation: 'users';
            referencedColumns: ['id'];
          },
          {
            foreignKeyName: 'public_ai_chat_messages_model_fkey';
            columns: ['model'];
            isOneToOne: false;
            referencedRelation: 'ai_models';
            referencedColumns: ['id'];
          },
        ];
      };
      ai_chats: {
        Row: {
          created_at: string;
          creator_id: string | null;
          id: string;
          is_public: boolean;
          latest_summarized_message_id: string | null;
          model: string | null;
          pinned: boolean;
          summary: string | null;
          title: string | null;
        };
        Insert: {
          created_at?: string;
          creator_id?: string | null;
          id?: string;
          is_public?: boolean;
          latest_summarized_message_id?: string | null;
          model?: string | null;
          pinned?: boolean;
          summary?: string | null;
          title?: string | null;
        };
<<<<<<< HEAD
        Returns: boolean;
      };
      cleanup_expired_cross_app_tokens: {
        Args: never;
        Returns: undefined;
      };
      cleanup_expired_notifications: {
        Args: never;
        Returns: number;
      };
      cleanup_old_api_key_usage_logs: {
        Args: never;
        Returns: undefined;
      };
      cleanup_old_typing_indicators: {
        Args: never;
        Returns: undefined;
      };
      cleanup_role_inconsistencies: {
        Args: never;
        Returns: undefined;
      };
      compute_ai_cost_usd: {
        Args: {
          p_input_tokens: number;
          p_model_id: string;
          p_output_tokens: number;
          p_pricing: Json;
          p_reasoning_tokens: number;
        };
        Returns: number;
      };
      count_search_users: {
        Args: {
          enabled_filter?: boolean;
          role_filter?: string;
          search_query: string;
=======
        Update: {
          created_at?: string;
          creator_id?: string | null;
          id?: string;
          is_public?: boolean;
          latest_summarized_message_id?: string | null;
          model?: string | null;
          pinned?: boolean;
          summary?: string | null;
          title?: string | null;
>>>>>>> 39350241
        };
        Relationships: [
          {
            foreignKeyName: 'ai_chats_creator_id_fkey';
            columns: ['creator_id'];
            isOneToOne: false;
            referencedRelation: 'nova_user_challenge_leaderboard';
            referencedColumns: ['user_id'];
          },
          {
            foreignKeyName: 'ai_chats_creator_id_fkey';
            columns: ['creator_id'];
            isOneToOne: false;
            referencedRelation: 'nova_user_leaderboard';
            referencedColumns: ['user_id'];
          },
          {
            foreignKeyName: 'ai_chats_creator_id_fkey';
            columns: ['creator_id'];
            isOneToOne: false;
            referencedRelation: 'shortened_links_creator_stats';
            referencedColumns: ['id'];
          },
          {
            foreignKeyName: 'ai_chats_creator_id_fkey';
            columns: ['creator_id'];
            isOneToOne: false;
            referencedRelation: 'users';
            referencedColumns: ['id'];
          },
          {
            foreignKeyName: 'public_ai_chats_latest_summarized_message_id_fkey';
            columns: ['latest_summarized_message_id'];
            isOneToOne: false;
            referencedRelation: 'ai_chat_messages';
            referencedColumns: ['id'];
          },
          {
            foreignKeyName: 'public_ai_chats_model_fkey';
            columns: ['model'];
            isOneToOne: false;
            referencedRelation: 'ai_models';
            referencedColumns: ['id'];
          },
        ];
      };
      ai_models: {
        Row: {
          created_at: string;
          enabled: boolean;
          id: string;
          name: string | null;
          provider: string | null;
        };
        Insert: {
          created_at?: string;
          enabled?: boolean;
          id: string;
          name?: string | null;
          provider?: string | null;
        };
        Update: {
          created_at?: string;
          enabled?: boolean;
          id?: string;
          name?: string | null;
          provider?: string | null;
        };
        Relationships: [
          {
            foreignKeyName: 'public_ai_models_provider_fkey';
            columns: ['provider'];
            isOneToOne: false;
            referencedRelation: 'ai_providers';
            referencedColumns: ['id'];
          },
        ];
      };
<<<<<<< HEAD
      create_notification: {
        Args: {
          p_code?: string;
          p_created_by?: string;
          p_data?: Json;
          p_description?: string;
          p_email?: string;
          p_entity_id?: string;
          p_entity_type?: string;
          p_priority?: Database['public']['Enums']['notification_priority'];
          p_scope?: Database['public']['Enums']['notification_scope'];
          p_title?: string;
          p_type?: string;
          p_user_id?: string;
          p_ws_id?: string;
        };
        Returns: string;
      };
      create_system_announcement: {
        Args: {
          p_action_url?: string;
          p_data?: Json;
          p_description: string;
          p_expires_at?: string;
          p_priority?: Database['public']['Enums']['notification_priority'];
          p_title: string;
        };
        Returns: string;
      };
      create_user_notification: {
        Args: {
          p_action_url?: string;
          p_data?: Json;
          p_description?: string;
          p_priority?: Database['public']['Enums']['notification_priority'];
          p_title: string;
          p_type: string;
          p_user_id: string;
        };
        Returns: string;
      };
      extract_domain: {
        Args: {
          url: string;
=======
      ai_providers: {
        Row: {
          created_at: string;
          id: string;
          name: string;
>>>>>>> 39350241
        };
        Insert: {
          created_at?: string;
          id: string;
          name: string;
        };
        Update: {
          created_at?: string;
          id?: string;
          name?: string;
        };
        Relationships: [];
      };
      ai_whitelisted_domains: {
        Row: {
          created_at: string;
          description: string | null;
          domain: string;
          enabled: boolean;
        };
        Insert: {
          created_at?: string;
          description?: string | null;
          domain: string;
          enabled?: boolean;
        };
        Update: {
          created_at?: string;
          description?: string | null;
          domain?: string;
          enabled?: boolean;
        };
        Relationships: [];
      };
      ai_whitelisted_emails: {
        Row: {
          created_at: string;
          email: string;
          enabled: boolean;
        };
        Insert: {
          created_at?: string;
          email: string;
          enabled?: boolean;
        };
        Update: {
          created_at?: string;
          email?: string;
          enabled?: boolean;
        };
        Relationships: [];
      };
      audio_chunks: {
        Row: {
          chunk_order: number;
          created_at: string;
          id: string;
          session_id: string;
          storage_path: string;
        };
        Insert: {
          chunk_order: number;
          created_at?: string;
          id?: string;
          session_id: string;
          storage_path: string;
        };
        Update: {
          chunk_order?: number;
          created_at?: string;
          id?: string;
          session_id?: string;
          storage_path?: string;
        };
        Relationships: [
          {
            foreignKeyName: 'audio_chunks_session_id_fkey';
            columns: ['session_id'];
            isOneToOne: false;
            referencedRelation: 'recording_sessions';
            referencedColumns: ['id'];
          },
        ];
      };
      aurora_ml_forecast: {
        Row: {
          catboost: number;
          created_at: string;
          date: string;
          elasticnet: number;
          id: string;
          lightgbm: number;
          ws_id: string;
          xgboost: number;
        };
        Insert: {
          catboost: number;
          created_at?: string;
          date: string;
          elasticnet: number;
          id?: string;
          lightgbm: number;
          ws_id: string;
          xgboost: number;
        };
        Update: {
          catboost?: number;
          created_at?: string;
          date?: string;
          elasticnet?: number;
          id?: string;
          lightgbm?: number;
          ws_id?: string;
          xgboost?: number;
        };
        Relationships: [
          {
            foreignKeyName: 'aurora_ml_forecast_ws_id_fkey';
            columns: ['ws_id'];
            isOneToOne: false;
            referencedRelation: 'workspace_link_counts';
            referencedColumns: ['id'];
          },
          {
            foreignKeyName: 'aurora_ml_forecast_ws_id_fkey';
            columns: ['ws_id'];
            isOneToOne: false;
            referencedRelation: 'workspaces';
            referencedColumns: ['id'];
          },
        ];
      };
      aurora_ml_metrics: {
        Row: {
          created_at: string;
          directional_accuracy: number;
          id: string;
          model: string;
          rmse: number;
          turning_point_accuracy: number;
          weighted_score: number;
          ws_id: string;
        };
        Insert: {
          created_at?: string;
          directional_accuracy: number;
          id?: string;
          model: string;
          rmse: number;
          turning_point_accuracy: number;
          weighted_score: number;
          ws_id: string;
        };
        Update: {
          created_at?: string;
          directional_accuracy?: number;
          id?: string;
          model?: string;
          rmse?: number;
          turning_point_accuracy?: number;
          weighted_score?: number;
          ws_id?: string;
        };
        Relationships: [
          {
            foreignKeyName: 'aurora_ml_metrics_ws_id_fkey';
            columns: ['ws_id'];
            isOneToOne: false;
            referencedRelation: 'workspace_link_counts';
            referencedColumns: ['id'];
          },
          {
            foreignKeyName: 'aurora_ml_metrics_ws_id_fkey';
            columns: ['ws_id'];
            isOneToOne: false;
            referencedRelation: 'workspaces';
            referencedColumns: ['id'];
          },
        ];
      };
      aurora_statistical_forecast: {
        Row: {
          auto_arima: number;
          auto_arima_hi_90: number;
          auto_arima_lo_90: number;
          auto_ets: number;
          auto_ets_hi_90: number;
          auto_ets_lo_90: number;
          auto_theta: number;
          auto_theta_hi_90: number;
          auto_theta_lo_90: number;
          ces: number;
          ces_hi_90: number;
          ces_lo_90: number;
          created_at: string;
          date: string;
          id: string;
          ws_id: string;
        };
        Insert: {
          auto_arima: number;
          auto_arima_hi_90: number;
          auto_arima_lo_90: number;
          auto_ets: number;
          auto_ets_hi_90: number;
          auto_ets_lo_90: number;
          auto_theta: number;
          auto_theta_hi_90: number;
          auto_theta_lo_90: number;
          ces: number;
          ces_hi_90: number;
          ces_lo_90: number;
          created_at?: string;
          date: string;
          id?: string;
          ws_id: string;
        };
        Update: {
          auto_arima?: number;
          auto_arima_hi_90?: number;
          auto_arima_lo_90?: number;
          auto_ets?: number;
          auto_ets_hi_90?: number;
          auto_ets_lo_90?: number;
          auto_theta?: number;
          auto_theta_hi_90?: number;
          auto_theta_lo_90?: number;
          ces?: number;
          ces_hi_90?: number;
          ces_lo_90?: number;
          created_at?: string;
          date?: string;
          id?: string;
          ws_id?: string;
        };
        Relationships: [
          {
            foreignKeyName: 'aurora_statistical_forecast_ws_id_fkey';
            columns: ['ws_id'];
            isOneToOne: false;
            referencedRelation: 'workspace_link_counts';
            referencedColumns: ['id'];
          },
          {
            foreignKeyName: 'aurora_statistical_forecast_ws_id_fkey';
            columns: ['ws_id'];
            isOneToOne: false;
            referencedRelation: 'workspaces';
            referencedColumns: ['id'];
          },
        ];
      };
      aurora_statistical_metrics: {
        Row: {
          created_at: string;
          directional_accuracy: number;
          id: string;
          model: string;
          no_scaling: boolean;
          rmse: number;
          turning_point_accuracy: number;
          weighted_score: number;
          ws_id: string;
        };
        Insert: {
          created_at?: string;
          directional_accuracy: number;
          id?: string;
          model: string;
          no_scaling: boolean;
          rmse: number;
          turning_point_accuracy: number;
          weighted_score: number;
          ws_id: string;
        };
        Update: {
          created_at?: string;
          directional_accuracy?: number;
          id?: string;
          model?: string;
          no_scaling?: boolean;
          rmse?: number;
          turning_point_accuracy?: number;
          weighted_score?: number;
          ws_id?: string;
        };
        Relationships: [
          {
            foreignKeyName: 'aurora_statistical_metrics_ws_id_fkey';
            columns: ['ws_id'];
            isOneToOne: false;
            referencedRelation: 'workspace_link_counts';
            referencedColumns: ['id'];
          },
          {
            foreignKeyName: 'aurora_statistical_metrics_ws_id_fkey';
            columns: ['ws_id'];
            isOneToOne: false;
            referencedRelation: 'workspaces';
            referencedColumns: ['id'];
          },
        ];
      };
      calendar_auth_tokens: {
        Row: {
          access_token: string;
          created_at: string;
          id: string;
          refresh_token: string;
          user_id: string;
          ws_id: string;
        };
        Insert: {
          access_token: string;
          created_at?: string;
          id?: string;
          refresh_token: string;
          user_id: string;
          ws_id: string;
        };
        Update: {
          access_token?: string;
          created_at?: string;
          id?: string;
          refresh_token?: string;
          user_id?: string;
          ws_id?: string;
        };
        Relationships: [
          {
            foreignKeyName: 'calendar_auth_tokens_user_id_fkey';
            columns: ['user_id'];
            isOneToOne: false;
            referencedRelation: 'nova_user_challenge_leaderboard';
            referencedColumns: ['user_id'];
          },
          {
            foreignKeyName: 'calendar_auth_tokens_user_id_fkey';
            columns: ['user_id'];
            isOneToOne: false;
            referencedRelation: 'nova_user_leaderboard';
            referencedColumns: ['user_id'];
          },
          {
            foreignKeyName: 'calendar_auth_tokens_user_id_fkey';
            columns: ['user_id'];
            isOneToOne: false;
            referencedRelation: 'shortened_links_creator_stats';
            referencedColumns: ['id'];
          },
          {
            foreignKeyName: 'calendar_auth_tokens_user_id_fkey';
            columns: ['user_id'];
            isOneToOne: false;
            referencedRelation: 'users';
            referencedColumns: ['id'];
          },
          {
            foreignKeyName: 'calendar_auth_tokens_ws_id_fkey';
            columns: ['ws_id'];
            isOneToOne: false;
            referencedRelation: 'workspace_link_counts';
            referencedColumns: ['id'];
          },
          {
            foreignKeyName: 'calendar_auth_tokens_ws_id_fkey';
            columns: ['ws_id'];
            isOneToOne: false;
            referencedRelation: 'workspaces';
            referencedColumns: ['id'];
          },
        ];
      };
      calendar_event_colors: {
        Row: {
          value: string;
        };
        Insert: {
          value: string;
        };
<<<<<<< HEAD
        Returns: {
          count: number;
          os: string;
        }[];
      };
      get_or_create_notification_batch:
        | {
            Args: {
              p_channel: string;
              p_email?: string;
              p_user_id: string;
              p_window_minutes?: number;
              p_ws_id: string;
            };
            Returns: string;
          }
        | {
            Args: {
              p_channel: string;
              p_user_id: string;
              p_window_minutes?: number;
              p_ws_id: string;
            };
            Returns: string;
          };
      get_pending_event_participants: {
        Args: {
          _event_id: string;
=======
        Update: {
          value?: string;
>>>>>>> 39350241
        };
        Relationships: [];
      };
      calendar_event_participant_groups: {
        Row: {
          created_at: string | null;
          event_id: string;
          group_id: string;
          notes: string | null;
          role: string | null;
        };
        Insert: {
          created_at?: string | null;
          event_id: string;
          group_id: string;
          notes?: string | null;
          role?: string | null;
        };
        Update: {
          created_at?: string | null;
          event_id?: string;
          group_id?: string;
          notes?: string | null;
          role?: string | null;
        };
        Relationships: [
          {
            foreignKeyName: 'calendar_event_participant_groups_event_id_fkey';
            columns: ['event_id'];
            isOneToOne: false;
            referencedRelation: 'workspace_calendar_events';
            referencedColumns: ['id'];
          },
          {
            foreignKeyName: 'calendar_event_participant_groups_group_id_fkey';
            columns: ['group_id'];
            isOneToOne: false;
            referencedRelation: 'group_users_with_post_checks';
            referencedColumns: ['group_id'];
          },
          {
            foreignKeyName: 'calendar_event_participant_groups_group_id_fkey';
            columns: ['group_id'];
            isOneToOne: false;
            referencedRelation: 'group_with_attendance';
            referencedColumns: ['group_id'];
          },
          {
            foreignKeyName: 'calendar_event_participant_groups_group_id_fkey';
            columns: ['group_id'];
            isOneToOne: false;
            referencedRelation: 'user_groups_with_tags';
            referencedColumns: ['id'];
          },
          {
            foreignKeyName: 'calendar_event_participant_groups_group_id_fkey';
            columns: ['group_id'];
            isOneToOne: false;
            referencedRelation: 'workspace_user_groups';
            referencedColumns: ['id'];
          },
          {
            foreignKeyName: 'calendar_event_participant_groups_group_id_fkey';
            columns: ['group_id'];
            isOneToOne: false;
            referencedRelation: 'workspace_user_groups_with_amount';
            referencedColumns: ['id'];
          },
          {
            foreignKeyName: 'calendar_event_participant_groups_group_id_fkey';
            columns: ['group_id'];
            isOneToOne: false;
            referencedRelation: 'workspace_user_groups_with_guest';
            referencedColumns: ['id'];
          },
        ];
      };
      calendar_event_platform_participants: {
        Row: {
          created_at: string | null;
          event_id: string;
          going: boolean | null;
          notes: string;
          role: string | null;
          user_id: string;
        };
        Insert: {
          created_at?: string | null;
          event_id: string;
          going?: boolean | null;
          notes?: string;
          role?: string | null;
          user_id: string;
        };
        Update: {
          created_at?: string | null;
          event_id?: string;
          going?: boolean | null;
          notes?: string;
          role?: string | null;
          user_id?: string;
        };
        Relationships: [
          {
            foreignKeyName: 'calendar_event_platform_participants_event_id_fkey';
            columns: ['event_id'];
            isOneToOne: false;
            referencedRelation: 'workspace_calendar_events';
            referencedColumns: ['id'];
          },
          {
            foreignKeyName: 'calendar_event_platform_participants_user_id_fkey';
            columns: ['user_id'];
            isOneToOne: false;
            referencedRelation: 'nova_user_challenge_leaderboard';
            referencedColumns: ['user_id'];
          },
          {
            foreignKeyName: 'calendar_event_platform_participants_user_id_fkey';
            columns: ['user_id'];
            isOneToOne: false;
            referencedRelation: 'nova_user_leaderboard';
            referencedColumns: ['user_id'];
          },
          {
            foreignKeyName: 'calendar_event_platform_participants_user_id_fkey';
            columns: ['user_id'];
            isOneToOne: false;
            referencedRelation: 'shortened_links_creator_stats';
            referencedColumns: ['id'];
          },
          {
            foreignKeyName: 'calendar_event_platform_participants_user_id_fkey';
            columns: ['user_id'];
            isOneToOne: false;
            referencedRelation: 'users';
            referencedColumns: ['id'];
          },
        ];
      };
      calendar_event_virtual_participants: {
        Row: {
          created_at: string | null;
          event_id: string;
          going: boolean | null;
          notes: string;
          role: string | null;
          user_id: string;
        };
        Insert: {
          created_at?: string | null;
          event_id: string;
          going?: boolean | null;
          notes?: string;
          role?: string | null;
          user_id: string;
        };
        Update: {
          created_at?: string | null;
          event_id?: string;
          going?: boolean | null;
          notes?: string;
          role?: string | null;
          user_id?: string;
        };
        Relationships: [
          {
            foreignKeyName: 'calendar_event_virtual_participants_event_id_fkey';
            columns: ['event_id'];
            isOneToOne: false;
            referencedRelation: 'workspace_calendar_events';
            referencedColumns: ['id'];
          },
          {
            foreignKeyName: 'calendar_event_virtual_participants_user_id_fkey';
            columns: ['user_id'];
            isOneToOne: false;
            referencedRelation: 'distinct_invoice_creators';
            referencedColumns: ['id'];
          },
          {
            foreignKeyName: 'calendar_event_virtual_participants_user_id_fkey';
            columns: ['user_id'];
            isOneToOne: false;
            referencedRelation: 'group_user_with_attendance';
            referencedColumns: ['user_id'];
          },
          {
            foreignKeyName: 'calendar_event_virtual_participants_user_id_fkey';
            columns: ['user_id'];
            isOneToOne: false;
            referencedRelation: 'workspace_users';
            referencedColumns: ['id'];
          },
          {
            foreignKeyName: 'calendar_event_virtual_participants_user_id_fkey';
            columns: ['user_id'];
            isOneToOne: false;
            referencedRelation: 'workspace_users_with_groups';
            referencedColumns: ['id'];
          },
        ];
      };
      calendar_sync_dashboard: {
        Row: {
          deleted_events: number | null;
          end_time: string | null;
          id: string;
          inserted_events: number | null;
          source: string | null;
          start_time: string | null;
          status: string | null;
          triggered_by: string;
          type: string | null;
          updated_at: string;
          updated_events: number | null;
          ws_id: string;
        };
        Insert: {
          deleted_events?: number | null;
          end_time?: string | null;
          id?: string;
          inserted_events?: number | null;
          source?: string | null;
          start_time?: string | null;
          status?: string | null;
          triggered_by: string;
          type?: string | null;
          updated_at?: string;
          updated_events?: number | null;
          ws_id: string;
        };
<<<<<<< HEAD
        Returns: {
          avg_duration: number;
          category_color: string;
          category_id: string;
          category_name: string;
          description: string;
          last_used: string;
          tags: string[];
          task_id: string;
          task_name: string;
          title: string;
          usage_count: number;
        }[];
      };
      get_submission_statistics: {
        Args: never;
        Returns: {
          latest_submission_date: string;
          total_count: number;
          unique_users_count: number;
        }[];
      };
      get_task_details: {
        Args: {
          p_task_id: string;
        };
        Returns: {
          board_id: string;
          board_name: string;
          creator_id: string;
          list_id: string;
          list_name: string;
          task_id: string;
          task_name: string;
          ws_id: string;
        }[];
      };
      get_task_workspace_id: {
        Args: {
          p_task_id: string;
        };
        Returns: string;
      };
      get_time_tracking_sessions_paginated: {
        Args: {
          p_limit?: number;
          p_page?: number;
          p_period?: string;
          p_search?: string;
          p_ws_id: string;
        };
        Returns: Json;
      };
      get_time_tracking_stats: {
        Args: {
          p_user_id?: string;
          p_ws_id: string;
=======
        Update: {
          deleted_events?: number | null;
          end_time?: string | null;
          id?: string;
          inserted_events?: number | null;
          source?: string | null;
          start_time?: string | null;
          status?: string | null;
          triggered_by?: string;
          type?: string | null;
          updated_at?: string;
          updated_events?: number | null;
          ws_id?: string;
>>>>>>> 39350241
        };
        Relationships: [
          {
            foreignKeyName: 'calendar_sync_dashboard_triggered_by_fkey';
            columns: ['triggered_by'];
            isOneToOne: false;
            referencedRelation: 'nova_user_challenge_leaderboard';
            referencedColumns: ['user_id'];
          },
          {
            foreignKeyName: 'calendar_sync_dashboard_triggered_by_fkey';
            columns: ['triggered_by'];
            isOneToOne: false;
            referencedRelation: 'nova_user_leaderboard';
            referencedColumns: ['user_id'];
          },
          {
            foreignKeyName: 'calendar_sync_dashboard_triggered_by_fkey';
            columns: ['triggered_by'];
            isOneToOne: false;
            referencedRelation: 'shortened_links_creator_stats';
            referencedColumns: ['id'];
          },
          {
            foreignKeyName: 'calendar_sync_dashboard_triggered_by_fkey';
            columns: ['triggered_by'];
            isOneToOne: false;
            referencedRelation: 'users';
            referencedColumns: ['id'];
          },
          {
            foreignKeyName: 'calendar_sync_dashboard_ws_id_fkey';
            columns: ['ws_id'];
            isOneToOne: false;
            referencedRelation: 'workspace_link_counts';
            referencedColumns: ['id'];
          },
          {
            foreignKeyName: 'calendar_sync_dashboard_ws_id_fkey';
            columns: ['ws_id'];
            isOneToOne: false;
            referencedRelation: 'workspaces';
            referencedColumns: ['id'];
          },
        ];
      };
      calendar_sync_states: {
        Row: {
          calendar_id: string;
          last_synced_at: string | null;
          sync_token: string | null;
          ws_id: string;
        };
        Insert: {
          calendar_id?: string;
          last_synced_at?: string | null;
          sync_token?: string | null;
          ws_id: string;
        };
        Update: {
          calendar_id?: string;
          last_synced_at?: string | null;
          sync_token?: string | null;
          ws_id?: string;
        };
        Relationships: [
          {
            foreignKeyName: 'calendar_sync_states_ws_id_fkey';
            columns: ['ws_id'];
            isOneToOne: false;
            referencedRelation: 'workspace_link_counts';
            referencedColumns: ['id'];
          },
          {
            foreignKeyName: 'calendar_sync_states_ws_id_fkey';
            columns: ['ws_id'];
            isOneToOne: false;
            referencedRelation: 'workspaces';
            referencedColumns: ['id'];
          },
        ];
      };
      course_certificates: {
        Row: {
          completed_date: string;
          course_id: string;
          created_at: string;
          id: string;
          user_id: string;
        };
        Insert: {
          completed_date: string;
          course_id: string;
          created_at?: string;
          id?: string;
          user_id?: string;
        };
<<<<<<< HEAD
        Returns: {
          task_calendar_hours: Database['public']['Enums']['calendar_hours'];
          task_closed_at: string;
          task_completed_at: string;
          task_created_at: string;
          task_creator_id: string;
          task_deleted_at: string;
          task_description: string;
          task_end_date: string;
          task_estimation_points: number;
          task_id: string;
          task_is_splittable: boolean;
          task_list_id: string;
          task_max_split_duration_minutes: number;
          task_min_split_duration_minutes: number;
          task_name: string;
          task_priority: Database['public']['Enums']['task_priority'];
          task_start_date: string;
          task_total_duration: number;
        }[];
      };
      get_user_email: {
        Args: {
          p_user_id: string;
        };
        Returns: string;
      };
      get_user_role: {
        Args: {
          user_id: string;
          ws_id: string;
=======
        Update: {
          completed_date?: string;
          course_id?: string;
          created_at?: string;
          id?: string;
          user_id?: string;
>>>>>>> 39350241
        };
        Relationships: [
          {
            foreignKeyName: 'course_certificates_course_id_fkey';
            columns: ['course_id'];
            isOneToOne: false;
            referencedRelation: 'workspace_courses';
            referencedColumns: ['id'];
          },
          {
            foreignKeyName: 'course_certificates_user_id_fkey';
            columns: ['user_id'];
            isOneToOne: false;
            referencedRelation: 'nova_user_challenge_leaderboard';
            referencedColumns: ['user_id'];
          },
          {
            foreignKeyName: 'course_certificates_user_id_fkey';
            columns: ['user_id'];
            isOneToOne: false;
            referencedRelation: 'nova_user_leaderboard';
            referencedColumns: ['user_id'];
          },
          {
            foreignKeyName: 'course_certificates_user_id_fkey';
            columns: ['user_id'];
            isOneToOne: false;
            referencedRelation: 'shortened_links_creator_stats';
            referencedColumns: ['id'];
          },
          {
            foreignKeyName: 'course_certificates_user_id_fkey';
            columns: ['user_id'];
            isOneToOne: false;
            referencedRelation: 'users';
            referencedColumns: ['id'];
          },
        ];
      };
      course_module_completion_status: {
        Row: {
          completed_at: string | null;
          completion_id: string;
          completion_status: boolean;
          created_at: string | null;
          module_id: string;
          user_id: string | null;
        };
        Insert: {
          completed_at?: string | null;
          completion_id?: string;
          completion_status?: boolean;
          created_at?: string | null;
          module_id: string;
          user_id?: string | null;
        };
        Update: {
          completed_at?: string | null;
          completion_id?: string;
          completion_status?: boolean;
          created_at?: string | null;
          module_id?: string;
          user_id?: string | null;
        };
        Relationships: [
          {
            foreignKeyName: 'course_module_completion_status_module_id_fkey';
            columns: ['module_id'];
            isOneToOne: false;
            referencedRelation: 'workspace_course_modules';
            referencedColumns: ['id'];
          },
          {
            foreignKeyName: 'course_module_completion_status_user_id_fkey';
            columns: ['user_id'];
            isOneToOne: false;
            referencedRelation: 'nova_user_challenge_leaderboard';
            referencedColumns: ['user_id'];
          },
          {
            foreignKeyName: 'course_module_completion_status_user_id_fkey';
            columns: ['user_id'];
            isOneToOne: false;
            referencedRelation: 'nova_user_leaderboard';
            referencedColumns: ['user_id'];
          },
          {
            foreignKeyName: 'course_module_completion_status_user_id_fkey';
            columns: ['user_id'];
            isOneToOne: false;
            referencedRelation: 'shortened_links_creator_stats';
            referencedColumns: ['id'];
          },
          {
            foreignKeyName: 'course_module_completion_status_user_id_fkey';
            columns: ['user_id'];
            isOneToOne: false;
            referencedRelation: 'users';
            referencedColumns: ['id'];
          },
        ];
      };
      course_module_flashcards: {
        Row: {
          created_at: string;
          flashcard_id: string;
          module_id: string;
        };
        Insert: {
          created_at?: string;
          flashcard_id: string;
          module_id: string;
        };
        Update: {
          created_at?: string;
          flashcard_id?: string;
          module_id?: string;
        };
        Relationships: [
          {
            foreignKeyName: 'course_module_flashcards_flashcard_id_fkey';
            columns: ['flashcard_id'];
            isOneToOne: false;
            referencedRelation: 'workspace_flashcards';
            referencedColumns: ['id'];
          },
          {
            foreignKeyName: 'course_module_flashcards_module_id_fkey';
            columns: ['module_id'];
            isOneToOne: false;
            referencedRelation: 'workspace_course_modules';
            referencedColumns: ['id'];
          },
        ];
      };
      course_module_quiz_sets: {
        Row: {
          created_at: string;
          module_id: string;
          set_id: string;
        };
        Insert: {
          created_at?: string;
          module_id: string;
          set_id: string;
        };
        Update: {
          created_at?: string;
          module_id?: string;
          set_id?: string;
        };
        Relationships: [
          {
            foreignKeyName: 'course_module_quiz_sets_module_id_fkey';
            columns: ['module_id'];
            isOneToOne: false;
            referencedRelation: 'workspace_course_modules';
            referencedColumns: ['id'];
          },
          {
            foreignKeyName: 'course_module_quiz_sets_set_id_fkey';
            columns: ['set_id'];
            isOneToOne: false;
            referencedRelation: 'workspace_quiz_sets';
            referencedColumns: ['id'];
          },
        ];
      };
      course_module_quizzes: {
        Row: {
          created_at: string;
          module_id: string;
          quiz_id: string;
        };
        Insert: {
          created_at?: string;
          module_id: string;
          quiz_id: string;
        };
        Update: {
          created_at?: string;
          module_id?: string;
          quiz_id?: string;
        };
        Relationships: [
          {
            foreignKeyName: 'course_module_quizzes_module_id_fkey';
            columns: ['module_id'];
            isOneToOne: false;
            referencedRelation: 'workspace_course_modules';
            referencedColumns: ['id'];
          },
          {
            foreignKeyName: 'course_module_quizzes_quiz_id_fkey';
            columns: ['quiz_id'];
            isOneToOne: false;
            referencedRelation: 'workspace_quizzes';
            referencedColumns: ['id'];
          },
        ];
      };
      crawled_url_next_urls: {
        Row: {
          created_at: string;
          origin_id: string;
          skipped: boolean;
          url: string;
        };
        Insert: {
          created_at?: string;
          origin_id?: string;
          skipped: boolean;
          url: string;
        };
        Update: {
          created_at?: string;
          origin_id?: string;
          skipped?: boolean;
          url?: string;
        };
        Relationships: [
          {
            foreignKeyName: 'crawled_url_next_urls_origin_id_fkey';
            columns: ['origin_id'];
            isOneToOne: false;
            referencedRelation: 'crawled_urls';
            referencedColumns: ['id'];
          },
        ];
      };
      crawled_urls: {
        Row: {
          created_at: string;
          creator_id: string;
          html: string | null;
          id: string;
          markdown: string | null;
          url: string;
        };
        Insert: {
          created_at?: string;
          creator_id: string;
          html?: string | null;
          id?: string;
          markdown?: string | null;
          url: string;
        };
        Update: {
          created_at?: string;
          creator_id?: string;
          html?: string | null;
          id?: string;
          markdown?: string | null;
          url?: string;
        };
        Relationships: [
          {
            foreignKeyName: 'crawled_urls_creator_id_fkey';
            columns: ['creator_id'];
            isOneToOne: false;
            referencedRelation: 'nova_user_challenge_leaderboard';
            referencedColumns: ['user_id'];
          },
          {
            foreignKeyName: 'crawled_urls_creator_id_fkey';
            columns: ['creator_id'];
            isOneToOne: false;
            referencedRelation: 'nova_user_leaderboard';
            referencedColumns: ['user_id'];
          },
          {
            foreignKeyName: 'crawled_urls_creator_id_fkey';
            columns: ['creator_id'];
            isOneToOne: false;
            referencedRelation: 'shortened_links_creator_stats';
            referencedColumns: ['id'];
          },
          {
            foreignKeyName: 'crawled_urls_creator_id_fkey';
            columns: ['creator_id'];
            isOneToOne: false;
            referencedRelation: 'users';
            referencedColumns: ['id'];
          },
        ];
      };
      credit_wallets: {
        Row: {
          limit: number;
          payment_date: number;
          statement_date: number;
          wallet_id: string;
        };
<<<<<<< HEAD
        Returns: undefined;
      };
      insert_task_history: {
        Args: {
          p_change_type: string;
          p_field_name?: string;
          p_metadata?: Json;
          p_new_value?: Json;
          p_old_value?: Json;
          p_task_id: string;
        };
        Returns: string;
      };
      is_list_accessible: {
        Args: {
          _list_id: string;
=======
        Insert: {
          limit: number;
          payment_date: number;
          statement_date: number;
          wallet_id: string;
>>>>>>> 39350241
        };
        Update: {
          limit?: number;
          payment_date?: number;
          statement_date?: number;
          wallet_id?: string;
        };
        Relationships: [
          {
            foreignKeyName: 'credit_wallets_wallet_id_fkey';
            columns: ['wallet_id'];
            isOneToOne: true;
            referencedRelation: 'workspace_wallets';
            referencedColumns: ['id'];
          },
        ];
      };
      cross_app_tokens: {
        Row: {
          created_at: string;
          expires_at: string;
          id: string;
          is_revoked: boolean;
          origin_app: string;
          session_data: Json | null;
          target_app: string;
          token: string;
          used_at: string | null;
          user_id: string;
        };
        Insert: {
          created_at?: string;
          expires_at: string;
          id?: string;
          is_revoked?: boolean;
          origin_app: string;
          session_data?: Json | null;
          target_app: string;
          token: string;
          used_at?: string | null;
          user_id: string;
        };
        Update: {
          created_at?: string;
          expires_at?: string;
          id?: string;
          is_revoked?: boolean;
          origin_app?: string;
          session_data?: Json | null;
          target_app?: string;
          token?: string;
          used_at?: string | null;
          user_id?: string;
        };
        Relationships: [
          {
            foreignKeyName: 'cross_app_tokens_user_id_fkey';
            columns: ['user_id'];
            isOneToOne: false;
            referencedRelation: 'nova_user_challenge_leaderboard';
            referencedColumns: ['user_id'];
          },
          {
            foreignKeyName: 'cross_app_tokens_user_id_fkey';
            columns: ['user_id'];
            isOneToOne: false;
            referencedRelation: 'nova_user_leaderboard';
            referencedColumns: ['user_id'];
          },
          {
            foreignKeyName: 'cross_app_tokens_user_id_fkey';
            columns: ['user_id'];
            isOneToOne: false;
            referencedRelation: 'shortened_links_creator_stats';
            referencedColumns: ['id'];
          },
          {
            foreignKeyName: 'cross_app_tokens_user_id_fkey';
            columns: ['user_id'];
            isOneToOne: false;
            referencedRelation: 'users';
            referencedColumns: ['id'];
          },
        ];
      };
      currencies: {
        Row: {
          code: string;
          name: string;
        };
        Insert: {
          code: string;
          name: string;
        };
        Update: {
          code?: string;
          name?: string;
        };
        Relationships: [];
      };
      discord_guild_members: {
        Row: {
          created_at: string;
          discord_guild_id: string;
          discord_user_id: string;
          id: string;
          platform_user_id: string;
        };
        Insert: {
          created_at?: string;
          discord_guild_id: string;
          discord_user_id: string;
          id?: string;
          platform_user_id: string;
        };
        Update: {
          created_at?: string;
          discord_guild_id?: string;
          discord_user_id?: string;
          id?: string;
          platform_user_id?: string;
        };
        Relationships: [
          {
            foreignKeyName: 'discord_guild_members_platform_user_id_fkey';
            columns: ['platform_user_id'];
            isOneToOne: false;
            referencedRelation: 'nova_user_challenge_leaderboard';
            referencedColumns: ['user_id'];
          },
          {
            foreignKeyName: 'discord_guild_members_platform_user_id_fkey';
            columns: ['platform_user_id'];
            isOneToOne: false;
            referencedRelation: 'nova_user_leaderboard';
            referencedColumns: ['user_id'];
          },
          {
            foreignKeyName: 'discord_guild_members_platform_user_id_fkey';
            columns: ['platform_user_id'];
            isOneToOne: false;
            referencedRelation: 'shortened_links_creator_stats';
            referencedColumns: ['id'];
          },
          {
            foreignKeyName: 'discord_guild_members_platform_user_id_fkey';
            columns: ['platform_user_id'];
            isOneToOne: false;
            referencedRelation: 'users';
            referencedColumns: ['id'];
          },
        ];
      };
      discord_integrations: {
        Row: {
          created_at: string;
          creator_id: string;
          discord_guild_id: string;
          id: string;
          ws_id: string;
        };
        Insert: {
          created_at?: string;
          creator_id?: string;
          discord_guild_id: string;
          id?: string;
          ws_id: string;
        };
        Update: {
          created_at?: string;
          creator_id?: string;
          discord_guild_id?: string;
          id?: string;
          ws_id?: string;
        };
        Relationships: [
          {
            foreignKeyName: 'discord_integrations_creator_id_fkey';
            columns: ['creator_id'];
            isOneToOne: false;
            referencedRelation: 'nova_user_challenge_leaderboard';
            referencedColumns: ['user_id'];
          },
          {
            foreignKeyName: 'discord_integrations_creator_id_fkey';
            columns: ['creator_id'];
            isOneToOne: false;
            referencedRelation: 'nova_user_leaderboard';
            referencedColumns: ['user_id'];
          },
          {
            foreignKeyName: 'discord_integrations_creator_id_fkey';
            columns: ['creator_id'];
            isOneToOne: false;
            referencedRelation: 'shortened_links_creator_stats';
            referencedColumns: ['id'];
          },
          {
            foreignKeyName: 'discord_integrations_creator_id_fkey';
            columns: ['creator_id'];
            isOneToOne: false;
            referencedRelation: 'users';
            referencedColumns: ['id'];
          },
          {
            foreignKeyName: 'discord_integrations_ws_id_fkey';
            columns: ['ws_id'];
            isOneToOne: true;
            referencedRelation: 'workspace_link_counts';
            referencedColumns: ['id'];
          },
          {
            foreignKeyName: 'discord_integrations_ws_id_fkey';
            columns: ['ws_id'];
            isOneToOne: true;
            referencedRelation: 'workspaces';
            referencedColumns: ['id'];
          },
        ];
      };
      email_blacklist: {
        Row: {
          added_by_user_id: string | null;
          created_at: string;
          entry_type: Database['public']['Enums']['blacklist_entry_type'];
          id: string;
          reason: string | null;
          updated_at: string;
          value: string;
        };
        Insert: {
          added_by_user_id?: string | null;
          created_at?: string;
          entry_type: Database['public']['Enums']['blacklist_entry_type'];
          id?: string;
          reason?: string | null;
          updated_at?: string;
          value: string;
        };
<<<<<<< HEAD
        Returns: {
          browser: string;
          device_type: string;
          os: string;
        }[];
      };
      process_notification_batches: {
        Args: never;
        Returns: undefined;
      };
      process_recurring_transactions: {
        Args: never;
        Returns: {
          processed_count: number;
          recurring_id: string;
          transaction_id: string;
        }[];
      };
      revoke_all_cross_app_tokens: {
        Args: {
          p_user_id: string;
=======
        Update: {
          added_by_user_id?: string | null;
          created_at?: string;
          entry_type?: Database['public']['Enums']['blacklist_entry_type'];
          id?: string;
          reason?: string | null;
          updated_at?: string;
          value?: string;
>>>>>>> 39350241
        };
        Relationships: [
          {
            foreignKeyName: 'email_blacklist_added_by_user_id_fkey';
            columns: ['added_by_user_id'];
            isOneToOne: false;
            referencedRelation: 'nova_user_challenge_leaderboard';
            referencedColumns: ['user_id'];
          },
          {
            foreignKeyName: 'email_blacklist_added_by_user_id_fkey';
            columns: ['added_by_user_id'];
            isOneToOne: false;
            referencedRelation: 'nova_user_leaderboard';
            referencedColumns: ['user_id'];
          },
          {
            foreignKeyName: 'email_blacklist_added_by_user_id_fkey';
            columns: ['added_by_user_id'];
            isOneToOne: false;
            referencedRelation: 'shortened_links_creator_stats';
            referencedColumns: ['id'];
          },
          {
            foreignKeyName: 'email_blacklist_added_by_user_id_fkey';
            columns: ['added_by_user_id'];
            isOneToOne: false;
            referencedRelation: 'users';
            referencedColumns: ['id'];
          },
        ];
      };
      external_user_monthly_report_logs: {
        Row: {
          content: string;
          created_at: string;
          creator_id: string | null;
          feedback: string;
          group_id: string;
          id: string;
          report_id: string;
          score: number | null;
          scores: number[] | null;
          title: string;
          user_id: string;
        };
        Insert: {
          content?: string;
          created_at?: string;
          creator_id?: string | null;
          feedback?: string;
          group_id: string;
          id?: string;
          report_id: string;
          score?: number | null;
          scores?: number[] | null;
          title?: string;
          user_id: string;
        };
<<<<<<< HEAD
        Returns: boolean;
      };
      search_users: {
        Args: {
          enabled_filter?: boolean;
          page_number: number;
          page_size: number;
          role_filter?: string;
          search_query: string;
        };
        Returns: {
          allow_challenge_management: boolean;
          allow_manage_all_challenges: boolean;
          allow_role_management: boolean;
          avatar_url: string;
          bio: string;
          birthday: string;
          created_at: string;
          deleted: boolean;
          display_name: string;
          email: string;
          enabled: boolean;
          full_name: string;
          handle: string;
          id: string;
          new_email: string;
          team_name: string[];
          user_id: string;
        }[];
      };
      search_users_by_name: {
        Args: {
          min_similarity?: number;
          result_limit?: number;
          search_query: string;
        };
        Returns: {
          avatar_url: string;
          display_name: string;
          handle: string;
          id: string;
          relevance: number;
        }[];
      };
      should_send_notification: {
        Args: {
          p_channel: string;
          p_event_type: string;
          p_scope?: Database['public']['Enums']['notification_scope'];
          p_user_id: string;
          p_ws_id?: string;
        };
        Returns: boolean;
      };
      show_limit: {
        Args: never;
        Returns: number;
      };
      show_trgm: {
        Args: {
          '': string;
        };
        Returns: string[];
      };
      sum_quiz_scores: {
        Args: {
          p_set_id: string;
        };
        Returns: {
          sum: number;
        }[];
      };
      transactions_have_same_abs_amount: {
        Args: {
          transaction_id_1: string;
          transaction_id_2: string;
        };
        Returns: boolean;
      };
      transactions_have_same_amount: {
        Args: {
          transaction_id_1: string;
          transaction_id_2: string;
        };
        Returns: boolean;
      };
      update_expired_sessions: {
        Args: never;
        Returns: undefined;
      };
      update_many_tasks: {
        Args: {
          updates: Json;
        };
        Returns: number;
      };
      update_session_total_score: {
        Args: {
          challenge_id_param: string;
          user_id_param: string;
        };
        Returns: undefined;
      };
      upsert_calendar_events_and_count: {
        Args: {
          events: Json;
        };
        Returns: Json;
      };
      user_is_in_channel: {
        Args: {
          p_channel_id: string;
          p_user_id: string;
        };
        Returns: boolean;
      };
      validate_cross_app_token: {
        Args: {
          p_target_app: string;
          p_token: string;
        };
        Returns: string;
      };
      validate_cross_app_token_with_session: {
        Args: {
          p_target_app: string;
          p_token: string;
        };
        Returns: {
          session_data: Json;
          user_id: string;
        }[];
      };
    };
    Tables: {
      ai_chat_members: {
        Insert: {
          chat_id: string;
          created_at?: string;
          email: string;
        };
        Relationships: [
          {
            columns: ['chat_id'];
            foreignKeyName: 'ai_chat_members_chat_id_fkey';
            isOneToOne: false;
            referencedColumns: ['id'];
            referencedRelation: 'ai_chats';
          },
        ];
        Row: {
          chat_id: string;
          created_at: string;
          email: string;
        };
        Update: {
          chat_id?: string;
          created_at?: string;
          email?: string;
        };
      };
      ai_chat_messages: {
        Insert: {
          chat_id: string;
          completion_tokens?: number;
          content?: null | string;
          created_at?: string;
          creator_id?: null | string;
          finish_reason?: null | string;
          id?: string;
          metadata?: Json | null;
          model?: null | string;
          prompt_tokens?: number;
          role: Database['public']['Enums']['chat_role'];
          type?: Database['public']['Enums']['ai_message_type'];
=======
        Update: {
          content?: string;
          created_at?: string;
          creator_id?: string | null;
          feedback?: string;
          group_id?: string;
          id?: string;
          report_id?: string;
          score?: number | null;
          scores?: number[] | null;
          title?: string;
          user_id?: string;
>>>>>>> 39350241
        };
        Relationships: [
          {
            foreignKeyName: 'external_user_monthly_report_logs_creator_id_fkey';
            columns: ['creator_id'];
            isOneToOne: false;
            referencedRelation: 'distinct_invoice_creators';
            referencedColumns: ['id'];
          },
          {
            foreignKeyName: 'external_user_monthly_report_logs_creator_id_fkey';
            columns: ['creator_id'];
            isOneToOne: false;
            referencedRelation: 'group_user_with_attendance';
            referencedColumns: ['user_id'];
          },
          {
            foreignKeyName: 'external_user_monthly_report_logs_creator_id_fkey';
            columns: ['creator_id'];
            isOneToOne: false;
            referencedRelation: 'workspace_users';
            referencedColumns: ['id'];
          },
          {
            foreignKeyName: 'external_user_monthly_report_logs_creator_id_fkey';
            columns: ['creator_id'];
            isOneToOne: false;
            referencedRelation: 'workspace_users_with_groups';
            referencedColumns: ['id'];
          },
          {
            foreignKeyName: 'external_user_monthly_report_logs_group_id_fkey';
            columns: ['group_id'];
            isOneToOne: false;
            referencedRelation: 'group_users_with_post_checks';
            referencedColumns: ['group_id'];
          },
          {
            foreignKeyName: 'external_user_monthly_report_logs_group_id_fkey';
            columns: ['group_id'];
            isOneToOne: false;
            referencedRelation: 'group_with_attendance';
            referencedColumns: ['group_id'];
          },
          {
            foreignKeyName: 'external_user_monthly_report_logs_group_id_fkey';
            columns: ['group_id'];
            isOneToOne: false;
            referencedRelation: 'user_groups_with_tags';
            referencedColumns: ['id'];
          },
          {
            foreignKeyName: 'external_user_monthly_report_logs_group_id_fkey';
            columns: ['group_id'];
            isOneToOne: false;
            referencedRelation: 'workspace_user_groups';
            referencedColumns: ['id'];
          },
          {
            foreignKeyName: 'external_user_monthly_report_logs_group_id_fkey';
            columns: ['group_id'];
            isOneToOne: false;
            referencedRelation: 'workspace_user_groups_with_amount';
            referencedColumns: ['id'];
          },
          {
            foreignKeyName: 'external_user_monthly_report_logs_group_id_fkey';
            columns: ['group_id'];
            isOneToOne: false;
            referencedRelation: 'workspace_user_groups_with_guest';
            referencedColumns: ['id'];
          },
          {
            foreignKeyName: 'external_user_monthly_report_logs_report_id_fkey';
            columns: ['report_id'];
            isOneToOne: false;
            referencedRelation: 'external_user_monthly_reports';
            referencedColumns: ['id'];
          },
          {
            foreignKeyName: 'external_user_monthly_report_logs_user_id_fkey';
            columns: ['user_id'];
            isOneToOne: false;
            referencedRelation: 'distinct_invoice_creators';
            referencedColumns: ['id'];
          },
          {
            foreignKeyName: 'external_user_monthly_report_logs_user_id_fkey';
            columns: ['user_id'];
            isOneToOne: false;
            referencedRelation: 'group_user_with_attendance';
            referencedColumns: ['user_id'];
          },
          {
            foreignKeyName: 'external_user_monthly_report_logs_user_id_fkey';
            columns: ['user_id'];
            isOneToOne: false;
            referencedRelation: 'workspace_users';
            referencedColumns: ['id'];
          },
          {
            foreignKeyName: 'external_user_monthly_report_logs_user_id_fkey';
            columns: ['user_id'];
            isOneToOne: false;
            referencedRelation: 'workspace_users_with_groups';
            referencedColumns: ['id'];
          },
        ];
      };
      external_user_monthly_reports: {
        Row: {
          content: string;
          created_at: string;
          creator_id: string | null;
          feedback: string;
          group_id: string;
          id: string;
          score: number | null;
          scores: number[] | null;
          title: string;
          updated_at: string;
          user_id: string;
        };
        Insert: {
          content: string;
          created_at?: string;
          creator_id?: string | null;
          feedback: string;
          group_id: string;
          id?: string;
          score?: number | null;
          scores?: number[] | null;
          title: string;
          updated_at: string;
          user_id: string;
        };
        Update: {
          content?: string;
          created_at?: string;
          creator_id?: string | null;
          feedback?: string;
          group_id?: string;
          id?: string;
          score?: number | null;
          scores?: number[] | null;
          title?: string;
          updated_at?: string;
          user_id?: string;
        };
        Relationships: [
          {
            foreignKeyName: 'external_user_monthly_reports_creator_id_fkey';
            columns: ['creator_id'];
            isOneToOne: false;
            referencedRelation: 'distinct_invoice_creators';
            referencedColumns: ['id'];
          },
          {
            foreignKeyName: 'external_user_monthly_reports_creator_id_fkey';
            columns: ['creator_id'];
            isOneToOne: false;
            referencedRelation: 'group_user_with_attendance';
            referencedColumns: ['user_id'];
          },
          {
            foreignKeyName: 'external_user_monthly_reports_creator_id_fkey';
            columns: ['creator_id'];
            isOneToOne: false;
            referencedRelation: 'workspace_users';
            referencedColumns: ['id'];
          },
          {
            foreignKeyName: 'external_user_monthly_reports_creator_id_fkey';
            columns: ['creator_id'];
            isOneToOne: false;
            referencedRelation: 'workspace_users_with_groups';
            referencedColumns: ['id'];
          },
          {
            foreignKeyName: 'external_user_monthly_reports_group_id_fkey';
            columns: ['group_id'];
            isOneToOne: false;
            referencedRelation: 'group_users_with_post_checks';
            referencedColumns: ['group_id'];
          },
          {
            foreignKeyName: 'external_user_monthly_reports_group_id_fkey';
            columns: ['group_id'];
            isOneToOne: false;
            referencedRelation: 'group_with_attendance';
            referencedColumns: ['group_id'];
          },
          {
            foreignKeyName: 'external_user_monthly_reports_group_id_fkey';
            columns: ['group_id'];
            isOneToOne: false;
            referencedRelation: 'user_groups_with_tags';
            referencedColumns: ['id'];
          },
          {
            foreignKeyName: 'external_user_monthly_reports_group_id_fkey';
            columns: ['group_id'];
            isOneToOne: false;
            referencedRelation: 'workspace_user_groups';
            referencedColumns: ['id'];
          },
          {
            foreignKeyName: 'external_user_monthly_reports_group_id_fkey';
            columns: ['group_id'];
            isOneToOne: false;
            referencedRelation: 'workspace_user_groups_with_amount';
            referencedColumns: ['id'];
          },
          {
            foreignKeyName: 'external_user_monthly_reports_group_id_fkey';
            columns: ['group_id'];
            isOneToOne: false;
            referencedRelation: 'workspace_user_groups_with_guest';
            referencedColumns: ['id'];
          },
          {
            foreignKeyName: 'public_external_user_monthly_reports_user_id_fkey';
            columns: ['user_id'];
            isOneToOne: false;
            referencedRelation: 'distinct_invoice_creators';
            referencedColumns: ['id'];
          },
          {
            foreignKeyName: 'public_external_user_monthly_reports_user_id_fkey';
            columns: ['user_id'];
            isOneToOne: false;
            referencedRelation: 'group_user_with_attendance';
            referencedColumns: ['user_id'];
          },
          {
            foreignKeyName: 'public_external_user_monthly_reports_user_id_fkey';
            columns: ['user_id'];
            isOneToOne: false;
            referencedRelation: 'workspace_users';
            referencedColumns: ['id'];
          },
          {
            foreignKeyName: 'public_external_user_monthly_reports_user_id_fkey';
            columns: ['user_id'];
            isOneToOne: false;
            referencedRelation: 'workspace_users_with_groups';
            referencedColumns: ['id'];
          },
        ];
      };
      field_types: {
        Row: {
          enabled: boolean;
          id: string;
        };
        Insert: {
          enabled?: boolean;
          id: string;
        };
        Update: {
          enabled?: boolean;
          id?: string;
        };
        Relationships: [];
      };
      finance_budgets: {
        Row: {
          alert_threshold: number | null;
          amount: number;
          category_id: string | null;
          created_at: string | null;
          description: string | null;
          end_date: string | null;
          id: string;
          is_active: boolean;
          name: string;
          period: string;
          spent: number;
          start_date: string;
          updated_at: string | null;
          wallet_id: string | null;
          ws_id: string;
        };
        Insert: {
          alert_threshold?: number | null;
          amount?: number;
          category_id?: string | null;
          created_at?: string | null;
          description?: string | null;
          end_date?: string | null;
          id?: string;
          is_active?: boolean;
          name: string;
          period?: string;
          spent?: number;
          start_date: string;
          updated_at?: string | null;
          wallet_id?: string | null;
          ws_id: string;
        };
        Update: {
          alert_threshold?: number | null;
          amount?: number;
          category_id?: string | null;
          created_at?: string | null;
          description?: string | null;
          end_date?: string | null;
          id?: string;
          is_active?: boolean;
          name?: string;
          period?: string;
          spent?: number;
          start_date?: string;
          updated_at?: string | null;
          wallet_id?: string | null;
          ws_id?: string;
        };
        Relationships: [
          {
            foreignKeyName: 'finance_budgets_category_id_fkey';
            columns: ['category_id'];
            isOneToOne: false;
            referencedRelation: 'transaction_categories';
            referencedColumns: ['id'];
          },
          {
            foreignKeyName: 'finance_budgets_wallet_id_fkey';
            columns: ['wallet_id'];
            isOneToOne: false;
            referencedRelation: 'workspace_wallets';
            referencedColumns: ['id'];
          },
          {
            foreignKeyName: 'finance_budgets_ws_id_fkey';
            columns: ['ws_id'];
            isOneToOne: false;
            referencedRelation: 'workspace_link_counts';
            referencedColumns: ['id'];
          },
          {
            foreignKeyName: 'finance_budgets_ws_id_fkey';
            columns: ['ws_id'];
            isOneToOne: false;
            referencedRelation: 'workspaces';
            referencedColumns: ['id'];
          },
        ];
      };
      finance_invoice_products: {
        Row: {
          amount: number;
          created_at: string | null;
          invoice_id: string;
          price: number;
          product_id: string | null;
          product_name: string;
          product_unit: string;
          total_diff: number;
          unit_id: string;
          warehouse: string;
          warehouse_id: string;
        };
        Insert: {
          amount: number;
          created_at?: string | null;
          invoice_id: string;
          price: number;
          product_id?: string | null;
          product_name?: string;
          product_unit?: string;
          total_diff?: number;
          unit_id: string;
          warehouse?: string;
          warehouse_id: string;
        };
        Update: {
          amount?: number;
          created_at?: string | null;
          invoice_id?: string;
          price?: number;
          product_id?: string | null;
          product_name?: string;
          product_unit?: string;
          total_diff?: number;
          unit_id?: string;
          warehouse?: string;
          warehouse_id?: string;
        };
        Relationships: [
          {
            foreignKeyName: 'finance_invoice_products_invoice_id_fkey';
            columns: ['invoice_id'];
            isOneToOne: false;
            referencedRelation: 'finance_invoices';
            referencedColumns: ['id'];
          },
          {
            foreignKeyName: 'finance_invoice_products_product_id_fkey';
            columns: ['product_id'];
            isOneToOne: false;
            referencedRelation: 'workspace_products';
            referencedColumns: ['id'];
          },
          {
            foreignKeyName: 'finance_invoice_products_unit_id_fkey';
            columns: ['unit_id'];
            isOneToOne: false;
            referencedRelation: 'inventory_units';
            referencedColumns: ['id'];
          },
          {
            foreignKeyName: 'finance_invoice_products_warehouse_id_fkey';
            columns: ['warehouse_id'];
            isOneToOne: false;
            referencedRelation: 'inventory_warehouses';
            referencedColumns: ['id'];
          },
        ];
      };
      finance_invoice_promotions: {
        Row: {
          code: string;
          created_at: string;
          description: string | null;
          invoice_id: string;
          name: string | null;
          promo_id: string | null;
          use_ratio: boolean;
          value: number;
        };
        Insert: {
          code?: string;
          created_at?: string;
          description?: string | null;
          invoice_id: string;
          name?: string | null;
          promo_id?: string | null;
          use_ratio: boolean;
          value: number;
        };
        Update: {
          code?: string;
          created_at?: string;
          description?: string | null;
          invoice_id?: string;
          name?: string | null;
          promo_id?: string | null;
          use_ratio?: boolean;
          value?: number;
        };
        Relationships: [
          {
            foreignKeyName: 'finance_invoice_promotions_invoice_id_fkey';
            columns: ['invoice_id'];
            isOneToOne: false;
            referencedRelation: 'finance_invoices';
            referencedColumns: ['id'];
          },
          {
            foreignKeyName: 'finance_invoice_promotions_promo_id_fkey';
            columns: ['promo_id'];
            isOneToOne: false;
            referencedRelation: 'v_user_referral_discounts';
            referencedColumns: ['promo_id'];
          },
          {
            foreignKeyName: 'finance_invoice_promotions_promo_id_fkey';
            columns: ['promo_id'];
            isOneToOne: false;
            referencedRelation: 'workspace_promotions';
            referencedColumns: ['id'];
          },
        ];
      };
      finance_invoices: {
        Row: {
          category_id: string;
          completed_at: string | null;
          created_at: string | null;
          creator_id: string | null;
          customer_id: string | null;
          id: string;
          note: string | null;
          notice: string | null;
          paid_amount: number;
          price: number;
          total_diff: number;
          transaction_id: string | null;
          user_group_id: string | null;
          valid_until: string | null;
          wallet_id: string;
          ws_id: string;
        };
        Insert: {
          category_id: string;
          completed_at?: string | null;
          created_at?: string | null;
          creator_id?: string | null;
          customer_id?: string | null;
          id?: string;
          note?: string | null;
          notice?: string | null;
          paid_amount?: number;
          price: number;
          total_diff?: number;
          transaction_id?: string | null;
          user_group_id?: string | null;
          valid_until?: string | null;
          wallet_id: string;
          ws_id: string;
        };
        Update: {
          category_id?: string;
          completed_at?: string | null;
          created_at?: string | null;
          creator_id?: string | null;
          customer_id?: string | null;
          id?: string;
          note?: string | null;
          notice?: string | null;
          paid_amount?: number;
          price?: number;
          total_diff?: number;
          transaction_id?: string | null;
          user_group_id?: string | null;
          valid_until?: string | null;
          wallet_id?: string;
          ws_id?: string;
        };
        Relationships: [
          {
            foreignKeyName: 'finance_invoices_category_id_fkey';
            columns: ['category_id'];
            isOneToOne: false;
            referencedRelation: 'transaction_categories';
            referencedColumns: ['id'];
          },
          {
            foreignKeyName: 'finance_invoices_creator_id_fkey';
            columns: ['creator_id'];
            isOneToOne: false;
            referencedRelation: 'distinct_invoice_creators';
            referencedColumns: ['id'];
          },
          {
            foreignKeyName: 'finance_invoices_creator_id_fkey';
            columns: ['creator_id'];
            isOneToOne: false;
            referencedRelation: 'group_user_with_attendance';
            referencedColumns: ['user_id'];
          },
          {
            foreignKeyName: 'finance_invoices_creator_id_fkey';
            columns: ['creator_id'];
            isOneToOne: false;
            referencedRelation: 'workspace_users';
            referencedColumns: ['id'];
          },
          {
            foreignKeyName: 'finance_invoices_creator_id_fkey';
            columns: ['creator_id'];
            isOneToOne: false;
            referencedRelation: 'workspace_users_with_groups';
            referencedColumns: ['id'];
          },
          {
            foreignKeyName: 'finance_invoices_customer_id_fkey';
            columns: ['customer_id'];
            isOneToOne: false;
            referencedRelation: 'distinct_invoice_creators';
            referencedColumns: ['id'];
          },
          {
            foreignKeyName: 'finance_invoices_customer_id_fkey';
            columns: ['customer_id'];
            isOneToOne: false;
            referencedRelation: 'group_user_with_attendance';
            referencedColumns: ['user_id'];
          },
          {
            foreignKeyName: 'finance_invoices_customer_id_fkey';
            columns: ['customer_id'];
            isOneToOne: false;
            referencedRelation: 'workspace_users';
            referencedColumns: ['id'];
          },
          {
            foreignKeyName: 'finance_invoices_customer_id_fkey';
            columns: ['customer_id'];
            isOneToOne: false;
            referencedRelation: 'workspace_users_with_groups';
            referencedColumns: ['id'];
          },
          {
            foreignKeyName: 'finance_invoices_transaction_id_fkey';
            columns: ['transaction_id'];
            isOneToOne: true;
            referencedRelation: 'wallet_transactions';
            referencedColumns: ['id'];
          },
          {
            foreignKeyName: 'finance_invoices_transaction_id_fkey';
            columns: ['transaction_id'];
            isOneToOne: true;
            referencedRelation: 'wallet_transactions_secure';
            referencedColumns: ['id'];
          },
          {
            foreignKeyName: 'finance_invoices_wallet_id_fkey';
            columns: ['wallet_id'];
            isOneToOne: false;
            referencedRelation: 'workspace_wallets';
            referencedColumns: ['id'];
          },
          {
            foreignKeyName: 'finance_invoices_ws_id_fkey';
            columns: ['ws_id'];
            isOneToOne: false;
            referencedRelation: 'workspace_link_counts';
            referencedColumns: ['id'];
          },
          {
            foreignKeyName: 'finance_invoices_ws_id_fkey';
            columns: ['ws_id'];
            isOneToOne: false;
            referencedRelation: 'workspaces';
            referencedColumns: ['id'];
          },
          {
            foreignKeyName: 'public_finance_invoices_user_group_id_fkey';
            columns: ['user_group_id'];
            isOneToOne: false;
            referencedRelation: 'group_users_with_post_checks';
            referencedColumns: ['group_id'];
          },
          {
            foreignKeyName: 'public_finance_invoices_user_group_id_fkey';
            columns: ['user_group_id'];
            isOneToOne: false;
            referencedRelation: 'group_with_attendance';
            referencedColumns: ['group_id'];
          },
          {
            foreignKeyName: 'public_finance_invoices_user_group_id_fkey';
            columns: ['user_group_id'];
            isOneToOne: false;
            referencedRelation: 'user_groups_with_tags';
            referencedColumns: ['id'];
          },
          {
            foreignKeyName: 'public_finance_invoices_user_group_id_fkey';
            columns: ['user_group_id'];
            isOneToOne: false;
            referencedRelation: 'workspace_user_groups';
            referencedColumns: ['id'];
          },
          {
            foreignKeyName: 'public_finance_invoices_user_group_id_fkey';
            columns: ['user_group_id'];
            isOneToOne: false;
            referencedRelation: 'workspace_user_groups_with_amount';
            referencedColumns: ['id'];
          },
          {
            foreignKeyName: 'public_finance_invoices_user_group_id_fkey';
            columns: ['user_group_id'];
            isOneToOne: false;
            referencedRelation: 'workspace_user_groups_with_guest';
            referencedColumns: ['id'];
          },
        ];
      };
      guest_users_lead_generation: {
        Row: {
          created_at: string;
          id: number;
          mail_id: string;
          user_id: string;
          ws_id: string;
        };
        Insert: {
          created_at?: string;
          id?: number;
          mail_id: string;
          user_id: string;
          ws_id: string;
        };
        Update: {
          created_at?: string;
          id?: number;
          mail_id?: string;
          user_id?: string;
          ws_id?: string;
        };
        Relationships: [
          {
            foreignKeyName: 'guest_users_lead_generation_mail_id_fkey';
            columns: ['mail_id'];
            isOneToOne: false;
            referencedRelation: 'sent_emails';
            referencedColumns: ['id'];
          },
          {
            foreignKeyName: 'guest_users_lead_generation_user_id_fkey';
            columns: ['user_id'];
            isOneToOne: false;
            referencedRelation: 'distinct_invoice_creators';
            referencedColumns: ['id'];
          },
          {
            foreignKeyName: 'guest_users_lead_generation_user_id_fkey';
            columns: ['user_id'];
            isOneToOne: false;
            referencedRelation: 'group_user_with_attendance';
            referencedColumns: ['user_id'];
          },
          {
            foreignKeyName: 'guest_users_lead_generation_user_id_fkey';
            columns: ['user_id'];
            isOneToOne: false;
            referencedRelation: 'workspace_users';
            referencedColumns: ['id'];
          },
          {
            foreignKeyName: 'guest_users_lead_generation_user_id_fkey';
            columns: ['user_id'];
            isOneToOne: false;
            referencedRelation: 'workspace_users_with_groups';
            referencedColumns: ['id'];
          },
          {
            foreignKeyName: 'guest_users_lead_generation_ws_id_fkey';
            columns: ['ws_id'];
            isOneToOne: false;
            referencedRelation: 'workspace_link_counts';
            referencedColumns: ['id'];
          },
          {
            foreignKeyName: 'guest_users_lead_generation_ws_id_fkey';
            columns: ['ws_id'];
            isOneToOne: false;
            referencedRelation: 'workspaces';
            referencedColumns: ['id'];
          },
        ];
      };
      handles: {
        Row: {
          created_at: string | null;
          creator_id: string | null;
          value: string;
        };
        Insert: {
          created_at?: string | null;
          creator_id?: string | null;
          value: string;
        };
        Update: {
          created_at?: string | null;
          creator_id?: string | null;
          value?: string;
        };
        Relationships: [
          {
            foreignKeyName: 'handles_creator_id_fkey';
            columns: ['creator_id'];
            isOneToOne: false;
            referencedRelation: 'nova_user_challenge_leaderboard';
            referencedColumns: ['user_id'];
          },
          {
            foreignKeyName: 'handles_creator_id_fkey';
            columns: ['creator_id'];
            isOneToOne: false;
            referencedRelation: 'nova_user_leaderboard';
            referencedColumns: ['user_id'];
          },
          {
            foreignKeyName: 'handles_creator_id_fkey';
            columns: ['creator_id'];
            isOneToOne: false;
            referencedRelation: 'shortened_links_creator_stats';
            referencedColumns: ['id'];
          },
          {
            foreignKeyName: 'handles_creator_id_fkey';
            columns: ['creator_id'];
            isOneToOne: false;
            referencedRelation: 'users';
            referencedColumns: ['id'];
          },
        ];
      };
      healthcare_checkup_vital_groups: {
        Row: {
          checkup_id: string;
          created_at: string | null;
          group_id: string;
        };
        Insert: {
          checkup_id: string;
          created_at?: string | null;
          group_id: string;
        };
        Update: {
          checkup_id?: string;
          created_at?: string | null;
          group_id?: string;
        };
        Relationships: [
          {
            foreignKeyName: 'healthcare_checkup_vital_groups_checkup_id_fkey';
            columns: ['checkup_id'];
            isOneToOne: false;
            referencedRelation: 'healthcare_checkups';
            referencedColumns: ['id'];
          },
          {
            foreignKeyName: 'healthcare_checkup_vital_groups_group_id_fkey';
            columns: ['group_id'];
            isOneToOne: false;
            referencedRelation: 'healthcare_vital_groups';
            referencedColumns: ['id'];
          },
        ];
      };
      healthcare_checkup_vitals: {
        Row: {
          checkup_id: string;
          created_at: string | null;
          value: number | null;
          vital_id: string;
        };
        Insert: {
          checkup_id: string;
          created_at?: string | null;
          value?: number | null;
          vital_id: string;
        };
        Update: {
          checkup_id?: string;
          created_at?: string | null;
          value?: number | null;
          vital_id?: string;
        };
        Relationships: [
          {
            foreignKeyName: 'healthcare_checkup_vitals_checkup_id_fkey';
            columns: ['checkup_id'];
            isOneToOne: false;
            referencedRelation: 'healthcare_checkups';
            referencedColumns: ['id'];
          },
          {
            foreignKeyName: 'healthcare_checkup_vitals_vital_id_fkey';
            columns: ['vital_id'];
            isOneToOne: false;
            referencedRelation: 'healthcare_vitals';
            referencedColumns: ['id'];
          },
        ];
      };
      healthcare_checkups: {
        Row: {
          checked: boolean;
          checkup_at: string;
          completed_at: string | null;
          created_at: string | null;
          creator_id: string;
          diagnosis_id: string | null;
          id: string;
          next_checked: boolean | null;
          next_checkup_at: string | null;
          note: string | null;
          patient_id: string;
          ws_id: string;
        };
        Insert: {
          checked?: boolean;
          checkup_at?: string;
          completed_at?: string | null;
          created_at?: string | null;
          creator_id: string;
          diagnosis_id?: string | null;
          id?: string;
          next_checked?: boolean | null;
          next_checkup_at?: string | null;
          note?: string | null;
          patient_id: string;
          ws_id: string;
        };
        Update: {
          checked?: boolean;
          checkup_at?: string;
          completed_at?: string | null;
          created_at?: string | null;
          creator_id?: string;
          diagnosis_id?: string | null;
          id?: string;
          next_checked?: boolean | null;
          next_checkup_at?: string | null;
          note?: string | null;
          patient_id?: string;
          ws_id?: string;
        };
        Relationships: [
          {
            foreignKeyName: 'healthcare_checkups_creator_id_fkey';
            columns: ['creator_id'];
            isOneToOne: false;
            referencedRelation: 'nova_user_challenge_leaderboard';
            referencedColumns: ['user_id'];
          },
          {
            foreignKeyName: 'healthcare_checkups_creator_id_fkey';
            columns: ['creator_id'];
            isOneToOne: false;
            referencedRelation: 'nova_user_leaderboard';
            referencedColumns: ['user_id'];
          },
          {
            foreignKeyName: 'healthcare_checkups_creator_id_fkey';
            columns: ['creator_id'];
            isOneToOne: false;
            referencedRelation: 'shortened_links_creator_stats';
            referencedColumns: ['id'];
          },
          {
            foreignKeyName: 'healthcare_checkups_creator_id_fkey';
            columns: ['creator_id'];
            isOneToOne: false;
            referencedRelation: 'users';
            referencedColumns: ['id'];
          },
          {
            foreignKeyName: 'healthcare_checkups_diagnosis_id_fkey';
            columns: ['diagnosis_id'];
            isOneToOne: false;
            referencedRelation: 'healthcare_diagnoses';
            referencedColumns: ['id'];
          },
          {
            foreignKeyName: 'healthcare_checkups_patient_id_fkey';
            columns: ['patient_id'];
            isOneToOne: false;
            referencedRelation: 'distinct_invoice_creators';
            referencedColumns: ['id'];
          },
          {
            foreignKeyName: 'healthcare_checkups_patient_id_fkey';
            columns: ['patient_id'];
            isOneToOne: false;
            referencedRelation: 'group_user_with_attendance';
            referencedColumns: ['user_id'];
          },
          {
            foreignKeyName: 'healthcare_checkups_patient_id_fkey';
            columns: ['patient_id'];
            isOneToOne: false;
            referencedRelation: 'workspace_users';
            referencedColumns: ['id'];
          },
          {
            foreignKeyName: 'healthcare_checkups_patient_id_fkey';
            columns: ['patient_id'];
            isOneToOne: false;
            referencedRelation: 'workspace_users_with_groups';
            referencedColumns: ['id'];
          },
          {
            foreignKeyName: 'healthcare_checkups_ws_id_fkey';
            columns: ['ws_id'];
            isOneToOne: false;
            referencedRelation: 'workspace_link_counts';
            referencedColumns: ['id'];
          },
          {
            foreignKeyName: 'healthcare_checkups_ws_id_fkey';
            columns: ['ws_id'];
            isOneToOne: false;
            referencedRelation: 'workspaces';
            referencedColumns: ['id'];
          },
        ];
      };
      healthcare_diagnoses: {
        Row: {
          created_at: string | null;
          description: string | null;
          id: string;
          name: string | null;
          note: string | null;
          ws_id: string;
        };
        Insert: {
          created_at?: string | null;
          description?: string | null;
          id?: string;
          name?: string | null;
          note?: string | null;
          ws_id: string;
        };
        Update: {
          created_at?: string | null;
          description?: string | null;
          id?: string;
          name?: string | null;
          note?: string | null;
          ws_id?: string;
        };
        Relationships: [
          {
            foreignKeyName: 'healthcare_diagnoses_ws_id_fkey';
            columns: ['ws_id'];
            isOneToOne: false;
            referencedRelation: 'workspace_link_counts';
            referencedColumns: ['id'];
          },
          {
            foreignKeyName: 'healthcare_diagnoses_ws_id_fkey';
            columns: ['ws_id'];
            isOneToOne: false;
            referencedRelation: 'workspaces';
            referencedColumns: ['id'];
          },
        ];
      };
      healthcare_vital_groups: {
        Row: {
          created_at: string | null;
          description: string | null;
          id: string;
          name: string;
          note: string | null;
          ws_id: string;
        };
        Insert: {
          created_at?: string | null;
          description?: string | null;
          id?: string;
          name: string;
          note?: string | null;
          ws_id: string;
        };
        Update: {
          created_at?: string | null;
          description?: string | null;
          id?: string;
          name?: string;
          note?: string | null;
          ws_id?: string;
        };
        Relationships: [
          {
            foreignKeyName: 'healthcare_vital_groups_ws_id_fkey';
            columns: ['ws_id'];
            isOneToOne: false;
            referencedRelation: 'workspace_link_counts';
            referencedColumns: ['id'];
          },
          {
            foreignKeyName: 'healthcare_vital_groups_ws_id_fkey';
            columns: ['ws_id'];
            isOneToOne: false;
            referencedRelation: 'workspaces';
            referencedColumns: ['id'];
          },
        ];
      };
      healthcare_vitals: {
        Row: {
          created_at: string | null;
          factor: number;
          group_id: string | null;
          id: string;
          name: string;
          unit: string;
          ws_id: string;
        };
        Insert: {
          created_at?: string | null;
          factor?: number;
          group_id?: string | null;
          id?: string;
          name: string;
          unit: string;
          ws_id: string;
        };
        Update: {
          created_at?: string | null;
          factor?: number;
          group_id?: string | null;
          id?: string;
          name?: string;
          unit?: string;
          ws_id?: string;
        };
        Relationships: [
          {
            foreignKeyName: 'healthcare_vitals_ws_id_fkey';
            columns: ['ws_id'];
            isOneToOne: false;
            referencedRelation: 'workspace_link_counts';
            referencedColumns: ['id'];
          },
          {
            foreignKeyName: 'healthcare_vitals_ws_id_fkey';
            columns: ['ws_id'];
            isOneToOne: false;
            referencedRelation: 'workspaces';
            referencedColumns: ['id'];
          },
          {
            foreignKeyName: 'public_healthcare_vitals_group_id_fkey';
            columns: ['group_id'];
            isOneToOne: false;
            referencedRelation: 'group_users_with_post_checks';
            referencedColumns: ['group_id'];
          },
          {
            foreignKeyName: 'public_healthcare_vitals_group_id_fkey';
            columns: ['group_id'];
            isOneToOne: false;
            referencedRelation: 'group_with_attendance';
            referencedColumns: ['group_id'];
          },
          {
            foreignKeyName: 'public_healthcare_vitals_group_id_fkey';
            columns: ['group_id'];
            isOneToOne: false;
            referencedRelation: 'user_groups_with_tags';
            referencedColumns: ['id'];
          },
          {
            foreignKeyName: 'public_healthcare_vitals_group_id_fkey';
            columns: ['group_id'];
            isOneToOne: false;
            referencedRelation: 'workspace_user_groups';
            referencedColumns: ['id'];
          },
          {
            foreignKeyName: 'public_healthcare_vitals_group_id_fkey';
            columns: ['group_id'];
            isOneToOne: false;
            referencedRelation: 'workspace_user_groups_with_amount';
            referencedColumns: ['id'];
          },
          {
            foreignKeyName: 'public_healthcare_vitals_group_id_fkey';
            columns: ['group_id'];
            isOneToOne: false;
            referencedRelation: 'workspace_user_groups_with_guest';
            referencedColumns: ['id'];
          },
        ];
      };
      internal_email_api_keys: {
        Row: {
          allowed_emails: string[] | null;
          created_at: string;
          creator_id: string;
          id: string;
          user_id: string;
          value: string;
        };
        Insert: {
          allowed_emails?: string[] | null;
          created_at?: string;
          creator_id: string;
          id?: string;
          user_id: string;
          value: string;
        };
        Update: {
          allowed_emails?: string[] | null;
          created_at?: string;
          creator_id?: string;
          id?: string;
          user_id?: string;
          value?: string;
        };
        Relationships: [
          {
            foreignKeyName: 'internal_email_api_keys_creator_id_fkey';
            columns: ['creator_id'];
            isOneToOne: false;
            referencedRelation: 'nova_user_challenge_leaderboard';
            referencedColumns: ['user_id'];
          },
          {
            foreignKeyName: 'internal_email_api_keys_creator_id_fkey';
            columns: ['creator_id'];
            isOneToOne: false;
            referencedRelation: 'nova_user_leaderboard';
            referencedColumns: ['user_id'];
          },
          {
            foreignKeyName: 'internal_email_api_keys_creator_id_fkey';
            columns: ['creator_id'];
            isOneToOne: false;
            referencedRelation: 'shortened_links_creator_stats';
            referencedColumns: ['id'];
          },
          {
            foreignKeyName: 'internal_email_api_keys_creator_id_fkey';
            columns: ['creator_id'];
            isOneToOne: false;
            referencedRelation: 'users';
            referencedColumns: ['id'];
          },
          {
            foreignKeyName: 'internal_email_api_keys_user_id_fkey';
            columns: ['user_id'];
            isOneToOne: true;
            referencedRelation: 'nova_user_challenge_leaderboard';
            referencedColumns: ['user_id'];
          },
          {
            foreignKeyName: 'internal_email_api_keys_user_id_fkey';
            columns: ['user_id'];
            isOneToOne: true;
            referencedRelation: 'nova_user_leaderboard';
            referencedColumns: ['user_id'];
          },
          {
            foreignKeyName: 'internal_email_api_keys_user_id_fkey';
            columns: ['user_id'];
            isOneToOne: true;
            referencedRelation: 'shortened_links_creator_stats';
            referencedColumns: ['id'];
          },
          {
            foreignKeyName: 'internal_email_api_keys_user_id_fkey';
            columns: ['user_id'];
            isOneToOne: true;
            referencedRelation: 'users';
            referencedColumns: ['id'];
          },
        ];
      };
      internal_emails: {
        Row: {
          bcc_addresses: string[];
          cc_addresses: string[];
          created_at: string;
          html_payload: boolean;
          id: string;
          payload: string;
          reply_to_addresses: string[];
          source_email: string;
          subject: string;
          to_addresses: string[];
          user_id: string;
          ws_id: string;
        };
        Insert: {
          bcc_addresses: string[];
          cc_addresses: string[];
          created_at?: string;
          html_payload?: boolean;
          id?: string;
          payload: string;
          reply_to_addresses: string[];
          source_email: string;
          subject: string;
          to_addresses: string[];
          user_id: string;
          ws_id: string;
        };
        Update: {
          bcc_addresses?: string[];
          cc_addresses?: string[];
          created_at?: string;
          html_payload?: boolean;
          id?: string;
          payload?: string;
          reply_to_addresses?: string[];
          source_email?: string;
          subject?: string;
          to_addresses?: string[];
          user_id?: string;
          ws_id?: string;
        };
        Relationships: [
          {
            foreignKeyName: 'internal_emails_user_id_fkey';
            columns: ['user_id'];
            isOneToOne: false;
            referencedRelation: 'nova_user_challenge_leaderboard';
            referencedColumns: ['user_id'];
          },
          {
            foreignKeyName: 'internal_emails_user_id_fkey';
            columns: ['user_id'];
            isOneToOne: false;
            referencedRelation: 'nova_user_leaderboard';
            referencedColumns: ['user_id'];
          },
          {
            foreignKeyName: 'internal_emails_user_id_fkey';
            columns: ['user_id'];
            isOneToOne: false;
            referencedRelation: 'shortened_links_creator_stats';
            referencedColumns: ['id'];
          },
          {
            foreignKeyName: 'internal_emails_user_id_fkey';
            columns: ['user_id'];
            isOneToOne: false;
            referencedRelation: 'users';
            referencedColumns: ['id'];
          },
          {
            foreignKeyName: 'internal_emails_ws_id_fkey';
            columns: ['ws_id'];
            isOneToOne: false;
            referencedRelation: 'workspace_link_counts';
            referencedColumns: ['id'];
          },
          {
            foreignKeyName: 'internal_emails_ws_id_fkey';
            columns: ['ws_id'];
            isOneToOne: false;
            referencedRelation: 'workspaces';
            referencedColumns: ['id'];
          },
        ];
      };
      inventory_batch_products: {
        Row: {
          amount: number;
          batch_id: string;
          created_at: string | null;
          price: number;
          product_id: string;
          unit_id: string;
        };
        Insert: {
          amount?: number;
          batch_id: string;
          created_at?: string | null;
          price?: number;
          product_id: string;
          unit_id: string;
        };
        Update: {
          amount?: number;
          batch_id?: string;
          created_at?: string | null;
          price?: number;
          product_id?: string;
          unit_id?: string;
        };
        Relationships: [
          {
            foreignKeyName: 'inventory_batch_products_batch_id_fkey';
            columns: ['batch_id'];
            isOneToOne: false;
            referencedRelation: 'inventory_batches';
            referencedColumns: ['id'];
          },
          {
            foreignKeyName: 'inventory_batch_products_product_id_fkey';
            columns: ['product_id'];
            isOneToOne: false;
            referencedRelation: 'workspace_products';
            referencedColumns: ['id'];
          },
          {
            foreignKeyName: 'inventory_batch_products_unit_id_fkey';
            columns: ['unit_id'];
            isOneToOne: false;
            referencedRelation: 'inventory_units';
            referencedColumns: ['id'];
          },
        ];
      };
      inventory_batches: {
        Row: {
          created_at: string | null;
          id: string;
          price: number;
          supplier_id: string | null;
          total_diff: number;
          warehouse_id: string;
        };
        Insert: {
          created_at?: string | null;
          id?: string;
          price?: number;
          supplier_id?: string | null;
          total_diff?: number;
          warehouse_id: string;
        };
        Update: {
          created_at?: string | null;
          id?: string;
          price?: number;
          supplier_id?: string | null;
          total_diff?: number;
          warehouse_id?: string;
        };
        Relationships: [
          {
            foreignKeyName: 'inventory_batches_supplier_id_fkey';
            columns: ['supplier_id'];
            isOneToOne: false;
            referencedRelation: 'inventory_suppliers';
            referencedColumns: ['id'];
          },
          {
            foreignKeyName: 'inventory_batches_warehouse_id_fkey';
            columns: ['warehouse_id'];
            isOneToOne: false;
            referencedRelation: 'inventory_warehouses';
            referencedColumns: ['id'];
          },
        ];
      };
      inventory_products: {
        Row: {
          amount: number | null;
          created_at: string | null;
          min_amount: number;
          price: number;
          product_id: string;
          unit_id: string;
          warehouse_id: string;
        };
        Insert: {
          amount?: number | null;
          created_at?: string | null;
          min_amount?: number;
          price?: number;
          product_id: string;
          unit_id: string;
          warehouse_id: string;
        };
        Update: {
          amount?: number | null;
          created_at?: string | null;
          min_amount?: number;
          price?: number;
          product_id?: string;
          unit_id?: string;
          warehouse_id?: string;
        };
        Relationships: [
          {
            foreignKeyName: 'inventory_products_product_id_fkey';
            columns: ['product_id'];
            isOneToOne: false;
            referencedRelation: 'workspace_products';
            referencedColumns: ['id'];
          },
          {
            foreignKeyName: 'inventory_products_unit_id_fkey';
            columns: ['unit_id'];
            isOneToOne: false;
            referencedRelation: 'inventory_units';
            referencedColumns: ['id'];
          },
          {
            foreignKeyName: 'inventory_products_warehouse_id_fkey';
            columns: ['warehouse_id'];
            isOneToOne: false;
            referencedRelation: 'inventory_warehouses';
            referencedColumns: ['id'];
          },
        ];
      };
      inventory_suppliers: {
        Row: {
          created_at: string | null;
          id: string;
          name: string | null;
          ws_id: string;
        };
        Insert: {
          created_at?: string | null;
          id?: string;
          name?: string | null;
          ws_id: string;
        };
        Update: {
          created_at?: string | null;
          id?: string;
          name?: string | null;
          ws_id?: string;
        };
        Relationships: [
          {
            foreignKeyName: 'inventory_suppliers_ws_id_fkey';
            columns: ['ws_id'];
            isOneToOne: false;
            referencedRelation: 'workspace_link_counts';
            referencedColumns: ['id'];
          },
          {
            foreignKeyName: 'inventory_suppliers_ws_id_fkey';
            columns: ['ws_id'];
            isOneToOne: false;
            referencedRelation: 'workspaces';
            referencedColumns: ['id'];
          },
        ];
      };
      inventory_units: {
        Row: {
          created_at: string | null;
          id: string;
          name: string | null;
          ws_id: string;
        };
        Insert: {
          created_at?: string | null;
          id?: string;
          name?: string | null;
          ws_id: string;
        };
        Update: {
          created_at?: string | null;
          id?: string;
          name?: string | null;
          ws_id?: string;
        };
        Relationships: [
          {
            foreignKeyName: 'inventory_units_ws_id_fkey';
            columns: ['ws_id'];
            isOneToOne: false;
            referencedRelation: 'workspace_link_counts';
            referencedColumns: ['id'];
          },
          {
            foreignKeyName: 'inventory_units_ws_id_fkey';
            columns: ['ws_id'];
            isOneToOne: false;
            referencedRelation: 'workspaces';
            referencedColumns: ['id'];
          },
        ];
      };
      inventory_warehouses: {
        Row: {
          created_at: string | null;
          id: string;
          name: string | null;
          ws_id: string;
        };
        Insert: {
          created_at?: string | null;
          id?: string;
          name?: string | null;
          ws_id: string;
        };
        Update: {
          created_at?: string | null;
          id?: string;
          name?: string | null;
          ws_id?: string;
        };
        Relationships: [
          {
            foreignKeyName: 'inventory_warehouses_ws_id_fkey';
            columns: ['ws_id'];
            isOneToOne: false;
            referencedRelation: 'workspace_link_counts';
            referencedColumns: ['id'];
          },
          {
            foreignKeyName: 'inventory_warehouses_ws_id_fkey';
            columns: ['ws_id'];
            isOneToOne: false;
            referencedRelation: 'workspaces';
            referencedColumns: ['id'];
          },
        ];
      };
      link_analytics: {
        Row: {
          browser: string | null;
          city: string | null;
          clicked_at: string;
          country: string | null;
          country_region: string | null;
          created_at: string;
          device_type: string | null;
          id: string;
          ip_address: unknown;
          latitude: number | null;
          link_id: string;
          longitude: number | null;
          os: string | null;
          postal_code: string | null;
          referrer: string | null;
          referrer_domain: string | null;
          timezone: string | null;
          user_agent: string | null;
          vercel_id: string | null;
          vercel_region: string | null;
        };
        Insert: {
          browser?: string | null;
          city?: string | null;
          clicked_at?: string;
          country?: string | null;
          country_region?: string | null;
          created_at?: string;
          device_type?: string | null;
          id?: string;
          ip_address?: unknown;
          latitude?: number | null;
          link_id: string;
          longitude?: number | null;
          os?: string | null;
          postal_code?: string | null;
          referrer?: string | null;
          referrer_domain?: string | null;
          timezone?: string | null;
          user_agent?: string | null;
          vercel_id?: string | null;
          vercel_region?: string | null;
        };
        Update: {
          browser?: string | null;
          city?: string | null;
          clicked_at?: string;
          country?: string | null;
          country_region?: string | null;
          created_at?: string;
          device_type?: string | null;
          id?: string;
          ip_address?: unknown;
          latitude?: number | null;
          link_id?: string;
          longitude?: number | null;
          os?: string | null;
          postal_code?: string | null;
          referrer?: string | null;
          referrer_domain?: string | null;
          timezone?: string | null;
          user_agent?: string | null;
          vercel_id?: string | null;
          vercel_region?: string | null;
        };
        Relationships: [
          {
            foreignKeyName: 'link_analytics_link_id_fkey';
            columns: ['link_id'];
            isOneToOne: false;
            referencedRelation: 'link_analytics_device_insights';
            referencedColumns: ['link_id'];
          },
          {
            foreignKeyName: 'link_analytics_link_id_fkey';
            columns: ['link_id'];
            isOneToOne: false;
            referencedRelation: 'link_analytics_geo_insights';
            referencedColumns: ['link_id'];
          },
          {
            foreignKeyName: 'link_analytics_link_id_fkey';
            columns: ['link_id'];
            isOneToOne: false;
            referencedRelation: 'link_analytics_summary';
            referencedColumns: ['link_id'];
          },
          {
            foreignKeyName: 'link_analytics_link_id_fkey';
            columns: ['link_id'];
            isOneToOne: false;
            referencedRelation: 'shortened_links';
            referencedColumns: ['id'];
          },
        ];
      };
      meet_together_guest_timeblocks: {
        Row: {
          created_at: string;
          date: string;
          end_time: string;
          id: string;
          plan_id: string;
          start_time: string;
          tentative: boolean;
          user_id: string;
        };
        Insert: {
          created_at?: string;
          date: string;
          end_time: string;
          id?: string;
          plan_id: string;
          start_time: string;
          tentative?: boolean;
          user_id: string;
        };
        Update: {
          created_at?: string;
          date?: string;
          end_time?: string;
          id?: string;
          plan_id?: string;
          start_time?: string;
          tentative?: boolean;
          user_id?: string;
        };
        Relationships: [
          {
            foreignKeyName: 'meet_together_guest_timeblocks_plan_id_fkey';
            columns: ['plan_id'];
            isOneToOne: false;
            referencedRelation: 'meet_together_plans';
            referencedColumns: ['id'];
          },
          {
            foreignKeyName: 'meet_together_guest_timeblocks_user_id_fkey';
            columns: ['user_id'];
            isOneToOne: false;
            referencedRelation: 'meet_together_guests';
            referencedColumns: ['id'];
          },
        ];
      };
      meet_together_guests: {
        Row: {
          created_at: string;
          id: string;
          name: string;
          password_hash: string;
          password_salt: string;
          plan_id: string;
        };
        Insert: {
          created_at?: string;
          id?: string;
          name: string;
          password_hash: string;
          password_salt: string;
          plan_id: string;
        };
        Update: {
          created_at?: string;
          id?: string;
          name?: string;
          password_hash?: string;
          password_salt?: string;
          plan_id?: string;
        };
        Relationships: [
          {
            foreignKeyName: 'meet_together_guests_plan_id_fkey';
            columns: ['plan_id'];
            isOneToOne: false;
            referencedRelation: 'meet_together_plans';
            referencedColumns: ['id'];
          },
        ];
      };
      meet_together_plans: {
        Row: {
          agenda_content: Json | null;
          created_at: string | null;
          creator_id: string | null;
          dates: string[];
          description: string | null;
          end_time: string;
          id: string;
          is_confirmed: boolean;
          is_public: boolean;
          name: string | null;
          start_time: string;
          where_to_meet: boolean;
          ws_id: string | null;
        };
        Insert: {
          agenda_content?: Json | null;
          created_at?: string | null;
          creator_id?: string | null;
          dates: string[];
          description?: string | null;
          end_time: string;
          id?: string;
          is_confirmed?: boolean;
          is_public?: boolean;
          name?: string | null;
          start_time: string;
          where_to_meet?: boolean;
          ws_id?: string | null;
        };
        Update: {
          agenda_content?: Json | null;
          created_at?: string | null;
          creator_id?: string | null;
          dates?: string[];
          description?: string | null;
          end_time?: string;
          id?: string;
          is_confirmed?: boolean;
          is_public?: boolean;
          name?: string | null;
          start_time?: string;
          where_to_meet?: boolean;
          ws_id?: string | null;
        };
        Relationships: [
          {
            foreignKeyName: 'meet_together_plans_creator_id_fkey';
            columns: ['creator_id'];
            isOneToOne: false;
            referencedRelation: 'nova_user_challenge_leaderboard';
            referencedColumns: ['user_id'];
          },
          {
            foreignKeyName: 'meet_together_plans_creator_id_fkey';
            columns: ['creator_id'];
            isOneToOne: false;
            referencedRelation: 'nova_user_leaderboard';
            referencedColumns: ['user_id'];
          },
          {
            foreignKeyName: 'meet_together_plans_creator_id_fkey';
            columns: ['creator_id'];
            isOneToOne: false;
            referencedRelation: 'shortened_links_creator_stats';
            referencedColumns: ['id'];
          },
          {
            foreignKeyName: 'meet_together_plans_creator_id_fkey';
            columns: ['creator_id'];
            isOneToOne: false;
            referencedRelation: 'users';
            referencedColumns: ['id'];
          },
          {
            foreignKeyName: 'meet_together_plans_ws_id_fkey';
            columns: ['ws_id'];
            isOneToOne: false;
            referencedRelation: 'workspace_link_counts';
            referencedColumns: ['id'];
          },
          {
            foreignKeyName: 'meet_together_plans_ws_id_fkey';
            columns: ['ws_id'];
            isOneToOne: false;
            referencedRelation: 'workspaces';
            referencedColumns: ['id'];
          },
        ];
      };
      meet_together_user_timeblocks: {
        Row: {
          created_at: string;
          date: string;
          end_time: string;
          id: string;
          plan_id: string;
          start_time: string;
          tentative: boolean;
          user_id: string;
        };
        Insert: {
          created_at?: string;
          date: string;
          end_time: string;
          id?: string;
          plan_id: string;
          start_time: string;
          tentative?: boolean;
          user_id: string;
        };
        Update: {
          created_at?: string;
          date?: string;
          end_time?: string;
          id?: string;
          plan_id?: string;
          start_time?: string;
          tentative?: boolean;
          user_id?: string;
        };
        Relationships: [
          {
            foreignKeyName: 'meet_together_user_timeblocks_plan_id_fkey';
            columns: ['plan_id'];
            isOneToOne: false;
            referencedRelation: 'meet_together_plans';
            referencedColumns: ['id'];
          },
          {
            foreignKeyName: 'meet_together_user_timeblocks_user_id_fkey';
            columns: ['user_id'];
            isOneToOne: false;
            referencedRelation: 'nova_user_challenge_leaderboard';
            referencedColumns: ['user_id'];
          },
          {
            foreignKeyName: 'meet_together_user_timeblocks_user_id_fkey';
            columns: ['user_id'];
            isOneToOne: false;
            referencedRelation: 'nova_user_leaderboard';
            referencedColumns: ['user_id'];
          },
          {
            foreignKeyName: 'meet_together_user_timeblocks_user_id_fkey';
            columns: ['user_id'];
            isOneToOne: false;
            referencedRelation: 'shortened_links_creator_stats';
            referencedColumns: ['id'];
          },
          {
            foreignKeyName: 'meet_together_user_timeblocks_user_id_fkey';
            columns: ['user_id'];
            isOneToOne: false;
            referencedRelation: 'users';
            referencedColumns: ['id'];
          },
        ];
      };
      notes: {
        Row: {
          archived: boolean | null;
          content: Json;
          created_at: string | null;
          creator_id: string;
          deleted: boolean | null;
          id: string;
          title: string | null;
          updated_at: string | null;
          ws_id: string;
        };
        Insert: {
          archived?: boolean | null;
          content: Json;
          created_at?: string | null;
          creator_id?: string;
          deleted?: boolean | null;
          id?: string;
          title?: string | null;
          updated_at?: string | null;
          ws_id: string;
        };
        Update: {
          archived?: boolean | null;
          content?: Json;
          created_at?: string | null;
          creator_id?: string;
          deleted?: boolean | null;
          id?: string;
          title?: string | null;
          updated_at?: string | null;
          ws_id?: string;
        };
        Relationships: [
          {
            foreignKeyName: 'notes_creator_id_fkey';
            columns: ['creator_id'];
            isOneToOne: false;
            referencedRelation: 'nova_user_challenge_leaderboard';
            referencedColumns: ['user_id'];
          },
          {
            foreignKeyName: 'notes_creator_id_fkey';
            columns: ['creator_id'];
            isOneToOne: false;
            referencedRelation: 'nova_user_leaderboard';
            referencedColumns: ['user_id'];
          },
          {
            foreignKeyName: 'notes_creator_id_fkey';
            columns: ['creator_id'];
            isOneToOne: false;
            referencedRelation: 'shortened_links_creator_stats';
            referencedColumns: ['id'];
          },
          {
            foreignKeyName: 'notes_creator_id_fkey';
            columns: ['creator_id'];
            isOneToOne: false;
            referencedRelation: 'users';
            referencedColumns: ['id'];
          },
          {
            foreignKeyName: 'notes_ws_id_fkey';
            columns: ['ws_id'];
            isOneToOne: false;
            referencedRelation: 'workspace_link_counts';
            referencedColumns: ['id'];
          },
          {
            foreignKeyName: 'notes_ws_id_fkey';
            columns: ['ws_id'];
            isOneToOne: false;
            referencedRelation: 'workspaces';
            referencedColumns: ['id'];
          },
        ];
      };
      nova_challenge_criteria: {
        Row: {
          challenge_id: string;
          created_at: string;
          description: string;
          id: string;
          name: string;
        };
        Insert: {
          challenge_id: string;
          created_at?: string;
          description: string;
          id?: string;
          name: string;
        };
        Update: {
          challenge_id?: string;
          created_at?: string;
          description?: string;
          id?: string;
          name?: string;
        };
        Relationships: [
          {
            foreignKeyName: 'nova_challenge_criteria_challenge_id_fkey';
            columns: ['challenge_id'];
            isOneToOne: false;
            referencedRelation: 'nova_challenges';
            referencedColumns: ['id'];
          },
          {
            foreignKeyName: 'nova_challenge_criteria_challenge_id_fkey';
            columns: ['challenge_id'];
            isOneToOne: false;
            referencedRelation: 'nova_user_challenge_leaderboard';
            referencedColumns: ['challenge_id'];
          },
        ];
      };
      nova_challenge_manager_emails: {
        Row: {
          challenge_id: string;
          created_at: string;
          email: string;
        };
        Insert: {
          challenge_id?: string;
          created_at?: string;
          email: string;
        };
        Update: {
          challenge_id?: string;
          created_at?: string;
          email?: string;
        };
        Relationships: [
          {
            foreignKeyName: 'nova_challenge_manager_emails_challenge_id_fkey';
            columns: ['challenge_id'];
            isOneToOne: false;
            referencedRelation: 'nova_challenges';
            referencedColumns: ['id'];
          },
          {
            foreignKeyName: 'nova_challenge_manager_emails_challenge_id_fkey';
            columns: ['challenge_id'];
            isOneToOne: false;
            referencedRelation: 'nova_user_challenge_leaderboard';
            referencedColumns: ['challenge_id'];
          },
        ];
      };
      nova_challenge_whitelisted_emails: {
        Row: {
          challenge_id: string;
          created_at: string;
          email: string;
        };
        Insert: {
          challenge_id: string;
          created_at?: string;
          email: string;
        };
        Update: {
          challenge_id?: string;
          created_at?: string;
          email?: string;
        };
        Relationships: [
          {
            foreignKeyName: 'nova_challenge_whitelisted_emails_challenge_id_fkey';
            columns: ['challenge_id'];
            isOneToOne: false;
            referencedRelation: 'nova_challenges';
            referencedColumns: ['id'];
          },
          {
            foreignKeyName: 'nova_challenge_whitelisted_emails_challenge_id_fkey';
            columns: ['challenge_id'];
            isOneToOne: false;
            referencedRelation: 'nova_user_challenge_leaderboard';
            referencedColumns: ['challenge_id'];
          },
        ];
      };
      nova_challenges: {
        Row: {
          close_at: string | null;
          created_at: string;
          description: string;
          duration: number;
          enabled: boolean;
          id: string;
          max_attempts: number;
          max_daily_attempts: number;
          open_at: string | null;
          password_hash: string | null;
          password_salt: string | null;
          previewable_at: string | null;
          title: string;
          whitelisted_only: boolean;
        };
        Insert: {
          close_at?: string | null;
          created_at?: string;
          description: string;
          duration: number;
          enabled?: boolean;
          id?: string;
          max_attempts?: number;
          max_daily_attempts?: number;
          open_at?: string | null;
          password_hash?: string | null;
          password_salt?: string | null;
          previewable_at?: string | null;
          title: string;
          whitelisted_only?: boolean;
        };
        Update: {
          close_at?: string | null;
          created_at?: string;
          description?: string;
          duration?: number;
          enabled?: boolean;
          id?: string;
          max_attempts?: number;
          max_daily_attempts?: number;
          open_at?: string | null;
          password_hash?: string | null;
          password_salt?: string | null;
          previewable_at?: string | null;
          title?: string;
          whitelisted_only?: boolean;
        };
        Relationships: [];
      };
      nova_problem_test_cases: {
        Row: {
          created_at: string;
          hidden: boolean;
          id: string;
          input: string;
          output: string;
          problem_id: string;
        };
        Insert: {
          created_at?: string;
          hidden?: boolean;
          id?: string;
          input: string;
          output: string;
          problem_id: string;
        };
        Update: {
          created_at?: string;
          hidden?: boolean;
          id?: string;
          input?: string;
          output?: string;
          problem_id?: string;
        };
        Relationships: [
          {
            foreignKeyName: 'nova_problem_testcases_problem_id_fkey';
            columns: ['problem_id'];
            isOneToOne: false;
            referencedRelation: 'nova_problems';
            referencedColumns: ['id'];
          },
        ];
      };
      nova_problems: {
        Row: {
          challenge_id: string;
          created_at: string;
          description: string;
          example_input: string;
          example_output: string;
          id: string;
          max_prompt_length: number;
          title: string;
        };
        Insert: {
          challenge_id: string;
          created_at?: string;
          description: string;
          example_input: string;
          example_output: string;
          id?: string;
          max_prompt_length: number;
          title: string;
        };
        Update: {
          challenge_id?: string;
          created_at?: string;
          description?: string;
          example_input?: string;
          example_output?: string;
          id?: string;
          max_prompt_length?: number;
          title?: string;
        };
        Relationships: [
          {
            foreignKeyName: 'nova_problems_challenge_id_fkey';
            columns: ['challenge_id'];
            isOneToOne: false;
            referencedRelation: 'nova_challenges';
            referencedColumns: ['id'];
          },
          {
            foreignKeyName: 'nova_problems_challenge_id_fkey';
            columns: ['challenge_id'];
            isOneToOne: false;
            referencedRelation: 'nova_user_challenge_leaderboard';
            referencedColumns: ['challenge_id'];
          },
        ];
      };
      nova_sessions: {
        Row: {
          challenge_id: string;
          created_at: string;
          end_time: string | null;
          id: string;
          start_time: string;
          status: string;
          user_id: string;
        };
        Insert: {
          challenge_id: string;
          created_at?: string;
          end_time?: string | null;
          id?: string;
          start_time: string;
          status: string;
          user_id: string;
        };
        Update: {
          challenge_id?: string;
          created_at?: string;
          end_time?: string | null;
          id?: string;
          start_time?: string;
          status?: string;
          user_id?: string;
        };
        Relationships: [
          {
            foreignKeyName: 'nova_sessions_challenge_id_fkey';
            columns: ['challenge_id'];
            isOneToOne: false;
            referencedRelation: 'nova_challenges';
            referencedColumns: ['id'];
          },
          {
            foreignKeyName: 'nova_sessions_challenge_id_fkey';
            columns: ['challenge_id'];
            isOneToOne: false;
            referencedRelation: 'nova_user_challenge_leaderboard';
            referencedColumns: ['challenge_id'];
          },
          {
            foreignKeyName: 'nova_sessions_user_id_fkey';
            columns: ['user_id'];
            isOneToOne: false;
            referencedRelation: 'nova_user_challenge_leaderboard';
            referencedColumns: ['user_id'];
          },
          {
            foreignKeyName: 'nova_sessions_user_id_fkey';
            columns: ['user_id'];
            isOneToOne: false;
            referencedRelation: 'nova_user_leaderboard';
            referencedColumns: ['user_id'];
          },
          {
            foreignKeyName: 'nova_sessions_user_id_fkey';
            columns: ['user_id'];
            isOneToOne: false;
            referencedRelation: 'shortened_links_creator_stats';
            referencedColumns: ['id'];
          },
          {
            foreignKeyName: 'nova_sessions_user_id_fkey';
            columns: ['user_id'];
            isOneToOne: false;
            referencedRelation: 'users';
            referencedColumns: ['id'];
          },
        ];
      };
      nova_submission_criteria: {
        Row: {
          created_at: string;
          criteria_id: string;
          feedback: string;
          improvements: string[] | null;
          score: number;
          strengths: string[] | null;
          submission_id: string;
        };
        Insert: {
          created_at?: string;
          criteria_id: string;
          feedback: string;
          improvements?: string[] | null;
          score: number;
          strengths?: string[] | null;
          submission_id: string;
        };
        Update: {
          created_at?: string;
          criteria_id?: string;
          feedback?: string;
          improvements?: string[] | null;
          score?: number;
          strengths?: string[] | null;
          submission_id?: string;
        };
        Relationships: [
          {
            foreignKeyName: 'nova_submission_criteria_criteria_id_fkey';
            columns: ['criteria_id'];
            isOneToOne: false;
            referencedRelation: 'nova_challenge_criteria';
            referencedColumns: ['id'];
          },
          {
            foreignKeyName: 'nova_submission_criteria_submission_id_fkey';
            columns: ['submission_id'];
            isOneToOne: false;
            referencedRelation: 'nova_submissions';
            referencedColumns: ['id'];
          },
          {
            foreignKeyName: 'nova_submission_criteria_submission_id_fkey';
            columns: ['submission_id'];
            isOneToOne: false;
            referencedRelation: 'nova_submissions_with_scores';
            referencedColumns: ['id'];
          },
        ];
      };
      nova_submission_test_cases: {
        Row: {
          confidence: number | null;
          created_at: string;
          matched: boolean;
          output: string;
          reasoning: string | null;
          submission_id: string;
          test_case_id: string;
        };
        Insert: {
          confidence?: number | null;
          created_at?: string;
          matched?: boolean;
          output: string;
          reasoning?: string | null;
          submission_id: string;
          test_case_id: string;
        };
        Update: {
          confidence?: number | null;
          created_at?: string;
          matched?: boolean;
          output?: string;
          reasoning?: string | null;
          submission_id?: string;
          test_case_id?: string;
        };
        Relationships: [
          {
            foreignKeyName: 'nova_submission_test_cases_submission_id_fkey';
            columns: ['submission_id'];
            isOneToOne: false;
            referencedRelation: 'nova_submissions';
            referencedColumns: ['id'];
          },
          {
            foreignKeyName: 'nova_submission_test_cases_submission_id_fkey';
            columns: ['submission_id'];
            isOneToOne: false;
            referencedRelation: 'nova_submissions_with_scores';
            referencedColumns: ['id'];
          },
          {
            foreignKeyName: 'nova_submission_test_cases_test_case_id_fkey';
            columns: ['test_case_id'];
            isOneToOne: false;
            referencedRelation: 'nova_problem_test_cases';
            referencedColumns: ['id'];
          },
        ];
      };
      nova_submissions: {
        Row: {
          created_at: string;
          id: string;
          overall_assessment: string | null;
          problem_id: string;
          prompt: string;
          session_id: string | null;
          user_id: string;
        };
        Insert: {
          created_at?: string;
          id?: string;
          overall_assessment?: string | null;
          problem_id: string;
          prompt: string;
          session_id?: string | null;
          user_id: string;
        };
        Update: {
          created_at?: string;
          id?: string;
          overall_assessment?: string | null;
          problem_id?: string;
          prompt?: string;
          session_id?: string | null;
          user_id?: string;
        };
        Relationships: [
          {
            foreignKeyName: 'nova_submissions_problem_id_fkey';
            columns: ['problem_id'];
            isOneToOne: false;
            referencedRelation: 'nova_problems';
            referencedColumns: ['id'];
          },
          {
            foreignKeyName: 'nova_submissions_session_id_fkey';
            columns: ['session_id'];
            isOneToOne: false;
            referencedRelation: 'nova_sessions';
            referencedColumns: ['id'];
          },
          {
            foreignKeyName: 'nova_submissions_user_id_fkey';
            columns: ['user_id'];
            isOneToOne: false;
            referencedRelation: 'nova_user_challenge_leaderboard';
            referencedColumns: ['user_id'];
          },
          {
            foreignKeyName: 'nova_submissions_user_id_fkey';
            columns: ['user_id'];
            isOneToOne: false;
            referencedRelation: 'nova_user_leaderboard';
            referencedColumns: ['user_id'];
          },
          {
            foreignKeyName: 'nova_submissions_user_id_fkey';
            columns: ['user_id'];
            isOneToOne: false;
            referencedRelation: 'shortened_links_creator_stats';
            referencedColumns: ['id'];
          },
          {
            foreignKeyName: 'nova_submissions_user_id_fkey';
            columns: ['user_id'];
            isOneToOne: false;
            referencedRelation: 'users';
            referencedColumns: ['id'];
          },
        ];
      };
      nova_team_emails: {
        Row: {
          created_at: string;
          email: string;
          team_id: string;
        };
        Insert: {
          created_at?: string;
          email: string;
          team_id: string;
        };
        Update: {
          created_at?: string;
          email?: string;
          team_id?: string;
        };
        Relationships: [
          {
            foreignKeyName: 'nova_team_emails_team_id_fkey';
            columns: ['team_id'];
            isOneToOne: false;
            referencedRelation: 'nova_team_challenge_leaderboard';
            referencedColumns: ['team_id'];
          },
          {
            foreignKeyName: 'nova_team_emails_team_id_fkey';
            columns: ['team_id'];
            isOneToOne: false;
            referencedRelation: 'nova_team_leaderboard';
            referencedColumns: ['team_id'];
          },
          {
            foreignKeyName: 'nova_team_emails_team_id_fkey';
            columns: ['team_id'];
            isOneToOne: false;
            referencedRelation: 'nova_teams';
            referencedColumns: ['id'];
          },
        ];
      };
      nova_team_members: {
        Row: {
          created_at: string;
          team_id: string;
          user_id: string;
        };
        Insert: {
          created_at?: string;
          team_id: string;
          user_id: string;
        };
        Update: {
          created_at?: string;
          team_id?: string;
          user_id?: string;
        };
        Relationships: [
          {
            foreignKeyName: 'nova_team_members_team_id_fkey';
            columns: ['team_id'];
            isOneToOne: false;
            referencedRelation: 'nova_team_challenge_leaderboard';
            referencedColumns: ['team_id'];
          },
          {
            foreignKeyName: 'nova_team_members_team_id_fkey';
            columns: ['team_id'];
            isOneToOne: false;
            referencedRelation: 'nova_team_leaderboard';
            referencedColumns: ['team_id'];
          },
          {
            foreignKeyName: 'nova_team_members_team_id_fkey';
            columns: ['team_id'];
            isOneToOne: false;
            referencedRelation: 'nova_teams';
            referencedColumns: ['id'];
          },
          {
            foreignKeyName: 'nova_team_members_user_id_fkey';
            columns: ['user_id'];
            isOneToOne: false;
            referencedRelation: 'nova_user_challenge_leaderboard';
            referencedColumns: ['user_id'];
          },
          {
            foreignKeyName: 'nova_team_members_user_id_fkey';
            columns: ['user_id'];
            isOneToOne: false;
            referencedRelation: 'nova_user_leaderboard';
            referencedColumns: ['user_id'];
          },
          {
            foreignKeyName: 'nova_team_members_user_id_fkey';
            columns: ['user_id'];
            isOneToOne: false;
            referencedRelation: 'shortened_links_creator_stats';
            referencedColumns: ['id'];
          },
          {
            foreignKeyName: 'nova_team_members_user_id_fkey';
            columns: ['user_id'];
            isOneToOne: false;
            referencedRelation: 'users';
            referencedColumns: ['id'];
          },
        ];
      };
      nova_teams: {
        Row: {
          created_at: string;
          description: string | null;
          goals: string | null;
          id: string;
          name: string;
        };
        Insert: {
          created_at?: string;
          description?: string | null;
          goals?: string | null;
          id?: string;
          name: string;
        };
        Update: {
          created_at?: string;
          description?: string | null;
          goals?: string | null;
          id?: string;
          name?: string;
        };
        Relationships: [];
      };
      onboarding_progress: {
        Row: {
          completed_at: string | null;
          completed_steps: string[];
          created_at: string;
          current_step: string;
          profile_completed: boolean;
          tour_completed: boolean;
          updated_at: string;
          user_id: string;
          workspace_avatar_url: string | null;
          workspace_description: string | null;
          workspace_name: string | null;
        };
        Insert: {
          completed_at?: string | null;
          completed_steps?: string[];
          created_at?: string;
          current_step?: string;
          profile_completed?: boolean;
          tour_completed?: boolean;
          updated_at?: string;
          user_id: string;
          workspace_avatar_url?: string | null;
          workspace_description?: string | null;
          workspace_name?: string | null;
        };
        Update: {
          completed_at?: string | null;
          completed_steps?: string[];
          created_at?: string;
          current_step?: string;
          profile_completed?: boolean;
          tour_completed?: boolean;
          updated_at?: string;
          user_id?: string;
          workspace_avatar_url?: string | null;
          workspace_description?: string | null;
          workspace_name?: string | null;
        };
        Relationships: [
          {
            foreignKeyName: 'onboarding_progress_user_id_fkey';
            columns: ['user_id'];
            isOneToOne: true;
            referencedRelation: 'nova_user_challenge_leaderboard';
            referencedColumns: ['user_id'];
          },
          {
            foreignKeyName: 'onboarding_progress_user_id_fkey';
            columns: ['user_id'];
            isOneToOne: true;
            referencedRelation: 'nova_user_leaderboard';
            referencedColumns: ['user_id'];
          },
          {
            foreignKeyName: 'onboarding_progress_user_id_fkey';
            columns: ['user_id'];
            isOneToOne: true;
            referencedRelation: 'shortened_links_creator_stats';
            referencedColumns: ['id'];
          },
          {
            foreignKeyName: 'onboarding_progress_user_id_fkey';
            columns: ['user_id'];
            isOneToOne: true;
            referencedRelation: 'users';
            referencedColumns: ['id'];
          },
        ];
      };
      personal_notes: {
        Row: {
          content: string | null;
          created_at: string | null;
          owner_id: string;
          user_id: string;
        };
        Insert: {
          content?: string | null;
          created_at?: string | null;
          owner_id: string;
          user_id: string;
        };
        Update: {
          content?: string | null;
          created_at?: string | null;
          owner_id?: string;
          user_id?: string;
        };
        Relationships: [
          {
            foreignKeyName: 'personal_notes_owner_id_fkey';
            columns: ['owner_id'];
            isOneToOne: false;
            referencedRelation: 'nova_user_challenge_leaderboard';
            referencedColumns: ['user_id'];
          },
          {
            foreignKeyName: 'personal_notes_owner_id_fkey';
            columns: ['owner_id'];
            isOneToOne: false;
            referencedRelation: 'nova_user_leaderboard';
            referencedColumns: ['user_id'];
          },
          {
            foreignKeyName: 'personal_notes_owner_id_fkey';
            columns: ['owner_id'];
            isOneToOne: false;
            referencedRelation: 'shortened_links_creator_stats';
            referencedColumns: ['id'];
          },
          {
            foreignKeyName: 'personal_notes_owner_id_fkey';
            columns: ['owner_id'];
            isOneToOne: false;
            referencedRelation: 'users';
            referencedColumns: ['id'];
          },
          {
            foreignKeyName: 'personal_notes_user_id_fkey';
            columns: ['user_id'];
            isOneToOne: false;
            referencedRelation: 'nova_user_challenge_leaderboard';
            referencedColumns: ['user_id'];
          },
          {
            foreignKeyName: 'personal_notes_user_id_fkey';
            columns: ['user_id'];
            isOneToOne: false;
            referencedRelation: 'nova_user_leaderboard';
            referencedColumns: ['user_id'];
          },
          {
            foreignKeyName: 'personal_notes_user_id_fkey';
            columns: ['user_id'];
            isOneToOne: false;
            referencedRelation: 'shortened_links_creator_stats';
            referencedColumns: ['id'];
          },
          {
            foreignKeyName: 'personal_notes_user_id_fkey';
            columns: ['user_id'];
            isOneToOne: false;
            referencedRelation: 'users';
            referencedColumns: ['id'];
          },
        ];
      };
      platform_email_roles: {
        Row: {
          allow_challenge_management: boolean;
          allow_manage_all_challenges: boolean;
          allow_role_management: boolean;
          created_at: string;
          email: string;
          enabled: boolean;
        };
        Insert: {
          allow_challenge_management?: boolean;
          allow_manage_all_challenges?: boolean;
          allow_role_management?: boolean;
          created_at?: string;
          email: string;
          enabled: boolean;
        };
        Update: {
          allow_challenge_management?: boolean;
          allow_manage_all_challenges?: boolean;
          allow_role_management?: boolean;
          created_at?: string;
          email?: string;
          enabled?: boolean;
        };
        Relationships: [];
      };
      platform_user_roles: {
        Row: {
          allow_challenge_management: boolean;
          allow_discord_integrations: boolean;
          allow_manage_all_challenges: boolean;
          allow_role_management: boolean;
          allow_workspace_creation: boolean;
          created_at: string;
          enabled: boolean;
          user_id: string;
        };
        Insert: {
          allow_challenge_management?: boolean;
          allow_discord_integrations?: boolean;
          allow_manage_all_challenges?: boolean;
          allow_role_management?: boolean;
          allow_workspace_creation?: boolean;
          created_at?: string;
          enabled?: boolean;
          user_id: string;
        };
        Update: {
          allow_challenge_management?: boolean;
          allow_discord_integrations?: boolean;
          allow_manage_all_challenges?: boolean;
          allow_role_management?: boolean;
          allow_workspace_creation?: boolean;
          created_at?: string;
          enabled?: boolean;
          user_id?: string;
        };
        Relationships: [
          {
            foreignKeyName: 'platform_user_roles_user_id_fkey1';
            columns: ['user_id'];
            isOneToOne: true;
            referencedRelation: 'nova_user_challenge_leaderboard';
            referencedColumns: ['user_id'];
          },
          {
            foreignKeyName: 'platform_user_roles_user_id_fkey1';
            columns: ['user_id'];
            isOneToOne: true;
            referencedRelation: 'nova_user_leaderboard';
            referencedColumns: ['user_id'];
          },
          {
            foreignKeyName: 'platform_user_roles_user_id_fkey1';
            columns: ['user_id'];
            isOneToOne: true;
            referencedRelation: 'shortened_links_creator_stats';
            referencedColumns: ['id'];
          },
          {
            foreignKeyName: 'platform_user_roles_user_id_fkey1';
            columns: ['user_id'];
            isOneToOne: true;
            referencedRelation: 'users';
            referencedColumns: ['id'];
          },
        ];
      };
      poll_guest_permissions: {
        Row: {
          can_vote: boolean;
          created_at: string;
          delete_poll: boolean;
          poll_id: string;
          read_poll: boolean;
          update_poll: boolean;
        };
        Insert: {
          can_vote?: boolean;
          created_at?: string;
          delete_poll?: boolean;
          poll_id: string;
          read_poll?: boolean;
          update_poll?: boolean;
        };
        Update: {
          can_vote?: boolean;
          created_at?: string;
          delete_poll?: boolean;
          poll_id?: string;
          read_poll?: boolean;
          update_poll?: boolean;
        };
        Relationships: [
          {
            foreignKeyName: 'poll_guest_permissions_poll_id_fkey';
            columns: ['poll_id'];
            isOneToOne: true;
            referencedRelation: 'polls';
            referencedColumns: ['id'];
          },
        ];
      };
      poll_guest_votes: {
        Row: {
          created_at: string;
          guest_id: string;
          id: string;
          option_id: string;
        };
        Insert: {
          created_at?: string;
          guest_id: string;
          id?: string;
          option_id: string;
        };
        Update: {
          created_at?: string;
          guest_id?: string;
          id?: string;
          option_id?: string;
        };
        Relationships: [
          {
            foreignKeyName: 'guest_poll_votes_guest_id_fkey';
            columns: ['guest_id'];
            isOneToOne: false;
            referencedRelation: 'meet_together_guests';
            referencedColumns: ['id'];
          },
          {
            foreignKeyName: 'guest_poll_votes_option_id_fkey';
            columns: ['option_id'];
            isOneToOne: false;
            referencedRelation: 'poll_options';
            referencedColumns: ['id'];
          },
        ];
      };
      poll_options: {
        Row: {
          created_at: string;
          id: string;
          poll_id: string;
          value: string;
        };
        Insert: {
          created_at?: string;
          id?: string;
          poll_id: string;
          value?: string;
        };
        Update: {
          created_at?: string;
          id?: string;
          poll_id?: string;
          value?: string;
        };
        Relationships: [
          {
            foreignKeyName: 'poll_option_poll_id_fkey';
            columns: ['poll_id'];
            isOneToOne: false;
            referencedRelation: 'polls';
            referencedColumns: ['id'];
          },
        ];
      };
      poll_user_permissions: {
        Row: {
          can_vote: boolean;
          created_at: string;
          delete_poll: boolean;
          poll_id: string;
          read_poll: boolean;
          update_poll: boolean;
          user_id: string;
        };
        Insert: {
          can_vote?: boolean;
          created_at?: string;
          delete_poll?: boolean;
          poll_id: string;
          read_poll?: boolean;
          update_poll?: boolean;
          user_id: string;
        };
        Update: {
          can_vote?: boolean;
          created_at?: string;
          delete_poll?: boolean;
          poll_id?: string;
          read_poll?: boolean;
          update_poll?: boolean;
          user_id?: string;
        };
        Relationships: [
          {
            foreignKeyName: 'poll_user_permissions_poll_id_fkey';
            columns: ['poll_id'];
            isOneToOne: false;
            referencedRelation: 'polls';
            referencedColumns: ['id'];
          },
          {
            foreignKeyName: 'poll_user_permissions_user_id_fkey';
            columns: ['user_id'];
            isOneToOne: false;
            referencedRelation: 'nova_user_challenge_leaderboard';
            referencedColumns: ['user_id'];
          },
          {
            foreignKeyName: 'poll_user_permissions_user_id_fkey';
            columns: ['user_id'];
            isOneToOne: false;
            referencedRelation: 'nova_user_leaderboard';
            referencedColumns: ['user_id'];
          },
          {
            foreignKeyName: 'poll_user_permissions_user_id_fkey';
            columns: ['user_id'];
            isOneToOne: false;
            referencedRelation: 'shortened_links_creator_stats';
            referencedColumns: ['id'];
          },
          {
            foreignKeyName: 'poll_user_permissions_user_id_fkey';
            columns: ['user_id'];
            isOneToOne: false;
            referencedRelation: 'users';
            referencedColumns: ['id'];
          },
        ];
      };
      poll_user_votes: {
        Row: {
          created_at: string;
          id: string;
          option_id: string;
          user_id: string;
        };
        Insert: {
          created_at?: string;
          id?: string;
          option_id: string;
          user_id: string;
        };
        Update: {
          created_at?: string;
          id?: string;
          option_id?: string;
          user_id?: string;
        };
        Relationships: [
          {
            foreignKeyName: 'users_poll_votes_option_id_fkey';
            columns: ['option_id'];
            isOneToOne: false;
            referencedRelation: 'poll_options';
            referencedColumns: ['id'];
          },
          {
            foreignKeyName: 'users_poll_votes_user_id_fkey';
            columns: ['user_id'];
            isOneToOne: false;
            referencedRelation: 'nova_user_challenge_leaderboard';
            referencedColumns: ['user_id'];
          },
          {
            foreignKeyName: 'users_poll_votes_user_id_fkey';
            columns: ['user_id'];
            isOneToOne: false;
            referencedRelation: 'nova_user_leaderboard';
            referencedColumns: ['user_id'];
          },
          {
            foreignKeyName: 'users_poll_votes_user_id_fkey';
            columns: ['user_id'];
            isOneToOne: false;
            referencedRelation: 'shortened_links_creator_stats';
            referencedColumns: ['id'];
          },
          {
            foreignKeyName: 'users_poll_votes_user_id_fkey';
            columns: ['user_id'];
            isOneToOne: false;
            referencedRelation: 'users';
            referencedColumns: ['id'];
          },
        ];
      };
      polls: {
        Row: {
          allow_anonymous_updates: boolean;
          created_at: string;
          creator_id: string;
          id: string;
          name: string;
          plan_id: string | null;
          ws_id: string | null;
        };
        Insert: {
          allow_anonymous_updates?: boolean;
          created_at?: string;
          creator_id: string;
          id?: string;
          name?: string;
          plan_id?: string | null;
          ws_id?: string | null;
        };
        Update: {
          allow_anonymous_updates?: boolean;
          created_at?: string;
          creator_id?: string;
          id?: string;
          name?: string;
          plan_id?: string | null;
          ws_id?: string | null;
        };
        Relationships: [
          {
            foreignKeyName: 'polls_creator_id_fkey';
            columns: ['creator_id'];
            isOneToOne: false;
            referencedRelation: 'nova_user_challenge_leaderboard';
            referencedColumns: ['user_id'];
          },
          {
            foreignKeyName: 'polls_creator_id_fkey';
            columns: ['creator_id'];
            isOneToOne: false;
            referencedRelation: 'nova_user_leaderboard';
            referencedColumns: ['user_id'];
          },
          {
            foreignKeyName: 'polls_creator_id_fkey';
            columns: ['creator_id'];
            isOneToOne: false;
            referencedRelation: 'shortened_links_creator_stats';
            referencedColumns: ['id'];
          },
          {
            foreignKeyName: 'polls_creator_id_fkey';
            columns: ['creator_id'];
            isOneToOne: false;
            referencedRelation: 'users';
            referencedColumns: ['id'];
          },
          {
            foreignKeyName: 'polls_plan_id_fkey';
            columns: ['plan_id'];
            isOneToOne: false;
            referencedRelation: 'meet_together_plans';
            referencedColumns: ['id'];
          },
          {
            foreignKeyName: 'polls_ws_id_fkey';
            columns: ['ws_id'];
            isOneToOne: false;
            referencedRelation: 'workspace_link_counts';
            referencedColumns: ['id'];
          },
          {
            foreignKeyName: 'polls_ws_id_fkey';
            columns: ['ws_id'];
            isOneToOne: false;
            referencedRelation: 'workspaces';
            referencedColumns: ['id'];
          },
        ];
      };
      product_categories: {
        Row: {
          created_at: string | null;
          id: string;
          name: string | null;
          ws_id: string;
        };
        Insert: {
          created_at?: string | null;
          id?: string;
          name?: string | null;
          ws_id: string;
        };
        Update: {
          created_at?: string | null;
          id?: string;
          name?: string | null;
          ws_id?: string;
        };
        Relationships: [
          {
            foreignKeyName: 'product_categories_ws_id_fkey';
            columns: ['ws_id'];
            isOneToOne: false;
            referencedRelation: 'workspace_link_counts';
            referencedColumns: ['id'];
          },
          {
            foreignKeyName: 'product_categories_ws_id_fkey';
            columns: ['ws_id'];
            isOneToOne: false;
            referencedRelation: 'workspaces';
            referencedColumns: ['id'];
          },
        ];
      };
      product_stock_changes: {
        Row: {
          amount: number;
          beneficiary_id: string | null;
          created_at: string;
          creator_id: string;
          id: string;
          product_id: string;
          unit_id: string;
          warehouse_id: string;
        };
        Insert: {
          amount: number;
          beneficiary_id?: string | null;
          created_at?: string;
          creator_id: string;
          id?: string;
          product_id: string;
          unit_id: string;
          warehouse_id: string;
        };
        Update: {
          amount?: number;
          beneficiary_id?: string | null;
          created_at?: string;
          creator_id?: string;
          id?: string;
          product_id?: string;
          unit_id?: string;
          warehouse_id?: string;
        };
        Relationships: [
          {
            foreignKeyName: 'product_stock_changes_beneficiary_id_fkey';
            columns: ['beneficiary_id'];
            isOneToOne: false;
            referencedRelation: 'distinct_invoice_creators';
            referencedColumns: ['id'];
          },
          {
            foreignKeyName: 'product_stock_changes_beneficiary_id_fkey';
            columns: ['beneficiary_id'];
            isOneToOne: false;
            referencedRelation: 'group_user_with_attendance';
            referencedColumns: ['user_id'];
          },
          {
            foreignKeyName: 'product_stock_changes_beneficiary_id_fkey';
            columns: ['beneficiary_id'];
            isOneToOne: false;
            referencedRelation: 'workspace_users';
            referencedColumns: ['id'];
          },
          {
            foreignKeyName: 'product_stock_changes_beneficiary_id_fkey';
            columns: ['beneficiary_id'];
            isOneToOne: false;
            referencedRelation: 'workspace_users_with_groups';
            referencedColumns: ['id'];
          },
          {
            foreignKeyName: 'product_stock_changes_creator_id_fkey';
            columns: ['creator_id'];
            isOneToOne: false;
            referencedRelation: 'distinct_invoice_creators';
            referencedColumns: ['id'];
          },
          {
            foreignKeyName: 'product_stock_changes_creator_id_fkey';
            columns: ['creator_id'];
            isOneToOne: false;
            referencedRelation: 'group_user_with_attendance';
            referencedColumns: ['user_id'];
          },
          {
            foreignKeyName: 'product_stock_changes_creator_id_fkey';
            columns: ['creator_id'];
            isOneToOne: false;
            referencedRelation: 'workspace_users';
            referencedColumns: ['id'];
          },
          {
            foreignKeyName: 'product_stock_changes_creator_id_fkey';
            columns: ['creator_id'];
            isOneToOne: false;
            referencedRelation: 'workspace_users_with_groups';
            referencedColumns: ['id'];
          },
          {
            foreignKeyName: 'product_stock_changes_product_id_fkey';
            columns: ['product_id'];
            isOneToOne: false;
            referencedRelation: 'workspace_products';
            referencedColumns: ['id'];
          },
          {
            foreignKeyName: 'product_stock_changes_unit_id_fkey';
            columns: ['unit_id'];
            isOneToOne: false;
            referencedRelation: 'inventory_units';
            referencedColumns: ['id'];
          },
          {
            foreignKeyName: 'product_stock_changes_warehouse_id_fkey';
            columns: ['warehouse_id'];
            isOneToOne: false;
            referencedRelation: 'inventory_warehouses';
            referencedColumns: ['id'];
          },
        ];
      };
      quiz_options: {
        Row: {
          created_at: string;
          explanation: string | null;
          id: string;
          is_correct: boolean;
          points: number | null;
          quiz_id: string;
          value: string;
        };
        Insert: {
          created_at?: string;
          explanation?: string | null;
          id?: string;
          is_correct: boolean;
          points?: number | null;
          quiz_id: string;
          value: string;
        };
        Update: {
          created_at?: string;
          explanation?: string | null;
          id?: string;
          is_correct?: boolean;
          points?: number | null;
          quiz_id?: string;
          value?: string;
        };
        Relationships: [
          {
            foreignKeyName: 'quiz_options_quiz_id_fkey';
            columns: ['quiz_id'];
            isOneToOne: false;
            referencedRelation: 'workspace_quizzes';
            referencedColumns: ['id'];
          },
        ];
      };
      quiz_set_quizzes: {
        Row: {
          created_at: string;
          quiz_id: string;
          set_id: string;
        };
        Insert: {
          created_at?: string;
          quiz_id: string;
          set_id: string;
        };
        Update: {
          created_at?: string;
          quiz_id?: string;
          set_id?: string;
        };
        Relationships: [
          {
            foreignKeyName: 'quiz_set_quizzes_quiz_id_fkey';
            columns: ['quiz_id'];
            isOneToOne: false;
            referencedRelation: 'workspace_quizzes';
            referencedColumns: ['id'];
          },
          {
            foreignKeyName: 'quiz_set_quizzes_set_id_fkey';
            columns: ['set_id'];
            isOneToOne: false;
            referencedRelation: 'workspace_quiz_sets';
            referencedColumns: ['id'];
          },
        ];
      };
      recording_sessions: {
        Row: {
          created_at: string;
          id: string;
          meeting_id: string;
          status: Database['public']['Enums']['recording_status'];
          updated_at: string;
          user_id: string;
        };
        Insert: {
          created_at?: string;
          id?: string;
          meeting_id: string;
          status?: Database['public']['Enums']['recording_status'];
          updated_at?: string;
          user_id: string;
        };
        Update: {
          created_at?: string;
          id?: string;
          meeting_id?: string;
          status?: Database['public']['Enums']['recording_status'];
          updated_at?: string;
          user_id?: string;
        };
        Relationships: [
          {
            foreignKeyName: 'recording_sessions_meeting_id_fkey';
            columns: ['meeting_id'];
            isOneToOne: false;
            referencedRelation: 'workspace_meetings';
            referencedColumns: ['id'];
          },
          {
            foreignKeyName: 'recording_sessions_user_id_fkey';
            columns: ['user_id'];
            isOneToOne: false;
            referencedRelation: 'nova_user_challenge_leaderboard';
            referencedColumns: ['user_id'];
          },
          {
            foreignKeyName: 'recording_sessions_user_id_fkey';
            columns: ['user_id'];
            isOneToOne: false;
            referencedRelation: 'nova_user_leaderboard';
            referencedColumns: ['user_id'];
          },
          {
            foreignKeyName: 'recording_sessions_user_id_fkey';
            columns: ['user_id'];
            isOneToOne: false;
            referencedRelation: 'shortened_links_creator_stats';
            referencedColumns: ['id'];
          },
          {
            foreignKeyName: 'recording_sessions_user_id_fkey';
            columns: ['user_id'];
            isOneToOne: false;
            referencedRelation: 'users';
            referencedColumns: ['id'];
          },
        ];
      };
      recording_transcripts: {
        Row: {
          created_at: string;
          duration_in_seconds: number;
          id: string;
          language: string;
          segments: Json | null;
          session_id: string;
          text: string;
        };
        Insert: {
          created_at?: string;
          duration_in_seconds?: number;
          id?: string;
          language?: string;
          segments?: Json | null;
          session_id: string;
          text: string;
        };
        Update: {
          created_at?: string;
          duration_in_seconds?: number;
          id?: string;
          language?: string;
          segments?: Json | null;
          session_id?: string;
          text?: string;
        };
        Relationships: [
          {
            foreignKeyName: 'recording_transcripts_session_id_fkey';
            columns: ['session_id'];
            isOneToOne: true;
            referencedRelation: 'recording_sessions';
            referencedColumns: ['id'];
          },
        ];
      };
      recurring_transactions: {
        Row: {
          amount: number;
          category_id: string | null;
          created_at: string | null;
          description: string | null;
          end_date: string | null;
          frequency: Database['public']['Enums']['recurring_frequency'];
          id: string;
          is_active: boolean;
          last_occurrence: string | null;
          name: string;
          next_occurrence: string;
          start_date: string;
          updated_at: string | null;
          wallet_id: string;
          ws_id: string;
        };
        Insert: {
          amount: number;
          category_id?: string | null;
          created_at?: string | null;
          description?: string | null;
          end_date?: string | null;
          frequency?: Database['public']['Enums']['recurring_frequency'];
          id?: string;
          is_active?: boolean;
          last_occurrence?: string | null;
          name: string;
          next_occurrence: string;
          start_date: string;
          updated_at?: string | null;
          wallet_id: string;
          ws_id: string;
        };
        Update: {
          amount?: number;
          category_id?: string | null;
          created_at?: string | null;
          description?: string | null;
          end_date?: string | null;
          frequency?: Database['public']['Enums']['recurring_frequency'];
          id?: string;
          is_active?: boolean;
          last_occurrence?: string | null;
          name?: string;
          next_occurrence?: string;
          start_date?: string;
          updated_at?: string | null;
          wallet_id?: string;
          ws_id?: string;
        };
        Relationships: [
          {
            foreignKeyName: 'recurring_transactions_category_id_fkey';
            columns: ['category_id'];
            isOneToOne: false;
            referencedRelation: 'transaction_categories';
            referencedColumns: ['id'];
          },
          {
            foreignKeyName: 'recurring_transactions_wallet_id_fkey';
            columns: ['wallet_id'];
            isOneToOne: false;
            referencedRelation: 'workspace_wallets';
            referencedColumns: ['id'];
          },
          {
            foreignKeyName: 'recurring_transactions_ws_id_fkey';
            columns: ['ws_id'];
            isOneToOne: false;
            referencedRelation: 'workspace_link_counts';
            referencedColumns: ['id'];
          },
          {
            foreignKeyName: 'recurring_transactions_ws_id_fkey';
            columns: ['ws_id'];
            isOneToOne: false;
            referencedRelation: 'workspaces';
            referencedColumns: ['id'];
          },
        ];
      };
      sent_emails: {
        Row: {
          content: string;
          created_at: string;
          email: string;
          id: string;
          post_id: string | null;
          receiver_id: string;
          sender_id: string;
          source_email: string;
          source_name: string;
          subject: string;
          ws_id: string;
        };
        Insert: {
          content: string;
          created_at?: string;
          email: string;
          id?: string;
          post_id?: string | null;
          receiver_id: string;
          sender_id: string;
          source_email: string;
          source_name: string;
          subject: string;
          ws_id: string;
        };
        Update: {
          content?: string;
          created_at?: string;
          email?: string;
          id?: string;
          post_id?: string | null;
          receiver_id?: string;
          sender_id?: string;
          source_email?: string;
          source_name?: string;
          subject?: string;
          ws_id?: string;
        };
        Relationships: [
          {
            foreignKeyName: 'sent_emails_post_id_fkey';
            columns: ['post_id'];
            isOneToOne: false;
            referencedRelation: 'user_group_posts';
            referencedColumns: ['id'];
          },
          {
            foreignKeyName: 'sent_emails_receiver_id_fkey';
            columns: ['receiver_id'];
            isOneToOne: false;
            referencedRelation: 'distinct_invoice_creators';
            referencedColumns: ['id'];
          },
          {
            foreignKeyName: 'sent_emails_receiver_id_fkey';
            columns: ['receiver_id'];
            isOneToOne: false;
            referencedRelation: 'group_user_with_attendance';
            referencedColumns: ['user_id'];
          },
          {
            foreignKeyName: 'sent_emails_receiver_id_fkey';
            columns: ['receiver_id'];
            isOneToOne: false;
            referencedRelation: 'workspace_users';
            referencedColumns: ['id'];
          },
          {
            foreignKeyName: 'sent_emails_receiver_id_fkey';
            columns: ['receiver_id'];
            isOneToOne: false;
            referencedRelation: 'workspace_users_with_groups';
            referencedColumns: ['id'];
          },
          {
            foreignKeyName: 'sent_emails_sender_id_fkey';
            columns: ['sender_id'];
            isOneToOne: false;
            referencedRelation: 'nova_user_challenge_leaderboard';
            referencedColumns: ['user_id'];
          },
          {
            foreignKeyName: 'sent_emails_sender_id_fkey';
            columns: ['sender_id'];
            isOneToOne: false;
            referencedRelation: 'nova_user_leaderboard';
            referencedColumns: ['user_id'];
          },
          {
            foreignKeyName: 'sent_emails_sender_id_fkey';
            columns: ['sender_id'];
            isOneToOne: false;
            referencedRelation: 'shortened_links_creator_stats';
            referencedColumns: ['id'];
          },
          {
            foreignKeyName: 'sent_emails_sender_id_fkey';
            columns: ['sender_id'];
            isOneToOne: false;
            referencedRelation: 'users';
            referencedColumns: ['id'];
          },
          {
            foreignKeyName: 'sent_emails_ws_id_fkey';
            columns: ['ws_id'];
            isOneToOne: false;
            referencedRelation: 'workspace_link_counts';
            referencedColumns: ['id'];
          },
          {
            foreignKeyName: 'sent_emails_ws_id_fkey';
            columns: ['ws_id'];
            isOneToOne: false;
            referencedRelation: 'workspaces';
            referencedColumns: ['id'];
          },
        ];
      };
      shortened_links: {
        Row: {
          created_at: string;
          creator_id: string;
          domain: string;
          id: string;
          link: string;
          slug: string;
          ws_id: string;
        };
        Insert: {
          created_at?: string;
          creator_id: string;
          domain: string;
          id?: string;
          link: string;
          slug: string;
          ws_id: string;
        };
        Update: {
          created_at?: string;
          creator_id?: string;
          domain?: string;
          id?: string;
          link?: string;
          slug?: string;
          ws_id?: string;
        };
        Relationships: [
          {
            foreignKeyName: 'shortened_links_creator_id_fkey';
            columns: ['creator_id'];
            isOneToOne: false;
            referencedRelation: 'nova_user_challenge_leaderboard';
            referencedColumns: ['user_id'];
          },
          {
            foreignKeyName: 'shortened_links_creator_id_fkey';
            columns: ['creator_id'];
            isOneToOne: false;
            referencedRelation: 'nova_user_leaderboard';
            referencedColumns: ['user_id'];
          },
          {
            foreignKeyName: 'shortened_links_creator_id_fkey';
            columns: ['creator_id'];
            isOneToOne: false;
            referencedRelation: 'shortened_links_creator_stats';
            referencedColumns: ['id'];
          },
          {
            foreignKeyName: 'shortened_links_creator_id_fkey';
            columns: ['creator_id'];
            isOneToOne: false;
            referencedRelation: 'users';
            referencedColumns: ['id'];
          },
          {
            foreignKeyName: 'shortened_links_ws_id_fkey';
            columns: ['ws_id'];
            isOneToOne: false;
            referencedRelation: 'workspace_link_counts';
            referencedColumns: ['id'];
          },
          {
            foreignKeyName: 'shortened_links_ws_id_fkey';
            columns: ['ws_id'];
            isOneToOne: false;
            referencedRelation: 'workspaces';
            referencedColumns: ['id'];
          },
        ];
      };
      support_inquiries: {
        Row: {
          created_at: string;
          creator_id: string | null;
          email: string;
          id: string;
          images: string[] | null;
          is_read: boolean;
          is_resolved: boolean;
          message: string;
          name: string;
          product: Database['public']['Enums']['product'];
          subject: string;
          type: Database['public']['Enums']['support_type'];
        };
<<<<<<< HEAD
      };
      notification_batches: {
        Insert: {
          channel: string;
          created_at?: string;
          email?: null | string;
          error_message?: null | string;
          id?: string;
          notification_count?: number;
          sent_at?: null | string;
          status?: string;
          updated_at?: string;
          user_id?: null | string;
          window_end: string;
          window_start: string;
          ws_id?: null | string;
        };
        Relationships: [
          {
            columns: ['ws_id'];
            foreignKeyName: 'notification_batches_ws_id_fkey';
            isOneToOne: false;
            referencedColumns: ['id'];
            referencedRelation: 'workspace_link_counts';
          },
          {
            columns: ['ws_id'];
            foreignKeyName: 'notification_batches_ws_id_fkey';
            isOneToOne: false;
            referencedColumns: ['id'];
            referencedRelation: 'workspaces';
          },
        ];
        Row: {
          channel: string;
          created_at: string;
          email: null | string;
          error_message: null | string;
          id: string;
          notification_count: number;
          sent_at: null | string;
          status: string;
          updated_at: string;
          user_id: null | string;
          window_end: string;
          window_start: string;
          ws_id: null | string;
        };
        Update: {
          channel?: string;
          created_at?: string;
          email?: null | string;
          error_message?: null | string;
          id?: string;
          notification_count?: number;
          sent_at?: null | string;
          status?: string;
          updated_at?: string;
          user_id?: null | string;
          window_end?: string;
          window_start?: string;
          ws_id?: null | string;
        };
      };
      notification_delivery_log: {
        Insert: {
          batch_id?: null | string;
          channel: string;
          created_at?: string;
          error_message?: null | string;
          id?: string;
          notification_id: string;
          retry_count?: number;
          sent_at?: null | string;
          status?: string;
          updated_at?: string;
        };
        Relationships: [
          {
            columns: ['notification_id'];
            foreignKeyName: 'notification_delivery_log_notification_id_fkey';
            isOneToOne: false;
            referencedColumns: ['id'];
            referencedRelation: 'notifications';
          },
        ];
        Row: {
          batch_id: null | string;
          channel: string;
          created_at: string;
          error_message: null | string;
          id: string;
          notification_id: string;
          retry_count: number;
          sent_at: null | string;
          status: string;
          updated_at: string;
        };
        Update: {
          batch_id?: null | string;
          channel?: string;
          created_at?: string;
          error_message?: null | string;
          id?: string;
          notification_id?: string;
          retry_count?: number;
          sent_at?: null | string;
          status?: string;
          updated_at?: string;
        };
      };
      notification_preferences: {
        Insert: {
          channel: string;
          created_at?: string;
          digest_frequency?: null | string;
          enabled?: boolean;
          event_type: string;
          id?: string;
          quiet_hours_end?: null | string;
          quiet_hours_start?: null | string;
          scope?: Database['public']['Enums']['notification_scope'];
          timezone?: null | string;
          updated_at?: string;
          user_id: string;
          ws_id?: null | string;
        };
        Relationships: [
          {
            columns: ['ws_id'];
            foreignKeyName: 'notification_preferences_ws_id_fkey';
            isOneToOne: false;
            referencedColumns: ['id'];
            referencedRelation: 'workspace_link_counts';
          },
          {
            columns: ['ws_id'];
            foreignKeyName: 'notification_preferences_ws_id_fkey';
            isOneToOne: false;
            referencedColumns: ['id'];
            referencedRelation: 'workspaces';
          },
        ];
        Row: {
          channel: string;
          created_at: string;
          digest_frequency: null | string;
          enabled: boolean;
          event_type: string;
          id: string;
          quiet_hours_end: null | string;
          quiet_hours_start: null | string;
          scope: Database['public']['Enums']['notification_scope'];
          timezone: null | string;
          updated_at: string;
          user_id: string;
          ws_id: null | string;
        };
        Update: {
          channel?: string;
          created_at?: string;
          digest_frequency?: null | string;
          enabled?: boolean;
          event_type?: string;
          id?: string;
          quiet_hours_end?: null | string;
          quiet_hours_start?: null | string;
          scope?: Database['public']['Enums']['notification_scope'];
          timezone?: null | string;
          updated_at?: string;
          user_id?: string;
          ws_id?: null | string;
        };
      };
      notifications: {
        Insert: {
          action_url?: null | string;
          archived_at?: null | string;
          code?: null | string;
          created_at?: string;
          created_by?: null | string;
          data?: Json | null;
          description?: null | string;
          email?: null | string;
          entity_id?: null | string;
          entity_type?: null | string;
          expires_at?: null | string;
          id?: string;
          metadata?: Json | null;
          parent_id?: null | string;
          priority?: Database['public']['Enums']['notification_priority'];
          read_at?: null | string;
          scope?: Database['public']['Enums']['notification_scope'];
          title: string;
          type: string;
          user_id?: null | string;
          ws_id?: null | string;
        };
        Relationships: [
          {
            columns: ['parent_id'];
            foreignKeyName: 'notifications_parent_id_fkey';
            isOneToOne: false;
            referencedColumns: ['id'];
            referencedRelation: 'notifications';
          },
          {
            columns: ['ws_id'];
            foreignKeyName: 'notifications_ws_id_fkey';
            isOneToOne: false;
            referencedColumns: ['id'];
            referencedRelation: 'workspace_link_counts';
          },
          {
            columns: ['ws_id'];
            foreignKeyName: 'notifications_ws_id_fkey';
            isOneToOne: false;
            referencedColumns: ['id'];
            referencedRelation: 'workspaces';
          },
        ];
        Row: {
          action_url: null | string;
          archived_at: null | string;
          code: null | string;
          created_at: string;
          created_by: null | string;
          data: Json | null;
          description: null | string;
          email: null | string;
          entity_id: null | string;
          entity_type: null | string;
          expires_at: null | string;
          id: string;
          metadata: Json | null;
          parent_id: null | string;
          priority: Database['public']['Enums']['notification_priority'];
          read_at: null | string;
          scope: Database['public']['Enums']['notification_scope'];
          title: string;
          type: string;
          user_id: null | string;
          ws_id: null | string;
        };
        Update: {
          action_url?: null | string;
          archived_at?: null | string;
          code?: null | string;
          created_at?: string;
          created_by?: null | string;
          data?: Json | null;
          description?: null | string;
          email?: null | string;
          entity_id?: null | string;
          entity_type?: null | string;
          expires_at?: null | string;
          id?: string;
          metadata?: Json | null;
          parent_id?: null | string;
          priority?: Database['public']['Enums']['notification_priority'];
          read_at?: null | string;
          scope?: Database['public']['Enums']['notification_scope'];
          title?: string;
          type?: string;
          user_id?: null | string;
          ws_id?: null | string;
        };
      };
      nova_challenge_criteria: {
=======
>>>>>>> 39350241
        Insert: {
          created_at?: string;
          creator_id?: string | null;
          email: string;
          id?: string;
          images?: string[] | null;
          is_read?: boolean;
          is_resolved?: boolean;
          message: string;
          name: string;
          product?: Database['public']['Enums']['product'];
          subject: string;
          type?: Database['public']['Enums']['support_type'];
        };
        Update: {
          created_at?: string;
          creator_id?: string | null;
          email?: string;
          id?: string;
          images?: string[] | null;
          is_read?: boolean;
          is_resolved?: boolean;
          message?: string;
          name?: string;
          product?: Database['public']['Enums']['product'];
          subject?: string;
          type?: Database['public']['Enums']['support_type'];
        };
        Relationships: [
          {
            foreignKeyName: 'fk_support_inquiries_creator_id';
            columns: ['creator_id'];
            isOneToOne: false;
            referencedRelation: 'nova_user_challenge_leaderboard';
            referencedColumns: ['user_id'];
          },
          {
            foreignKeyName: 'fk_support_inquiries_creator_id';
            columns: ['creator_id'];
            isOneToOne: false;
            referencedRelation: 'nova_user_leaderboard';
            referencedColumns: ['user_id'];
          },
          {
            foreignKeyName: 'fk_support_inquiries_creator_id';
            columns: ['creator_id'];
            isOneToOne: false;
            referencedRelation: 'shortened_links_creator_stats';
            referencedColumns: ['id'];
          },
          {
            foreignKeyName: 'fk_support_inquiries_creator_id';
            columns: ['creator_id'];
            isOneToOne: false;
            referencedRelation: 'users';
            referencedColumns: ['id'];
          },
        ];
      };
      task_assignees: {
        Row: {
          created_at: string | null;
          task_id: string;
          user_id: string;
        };
        Insert: {
          created_at?: string | null;
          task_id: string;
          user_id: string;
        };
        Update: {
          created_at?: string | null;
          task_id?: string;
          user_id?: string;
        };
        Relationships: [
          {
            foreignKeyName: 'task_assignees_task_id_fkey';
            columns: ['task_id'];
            isOneToOne: false;
            referencedRelation: 'tasks';
            referencedColumns: ['id'];
          },
          {
            foreignKeyName: 'task_assignees_user_id_fkey';
            columns: ['user_id'];
            isOneToOne: false;
            referencedRelation: 'nova_user_challenge_leaderboard';
            referencedColumns: ['user_id'];
          },
          {
            foreignKeyName: 'task_assignees_user_id_fkey';
            columns: ['user_id'];
            isOneToOne: false;
            referencedRelation: 'nova_user_leaderboard';
            referencedColumns: ['user_id'];
          },
          {
            foreignKeyName: 'task_assignees_user_id_fkey';
            columns: ['user_id'];
            isOneToOne: false;
            referencedRelation: 'shortened_links_creator_stats';
            referencedColumns: ['id'];
          },
          {
            foreignKeyName: 'task_assignees_user_id_fkey';
            columns: ['user_id'];
            isOneToOne: false;
            referencedRelation: 'users';
            referencedColumns: ['id'];
          },
        ];
      };
      task_board_status_templates: {
        Row: {
          created_at: string | null;
          description: string | null;
          id: string;
          is_default: boolean | null;
          name: string;
          statuses: Json;
          updated_at: string | null;
        };
        Insert: {
          created_at?: string | null;
          description?: string | null;
          id?: string;
          is_default?: boolean | null;
          name: string;
          statuses: Json;
          updated_at?: string | null;
        };
        Update: {
          created_at?: string | null;
          description?: string | null;
          id?: string;
          is_default?: boolean | null;
          name?: string;
          statuses?: Json;
          updated_at?: string | null;
        };
        Relationships: [];
      };
      task_cycle_tasks: {
        Row: {
          created_at: string | null;
          cycle_id: string;
          task_id: string;
        };
        Insert: {
          created_at?: string | null;
          cycle_id: string;
          task_id: string;
        };
        Update: {
          created_at?: string | null;
          cycle_id?: string;
          task_id?: string;
        };
        Relationships: [
          {
            foreignKeyName: 'task_cycle_tasks_cycle_id_fkey';
            columns: ['cycle_id'];
            isOneToOne: false;
            referencedRelation: 'task_cycles';
            referencedColumns: ['id'];
          },
          {
            foreignKeyName: 'task_cycle_tasks_task_id_fkey';
            columns: ['task_id'];
            isOneToOne: false;
            referencedRelation: 'tasks';
            referencedColumns: ['id'];
          },
        ];
      };
      task_cycles: {
        Row: {
          archived: boolean | null;
          created_at: string | null;
          creator_id: string;
          deleted: boolean | null;
          description: string | null;
          end_date: string | null;
          id: string;
          name: string;
          start_date: string | null;
          status: string | null;
          updated_at: string | null;
          ws_id: string;
        };
        Insert: {
          archived?: boolean | null;
          created_at?: string | null;
          creator_id?: string;
          deleted?: boolean | null;
          description?: string | null;
          end_date?: string | null;
          id?: string;
          name: string;
          start_date?: string | null;
          status?: string | null;
          updated_at?: string | null;
          ws_id: string;
        };
        Update: {
          archived?: boolean | null;
          created_at?: string | null;
          creator_id?: string;
          deleted?: boolean | null;
          description?: string | null;
          end_date?: string | null;
          id?: string;
          name?: string;
          start_date?: string | null;
          status?: string | null;
          updated_at?: string | null;
          ws_id?: string;
        };
        Relationships: [
          {
            foreignKeyName: 'task_cycles_creator_id_fkey';
            columns: ['creator_id'];
            isOneToOne: false;
            referencedRelation: 'nova_user_challenge_leaderboard';
            referencedColumns: ['user_id'];
          },
          {
            foreignKeyName: 'task_cycles_creator_id_fkey';
            columns: ['creator_id'];
            isOneToOne: false;
            referencedRelation: 'nova_user_leaderboard';
            referencedColumns: ['user_id'];
          },
          {
            foreignKeyName: 'task_cycles_creator_id_fkey';
            columns: ['creator_id'];
            isOneToOne: false;
            referencedRelation: 'shortened_links_creator_stats';
            referencedColumns: ['id'];
          },
          {
            foreignKeyName: 'task_cycles_creator_id_fkey';
            columns: ['creator_id'];
            isOneToOne: false;
            referencedRelation: 'users';
            referencedColumns: ['id'];
          },
          {
            foreignKeyName: 'task_cycles_ws_id_fkey';
            columns: ['ws_id'];
            isOneToOne: false;
            referencedRelation: 'workspace_link_counts';
            referencedColumns: ['id'];
          },
          {
            foreignKeyName: 'task_cycles_ws_id_fkey';
            columns: ['ws_id'];
            isOneToOne: false;
            referencedRelation: 'workspaces';
            referencedColumns: ['id'];
          },
        ];
      };
      task_initiatives: {
        Row: {
          archived: boolean | null;
          created_at: string | null;
          creator_id: string;
          deleted: boolean | null;
          description: string | null;
          id: string;
          name: string;
          status: string | null;
          updated_at: string | null;
          ws_id: string;
        };
        Insert: {
          archived?: boolean | null;
          created_at?: string | null;
          creator_id?: string;
          deleted?: boolean | null;
          description?: string | null;
          id?: string;
          name: string;
          status?: string | null;
          updated_at?: string | null;
          ws_id: string;
        };
        Update: {
          archived?: boolean | null;
          created_at?: string | null;
          creator_id?: string;
          deleted?: boolean | null;
          description?: string | null;
          id?: string;
          name?: string;
          status?: string | null;
          updated_at?: string | null;
          ws_id?: string;
        };
        Relationships: [
          {
            foreignKeyName: 'task_initiatives_creator_id_fkey';
            columns: ['creator_id'];
            isOneToOne: false;
            referencedRelation: 'nova_user_challenge_leaderboard';
            referencedColumns: ['user_id'];
          },
          {
            foreignKeyName: 'task_initiatives_creator_id_fkey';
            columns: ['creator_id'];
            isOneToOne: false;
            referencedRelation: 'nova_user_leaderboard';
            referencedColumns: ['user_id'];
          },
          {
            foreignKeyName: 'task_initiatives_creator_id_fkey';
            columns: ['creator_id'];
            isOneToOne: false;
            referencedRelation: 'shortened_links_creator_stats';
            referencedColumns: ['id'];
          },
          {
            foreignKeyName: 'task_initiatives_creator_id_fkey';
            columns: ['creator_id'];
            isOneToOne: false;
            referencedRelation: 'users';
            referencedColumns: ['id'];
          },
          {
            foreignKeyName: 'task_initiatives_ws_id_fkey';
            columns: ['ws_id'];
            isOneToOne: false;
            referencedRelation: 'workspace_link_counts';
            referencedColumns: ['id'];
          },
          {
            foreignKeyName: 'task_initiatives_ws_id_fkey';
            columns: ['ws_id'];
            isOneToOne: false;
            referencedRelation: 'workspaces';
            referencedColumns: ['id'];
          },
        ];
      };
      task_labels: {
        Row: {
          label_id: string;
          task_id: string;
        };
        Insert: {
          label_id: string;
          task_id: string;
        };
        Update: {
          label_id?: string;
          task_id?: string;
        };
        Relationships: [
          {
            foreignKeyName: 'task_labels_label_id_fkey';
            columns: ['label_id'];
            isOneToOne: false;
            referencedRelation: 'workspace_task_labels';
            referencedColumns: ['id'];
          },
          {
            foreignKeyName: 'task_labels_task_id_fkey';
            columns: ['task_id'];
            isOneToOne: false;
            referencedRelation: 'tasks';
            referencedColumns: ['id'];
          },
        ];
      };
      task_lists: {
        Row: {
          archived: boolean | null;
          board_id: string;
          color: string | null;
          created_at: string | null;
          creator_id: string | null;
          deleted: boolean | null;
          id: string;
          name: string | null;
          position: number | null;
          status: Database['public']['Enums']['task_board_status'] | null;
        };
        Insert: {
          archived?: boolean | null;
          board_id: string;
          color?: string | null;
          created_at?: string | null;
          creator_id?: string | null;
          deleted?: boolean | null;
          id?: string;
          name?: string | null;
          position?: number | null;
          status?: Database['public']['Enums']['task_board_status'] | null;
        };
        Update: {
          archived?: boolean | null;
          board_id?: string;
          color?: string | null;
          created_at?: string | null;
          creator_id?: string | null;
          deleted?: boolean | null;
          id?: string;
          name?: string | null;
          position?: number | null;
          status?: Database['public']['Enums']['task_board_status'] | null;
        };
        Relationships: [
          {
            foreignKeyName: 'task_lists_board_id_fkey';
            columns: ['board_id'];
            isOneToOne: false;
            referencedRelation: 'workspace_boards';
            referencedColumns: ['id'];
          },
          {
            foreignKeyName: 'task_lists_creator_id_fkey';
            columns: ['creator_id'];
            isOneToOne: false;
            referencedRelation: 'nova_user_challenge_leaderboard';
            referencedColumns: ['user_id'];
          },
          {
            foreignKeyName: 'task_lists_creator_id_fkey';
            columns: ['creator_id'];
            isOneToOne: false;
            referencedRelation: 'nova_user_leaderboard';
            referencedColumns: ['user_id'];
          },
          {
            foreignKeyName: 'task_lists_creator_id_fkey';
            columns: ['creator_id'];
            isOneToOne: false;
            referencedRelation: 'shortened_links_creator_stats';
            referencedColumns: ['id'];
          },
          {
            foreignKeyName: 'task_lists_creator_id_fkey';
            columns: ['creator_id'];
            isOneToOne: false;
            referencedRelation: 'users';
            referencedColumns: ['id'];
          },
        ];
      };
      task_project_initiatives: {
        Row: {
          created_at: string | null;
          initiative_id: string;
          project_id: string;
        };
        Insert: {
          created_at?: string | null;
          initiative_id: string;
          project_id: string;
        };
        Update: {
          created_at?: string | null;
          initiative_id?: string;
          project_id?: string;
        };
        Relationships: [
          {
            foreignKeyName: 'task_project_initiatives_initiative_id_fkey';
            columns: ['initiative_id'];
            isOneToOne: false;
            referencedRelation: 'task_initiatives';
            referencedColumns: ['id'];
          },
          {
            foreignKeyName: 'task_project_initiatives_project_id_fkey';
            columns: ['project_id'];
            isOneToOne: false;
            referencedRelation: 'task_projects';
            referencedColumns: ['id'];
          },
        ];
      };
      task_project_tasks: {
        Row: {
          created_at: string | null;
          project_id: string;
          task_id: string;
        };
        Insert: {
          created_at?: string | null;
          project_id: string;
          task_id: string;
        };
        Update: {
          created_at?: string | null;
          project_id?: string;
          task_id?: string;
        };
        Relationships: [
          {
            foreignKeyName: 'task_project_tasks_project_id_fkey';
            columns: ['project_id'];
            isOneToOne: false;
            referencedRelation: 'task_projects';
            referencedColumns: ['id'];
          },
          {
            foreignKeyName: 'task_project_tasks_task_id_fkey';
            columns: ['task_id'];
            isOneToOne: false;
            referencedRelation: 'tasks';
            referencedColumns: ['id'];
          },
        ];
      };
      task_project_update_attachments: {
        Row: {
          created_at: string;
          deleted_at: string | null;
          file_name: string;
          file_path: string;
          file_size: number;
          id: string;
          mime_type: string;
          update_id: string;
          uploaded_by: string;
        };
        Insert: {
          created_at?: string;
          deleted_at?: string | null;
          file_name: string;
          file_path: string;
          file_size: number;
          id?: string;
          mime_type: string;
          update_id: string;
          uploaded_by: string;
        };
        Update: {
          created_at?: string;
          deleted_at?: string | null;
          file_name?: string;
          file_path?: string;
          file_size?: number;
          id?: string;
          mime_type?: string;
          update_id?: string;
          uploaded_by?: string;
        };
        Relationships: [
          {
            foreignKeyName: 'task_project_update_attachments_update_id_fkey';
            columns: ['update_id'];
            isOneToOne: false;
            referencedRelation: 'task_project_updates';
            referencedColumns: ['id'];
          },
          {
            foreignKeyName: 'task_project_update_attachments_uploaded_by_fkey';
            columns: ['uploaded_by'];
            isOneToOne: false;
            referencedRelation: 'nova_user_challenge_leaderboard';
            referencedColumns: ['user_id'];
          },
          {
            foreignKeyName: 'task_project_update_attachments_uploaded_by_fkey';
            columns: ['uploaded_by'];
            isOneToOne: false;
            referencedRelation: 'nova_user_leaderboard';
            referencedColumns: ['user_id'];
          },
          {
            foreignKeyName: 'task_project_update_attachments_uploaded_by_fkey';
            columns: ['uploaded_by'];
            isOneToOne: false;
            referencedRelation: 'shortened_links_creator_stats';
            referencedColumns: ['id'];
          },
          {
            foreignKeyName: 'task_project_update_attachments_uploaded_by_fkey';
            columns: ['uploaded_by'];
            isOneToOne: false;
            referencedRelation: 'users';
            referencedColumns: ['id'];
          },
        ];
      };
      task_project_update_comments: {
        Row: {
          content: string;
          created_at: string;
          deleted_at: string | null;
          id: string;
          parent_id: string | null;
          update_id: string;
          updated_at: string;
          user_id: string;
        };
        Insert: {
          content: string;
          created_at?: string;
          deleted_at?: string | null;
          id?: string;
          parent_id?: string | null;
          update_id: string;
          updated_at?: string;
          user_id: string;
        };
        Update: {
          content?: string;
          created_at?: string;
          deleted_at?: string | null;
          id?: string;
          parent_id?: string | null;
          update_id?: string;
          updated_at?: string;
          user_id?: string;
        };
        Relationships: [
          {
            foreignKeyName: 'task_project_update_comments_parent_id_fkey';
            columns: ['parent_id'];
            isOneToOne: false;
            referencedRelation: 'task_project_update_comments';
            referencedColumns: ['id'];
          },
          {
            foreignKeyName: 'task_project_update_comments_update_id_fkey';
            columns: ['update_id'];
            isOneToOne: false;
            referencedRelation: 'task_project_updates';
            referencedColumns: ['id'];
          },
          {
            foreignKeyName: 'task_project_update_comments_user_id_fkey';
            columns: ['user_id'];
            isOneToOne: false;
            referencedRelation: 'nova_user_challenge_leaderboard';
            referencedColumns: ['user_id'];
          },
          {
            foreignKeyName: 'task_project_update_comments_user_id_fkey';
            columns: ['user_id'];
            isOneToOne: false;
            referencedRelation: 'nova_user_leaderboard';
            referencedColumns: ['user_id'];
          },
          {
            foreignKeyName: 'task_project_update_comments_user_id_fkey';
            columns: ['user_id'];
            isOneToOne: false;
            referencedRelation: 'shortened_links_creator_stats';
            referencedColumns: ['id'];
          },
          {
            foreignKeyName: 'task_project_update_comments_user_id_fkey';
            columns: ['user_id'];
            isOneToOne: false;
            referencedRelation: 'users';
            referencedColumns: ['id'];
          },
        ];
      };
      task_project_update_reactions: {
        Row: {
          created_at: string;
          emoji: string;
          id: string;
          update_id: string;
          user_id: string;
        };
        Insert: {
          created_at?: string;
          emoji: string;
          id?: string;
          update_id: string;
          user_id: string;
        };
        Update: {
          created_at?: string;
          emoji?: string;
          id?: string;
          update_id?: string;
          user_id?: string;
        };
        Relationships: [
          {
            foreignKeyName: 'task_project_update_reactions_update_id_fkey';
            columns: ['update_id'];
            isOneToOne: false;
            referencedRelation: 'task_project_updates';
            referencedColumns: ['id'];
          },
          {
            foreignKeyName: 'task_project_update_reactions_user_id_fkey';
            columns: ['user_id'];
            isOneToOne: false;
            referencedRelation: 'nova_user_challenge_leaderboard';
            referencedColumns: ['user_id'];
          },
          {
            foreignKeyName: 'task_project_update_reactions_user_id_fkey';
            columns: ['user_id'];
            isOneToOne: false;
            referencedRelation: 'nova_user_leaderboard';
            referencedColumns: ['user_id'];
          },
          {
            foreignKeyName: 'task_project_update_reactions_user_id_fkey';
            columns: ['user_id'];
            isOneToOne: false;
            referencedRelation: 'shortened_links_creator_stats';
            referencedColumns: ['id'];
          },
          {
            foreignKeyName: 'task_project_update_reactions_user_id_fkey';
            columns: ['user_id'];
            isOneToOne: false;
            referencedRelation: 'users';
            referencedColumns: ['id'];
          },
        ];
      };
      task_project_updates: {
        Row: {
          content: string;
          created_at: string;
          creator_id: string;
          deleted_at: string | null;
          id: string;
          project_id: string;
          updated_at: string;
        };
        Insert: {
          content: string;
          created_at?: string;
          creator_id: string;
          deleted_at?: string | null;
          id?: string;
          project_id: string;
          updated_at?: string;
        };
        Update: {
          content?: string;
          created_at?: string;
          creator_id?: string;
          deleted_at?: string | null;
          id?: string;
          project_id?: string;
          updated_at?: string;
        };
        Relationships: [
          {
            foreignKeyName: 'task_project_updates_creator_id_fkey';
            columns: ['creator_id'];
            isOneToOne: false;
            referencedRelation: 'nova_user_challenge_leaderboard';
            referencedColumns: ['user_id'];
          },
          {
            foreignKeyName: 'task_project_updates_creator_id_fkey';
            columns: ['creator_id'];
            isOneToOne: false;
            referencedRelation: 'nova_user_leaderboard';
            referencedColumns: ['user_id'];
          },
          {
            foreignKeyName: 'task_project_updates_creator_id_fkey';
            columns: ['creator_id'];
            isOneToOne: false;
            referencedRelation: 'shortened_links_creator_stats';
            referencedColumns: ['id'];
          },
          {
            foreignKeyName: 'task_project_updates_creator_id_fkey';
            columns: ['creator_id'];
            isOneToOne: false;
            referencedRelation: 'users';
            referencedColumns: ['id'];
          },
          {
            foreignKeyName: 'task_project_updates_project_id_fkey';
            columns: ['project_id'];
            isOneToOne: false;
            referencedRelation: 'task_projects';
            referencedColumns: ['id'];
          },
        ];
      };
      task_projects: {
        Row: {
          archived: boolean | null;
          created_at: string | null;
          creator_id: string;
          deleted: boolean | null;
          description: string | null;
          description_yjs_state: string | null;
          end_date: string | null;
          health_status: string | null;
          id: string;
          lead_id: string | null;
          name: string;
          priority: Database['public']['Enums']['task_priority'] | null;
          start_date: string | null;
          status: string | null;
          updated_at: string | null;
          ws_id: string;
        };
        Insert: {
          archived?: boolean | null;
          created_at?: string | null;
          creator_id?: string;
          deleted?: boolean | null;
          description?: string | null;
          description_yjs_state?: string | null;
          end_date?: string | null;
          health_status?: string | null;
          id?: string;
          lead_id?: string | null;
          name: string;
          priority?: Database['public']['Enums']['task_priority'] | null;
          start_date?: string | null;
          status?: string | null;
          updated_at?: string | null;
          ws_id: string;
        };
        Update: {
          archived?: boolean | null;
          created_at?: string | null;
          creator_id?: string;
          deleted?: boolean | null;
          description?: string | null;
          description_yjs_state?: string | null;
          end_date?: string | null;
          health_status?: string | null;
          id?: string;
          lead_id?: string | null;
          name?: string;
          priority?: Database['public']['Enums']['task_priority'] | null;
          start_date?: string | null;
          status?: string | null;
          updated_at?: string | null;
          ws_id?: string;
        };
        Relationships: [
          {
            foreignKeyName: 'task_projects_creator_id_fkey';
            columns: ['creator_id'];
            isOneToOne: false;
            referencedRelation: 'nova_user_challenge_leaderboard';
            referencedColumns: ['user_id'];
          },
          {
            foreignKeyName: 'task_projects_creator_id_fkey';
            columns: ['creator_id'];
            isOneToOne: false;
            referencedRelation: 'nova_user_leaderboard';
            referencedColumns: ['user_id'];
          },
          {
            foreignKeyName: 'task_projects_creator_id_fkey';
            columns: ['creator_id'];
            isOneToOne: false;
            referencedRelation: 'shortened_links_creator_stats';
            referencedColumns: ['id'];
          },
          {
            foreignKeyName: 'task_projects_creator_id_fkey';
            columns: ['creator_id'];
            isOneToOne: false;
            referencedRelation: 'users';
            referencedColumns: ['id'];
          },
          {
            foreignKeyName: 'task_projects_lead_id_fkey';
            columns: ['lead_id'];
            isOneToOne: false;
            referencedRelation: 'nova_user_challenge_leaderboard';
            referencedColumns: ['user_id'];
          },
          {
            foreignKeyName: 'task_projects_lead_id_fkey';
            columns: ['lead_id'];
            isOneToOne: false;
            referencedRelation: 'nova_user_leaderboard';
            referencedColumns: ['user_id'];
          },
          {
            foreignKeyName: 'task_projects_lead_id_fkey';
            columns: ['lead_id'];
            isOneToOne: false;
            referencedRelation: 'shortened_links_creator_stats';
            referencedColumns: ['id'];
          },
          {
            foreignKeyName: 'task_projects_lead_id_fkey';
            columns: ['lead_id'];
            isOneToOne: false;
            referencedRelation: 'users';
            referencedColumns: ['id'];
          },
          {
            foreignKeyName: 'task_projects_lead_workspace_member_fkey';
            columns: ['ws_id', 'lead_id'];
            isOneToOne: false;
            referencedRelation: 'workspace_members';
            referencedColumns: ['ws_id', 'user_id'];
          },
          {
            foreignKeyName: 'task_projects_ws_id_fkey';
            columns: ['ws_id'];
            isOneToOne: false;
            referencedRelation: 'workspace_link_counts';
            referencedColumns: ['id'];
          },
          {
            foreignKeyName: 'task_projects_ws_id_fkey';
            columns: ['ws_id'];
            isOneToOne: false;
            referencedRelation: 'workspaces';
            referencedColumns: ['id'];
          },
        ];
      };
      tasks: {
        Row: {
          calendar_hours: Database['public']['Enums']['calendar_hours'] | null;
          closed_at: string | null;
          completed: boolean | null;
          completed_at: string | null;
          created_at: string | null;
          creator_id: string | null;
          deleted_at: string | null;
          description: string | null;
          description_yjs_state: number[] | null;
          embedding: string | null;
          end_date: string | null;
          estimation_points: number | null;
          fts: unknown;
          id: string;
          is_splittable: boolean | null;
          list_id: string | null;
          max_split_duration_minutes: number | null;
          min_split_duration_minutes: number | null;
          name: string;
          priority: Database['public']['Enums']['task_priority'] | null;
          sort_key: number | null;
          start_date: string | null;
          total_duration: number | null;
        };
        Insert: {
          calendar_hours?: Database['public']['Enums']['calendar_hours'] | null;
          closed_at?: string | null;
          completed?: boolean | null;
          completed_at?: string | null;
          created_at?: string | null;
          creator_id?: string | null;
          deleted_at?: string | null;
          description?: string | null;
          description_yjs_state?: number[] | null;
          embedding?: string | null;
          end_date?: string | null;
          estimation_points?: number | null;
          fts?: unknown;
          id?: string;
          is_splittable?: boolean | null;
          list_id?: string | null;
          max_split_duration_minutes?: number | null;
          min_split_duration_minutes?: number | null;
          name: string;
          priority?: Database['public']['Enums']['task_priority'] | null;
          sort_key?: number | null;
          start_date?: string | null;
          total_duration?: number | null;
        };
        Update: {
          calendar_hours?: Database['public']['Enums']['calendar_hours'] | null;
          closed_at?: string | null;
          completed?: boolean | null;
          completed_at?: string | null;
          created_at?: string | null;
          creator_id?: string | null;
          deleted_at?: string | null;
          description?: string | null;
          description_yjs_state?: number[] | null;
          embedding?: string | null;
          end_date?: string | null;
          estimation_points?: number | null;
          fts?: unknown;
          id?: string;
          is_splittable?: boolean | null;
          list_id?: string | null;
          max_split_duration_minutes?: number | null;
          min_split_duration_minutes?: number | null;
          name?: string;
          priority?: Database['public']['Enums']['task_priority'] | null;
          sort_key?: number | null;
          start_date?: string | null;
          total_duration?: number | null;
        };
        Relationships: [
          {
            foreignKeyName: 'tasks_creator_id_fkey';
            columns: ['creator_id'];
            isOneToOne: false;
            referencedRelation: 'nova_user_challenge_leaderboard';
            referencedColumns: ['user_id'];
          },
          {
            foreignKeyName: 'tasks_creator_id_fkey';
            columns: ['creator_id'];
            isOneToOne: false;
            referencedRelation: 'nova_user_leaderboard';
            referencedColumns: ['user_id'];
          },
          {
            foreignKeyName: 'tasks_creator_id_fkey';
            columns: ['creator_id'];
            isOneToOne: false;
            referencedRelation: 'shortened_links_creator_stats';
            referencedColumns: ['id'];
          },
          {
            foreignKeyName: 'tasks_creator_id_fkey';
            columns: ['creator_id'];
            isOneToOne: false;
            referencedRelation: 'users';
            referencedColumns: ['id'];
          },
          {
            foreignKeyName: 'tasks_list_id_fkey';
            columns: ['list_id'];
            isOneToOne: false;
            referencedRelation: 'task_lists';
            referencedColumns: ['id'];
          },
        ];
      };
      team_members: {
        Row: {
          team_id: string;
          user_id: string;
        };
        Insert: {
          team_id: string;
          user_id: string;
        };
        Update: {
          team_id?: string;
          user_id?: string;
        };
        Relationships: [
          {
            foreignKeyName: 'project_members_project_id_fkey';
            columns: ['team_id'];
            isOneToOne: false;
            referencedRelation: 'workspace_teams';
            referencedColumns: ['id'];
          },
          {
            foreignKeyName: 'project_members_user_id_fkey';
            columns: ['user_id'];
            isOneToOne: false;
            referencedRelation: 'nova_user_challenge_leaderboard';
            referencedColumns: ['user_id'];
          },
          {
            foreignKeyName: 'project_members_user_id_fkey';
            columns: ['user_id'];
            isOneToOne: false;
            referencedRelation: 'nova_user_leaderboard';
            referencedColumns: ['user_id'];
          },
          {
            foreignKeyName: 'project_members_user_id_fkey';
            columns: ['user_id'];
            isOneToOne: false;
            referencedRelation: 'shortened_links_creator_stats';
            referencedColumns: ['id'];
          },
          {
            foreignKeyName: 'project_members_user_id_fkey';
            columns: ['user_id'];
            isOneToOne: false;
            referencedRelation: 'users';
            referencedColumns: ['id'];
          },
        ];
      };
      time_tracking_categories: {
        Row: {
          color: string | null;
          created_at: string | null;
          description: string | null;
          id: string;
          name: string;
          updated_at: string | null;
          ws_id: string;
        };
        Insert: {
          color?: string | null;
          created_at?: string | null;
          description?: string | null;
          id?: string;
          name: string;
          updated_at?: string | null;
          ws_id: string;
        };
        Update: {
          color?: string | null;
          created_at?: string | null;
          description?: string | null;
          id?: string;
          name?: string;
          updated_at?: string | null;
          ws_id?: string;
        };
        Relationships: [
          {
            foreignKeyName: 'time_tracking_categories_color_fkey';
            columns: ['color'];
            isOneToOne: false;
            referencedRelation: 'calendar_event_colors';
            referencedColumns: ['value'];
          },
          {
            foreignKeyName: 'time_tracking_categories_ws_id_fkey';
            columns: ['ws_id'];
            isOneToOne: false;
            referencedRelation: 'workspace_link_counts';
            referencedColumns: ['id'];
          },
          {
            foreignKeyName: 'time_tracking_categories_ws_id_fkey';
            columns: ['ws_id'];
            isOneToOne: false;
            referencedRelation: 'workspaces';
            referencedColumns: ['id'];
          },
        ];
      };
      time_tracking_goals: {
        Row: {
          category_id: string | null;
          created_at: string | null;
          daily_goal_minutes: number;
          id: string;
          is_active: boolean | null;
          updated_at: string | null;
          user_id: string;
          weekly_goal_minutes: number | null;
          ws_id: string;
        };
        Insert: {
          category_id?: string | null;
          created_at?: string | null;
          daily_goal_minutes?: number;
          id?: string;
          is_active?: boolean | null;
          updated_at?: string | null;
          user_id: string;
          weekly_goal_minutes?: number | null;
          ws_id: string;
        };
        Update: {
          category_id?: string | null;
          created_at?: string | null;
          daily_goal_minutes?: number;
          id?: string;
          is_active?: boolean | null;
          updated_at?: string | null;
          user_id?: string;
          weekly_goal_minutes?: number | null;
          ws_id?: string;
        };
        Relationships: [
          {
            foreignKeyName: 'time_tracking_goals_category_id_fkey';
            columns: ['category_id'];
            isOneToOne: false;
            referencedRelation: 'time_tracking_categories';
            referencedColumns: ['id'];
          },
          {
            foreignKeyName: 'time_tracking_goals_user_id_fkey';
            columns: ['user_id'];
            isOneToOne: false;
            referencedRelation: 'nova_user_challenge_leaderboard';
            referencedColumns: ['user_id'];
          },
          {
            foreignKeyName: 'time_tracking_goals_user_id_fkey';
            columns: ['user_id'];
            isOneToOne: false;
            referencedRelation: 'nova_user_leaderboard';
            referencedColumns: ['user_id'];
          },
          {
            foreignKeyName: 'time_tracking_goals_user_id_fkey';
            columns: ['user_id'];
            isOneToOne: false;
            referencedRelation: 'shortened_links_creator_stats';
            referencedColumns: ['id'];
          },
          {
            foreignKeyName: 'time_tracking_goals_user_id_fkey';
            columns: ['user_id'];
            isOneToOne: false;
            referencedRelation: 'users';
            referencedColumns: ['id'];
          },
          {
            foreignKeyName: 'time_tracking_goals_ws_id_fkey';
            columns: ['ws_id'];
            isOneToOne: false;
            referencedRelation: 'workspace_link_counts';
            referencedColumns: ['id'];
          },
          {
            foreignKeyName: 'time_tracking_goals_ws_id_fkey';
            columns: ['ws_id'];
            isOneToOne: false;
            referencedRelation: 'workspaces';
            referencedColumns: ['id'];
          },
        ];
      };
      time_tracking_sessions: {
        Row: {
          category_id: string | null;
          created_at: string | null;
          date: string | null;
          description: string | null;
          duration_seconds: number | null;
          end_time: string | null;
          id: string;
          is_running: boolean | null;
          productivity_score: number | null;
          start_time: string;
          tags: string[] | null;
          task_id: string | null;
          title: string;
          updated_at: string | null;
          user_id: string;
          was_resumed: boolean;
          ws_id: string;
        };
        Insert: {
          category_id?: string | null;
          created_at?: string | null;
          date?: string | null;
          description?: string | null;
          duration_seconds?: number | null;
          end_time?: string | null;
          id?: string;
          is_running?: boolean | null;
          productivity_score?: number | null;
          start_time: string;
          tags?: string[] | null;
          task_id?: string | null;
          title: string;
          updated_at?: string | null;
          user_id: string;
          was_resumed?: boolean;
          ws_id: string;
        };
        Update: {
          category_id?: string | null;
          created_at?: string | null;
          date?: string | null;
          description?: string | null;
          duration_seconds?: number | null;
          end_time?: string | null;
          id?: string;
          is_running?: boolean | null;
          productivity_score?: number | null;
          start_time?: string;
          tags?: string[] | null;
          task_id?: string | null;
          title?: string;
          updated_at?: string | null;
          user_id?: string;
          was_resumed?: boolean;
          ws_id?: string;
        };
        Relationships: [
          {
            foreignKeyName: 'time_tracking_sessions_category_id_fkey';
            columns: ['category_id'];
            isOneToOne: false;
            referencedRelation: 'time_tracking_categories';
            referencedColumns: ['id'];
          },
          {
            foreignKeyName: 'time_tracking_sessions_task_id_fkey';
            columns: ['task_id'];
            isOneToOne: false;
            referencedRelation: 'tasks';
            referencedColumns: ['id'];
          },
          {
            foreignKeyName: 'time_tracking_sessions_user_id_fkey';
            columns: ['user_id'];
            isOneToOne: false;
            referencedRelation: 'nova_user_challenge_leaderboard';
            referencedColumns: ['user_id'];
          },
          {
            foreignKeyName: 'time_tracking_sessions_user_id_fkey';
            columns: ['user_id'];
            isOneToOne: false;
            referencedRelation: 'nova_user_leaderboard';
            referencedColumns: ['user_id'];
          },
          {
            foreignKeyName: 'time_tracking_sessions_user_id_fkey';
            columns: ['user_id'];
            isOneToOne: false;
            referencedRelation: 'shortened_links_creator_stats';
            referencedColumns: ['id'];
          },
          {
            foreignKeyName: 'time_tracking_sessions_user_id_fkey';
            columns: ['user_id'];
            isOneToOne: false;
            referencedRelation: 'users';
            referencedColumns: ['id'];
          },
          {
            foreignKeyName: 'time_tracking_sessions_ws_id_fkey';
            columns: ['ws_id'];
            isOneToOne: false;
            referencedRelation: 'workspace_link_counts';
            referencedColumns: ['id'];
          },
          {
            foreignKeyName: 'time_tracking_sessions_ws_id_fkey';
            columns: ['ws_id'];
            isOneToOne: false;
            referencedRelation: 'workspaces';
            referencedColumns: ['id'];
          },
        ];
      };
      timezones: {
        Row: {
          abbr: string;
          created_at: string | null;
          id: string;
          isdst: boolean;
          offset: number;
          text: string;
          utc: string[];
          value: string;
        };
        Insert: {
          abbr: string;
          created_at?: string | null;
          id?: string;
          isdst: boolean;
          offset: number;
          text: string;
          utc: string[];
          value: string;
        };
        Update: {
          abbr?: string;
          created_at?: string | null;
          id?: string;
          isdst?: boolean;
          offset?: number;
          text?: string;
          utc?: string[];
          value?: string;
        };
        Relationships: [];
      };
      transaction_categories: {
        Row: {
          created_at: string | null;
          id: string;
          is_expense: boolean | null;
          name: string;
          ws_id: string;
        };
        Insert: {
          created_at?: string | null;
          id?: string;
          is_expense?: boolean | null;
          name: string;
          ws_id: string;
        };
        Update: {
          created_at?: string | null;
          id?: string;
          is_expense?: boolean | null;
          name?: string;
          ws_id?: string;
        };
        Relationships: [
          {
            foreignKeyName: 'transaction_categories_ws_id_fkey';
            columns: ['ws_id'];
            isOneToOne: false;
            referencedRelation: 'workspace_link_counts';
            referencedColumns: ['id'];
          },
          {
            foreignKeyName: 'transaction_categories_ws_id_fkey';
            columns: ['ws_id'];
            isOneToOne: false;
            referencedRelation: 'workspaces';
            referencedColumns: ['id'];
          },
        ];
      };
      transaction_tags: {
        Row: {
          color: string;
          created_at: string | null;
          description: string | null;
          id: string;
          name: string;
          updated_at: string | null;
          ws_id: string;
        };
        Insert: {
          color?: string;
          created_at?: string | null;
          description?: string | null;
          id?: string;
          name: string;
          updated_at?: string | null;
          ws_id: string;
        };
        Update: {
          color?: string;
          created_at?: string | null;
          description?: string | null;
          id?: string;
          name?: string;
          updated_at?: string | null;
          ws_id?: string;
        };
        Relationships: [
          {
            foreignKeyName: 'transaction_tags_ws_id_fkey';
            columns: ['ws_id'];
            isOneToOne: false;
            referencedRelation: 'workspace_link_counts';
            referencedColumns: ['id'];
          },
          {
            foreignKeyName: 'transaction_tags_ws_id_fkey';
            columns: ['ws_id'];
            isOneToOne: false;
            referencedRelation: 'workspaces';
            referencedColumns: ['id'];
          },
        ];
      };
      user_feedbacks: {
        Row: {
          content: string;
          created_at: string;
          creator_id: string | null;
          group_id: string | null;
          id: string;
          require_attention: boolean;
          user_id: string;
        };
        Insert: {
          content: string;
          created_at?: string;
          creator_id?: string | null;
          group_id?: string | null;
          id?: string;
          require_attention?: boolean;
          user_id: string;
        };
        Update: {
          content?: string;
          created_at?: string;
          creator_id?: string | null;
          group_id?: string | null;
          id?: string;
          require_attention?: boolean;
          user_id?: string;
        };
        Relationships: [
          {
            foreignKeyName: 'user_feedbacks_creator_id_fkey';
            columns: ['creator_id'];
            isOneToOne: false;
            referencedRelation: 'distinct_invoice_creators';
            referencedColumns: ['id'];
          },
          {
            foreignKeyName: 'user_feedbacks_creator_id_fkey';
            columns: ['creator_id'];
            isOneToOne: false;
            referencedRelation: 'group_user_with_attendance';
            referencedColumns: ['user_id'];
          },
          {
            foreignKeyName: 'user_feedbacks_creator_id_fkey';
            columns: ['creator_id'];
            isOneToOne: false;
            referencedRelation: 'workspace_users';
            referencedColumns: ['id'];
          },
          {
            foreignKeyName: 'user_feedbacks_creator_id_fkey';
            columns: ['creator_id'];
            isOneToOne: false;
            referencedRelation: 'workspace_users_with_groups';
            referencedColumns: ['id'];
          },
          {
            foreignKeyName: 'user_feedbacks_group_id_fkey';
            columns: ['group_id'];
            isOneToOne: false;
            referencedRelation: 'group_users_with_post_checks';
            referencedColumns: ['group_id'];
          },
          {
            foreignKeyName: 'user_feedbacks_group_id_fkey';
            columns: ['group_id'];
            isOneToOne: false;
            referencedRelation: 'group_with_attendance';
            referencedColumns: ['group_id'];
          },
          {
            foreignKeyName: 'user_feedbacks_group_id_fkey';
            columns: ['group_id'];
            isOneToOne: false;
            referencedRelation: 'user_groups_with_tags';
            referencedColumns: ['id'];
          },
          {
            foreignKeyName: 'user_feedbacks_group_id_fkey';
            columns: ['group_id'];
            isOneToOne: false;
            referencedRelation: 'workspace_user_groups';
            referencedColumns: ['id'];
          },
          {
            foreignKeyName: 'user_feedbacks_group_id_fkey';
            columns: ['group_id'];
            isOneToOne: false;
            referencedRelation: 'workspace_user_groups_with_amount';
            referencedColumns: ['id'];
          },
          {
            foreignKeyName: 'user_feedbacks_group_id_fkey';
            columns: ['group_id'];
            isOneToOne: false;
            referencedRelation: 'workspace_user_groups_with_guest';
            referencedColumns: ['id'];
          },
          {
            foreignKeyName: 'user_feedbacks_user_id_fkey';
            columns: ['user_id'];
            isOneToOne: false;
            referencedRelation: 'distinct_invoice_creators';
            referencedColumns: ['id'];
          },
          {
            foreignKeyName: 'user_feedbacks_user_id_fkey';
            columns: ['user_id'];
            isOneToOne: false;
            referencedRelation: 'group_user_with_attendance';
            referencedColumns: ['user_id'];
          },
          {
            foreignKeyName: 'user_feedbacks_user_id_fkey';
            columns: ['user_id'];
            isOneToOne: false;
            referencedRelation: 'workspace_users';
            referencedColumns: ['id'];
          },
          {
            foreignKeyName: 'user_feedbacks_user_id_fkey';
            columns: ['user_id'];
            isOneToOne: false;
            referencedRelation: 'workspace_users_with_groups';
            referencedColumns: ['id'];
          },
        ];
      };
      user_group_attendance: {
        Row: {
          created_at: string;
          date: string;
          group_id: string;
          notes: string;
          status: string;
          user_id: string;
        };
        Insert: {
          created_at?: string;
          date: string;
          group_id: string;
          notes?: string;
          status: string;
          user_id: string;
        };
        Update: {
          created_at?: string;
          date?: string;
          group_id?: string;
          notes?: string;
          status?: string;
          user_id?: string;
        };
        Relationships: [
          {
            foreignKeyName: 'user_group_attendance_group_id_fkey';
            columns: ['group_id'];
            isOneToOne: false;
            referencedRelation: 'group_users_with_post_checks';
            referencedColumns: ['group_id'];
          },
          {
            foreignKeyName: 'user_group_attendance_group_id_fkey';
            columns: ['group_id'];
            isOneToOne: false;
            referencedRelation: 'group_with_attendance';
            referencedColumns: ['group_id'];
          },
          {
            foreignKeyName: 'user_group_attendance_group_id_fkey';
            columns: ['group_id'];
            isOneToOne: false;
            referencedRelation: 'user_groups_with_tags';
            referencedColumns: ['id'];
          },
          {
            foreignKeyName: 'user_group_attendance_group_id_fkey';
            columns: ['group_id'];
            isOneToOne: false;
            referencedRelation: 'workspace_user_groups';
            referencedColumns: ['id'];
          },
          {
            foreignKeyName: 'user_group_attendance_group_id_fkey';
            columns: ['group_id'];
            isOneToOne: false;
            referencedRelation: 'workspace_user_groups_with_amount';
            referencedColumns: ['id'];
          },
          {
            foreignKeyName: 'user_group_attendance_group_id_fkey';
            columns: ['group_id'];
            isOneToOne: false;
            referencedRelation: 'workspace_user_groups_with_guest';
            referencedColumns: ['id'];
          },
          {
            foreignKeyName: 'user_group_attendance_user_id_fkey';
            columns: ['user_id'];
            isOneToOne: false;
            referencedRelation: 'distinct_invoice_creators';
            referencedColumns: ['id'];
          },
          {
            foreignKeyName: 'user_group_attendance_user_id_fkey';
            columns: ['user_id'];
            isOneToOne: false;
            referencedRelation: 'group_user_with_attendance';
            referencedColumns: ['user_id'];
          },
          {
            foreignKeyName: 'user_group_attendance_user_id_fkey';
            columns: ['user_id'];
            isOneToOne: false;
            referencedRelation: 'workspace_users';
            referencedColumns: ['id'];
          },
          {
            foreignKeyName: 'user_group_attendance_user_id_fkey';
            columns: ['user_id'];
            isOneToOne: false;
            referencedRelation: 'workspace_users_with_groups';
            referencedColumns: ['id'];
          },
        ];
      };
      user_group_linked_products: {
        Row: {
          created_at: string;
          group_id: string;
          product_id: string;
          unit_id: string;
          warehouse_id: string | null;
        };
        Insert: {
          created_at?: string;
          group_id: string;
          product_id: string;
          unit_id: string;
          warehouse_id?: string | null;
        };
        Update: {
          created_at?: string;
          group_id?: string;
          product_id?: string;
          unit_id?: string;
          warehouse_id?: string | null;
        };
        Relationships: [
          {
            foreignKeyName: 'user_group_linked_products_group_id_fkey';
            columns: ['group_id'];
            isOneToOne: false;
            referencedRelation: 'group_users_with_post_checks';
            referencedColumns: ['group_id'];
          },
          {
            foreignKeyName: 'user_group_linked_products_group_id_fkey';
            columns: ['group_id'];
            isOneToOne: false;
            referencedRelation: 'group_with_attendance';
            referencedColumns: ['group_id'];
          },
          {
            foreignKeyName: 'user_group_linked_products_group_id_fkey';
            columns: ['group_id'];
            isOneToOne: false;
            referencedRelation: 'user_groups_with_tags';
            referencedColumns: ['id'];
          },
          {
            foreignKeyName: 'user_group_linked_products_group_id_fkey';
            columns: ['group_id'];
            isOneToOne: false;
            referencedRelation: 'workspace_user_groups';
            referencedColumns: ['id'];
          },
          {
            foreignKeyName: 'user_group_linked_products_group_id_fkey';
            columns: ['group_id'];
            isOneToOne: false;
            referencedRelation: 'workspace_user_groups_with_amount';
            referencedColumns: ['id'];
          },
          {
            foreignKeyName: 'user_group_linked_products_group_id_fkey';
            columns: ['group_id'];
            isOneToOne: false;
            referencedRelation: 'workspace_user_groups_with_guest';
            referencedColumns: ['id'];
          },
          {
            foreignKeyName: 'user_group_linked_products_product_id_fkey';
            columns: ['product_id'];
            isOneToOne: false;
            referencedRelation: 'workspace_products';
            referencedColumns: ['id'];
          },
          {
            foreignKeyName: 'user_group_linked_products_unit_id_fkey';
            columns: ['unit_id'];
            isOneToOne: false;
            referencedRelation: 'inventory_units';
            referencedColumns: ['id'];
          },
          {
            foreignKeyName: 'user_group_linked_products_warehouse_id_fkey';
            columns: ['warehouse_id'];
            isOneToOne: false;
            referencedRelation: 'inventory_warehouses';
            referencedColumns: ['id'];
          },
        ];
      };
      user_group_post_checks: {
        Row: {
          created_at: string;
          email_id: string | null;
          is_completed: boolean;
          notes: string | null;
          post_id: string;
          user_id: string;
        };
        Insert: {
          created_at?: string;
          email_id?: string | null;
          is_completed: boolean;
          notes?: string | null;
          post_id: string;
          user_id: string;
        };
        Update: {
          created_at?: string;
          email_id?: string | null;
          is_completed?: boolean;
          notes?: string | null;
          post_id?: string;
          user_id?: string;
        };
        Relationships: [
          {
            foreignKeyName: 'user_group_post_checks_email_id_fkey';
            columns: ['email_id'];
            isOneToOne: true;
            referencedRelation: 'sent_emails';
            referencedColumns: ['id'];
          },
          {
            foreignKeyName: 'user_group_post_checks_post_id_fkey';
            columns: ['post_id'];
            isOneToOne: false;
            referencedRelation: 'user_group_posts';
            referencedColumns: ['id'];
          },
          {
            foreignKeyName: 'user_group_post_checks_user_id_fkey';
            columns: ['user_id'];
            isOneToOne: false;
            referencedRelation: 'distinct_invoice_creators';
            referencedColumns: ['id'];
          },
          {
            foreignKeyName: 'user_group_post_checks_user_id_fkey';
            columns: ['user_id'];
            isOneToOne: false;
            referencedRelation: 'group_user_with_attendance';
            referencedColumns: ['user_id'];
          },
          {
            foreignKeyName: 'user_group_post_checks_user_id_fkey';
            columns: ['user_id'];
            isOneToOne: false;
            referencedRelation: 'workspace_users';
            referencedColumns: ['id'];
          },
          {
            foreignKeyName: 'user_group_post_checks_user_id_fkey';
            columns: ['user_id'];
            isOneToOne: false;
            referencedRelation: 'workspace_users_with_groups';
            referencedColumns: ['id'];
          },
        ];
      };
      user_group_posts: {
        Row: {
          content: string | null;
          created_at: string;
          group_id: string;
          id: string;
          notes: string | null;
          title: string | null;
        };
        Insert: {
          content?: string | null;
          created_at?: string;
          group_id: string;
          id?: string;
          notes?: string | null;
          title?: string | null;
        };
        Update: {
          content?: string | null;
          created_at?: string;
          group_id?: string;
          id?: string;
          notes?: string | null;
          title?: string | null;
        };
        Relationships: [
          {
            foreignKeyName: 'user_group_posts_group_id_fkey';
            columns: ['group_id'];
            isOneToOne: false;
            referencedRelation: 'group_users_with_post_checks';
            referencedColumns: ['group_id'];
          },
          {
            foreignKeyName: 'user_group_posts_group_id_fkey';
            columns: ['group_id'];
            isOneToOne: false;
            referencedRelation: 'group_with_attendance';
            referencedColumns: ['group_id'];
          },
          {
            foreignKeyName: 'user_group_posts_group_id_fkey';
            columns: ['group_id'];
            isOneToOne: false;
            referencedRelation: 'user_groups_with_tags';
            referencedColumns: ['id'];
          },
          {
            foreignKeyName: 'user_group_posts_group_id_fkey';
            columns: ['group_id'];
            isOneToOne: false;
            referencedRelation: 'workspace_user_groups';
            referencedColumns: ['id'];
          },
          {
            foreignKeyName: 'user_group_posts_group_id_fkey';
            columns: ['group_id'];
            isOneToOne: false;
            referencedRelation: 'workspace_user_groups_with_amount';
            referencedColumns: ['id'];
          },
          {
            foreignKeyName: 'user_group_posts_group_id_fkey';
            columns: ['group_id'];
            isOneToOne: false;
            referencedRelation: 'workspace_user_groups_with_guest';
            referencedColumns: ['id'];
          },
        ];
      };
      user_indicators: {
        Row: {
          created_at: string;
          creator_id: string | null;
          indicator_id: string;
          user_id: string;
          value: number | null;
        };
<<<<<<< HEAD
      };
      task_history: {
        Insert: {
          change_type: string;
          changed_at?: string;
          changed_by?: null | string;
          deleted_at?: null | string;
          field_name?: null | string;
          id?: string;
          metadata?: Json | null;
          new_value?: Json | null;
          old_value?: Json | null;
          task_id: string;
        };
        Relationships: [
          {
            columns: ['task_id'];
            foreignKeyName: 'task_history_task_id_fkey';
            isOneToOne: false;
            referencedColumns: ['id'];
            referencedRelation: 'tasks';
          },
        ];
        Row: {
          change_type: string;
          changed_at: string;
          changed_by: null | string;
          deleted_at: null | string;
          field_name: null | string;
          id: string;
          metadata: Json | null;
          new_value: Json | null;
          old_value: Json | null;
          task_id: string;
        };
        Update: {
          change_type?: string;
          changed_at?: string;
          changed_by?: null | string;
          deleted_at?: null | string;
          field_name?: null | string;
          id?: string;
          metadata?: Json | null;
          new_value?: Json | null;
          old_value?: Json | null;
          task_id?: string;
        };
      };
      task_initiatives: {
=======
>>>>>>> 39350241
        Insert: {
          created_at?: string;
          creator_id?: string | null;
          indicator_id: string;
          user_id: string;
          value?: number | null;
        };
        Update: {
          created_at?: string;
          creator_id?: string | null;
          indicator_id?: string;
          user_id?: string;
          value?: number | null;
        };
        Relationships: [
          {
            foreignKeyName: 'user_indicators_creator_id_fkey';
            columns: ['creator_id'];
            isOneToOne: false;
            referencedRelation: 'distinct_invoice_creators';
            referencedColumns: ['id'];
          },
          {
            foreignKeyName: 'user_indicators_creator_id_fkey';
            columns: ['creator_id'];
            isOneToOne: false;
            referencedRelation: 'group_user_with_attendance';
            referencedColumns: ['user_id'];
          },
          {
            foreignKeyName: 'user_indicators_creator_id_fkey';
            columns: ['creator_id'];
            isOneToOne: false;
            referencedRelation: 'workspace_users';
            referencedColumns: ['id'];
          },
          {
            foreignKeyName: 'user_indicators_creator_id_fkey';
            columns: ['creator_id'];
            isOneToOne: false;
            referencedRelation: 'workspace_users_with_groups';
            referencedColumns: ['id'];
          },
          {
            foreignKeyName: 'user_indicators_indicator_id_fkey';
            columns: ['indicator_id'];
            isOneToOne: false;
            referencedRelation: 'healthcare_vitals';
            referencedColumns: ['id'];
          },
          {
            foreignKeyName: 'user_indicators_user_id_fkey';
            columns: ['user_id'];
            isOneToOne: false;
            referencedRelation: 'distinct_invoice_creators';
            referencedColumns: ['id'];
          },
          {
            foreignKeyName: 'user_indicators_user_id_fkey';
            columns: ['user_id'];
            isOneToOne: false;
            referencedRelation: 'group_user_with_attendance';
            referencedColumns: ['user_id'];
          },
          {
            foreignKeyName: 'user_indicators_user_id_fkey';
            columns: ['user_id'];
            isOneToOne: false;
            referencedRelation: 'workspace_users';
            referencedColumns: ['id'];
          },
          {
            foreignKeyName: 'user_indicators_user_id_fkey';
            columns: ['user_id'];
            isOneToOne: false;
            referencedRelation: 'workspace_users_with_groups';
            referencedColumns: ['id'];
          },
        ];
      };
      user_linked_promotions: {
        Row: {
          created_at: string;
          promo_id: string;
          user_id: string;
        };
        Insert: {
          created_at?: string;
          promo_id: string;
          user_id: string;
        };
        Update: {
          created_at?: string;
          promo_id?: string;
          user_id?: string;
        };
        Relationships: [
          {
            foreignKeyName: 'user_linked_promotions_promo_id_fkey';
            columns: ['promo_id'];
            isOneToOne: false;
            referencedRelation: 'v_user_referral_discounts';
            referencedColumns: ['promo_id'];
          },
          {
            foreignKeyName: 'user_linked_promotions_promo_id_fkey';
            columns: ['promo_id'];
            isOneToOne: false;
            referencedRelation: 'workspace_promotions';
            referencedColumns: ['id'];
          },
          {
            foreignKeyName: 'user_linked_promotions_user_id_fkey';
            columns: ['user_id'];
            isOneToOne: false;
            referencedRelation: 'distinct_invoice_creators';
            referencedColumns: ['id'];
          },
          {
            foreignKeyName: 'user_linked_promotions_user_id_fkey';
            columns: ['user_id'];
            isOneToOne: false;
            referencedRelation: 'group_user_with_attendance';
            referencedColumns: ['user_id'];
          },
          {
            foreignKeyName: 'user_linked_promotions_user_id_fkey';
            columns: ['user_id'];
            isOneToOne: false;
            referencedRelation: 'workspace_users';
            referencedColumns: ['id'];
          },
          {
            foreignKeyName: 'user_linked_promotions_user_id_fkey';
            columns: ['user_id'];
            isOneToOne: false;
            referencedRelation: 'workspace_users_with_groups';
            referencedColumns: ['id'];
          },
        ];
      };
      user_private_details: {
        Row: {
          birthday: string | null;
          default_workspace_id: string | null;
          email: string | null;
          full_name: string | null;
          new_email: string | null;
          user_id: string;
        };
        Insert: {
          birthday?: string | null;
          default_workspace_id?: string | null;
          email?: string | null;
          full_name?: string | null;
          new_email?: string | null;
          user_id: string;
        };
        Update: {
          birthday?: string | null;
          default_workspace_id?: string | null;
          email?: string | null;
          full_name?: string | null;
          new_email?: string | null;
          user_id?: string;
        };
        Relationships: [
          {
            foreignKeyName: 'user_private_details_default_workspace_id_fkey';
            columns: ['default_workspace_id'];
            isOneToOne: false;
            referencedRelation: 'workspace_link_counts';
            referencedColumns: ['id'];
          },
          {
            foreignKeyName: 'user_private_details_default_workspace_id_fkey';
            columns: ['default_workspace_id'];
            isOneToOne: false;
            referencedRelation: 'workspaces';
            referencedColumns: ['id'];
          },
          {
            foreignKeyName: 'user_private_details_user_id_fkey';
            columns: ['user_id'];
            isOneToOne: true;
            referencedRelation: 'nova_user_challenge_leaderboard';
            referencedColumns: ['user_id'];
          },
          {
            foreignKeyName: 'user_private_details_user_id_fkey';
            columns: ['user_id'];
            isOneToOne: true;
            referencedRelation: 'nova_user_leaderboard';
            referencedColumns: ['user_id'];
          },
          {
            foreignKeyName: 'user_private_details_user_id_fkey';
            columns: ['user_id'];
            isOneToOne: true;
            referencedRelation: 'shortened_links_creator_stats';
            referencedColumns: ['id'];
          },
          {
            foreignKeyName: 'user_private_details_user_id_fkey';
            columns: ['user_id'];
            isOneToOne: true;
            referencedRelation: 'users';
            referencedColumns: ['id'];
          },
        ];
      };
      users: {
        Row: {
          avatar_url: string | null;
          bio: string | null;
          created_at: string | null;
          deleted: boolean | null;
          display_name: string | null;
          handle: string | null;
          id: string;
          services: Database['public']['Enums']['platform_service'][];
        };
        Insert: {
          avatar_url?: string | null;
          bio?: string | null;
          created_at?: string | null;
          deleted?: boolean | null;
          display_name?: string | null;
          handle?: string | null;
          id?: string;
          services?: Database['public']['Enums']['platform_service'][];
        };
        Update: {
          avatar_url?: string | null;
          bio?: string | null;
          created_at?: string | null;
          deleted?: boolean | null;
          display_name?: string | null;
          handle?: string | null;
          id?: string;
          services?: Database['public']['Enums']['platform_service'][];
        };
        Relationships: [
          {
            foreignKeyName: 'users_handle_fkey';
            columns: ['handle'];
            isOneToOne: true;
            referencedRelation: 'handles';
            referencedColumns: ['value'];
          },
        ];
      };
      vital_group_vitals: {
        Row: {
          created_at: string | null;
          group_id: string;
          vital_id: string;
        };
        Insert: {
          created_at?: string | null;
          group_id: string;
          vital_id: string;
        };
        Update: {
          created_at?: string | null;
          group_id?: string;
          vital_id?: string;
        };
        Relationships: [
          {
            foreignKeyName: 'vital_group_vitals_group_id_fkey';
            columns: ['group_id'];
            isOneToOne: false;
            referencedRelation: 'healthcare_vital_groups';
            referencedColumns: ['id'];
          },
          {
            foreignKeyName: 'vital_group_vitals_vital_id_fkey';
            columns: ['vital_id'];
            isOneToOne: false;
            referencedRelation: 'healthcare_vitals';
            referencedColumns: ['id'];
          },
        ];
      };
      wallet_transaction_tags: {
        Row: {
          created_at: string | null;
          tag_id: string;
          transaction_id: string;
        };
        Insert: {
          created_at?: string | null;
          tag_id: string;
          transaction_id: string;
        };
        Update: {
          created_at?: string | null;
          tag_id?: string;
          transaction_id?: string;
        };
        Relationships: [
          {
            foreignKeyName: 'wallet_transaction_tags_tag_id_fkey';
            columns: ['tag_id'];
            isOneToOne: false;
            referencedRelation: 'transaction_tags';
            referencedColumns: ['id'];
          },
          {
            foreignKeyName: 'wallet_transaction_tags_transaction_id_fkey';
            columns: ['transaction_id'];
            isOneToOne: false;
            referencedRelation: 'wallet_transactions';
            referencedColumns: ['id'];
          },
          {
            foreignKeyName: 'wallet_transaction_tags_transaction_id_fkey';
            columns: ['transaction_id'];
            isOneToOne: false;
            referencedRelation: 'wallet_transactions_secure';
            referencedColumns: ['id'];
          },
        ];
      };
      wallet_transactions: {
        Row: {
          amount: number | null;
          category_id: string | null;
          created_at: string | null;
          creator_id: string | null;
          description: string | null;
          id: string;
          invoice_id: string | null;
          is_amount_confidential: boolean;
          is_category_confidential: boolean;
          is_description_confidential: boolean;
          report_opt_in: boolean;
          taken_at: string;
          wallet_id: string;
        };
        Insert: {
          amount?: number | null;
          category_id?: string | null;
          created_at?: string | null;
          creator_id?: string | null;
          description?: string | null;
          id?: string;
          invoice_id?: string | null;
          is_amount_confidential?: boolean;
          is_category_confidential?: boolean;
          is_description_confidential?: boolean;
          report_opt_in?: boolean;
          taken_at?: string;
          wallet_id: string;
        };
        Update: {
          amount?: number | null;
          category_id?: string | null;
          created_at?: string | null;
          creator_id?: string | null;
          description?: string | null;
          id?: string;
          invoice_id?: string | null;
          is_amount_confidential?: boolean;
          is_category_confidential?: boolean;
          is_description_confidential?: boolean;
          report_opt_in?: boolean;
          taken_at?: string;
          wallet_id?: string;
        };
        Relationships: [
          {
            foreignKeyName: 'wallet_transactions_category_id_fkey';
            columns: ['category_id'];
            isOneToOne: false;
            referencedRelation: 'transaction_categories';
            referencedColumns: ['id'];
          },
          {
            foreignKeyName: 'wallet_transactions_creator_id_fkey';
            columns: ['creator_id'];
            isOneToOne: false;
            referencedRelation: 'distinct_invoice_creators';
            referencedColumns: ['id'];
          },
          {
            foreignKeyName: 'wallet_transactions_creator_id_fkey';
            columns: ['creator_id'];
            isOneToOne: false;
            referencedRelation: 'group_user_with_attendance';
            referencedColumns: ['user_id'];
          },
          {
            foreignKeyName: 'wallet_transactions_creator_id_fkey';
            columns: ['creator_id'];
            isOneToOne: false;
            referencedRelation: 'workspace_users';
            referencedColumns: ['id'];
          },
          {
            foreignKeyName: 'wallet_transactions_creator_id_fkey';
            columns: ['creator_id'];
            isOneToOne: false;
            referencedRelation: 'workspace_users_with_groups';
            referencedColumns: ['id'];
          },
          {
            foreignKeyName: 'wallet_transactions_invoice_id_fkey';
            columns: ['invoice_id'];
            isOneToOne: true;
            referencedRelation: 'finance_invoices';
            referencedColumns: ['id'];
          },
          {
            foreignKeyName: 'wallet_transactions_wallet_id_fkey';
            columns: ['wallet_id'];
            isOneToOne: false;
            referencedRelation: 'workspace_wallets';
            referencedColumns: ['id'];
          },
        ];
      };
      wallet_types: {
        Row: {
          id: string;
        };
        Insert: {
          id: string;
        };
        Update: {
          id?: string;
        };
        Relationships: [];
      };
      workspace_ai_executions: {
        Row: {
          api_key_id: string;
          created_at: string;
          finish_reason: string;
          id: string;
          input: string;
          input_tokens: number;
          model_id: string;
          output: string;
          output_tokens: number;
          reasoning_tokens: number;
          system_prompt: string;
          total_tokens: number;
          ws_id: string;
        };
        Insert: {
          api_key_id: string;
          created_at?: string;
          finish_reason: string;
          id?: string;
          input: string;
          input_tokens: number;
          model_id: string;
          output: string;
          output_tokens: number;
          reasoning_tokens: number;
          system_prompt: string;
          total_tokens: number;
          ws_id: string;
        };
        Update: {
          api_key_id?: string;
          created_at?: string;
          finish_reason?: string;
          id?: string;
          input?: string;
          input_tokens?: number;
          model_id?: string;
          output?: string;
          output_tokens?: number;
          reasoning_tokens?: number;
          system_prompt?: string;
          total_tokens?: number;
          ws_id?: string;
        };
        Relationships: [
          {
            foreignKeyName: 'workspace_ai_executions_api_key_fkey';
            columns: ['api_key_id'];
            isOneToOne: false;
            referencedRelation: 'workspace_api_keys';
            referencedColumns: ['id'];
          },
          {
            foreignKeyName: 'workspace_ai_executions_model_id_fkey';
            columns: ['model_id'];
            isOneToOne: false;
            referencedRelation: 'ai_models';
            referencedColumns: ['id'];
          },
          {
            foreignKeyName: 'workspace_ai_executions_ws_id_fkey';
            columns: ['ws_id'];
            isOneToOne: false;
            referencedRelation: 'workspace_link_counts';
            referencedColumns: ['id'];
          },
          {
            foreignKeyName: 'workspace_ai_executions_ws_id_fkey';
            columns: ['ws_id'];
            isOneToOne: false;
            referencedRelation: 'workspaces';
            referencedColumns: ['id'];
          },
        ];
      };
      workspace_ai_models: {
        Row: {
          created_at: string;
          description: string | null;
          id: string;
          name: string;
          updated_at: string;
          url: string;
          ws_id: string;
        };
        Insert: {
          created_at?: string;
          description?: string | null;
          id?: string;
          name: string;
          updated_at?: string;
          url: string;
          ws_id: string;
        };
        Update: {
          created_at?: string;
          description?: string | null;
          id?: string;
          name?: string;
          updated_at?: string;
          url?: string;
          ws_id?: string;
        };
        Relationships: [
          {
            foreignKeyName: 'workspace_ai_models_ws_id_fkey';
            columns: ['ws_id'];
            isOneToOne: false;
            referencedRelation: 'workspace_link_counts';
            referencedColumns: ['id'];
          },
          {
            foreignKeyName: 'workspace_ai_models_ws_id_fkey';
            columns: ['ws_id'];
            isOneToOne: false;
            referencedRelation: 'workspaces';
            referencedColumns: ['id'];
          },
        ];
      };
      workspace_ai_prompts: {
        Row: {
          created_at: string;
          creator_id: string | null;
          id: string;
          input: string;
          model: string;
          name: string | null;
          output: string;
          ws_id: string | null;
        };
        Insert: {
          created_at?: string;
          creator_id?: string | null;
          id?: string;
          input: string;
          model: string;
          name?: string | null;
          output: string;
          ws_id?: string | null;
        };
        Update: {
          created_at?: string;
          creator_id?: string | null;
          id?: string;
          input?: string;
          model?: string;
          name?: string | null;
          output?: string;
          ws_id?: string | null;
        };
        Relationships: [
          {
            foreignKeyName: 'public_workspace_ai_prompts_creator_id_fkey';
            columns: ['creator_id'];
            isOneToOne: false;
            referencedRelation: 'nova_user_challenge_leaderboard';
            referencedColumns: ['user_id'];
          },
          {
            foreignKeyName: 'public_workspace_ai_prompts_creator_id_fkey';
            columns: ['creator_id'];
            isOneToOne: false;
            referencedRelation: 'nova_user_leaderboard';
            referencedColumns: ['user_id'];
          },
          {
            foreignKeyName: 'public_workspace_ai_prompts_creator_id_fkey';
            columns: ['creator_id'];
            isOneToOne: false;
            referencedRelation: 'shortened_links_creator_stats';
            referencedColumns: ['id'];
          },
          {
            foreignKeyName: 'public_workspace_ai_prompts_creator_id_fkey';
            columns: ['creator_id'];
            isOneToOne: false;
            referencedRelation: 'users';
            referencedColumns: ['id'];
          },
          {
            foreignKeyName: 'public_workspace_ai_prompts_model_fkey';
            columns: ['model'];
            isOneToOne: false;
            referencedRelation: 'ai_models';
            referencedColumns: ['id'];
          },
          {
            foreignKeyName: 'public_workspace_ai_prompts_ws_id_fkey';
            columns: ['ws_id'];
            isOneToOne: false;
            referencedRelation: 'workspace_link_counts';
            referencedColumns: ['id'];
          },
          {
            foreignKeyName: 'public_workspace_ai_prompts_ws_id_fkey';
            columns: ['ws_id'];
            isOneToOne: false;
            referencedRelation: 'workspaces';
            referencedColumns: ['id'];
          },
        ];
      };
      workspace_api_key_usage_logs: {
        Row: {
          api_key_id: string;
          created_at: string;
          endpoint: string;
          error_message: string | null;
          id: string;
          ip_address: string | null;
          method: string;
          request_params: Json | null;
          response_time_ms: number | null;
          status_code: number;
          user_agent: string | null;
          ws_id: string;
        };
        Insert: {
          api_key_id: string;
          created_at?: string;
          endpoint: string;
          error_message?: string | null;
          id?: string;
          ip_address?: string | null;
          method: string;
          request_params?: Json | null;
          response_time_ms?: number | null;
          status_code: number;
          user_agent?: string | null;
          ws_id: string;
        };
        Update: {
          api_key_id?: string;
          created_at?: string;
          endpoint?: string;
          error_message?: string | null;
          id?: string;
          ip_address?: string | null;
          method?: string;
          request_params?: Json | null;
          response_time_ms?: number | null;
          status_code?: number;
          user_agent?: string | null;
          ws_id?: string;
        };
        Relationships: [
          {
            foreignKeyName: 'workspace_api_key_usage_logs_api_key_id_fkey';
            columns: ['api_key_id'];
            isOneToOne: false;
            referencedRelation: 'workspace_api_keys';
            referencedColumns: ['id'];
          },
          {
            foreignKeyName: 'workspace_api_key_usage_logs_ws_id_fkey';
            columns: ['ws_id'];
            isOneToOne: false;
            referencedRelation: 'workspace_link_counts';
            referencedColumns: ['id'];
          },
          {
            foreignKeyName: 'workspace_api_key_usage_logs_ws_id_fkey';
            columns: ['ws_id'];
            isOneToOne: false;
            referencedRelation: 'workspaces';
            referencedColumns: ['id'];
          },
        ];
      };
      workspace_api_keys: {
        Row: {
          created_at: string;
          created_by: string | null;
          description: string | null;
          expires_at: string | null;
          id: string;
          key_hash: string | null;
          key_prefix: string | null;
          last_used_at: string | null;
          name: string;
          role_id: string | null;
          scopes: Database['public']['Enums']['workspace_api_key_scope'][];
          updated_at: string;
          ws_id: string;
        };
        Insert: {
          created_at?: string;
          created_by?: string | null;
          description?: string | null;
          expires_at?: string | null;
          id?: string;
          key_hash?: string | null;
          key_prefix?: string | null;
          last_used_at?: string | null;
          name: string;
          role_id?: string | null;
          scopes?: Database['public']['Enums']['workspace_api_key_scope'][];
          updated_at?: string;
          ws_id: string;
        };
        Update: {
          created_at?: string;
          created_by?: string | null;
          description?: string | null;
          expires_at?: string | null;
          id?: string;
          key_hash?: string | null;
          key_prefix?: string | null;
          last_used_at?: string | null;
          name?: string;
          role_id?: string | null;
          scopes?: Database['public']['Enums']['workspace_api_key_scope'][];
          updated_at?: string;
          ws_id?: string;
        };
        Relationships: [
          {
            foreignKeyName: 'workspace_api_keys_role_id_fkey';
            columns: ['role_id'];
            isOneToOne: false;
            referencedRelation: 'workspace_roles';
            referencedColumns: ['id'];
          },
          {
            foreignKeyName: 'workspace_api_keys_ws_id_fkey';
            columns: ['ws_id'];
            isOneToOne: false;
            referencedRelation: 'workspace_link_counts';
            referencedColumns: ['id'];
          },
          {
            foreignKeyName: 'workspace_api_keys_ws_id_fkey';
            columns: ['ws_id'];
            isOneToOne: false;
            referencedRelation: 'workspaces';
            referencedColumns: ['id'];
          },
        ];
      };
      workspace_boards: {
        Row: {
          allow_zero_estimates: boolean;
          archived_at: string | null;
          count_unestimated_issues: boolean;
          created_at: string | null;
          creator_id: string | null;
          deleted_at: string | null;
          estimation_type:
            | Database['public']['Enums']['estimation_type']
            | null;
          extended_estimation: boolean;
          id: string;
          name: string | null;
          template_id: string | null;
          ws_id: string;
        };
        Insert: {
          allow_zero_estimates?: boolean;
          archived_at?: string | null;
          count_unestimated_issues?: boolean;
          created_at?: string | null;
          creator_id?: string | null;
          deleted_at?: string | null;
          estimation_type?:
            | Database['public']['Enums']['estimation_type']
            | null;
          extended_estimation?: boolean;
          id?: string;
          name?: string | null;
          template_id?: string | null;
          ws_id: string;
        };
        Update: {
          allow_zero_estimates?: boolean;
          archived_at?: string | null;
          count_unestimated_issues?: boolean;
          created_at?: string | null;
          creator_id?: string | null;
          deleted_at?: string | null;
          estimation_type?:
            | Database['public']['Enums']['estimation_type']
            | null;
          extended_estimation?: boolean;
          id?: string;
          name?: string | null;
          template_id?: string | null;
          ws_id?: string;
        };
        Relationships: [
          {
            foreignKeyName: 'project_boards_creator_id_fkey';
            columns: ['creator_id'];
            isOneToOne: false;
            referencedRelation: 'nova_user_challenge_leaderboard';
            referencedColumns: ['user_id'];
          },
          {
            foreignKeyName: 'project_boards_creator_id_fkey';
            columns: ['creator_id'];
            isOneToOne: false;
            referencedRelation: 'nova_user_leaderboard';
            referencedColumns: ['user_id'];
          },
          {
            foreignKeyName: 'project_boards_creator_id_fkey';
            columns: ['creator_id'];
            isOneToOne: false;
            referencedRelation: 'shortened_links_creator_stats';
            referencedColumns: ['id'];
          },
          {
            foreignKeyName: 'project_boards_creator_id_fkey';
            columns: ['creator_id'];
            isOneToOne: false;
            referencedRelation: 'users';
            referencedColumns: ['id'];
          },
          {
            foreignKeyName: 'workspace_boards_template_id_fkey';
            columns: ['template_id'];
            isOneToOne: false;
            referencedRelation: 'task_board_status_templates';
            referencedColumns: ['id'];
          },
          {
            foreignKeyName: 'workspace_boards_ws_id_fkey';
            columns: ['ws_id'];
            isOneToOne: false;
            referencedRelation: 'workspace_link_counts';
            referencedColumns: ['id'];
          },
          {
            foreignKeyName: 'workspace_boards_ws_id_fkey';
            columns: ['ws_id'];
            isOneToOne: false;
            referencedRelation: 'workspaces';
            referencedColumns: ['id'];
          },
        ];
      };
      workspace_calendar_events: {
        Row: {
          color: string | null;
          created_at: string | null;
          description: string;
          end_at: string;
          google_event_id: string | null;
          id: string;
          location: string | null;
          locked: boolean;
          start_at: string;
          task_id: string | null;
          title: string;
          ws_id: string;
        };
        Insert: {
          color?: string | null;
          created_at?: string | null;
          description?: string;
          end_at: string;
          google_event_id?: string | null;
          id?: string;
          location?: string | null;
          locked?: boolean;
          start_at: string;
          task_id?: string | null;
          title?: string;
          ws_id: string;
        };
        Update: {
          color?: string | null;
          created_at?: string | null;
          description?: string;
          end_at?: string;
          google_event_id?: string | null;
          id?: string;
          location?: string | null;
          locked?: boolean;
          start_at?: string;
          task_id?: string | null;
          title?: string;
          ws_id?: string;
        };
        Relationships: [
          {
            foreignKeyName: 'workspace_calendar_events_color_fkey';
            columns: ['color'];
            isOneToOne: false;
            referencedRelation: 'calendar_event_colors';
            referencedColumns: ['value'];
          },
          {
            foreignKeyName: 'workspace_calendar_events_ws_id_fkey';
            columns: ['ws_id'];
            isOneToOne: false;
            referencedRelation: 'workspace_link_counts';
            referencedColumns: ['id'];
          },
          {
            foreignKeyName: 'workspace_calendar_events_ws_id_fkey';
            columns: ['ws_id'];
            isOneToOne: false;
            referencedRelation: 'workspaces';
            referencedColumns: ['id'];
          },
        ];
      };
      workspace_calendar_hour_settings: {
        Row: {
          created_at: string;
          data: Json;
          type: Database['public']['Enums']['calendar_hour_type'];
          ws_id: string;
        };
        Insert: {
          created_at?: string;
          data: Json;
          type: Database['public']['Enums']['calendar_hour_type'];
          ws_id: string;
        };
        Update: {
          created_at?: string;
          data?: Json;
          type?: Database['public']['Enums']['calendar_hour_type'];
          ws_id?: string;
        };
        Relationships: [
          {
            foreignKeyName: 'workspace_calendar_hour_settings_ws_id_fkey';
            columns: ['ws_id'];
            isOneToOne: false;
            referencedRelation: 'workspace_link_counts';
            referencedColumns: ['id'];
          },
          {
            foreignKeyName: 'workspace_calendar_hour_settings_ws_id_fkey';
            columns: ['ws_id'];
            isOneToOne: false;
            referencedRelation: 'workspaces';
            referencedColumns: ['id'];
          },
        ];
      };
      workspace_calendar_sync_coordination: {
        Row: {
          created_at: string | null;
          last_upsert: string;
          updated_at: string | null;
          ws_id: string;
        };
        Insert: {
          created_at?: string | null;
          last_upsert?: string;
          updated_at?: string | null;
          ws_id: string;
        };
        Update: {
          created_at?: string | null;
          last_upsert?: string;
          updated_at?: string | null;
          ws_id?: string;
        };
        Relationships: [
          {
            foreignKeyName: 'workspace_calendar_sync_coordination_ws_id_fkey';
            columns: ['ws_id'];
            isOneToOne: true;
            referencedRelation: 'workspace_link_counts';
            referencedColumns: ['id'];
          },
          {
            foreignKeyName: 'workspace_calendar_sync_coordination_ws_id_fkey';
            columns: ['ws_id'];
            isOneToOne: true;
            referencedRelation: 'workspaces';
            referencedColumns: ['id'];
          },
        ];
      };
      workspace_calendar_sync_log: {
        Row: {
          created_at: string;
          deleted_events: Json | null;
          error_message: string | null;
          event_snapshot_before: Json;
          google_account_email: string | null;
          id: string;
          status: string;
          sync_ended_at: string | null;
          sync_started_at: string;
          triggered_by: string;
          upserted_events: Json | null;
          ws_id: string;
        };
        Insert: {
          created_at?: string;
          deleted_events?: Json | null;
          error_message?: string | null;
          event_snapshot_before: Json;
          google_account_email?: string | null;
          id?: string;
          status: string;
          sync_ended_at?: string | null;
          sync_started_at: string;
          triggered_by: string;
          upserted_events?: Json | null;
          ws_id: string;
        };
        Update: {
          created_at?: string;
          deleted_events?: Json | null;
          error_message?: string | null;
          event_snapshot_before?: Json;
          google_account_email?: string | null;
          id?: string;
          status?: string;
          sync_ended_at?: string | null;
          sync_started_at?: string;
          triggered_by?: string;
          upserted_events?: Json | null;
          ws_id?: string;
        };
        Relationships: [
          {
            foreignKeyName: 'workspace_calendar_sync_log_ws_id_fkey';
            columns: ['ws_id'];
            isOneToOne: false;
            referencedRelation: 'workspace_link_counts';
            referencedColumns: ['id'];
          },
          {
            foreignKeyName: 'workspace_calendar_sync_log_ws_id_fkey';
            columns: ['ws_id'];
            isOneToOne: false;
            referencedRelation: 'workspaces';
            referencedColumns: ['id'];
          },
        ];
      };
      workspace_chat_channels: {
        Row: {
          created_at: string | null;
          created_by: string | null;
          description: string | null;
          id: string;
          is_private: boolean | null;
          name: string;
          updated_at: string | null;
          ws_id: string;
        };
        Insert: {
          created_at?: string | null;
          created_by?: string | null;
          description?: string | null;
          id?: string;
          is_private?: boolean | null;
          name: string;
          updated_at?: string | null;
          ws_id: string;
        };
        Update: {
          created_at?: string | null;
          created_by?: string | null;
          description?: string | null;
          id?: string;
          is_private?: boolean | null;
          name?: string;
          updated_at?: string | null;
          ws_id?: string;
        };
        Relationships: [
          {
            foreignKeyName: 'workspace_chat_channels_ws_id_fkey';
            columns: ['ws_id'];
            isOneToOne: false;
            referencedRelation: 'workspace_link_counts';
            referencedColumns: ['id'];
          },
          {
            foreignKeyName: 'workspace_chat_channels_ws_id_fkey';
            columns: ['ws_id'];
            isOneToOne: false;
            referencedRelation: 'workspaces';
            referencedColumns: ['id'];
          },
        ];
      };
      workspace_chat_messages: {
        Row: {
          channel_id: string;
          content: string;
          created_at: string | null;
          deleted_at: string | null;
          id: string;
          updated_at: string | null;
          user_id: string;
        };
        Insert: {
          channel_id: string;
          content: string;
          created_at?: string | null;
          deleted_at?: string | null;
          id?: string;
          updated_at?: string | null;
          user_id: string;
        };
        Update: {
          channel_id?: string;
          content?: string;
          created_at?: string | null;
          deleted_at?: string | null;
          id?: string;
          updated_at?: string | null;
          user_id?: string;
        };
        Relationships: [
          {
            foreignKeyName: 'workspace_chat_messages_channel_id_fkey';
            columns: ['channel_id'];
            isOneToOne: false;
            referencedRelation: 'workspace_chat_channels';
            referencedColumns: ['id'];
          },
        ];
      };
      workspace_chat_participants: {
        Row: {
          channel_id: string;
          id: string;
          joined_at: string | null;
          last_read_at: string | null;
          user_id: string;
        };
        Insert: {
          channel_id: string;
          id?: string;
          joined_at?: string | null;
          last_read_at?: string | null;
          user_id: string;
        };
        Update: {
          channel_id?: string;
          id?: string;
          joined_at?: string | null;
          last_read_at?: string | null;
          user_id?: string;
        };
        Relationships: [
          {
            foreignKeyName: 'workspace_chat_participants_channel_id_fkey';
            columns: ['channel_id'];
            isOneToOne: false;
            referencedRelation: 'workspace_chat_channels';
            referencedColumns: ['id'];
          },
        ];
      };
      workspace_chat_typing_indicators: {
        Row: {
          channel_id: string;
          id: string;
          updated_at: string | null;
          user_id: string;
        };
        Insert: {
          channel_id: string;
          id?: string;
          updated_at?: string | null;
          user_id: string;
        };
        Update: {
          channel_id?: string;
          id?: string;
          updated_at?: string | null;
          user_id?: string;
        };
        Relationships: [
          {
            foreignKeyName: 'workspace_chat_typing_indicators_channel_id_fkey';
            columns: ['channel_id'];
            isOneToOne: false;
            referencedRelation: 'workspace_chat_channels';
            referencedColumns: ['id'];
          },
        ];
      };
      workspace_configs: {
        Row: {
          created_at: string;
          id: string;
          updated_at: string;
          value: string;
          ws_id: string;
        };
        Insert: {
          created_at?: string;
          id: string;
          updated_at?: string;
          value: string;
          ws_id: string;
        };
        Update: {
          created_at?: string;
          id?: string;
          updated_at?: string;
          value?: string;
          ws_id?: string;
        };
        Relationships: [
          {
            foreignKeyName: 'public_workspace_configs_ws_id_fkey';
            columns: ['ws_id'];
            isOneToOne: false;
            referencedRelation: 'workspace_link_counts';
            referencedColumns: ['id'];
          },
          {
            foreignKeyName: 'public_workspace_configs_ws_id_fkey';
            columns: ['ws_id'];
            isOneToOne: false;
            referencedRelation: 'workspaces';
            referencedColumns: ['id'];
          },
        ];
      };
      workspace_course_modules: {
        Row: {
          content: Json | null;
          course_id: string;
          created_at: string;
          extra_content: Json | null;
          id: string;
          is_public: boolean;
          is_published: boolean;
          name: string;
          youtube_links: string[] | null;
        };
        Insert: {
          content?: Json | null;
          course_id: string;
          created_at?: string;
          extra_content?: Json | null;
          id?: string;
          is_public?: boolean;
          is_published?: boolean;
          name?: string;
          youtube_links?: string[] | null;
        };
        Update: {
          content?: Json | null;
          course_id?: string;
          created_at?: string;
          extra_content?: Json | null;
          id?: string;
          is_public?: boolean;
          is_published?: boolean;
          name?: string;
          youtube_links?: string[] | null;
        };
        Relationships: [
          {
            foreignKeyName: 'workspace_course_modules_course_id_fkey';
            columns: ['course_id'];
            isOneToOne: false;
            referencedRelation: 'workspace_courses';
            referencedColumns: ['id'];
          },
        ];
      };
      workspace_courses: {
        Row: {
          cert_template: Database['public']['Enums']['certificate_templates'];
          created_at: string;
          description: string | null;
          id: string;
          is_public: boolean;
          is_published: boolean;
          name: string;
          ws_id: string;
        };
        Insert: {
          cert_template?: Database['public']['Enums']['certificate_templates'];
          created_at?: string;
          description?: string | null;
          id?: string;
          is_public?: boolean;
          is_published?: boolean;
          name?: string;
          ws_id: string;
        };
        Update: {
          cert_template?: Database['public']['Enums']['certificate_templates'];
          created_at?: string;
          description?: string | null;
          id?: string;
          is_public?: boolean;
          is_published?: boolean;
          name?: string;
          ws_id?: string;
        };
        Relationships: [
          {
            foreignKeyName: 'workspace_courses_ws_id_fkey';
            columns: ['ws_id'];
            isOneToOne: false;
            referencedRelation: 'workspace_link_counts';
            referencedColumns: ['id'];
          },
          {
            foreignKeyName: 'workspace_courses_ws_id_fkey';
            columns: ['ws_id'];
            isOneToOne: false;
            referencedRelation: 'workspaces';
            referencedColumns: ['id'];
          },
        ];
      };
      workspace_cron_executions: {
        Row: {
          created_at: string;
          cron_run_id: number | null;
          end_time: string | null;
          id: string;
          job_id: string;
          response: string | null;
          start_time: string | null;
          status: string;
        };
        Insert: {
          created_at?: string;
          cron_run_id?: number | null;
          end_time?: string | null;
          id?: string;
          job_id: string;
          response?: string | null;
          start_time?: string | null;
          status: string;
        };
        Update: {
          created_at?: string;
          cron_run_id?: number | null;
          end_time?: string | null;
          id?: string;
          job_id?: string;
          response?: string | null;
          start_time?: string | null;
          status?: string;
        };
        Relationships: [
          {
            foreignKeyName: 'workspace_cron_executions_job_id_fkey';
            columns: ['job_id'];
            isOneToOne: false;
            referencedRelation: 'workspace_cron_jobs';
            referencedColumns: ['id'];
          },
        ];
      };
      workspace_cron_jobs: {
        Row: {
          active: boolean;
          created_at: string;
          cron_job_id: number | null;
          dataset_id: string;
          id: string;
          name: string;
          schedule: string;
          ws_id: string;
        };
        Insert: {
          active?: boolean;
          created_at?: string;
          cron_job_id?: number | null;
          dataset_id: string;
          id?: string;
          name: string;
          schedule: string;
          ws_id: string;
        };
        Update: {
          active?: boolean;
          created_at?: string;
          cron_job_id?: number | null;
          dataset_id?: string;
          id?: string;
          name?: string;
          schedule?: string;
          ws_id?: string;
        };
        Relationships: [
          {
            foreignKeyName: 'workspace_cron_jobs_dataset_id_fkey';
            columns: ['dataset_id'];
            isOneToOne: false;
            referencedRelation: 'workspace_datasets';
            referencedColumns: ['id'];
          },
          {
            foreignKeyName: 'workspace_cron_jobs_ws_id_fkey';
            columns: ['ws_id'];
            isOneToOne: false;
            referencedRelation: 'workspace_link_counts';
            referencedColumns: ['id'];
          },
          {
            foreignKeyName: 'workspace_cron_jobs_ws_id_fkey';
            columns: ['ws_id'];
            isOneToOne: false;
            referencedRelation: 'workspaces';
            referencedColumns: ['id'];
          },
        ];
      };
      workspace_dataset_cells: {
        Row: {
          column_id: string;
          created_at: string;
          data: string | null;
          dataset_id: string;
          id: string;
          row_id: string;
        };
        Insert: {
          column_id: string;
          created_at?: string;
          data?: string | null;
          dataset_id: string;
          id?: string;
          row_id: string;
        };
        Update: {
          column_id?: string;
          created_at?: string;
          data?: string | null;
          dataset_id?: string;
          id?: string;
          row_id?: string;
        };
        Relationships: [
          {
            foreignKeyName: 'workspace_dataset_cell_column_id_fkey';
            columns: ['column_id'];
            isOneToOne: false;
            referencedRelation: 'workspace_dataset_columns';
            referencedColumns: ['id'];
          },
          {
            foreignKeyName: 'workspace_dataset_cell_dataset_id_fkey';
            columns: ['dataset_id'];
            isOneToOne: false;
            referencedRelation: 'workspace_datasets';
            referencedColumns: ['id'];
          },
          {
            foreignKeyName: 'workspace_dataset_cell_row_id_fkey';
            columns: ['row_id'];
            isOneToOne: false;
            referencedRelation: 'workspace_dataset_row_cells';
            referencedColumns: ['row_id'];
          },
          {
            foreignKeyName: 'workspace_dataset_cell_row_id_fkey';
            columns: ['row_id'];
            isOneToOne: false;
            referencedRelation: 'workspace_dataset_rows';
            referencedColumns: ['id'];
          },
        ];
      };
      workspace_dataset_columns: {
        Row: {
          alias: string | null;
          created_at: string;
          dataset_id: string;
          description: string | null;
          id: string;
          name: string;
        };
        Insert: {
          alias?: string | null;
          created_at?: string;
          dataset_id: string;
          description?: string | null;
          id?: string;
          name: string;
        };
        Update: {
          alias?: string | null;
          created_at?: string;
          dataset_id?: string;
          description?: string | null;
          id?: string;
          name?: string;
        };
        Relationships: [
          {
            foreignKeyName: 'workspace_dataset_columns_dataset_id_fkey';
            columns: ['dataset_id'];
            isOneToOne: false;
            referencedRelation: 'workspace_datasets';
            referencedColumns: ['id'];
          },
        ];
      };
      workspace_dataset_rows: {
        Row: {
          created_at: string;
          dataset_id: string;
          id: string;
        };
        Insert: {
          created_at?: string;
          dataset_id: string;
          id?: string;
        };
        Update: {
          created_at?: string;
          dataset_id?: string;
          id?: string;
        };
        Relationships: [
          {
            foreignKeyName: 'workspace_dataset_rows_dataset_id_fkey';
            columns: ['dataset_id'];
            isOneToOne: false;
            referencedRelation: 'workspace_datasets';
            referencedColumns: ['id'];
          },
        ];
      };
      workspace_datasets: {
        Row: {
          created_at: string;
          description: string | null;
          id: string;
          name: string;
          url: string | null;
          ws_id: string;
        };
        Insert: {
          created_at?: string;
          description?: string | null;
          id?: string;
          name: string;
          url?: string | null;
          ws_id: string;
        };
        Update: {
          created_at?: string;
          description?: string | null;
          id?: string;
          name?: string;
          url?: string | null;
          ws_id?: string;
        };
        Relationships: [
          {
            foreignKeyName: 'workspace_datasets_ws_id_fkey';
            columns: ['ws_id'];
            isOneToOne: false;
            referencedRelation: 'workspace_link_counts';
            referencedColumns: ['id'];
          },
          {
            foreignKeyName: 'workspace_datasets_ws_id_fkey';
            columns: ['ws_id'];
            isOneToOne: false;
            referencedRelation: 'workspaces';
            referencedColumns: ['id'];
          },
        ];
      };
      workspace_default_permissions: {
        Row: {
          created_at: string;
          enabled: boolean;
          permission: Database['public']['Enums']['workspace_role_permission'];
          ws_id: string;
        };
        Insert: {
          created_at?: string;
          enabled?: boolean;
          permission: Database['public']['Enums']['workspace_role_permission'];
          ws_id: string;
        };
        Update: {
          created_at?: string;
          enabled?: boolean;
          permission?: Database['public']['Enums']['workspace_role_permission'];
          ws_id?: string;
        };
        Relationships: [
          {
            foreignKeyName: 'public_workspace_default_permissions_ws_id_fkey';
            columns: ['ws_id'];
            isOneToOne: false;
            referencedRelation: 'workspace_link_counts';
            referencedColumns: ['id'];
          },
          {
            foreignKeyName: 'public_workspace_default_permissions_ws_id_fkey';
            columns: ['ws_id'];
            isOneToOne: false;
            referencedRelation: 'workspaces';
            referencedColumns: ['id'];
          },
        ];
      };
      workspace_documents: {
        Row: {
          content: Json | null;
          created_at: string;
          id: string;
          is_public: boolean | null;
          legacy_content: string | null;
          name: string | null;
          ws_id: string | null;
        };
        Insert: {
          content?: Json | null;
          created_at?: string;
          id?: string;
          is_public?: boolean | null;
          legacy_content?: string | null;
          name?: string | null;
          ws_id?: string | null;
        };
        Update: {
          content?: Json | null;
          created_at?: string;
          id?: string;
          is_public?: boolean | null;
          legacy_content?: string | null;
          name?: string | null;
          ws_id?: string | null;
        };
        Relationships: [
          {
            foreignKeyName: 'workspace_documents_ws_id_fkey';
            columns: ['ws_id'];
            isOneToOne: false;
            referencedRelation: 'workspace_link_counts';
            referencedColumns: ['id'];
          },
          {
            foreignKeyName: 'workspace_documents_ws_id_fkey';
            columns: ['ws_id'];
            isOneToOne: false;
            referencedRelation: 'workspaces';
            referencedColumns: ['id'];
          },
        ];
      };
      workspace_education_access_requests: {
        Row: {
          admin_notes: string | null;
          created_at: string;
          creator_id: string;
          feature: Database['public']['Enums']['feature_flag'];
          id: string;
          message: string;
          reviewed_at: string | null;
          reviewed_by: string | null;
          status: string;
          updated_at: string;
          workspace_name: string;
          ws_id: string;
        };
        Insert: {
          admin_notes?: string | null;
          created_at?: string;
          creator_id: string;
          feature?: Database['public']['Enums']['feature_flag'];
          id?: string;
          message: string;
          reviewed_at?: string | null;
          reviewed_by?: string | null;
          status?: string;
          updated_at?: string;
          workspace_name: string;
          ws_id: string;
        };
        Update: {
          admin_notes?: string | null;
          created_at?: string;
          creator_id?: string;
          feature?: Database['public']['Enums']['feature_flag'];
          id?: string;
          message?: string;
          reviewed_at?: string | null;
          reviewed_by?: string | null;
          status?: string;
          updated_at?: string;
          workspace_name?: string;
          ws_id?: string;
        };
        Relationships: [
          {
            foreignKeyName: 'workspace_education_access_requests_creator_id_fkey';
            columns: ['creator_id'];
            isOneToOne: false;
            referencedRelation: 'nova_user_challenge_leaderboard';
            referencedColumns: ['user_id'];
          },
          {
            foreignKeyName: 'workspace_education_access_requests_creator_id_fkey';
            columns: ['creator_id'];
            isOneToOne: false;
            referencedRelation: 'nova_user_leaderboard';
            referencedColumns: ['user_id'];
          },
          {
            foreignKeyName: 'workspace_education_access_requests_creator_id_fkey';
            columns: ['creator_id'];
            isOneToOne: false;
            referencedRelation: 'shortened_links_creator_stats';
            referencedColumns: ['id'];
          },
          {
            foreignKeyName: 'workspace_education_access_requests_creator_id_fkey';
            columns: ['creator_id'];
            isOneToOne: false;
            referencedRelation: 'users';
            referencedColumns: ['id'];
          },
          {
            foreignKeyName: 'workspace_education_access_requests_reviewed_by_fkey';
            columns: ['reviewed_by'];
            isOneToOne: false;
            referencedRelation: 'nova_user_challenge_leaderboard';
            referencedColumns: ['user_id'];
          },
          {
            foreignKeyName: 'workspace_education_access_requests_reviewed_by_fkey';
            columns: ['reviewed_by'];
            isOneToOne: false;
            referencedRelation: 'nova_user_leaderboard';
            referencedColumns: ['user_id'];
          },
          {
            foreignKeyName: 'workspace_education_access_requests_reviewed_by_fkey';
            columns: ['reviewed_by'];
            isOneToOne: false;
            referencedRelation: 'shortened_links_creator_stats';
            referencedColumns: ['id'];
          },
          {
            foreignKeyName: 'workspace_education_access_requests_reviewed_by_fkey';
            columns: ['reviewed_by'];
            isOneToOne: false;
            referencedRelation: 'users';
            referencedColumns: ['id'];
          },
          {
            foreignKeyName: 'workspace_education_access_requests_ws_id_fkey';
            columns: ['ws_id'];
            isOneToOne: false;
            referencedRelation: 'workspace_link_counts';
            referencedColumns: ['id'];
          },
          {
            foreignKeyName: 'workspace_education_access_requests_ws_id_fkey';
            columns: ['ws_id'];
            isOneToOne: false;
            referencedRelation: 'workspaces';
            referencedColumns: ['id'];
          },
        ];
      };
      workspace_email_credentials: {
        Row: {
          access_id: string;
          access_key: string;
          created_at: string;
          id: string;
          region: string;
          source_email: string;
          source_name: string;
          ws_id: string;
        };
        Insert: {
          access_id: string;
          access_key: string;
          created_at?: string;
          id?: string;
          region?: string;
          source_email?: string;
          source_name?: string;
          ws_id: string;
        };
        Update: {
          access_id?: string;
          access_key?: string;
          created_at?: string;
          id?: string;
          region?: string;
          source_email?: string;
          source_name?: string;
          ws_id?: string;
        };
        Relationships: [
          {
            foreignKeyName: 'workspace_email_credentials_ws_id_fkey';
            columns: ['ws_id'];
            isOneToOne: false;
            referencedRelation: 'workspace_link_counts';
            referencedColumns: ['id'];
          },
          {
            foreignKeyName: 'workspace_email_credentials_ws_id_fkey';
            columns: ['ws_id'];
            isOneToOne: false;
            referencedRelation: 'workspaces';
            referencedColumns: ['id'];
          },
        ];
      };
      workspace_email_invites: {
        Row: {
          created_at: string;
          email: string;
          invited_by: string | null;
          ws_id: string;
        };
        Insert: {
          created_at?: string;
          email: string;
          invited_by?: string | null;
          ws_id: string;
        };
        Update: {
          created_at?: string;
          email?: string;
          invited_by?: string | null;
          ws_id?: string;
        };
        Relationships: [
          {
            foreignKeyName: 'workspace_email_invites_invited_by_fkey';
            columns: ['invited_by'];
            isOneToOne: false;
            referencedRelation: 'nova_user_challenge_leaderboard';
            referencedColumns: ['user_id'];
          },
          {
            foreignKeyName: 'workspace_email_invites_invited_by_fkey';
            columns: ['invited_by'];
            isOneToOne: false;
            referencedRelation: 'nova_user_leaderboard';
            referencedColumns: ['user_id'];
          },
          {
            foreignKeyName: 'workspace_email_invites_invited_by_fkey';
            columns: ['invited_by'];
            isOneToOne: false;
            referencedRelation: 'shortened_links_creator_stats';
            referencedColumns: ['id'];
          },
          {
            foreignKeyName: 'workspace_email_invites_invited_by_fkey';
            columns: ['invited_by'];
            isOneToOne: false;
            referencedRelation: 'users';
            referencedColumns: ['id'];
          },
          {
            foreignKeyName: 'workspace_email_invites_ws_id_fkey';
            columns: ['ws_id'];
            isOneToOne: false;
            referencedRelation: 'workspace_link_counts';
            referencedColumns: ['id'];
          },
          {
            foreignKeyName: 'workspace_email_invites_ws_id_fkey';
            columns: ['ws_id'];
            isOneToOne: false;
            referencedRelation: 'workspaces';
            referencedColumns: ['id'];
          },
        ];
      };
      workspace_flashcards: {
        Row: {
          back: string;
          created_at: string;
          front: string;
          id: string;
          ws_id: string;
        };
        Insert: {
          back: string;
          created_at?: string;
          front: string;
          id?: string;
          ws_id: string;
        };
        Update: {
          back?: string;
          created_at?: string;
          front?: string;
          id?: string;
          ws_id?: string;
        };
        Relationships: [
          {
            foreignKeyName: 'workspace_flashcards_ws_id_fkey';
            columns: ['ws_id'];
            isOneToOne: false;
            referencedRelation: 'workspace_link_counts';
            referencedColumns: ['id'];
          },
          {
            foreignKeyName: 'workspace_flashcards_ws_id_fkey';
            columns: ['ws_id'];
            isOneToOne: false;
            referencedRelation: 'workspaces';
            referencedColumns: ['id'];
          },
        ];
      };
      workspace_invite_link_uses: {
        Row: {
          id: string;
          invite_link_id: string;
          joined_at: string;
          user_id: string;
          ws_id: string;
        };
        Insert: {
          id?: string;
          invite_link_id: string;
          joined_at?: string;
          user_id: string;
          ws_id: string;
        };
        Update: {
          id?: string;
          invite_link_id?: string;
          joined_at?: string;
          user_id?: string;
          ws_id?: string;
        };
        Relationships: [
          {
            foreignKeyName: 'workspace_invite_link_uses_invite_link_id_fkey';
            columns: ['invite_link_id'];
            isOneToOne: false;
            referencedRelation: 'workspace_invite_links';
            referencedColumns: ['id'];
          },
          {
            foreignKeyName: 'workspace_invite_link_uses_invite_link_id_fkey';
            columns: ['invite_link_id'];
            isOneToOne: false;
            referencedRelation: 'workspace_invite_links_with_stats';
            referencedColumns: ['id'];
          },
          {
            foreignKeyName: 'workspace_invite_link_uses_user_id_fkey';
            columns: ['user_id'];
            isOneToOne: false;
            referencedRelation: 'nova_user_challenge_leaderboard';
            referencedColumns: ['user_id'];
          },
          {
            foreignKeyName: 'workspace_invite_link_uses_user_id_fkey';
            columns: ['user_id'];
            isOneToOne: false;
            referencedRelation: 'nova_user_leaderboard';
            referencedColumns: ['user_id'];
          },
          {
            foreignKeyName: 'workspace_invite_link_uses_user_id_fkey';
            columns: ['user_id'];
            isOneToOne: false;
            referencedRelation: 'shortened_links_creator_stats';
            referencedColumns: ['id'];
          },
          {
            foreignKeyName: 'workspace_invite_link_uses_user_id_fkey';
            columns: ['user_id'];
            isOneToOne: false;
            referencedRelation: 'users';
            referencedColumns: ['id'];
          },
          {
            foreignKeyName: 'workspace_invite_link_uses_ws_id_fkey';
            columns: ['ws_id'];
            isOneToOne: false;
            referencedRelation: 'workspace_link_counts';
            referencedColumns: ['id'];
          },
          {
            foreignKeyName: 'workspace_invite_link_uses_ws_id_fkey';
            columns: ['ws_id'];
            isOneToOne: false;
            referencedRelation: 'workspaces';
            referencedColumns: ['id'];
          },
        ];
      };
      workspace_invite_links: {
        Row: {
          code: string;
          created_at: string;
          creator_id: string;
          expires_at: string | null;
          id: string;
          max_uses: number | null;
          updated_at: string;
          ws_id: string;
        };
        Insert: {
          code: string;
          created_at?: string;
          creator_id: string;
          expires_at?: string | null;
          id?: string;
          max_uses?: number | null;
          updated_at?: string;
          ws_id: string;
        };
        Update: {
          code?: string;
          created_at?: string;
          creator_id?: string;
          expires_at?: string | null;
          id?: string;
          max_uses?: number | null;
          updated_at?: string;
          ws_id?: string;
        };
        Relationships: [
          {
            foreignKeyName: 'workspace_invite_links_creator_id_fkey';
            columns: ['creator_id'];
            isOneToOne: false;
            referencedRelation: 'nova_user_challenge_leaderboard';
            referencedColumns: ['user_id'];
          },
          {
            foreignKeyName: 'workspace_invite_links_creator_id_fkey';
            columns: ['creator_id'];
            isOneToOne: false;
            referencedRelation: 'nova_user_leaderboard';
            referencedColumns: ['user_id'];
          },
          {
            foreignKeyName: 'workspace_invite_links_creator_id_fkey';
            columns: ['creator_id'];
            isOneToOne: false;
            referencedRelation: 'shortened_links_creator_stats';
            referencedColumns: ['id'];
          },
          {
            foreignKeyName: 'workspace_invite_links_creator_id_fkey';
            columns: ['creator_id'];
            isOneToOne: false;
            referencedRelation: 'users';
            referencedColumns: ['id'];
          },
          {
            foreignKeyName: 'workspace_invite_links_ws_id_fkey';
            columns: ['ws_id'];
            isOneToOne: false;
            referencedRelation: 'workspace_link_counts';
            referencedColumns: ['id'];
          },
          {
            foreignKeyName: 'workspace_invite_links_ws_id_fkey';
            columns: ['ws_id'];
            isOneToOne: false;
            referencedRelation: 'workspaces';
            referencedColumns: ['id'];
          },
        ];
      };
      workspace_invites: {
        Row: {
          created_at: string | null;
          user_id: string;
          ws_id: string;
        };
        Insert: {
          created_at?: string | null;
          user_id: string;
          ws_id: string;
        };
        Update: {
          created_at?: string | null;
          user_id?: string;
          ws_id?: string;
        };
        Relationships: [
          {
            foreignKeyName: 'workspace_invites_user_id_fkey';
            columns: ['user_id'];
            isOneToOne: false;
            referencedRelation: 'nova_user_challenge_leaderboard';
            referencedColumns: ['user_id'];
          },
          {
            foreignKeyName: 'workspace_invites_user_id_fkey';
            columns: ['user_id'];
            isOneToOne: false;
            referencedRelation: 'nova_user_leaderboard';
            referencedColumns: ['user_id'];
          },
          {
            foreignKeyName: 'workspace_invites_user_id_fkey';
            columns: ['user_id'];
            isOneToOne: false;
            referencedRelation: 'shortened_links_creator_stats';
            referencedColumns: ['id'];
          },
          {
            foreignKeyName: 'workspace_invites_user_id_fkey';
            columns: ['user_id'];
            isOneToOne: false;
            referencedRelation: 'users';
            referencedColumns: ['id'];
          },
          {
            foreignKeyName: 'workspace_invites_ws_id_fkey';
            columns: ['ws_id'];
            isOneToOne: false;
            referencedRelation: 'workspace_link_counts';
            referencedColumns: ['id'];
          },
          {
            foreignKeyName: 'workspace_invites_ws_id_fkey';
            columns: ['ws_id'];
            isOneToOne: false;
            referencedRelation: 'workspaces';
            referencedColumns: ['id'];
          },
        ];
      };
      workspace_meetings: {
        Row: {
          created_at: string;
          creator_id: string;
          id: string;
          name: string;
          time: string;
          ws_id: string;
        };
        Insert: {
          created_at?: string;
          creator_id: string;
          id?: string;
          name: string;
          time?: string;
          ws_id: string;
        };
        Update: {
          created_at?: string;
          creator_id?: string;
          id?: string;
          name?: string;
          time?: string;
          ws_id?: string;
        };
        Relationships: [
          {
            foreignKeyName: 'workspace_meetings_creator_id_fkey';
            columns: ['creator_id'];
            isOneToOne: false;
            referencedRelation: 'nova_user_challenge_leaderboard';
            referencedColumns: ['user_id'];
          },
          {
            foreignKeyName: 'workspace_meetings_creator_id_fkey';
            columns: ['creator_id'];
            isOneToOne: false;
            referencedRelation: 'nova_user_leaderboard';
            referencedColumns: ['user_id'];
          },
          {
            foreignKeyName: 'workspace_meetings_creator_id_fkey';
            columns: ['creator_id'];
            isOneToOne: false;
            referencedRelation: 'shortened_links_creator_stats';
            referencedColumns: ['id'];
          },
          {
            foreignKeyName: 'workspace_meetings_creator_id_fkey';
            columns: ['creator_id'];
            isOneToOne: false;
            referencedRelation: 'users';
            referencedColumns: ['id'];
          },
          {
            foreignKeyName: 'workspace_meetings_ws_id_fkey';
            columns: ['ws_id'];
            isOneToOne: false;
            referencedRelation: 'workspace_link_counts';
            referencedColumns: ['id'];
          },
          {
            foreignKeyName: 'workspace_meetings_ws_id_fkey';
            columns: ['ws_id'];
            isOneToOne: false;
            referencedRelation: 'workspaces';
            referencedColumns: ['id'];
          },
        ];
      };
      workspace_members: {
        Row: {
          created_at: string | null;
          sort_key: number | null;
          user_id: string;
          ws_id: string;
        };
        Insert: {
          created_at?: string | null;
          sort_key?: number | null;
          user_id?: string;
          ws_id: string;
        };
        Update: {
          created_at?: string | null;
          sort_key?: number | null;
          user_id?: string;
          ws_id?: string;
        };
        Relationships: [
          {
            foreignKeyName: 'workspace_members_user_id_fkey';
            columns: ['user_id'];
            isOneToOne: false;
            referencedRelation: 'nova_user_challenge_leaderboard';
            referencedColumns: ['user_id'];
          },
          {
            foreignKeyName: 'workspace_members_user_id_fkey';
            columns: ['user_id'];
            isOneToOne: false;
            referencedRelation: 'nova_user_leaderboard';
            referencedColumns: ['user_id'];
          },
          {
            foreignKeyName: 'workspace_members_user_id_fkey';
            columns: ['user_id'];
            isOneToOne: false;
            referencedRelation: 'shortened_links_creator_stats';
            referencedColumns: ['id'];
          },
          {
            foreignKeyName: 'workspace_members_user_id_fkey';
            columns: ['user_id'];
            isOneToOne: false;
            referencedRelation: 'users';
            referencedColumns: ['id'];
          },
          {
            foreignKeyName: 'workspace_members_ws_id_fkey';
            columns: ['ws_id'];
            isOneToOne: false;
            referencedRelation: 'workspace_link_counts';
            referencedColumns: ['id'];
          },
          {
            foreignKeyName: 'workspace_members_ws_id_fkey';
            columns: ['ws_id'];
            isOneToOne: false;
            referencedRelation: 'workspaces';
            referencedColumns: ['id'];
          },
        ];
      };
      workspace_products: {
        Row: {
          avatar_url: string | null;
          category_id: string;
          created_at: string | null;
          creator_id: string | null;
          description: string | null;
          id: string;
          manufacturer: string | null;
          name: string | null;
          usage: string | null;
          ws_id: string;
        };
        Insert: {
          avatar_url?: string | null;
          category_id: string;
          created_at?: string | null;
          creator_id?: string | null;
          description?: string | null;
          id?: string;
          manufacturer?: string | null;
          name?: string | null;
          usage?: string | null;
          ws_id: string;
        };
        Update: {
          avatar_url?: string | null;
          category_id?: string;
          created_at?: string | null;
          creator_id?: string | null;
          description?: string | null;
          id?: string;
          manufacturer?: string | null;
          name?: string | null;
          usage?: string | null;
          ws_id?: string;
        };
        Relationships: [
          {
            foreignKeyName: 'public_workspace_products_creator_id_fkey';
            columns: ['creator_id'];
            isOneToOne: false;
            referencedRelation: 'distinct_invoice_creators';
            referencedColumns: ['id'];
          },
          {
            foreignKeyName: 'public_workspace_products_creator_id_fkey';
            columns: ['creator_id'];
            isOneToOne: false;
            referencedRelation: 'group_user_with_attendance';
            referencedColumns: ['user_id'];
          },
          {
            foreignKeyName: 'public_workspace_products_creator_id_fkey';
            columns: ['creator_id'];
            isOneToOne: false;
            referencedRelation: 'workspace_users';
            referencedColumns: ['id'];
          },
          {
            foreignKeyName: 'public_workspace_products_creator_id_fkey';
            columns: ['creator_id'];
            isOneToOne: false;
            referencedRelation: 'workspace_users_with_groups';
            referencedColumns: ['id'];
          },
          {
            foreignKeyName: 'workspace_products_category_id_fkey';
            columns: ['category_id'];
            isOneToOne: false;
            referencedRelation: 'product_categories';
            referencedColumns: ['id'];
          },
          {
            foreignKeyName: 'workspace_products_ws_id_fkey';
            columns: ['ws_id'];
            isOneToOne: false;
            referencedRelation: 'workspace_link_counts';
            referencedColumns: ['id'];
          },
          {
            foreignKeyName: 'workspace_products_ws_id_fkey';
            columns: ['ws_id'];
            isOneToOne: false;
            referencedRelation: 'workspaces';
            referencedColumns: ['id'];
          },
        ];
      };
      workspace_promotions: {
        Row: {
          code: string | null;
          created_at: string;
          creator_id: string | null;
          description: string | null;
          id: string;
          name: string | null;
          owner_id: string | null;
          promo_type: Database['public']['Enums']['promotion_type'];
          use_ratio: boolean;
          value: number;
          ws_id: string;
        };
        Insert: {
          code?: string | null;
          created_at?: string;
          creator_id?: string | null;
          description?: string | null;
          id?: string;
          name?: string | null;
          owner_id?: string | null;
          promo_type?: Database['public']['Enums']['promotion_type'];
          use_ratio?: boolean;
          value: number;
          ws_id: string;
        };
        Update: {
          code?: string | null;
          created_at?: string;
          creator_id?: string | null;
          description?: string | null;
          id?: string;
          name?: string | null;
          owner_id?: string | null;
          promo_type?: Database['public']['Enums']['promotion_type'];
          use_ratio?: boolean;
          value?: number;
          ws_id?: string;
        };
        Relationships: [
          {
            foreignKeyName: 'fk_workspace_promotions_owner';
            columns: ['owner_id'];
            isOneToOne: false;
            referencedRelation: 'distinct_invoice_creators';
            referencedColumns: ['id'];
          },
          {
            foreignKeyName: 'fk_workspace_promotions_owner';
            columns: ['owner_id'];
            isOneToOne: false;
            referencedRelation: 'group_user_with_attendance';
            referencedColumns: ['user_id'];
          },
          {
            foreignKeyName: 'fk_workspace_promotions_owner';
            columns: ['owner_id'];
            isOneToOne: false;
            referencedRelation: 'workspace_users';
            referencedColumns: ['id'];
          },
          {
            foreignKeyName: 'fk_workspace_promotions_owner';
            columns: ['owner_id'];
            isOneToOne: false;
            referencedRelation: 'workspace_users_with_groups';
            referencedColumns: ['id'];
          },
          {
            foreignKeyName: 'public_workspace_promotions_creator_id_fkey';
            columns: ['creator_id'];
            isOneToOne: false;
            referencedRelation: 'distinct_invoice_creators';
            referencedColumns: ['id'];
          },
          {
            foreignKeyName: 'public_workspace_promotions_creator_id_fkey';
            columns: ['creator_id'];
            isOneToOne: false;
            referencedRelation: 'group_user_with_attendance';
            referencedColumns: ['user_id'];
          },
          {
            foreignKeyName: 'public_workspace_promotions_creator_id_fkey';
            columns: ['creator_id'];
            isOneToOne: false;
            referencedRelation: 'workspace_users';
            referencedColumns: ['id'];
          },
          {
            foreignKeyName: 'public_workspace_promotions_creator_id_fkey';
            columns: ['creator_id'];
            isOneToOne: false;
            referencedRelation: 'workspace_users_with_groups';
            referencedColumns: ['id'];
          },
          {
            foreignKeyName: 'workspace_promotions_ws_id_fkey';
            columns: ['ws_id'];
            isOneToOne: false;
            referencedRelation: 'workspace_link_counts';
            referencedColumns: ['id'];
          },
          {
            foreignKeyName: 'workspace_promotions_ws_id_fkey';
            columns: ['ws_id'];
            isOneToOne: false;
            referencedRelation: 'workspaces';
            referencedColumns: ['id'];
          },
        ];
      };
      workspace_quiz_attempt_answers: {
        Row: {
          attempt_id: string;
          id: string;
          is_correct: boolean;
          quiz_id: string;
          score_awarded: number;
          selected_option_id: string;
        };
        Insert: {
          attempt_id: string;
          id?: string;
          is_correct: boolean;
          quiz_id: string;
          score_awarded: number;
          selected_option_id: string;
        };
        Update: {
          attempt_id?: string;
          id?: string;
          is_correct?: boolean;
          quiz_id?: string;
          score_awarded?: number;
          selected_option_id?: string;
        };
        Relationships: [
          {
            foreignKeyName: 'wq_answer_attempt_fkey';
            columns: ['attempt_id'];
            isOneToOne: false;
            referencedRelation: 'workspace_quiz_attempts';
            referencedColumns: ['id'];
          },
          {
            foreignKeyName: 'wq_answer_option_fkey';
            columns: ['selected_option_id'];
            isOneToOne: false;
            referencedRelation: 'quiz_options';
            referencedColumns: ['id'];
          },
          {
            foreignKeyName: 'wq_answer_quiz_fkey';
            columns: ['quiz_id'];
            isOneToOne: false;
            referencedRelation: 'workspace_quizzes';
            referencedColumns: ['id'];
          },
        ];
      };
      workspace_quiz_attempts: {
        Row: {
          attempt_number: number;
          completed_at: string | null;
          duration_seconds: number | null;
          id: string;
          set_id: string;
          started_at: string;
          submitted_at: string;
          total_score: number | null;
          user_id: string;
        };
        Insert: {
          attempt_number: number;
          completed_at?: string | null;
          duration_seconds?: number | null;
          id?: string;
          set_id: string;
          started_at?: string;
          submitted_at?: string;
          total_score?: number | null;
          user_id: string;
        };
        Update: {
          attempt_number?: number;
          completed_at?: string | null;
          duration_seconds?: number | null;
          id?: string;
          set_id?: string;
          started_at?: string;
          submitted_at?: string;
          total_score?: number | null;
          user_id?: string;
        };
        Relationships: [
          {
            foreignKeyName: 'wq_attempts_set_fkey';
            columns: ['set_id'];
            isOneToOne: false;
            referencedRelation: 'workspace_quiz_sets';
            referencedColumns: ['id'];
          },
          {
            foreignKeyName: 'wq_attempts_user_fkey';
            columns: ['user_id'];
            isOneToOne: false;
            referencedRelation: 'nova_user_challenge_leaderboard';
            referencedColumns: ['user_id'];
          },
          {
            foreignKeyName: 'wq_attempts_user_fkey';
            columns: ['user_id'];
            isOneToOne: false;
            referencedRelation: 'nova_user_leaderboard';
            referencedColumns: ['user_id'];
          },
          {
            foreignKeyName: 'wq_attempts_user_fkey';
            columns: ['user_id'];
            isOneToOne: false;
            referencedRelation: 'shortened_links_creator_stats';
            referencedColumns: ['id'];
          },
          {
            foreignKeyName: 'wq_attempts_user_fkey';
            columns: ['user_id'];
            isOneToOne: false;
            referencedRelation: 'users';
            referencedColumns: ['id'];
          },
        ];
      };
      workspace_quiz_sets: {
        Row: {
          allow_view_old_attempts: boolean;
          allow_view_results: boolean;
          attempt_limit: number | null;
          available_date: string;
          created_at: string;
          due_date: string;
          explanation_mode: number;
          id: string;
          instruction: Json | null;
          name: string;
          results_released: boolean;
          time_limit_minutes: number | null;
          ws_id: string | null;
        };
        Insert: {
          allow_view_old_attempts?: boolean;
          allow_view_results?: boolean;
          attempt_limit?: number | null;
          available_date?: string;
          created_at?: string;
          due_date?: string;
          explanation_mode?: number;
          id?: string;
          instruction?: Json | null;
          name?: string;
          results_released?: boolean;
          time_limit_minutes?: number | null;
          ws_id?: string | null;
        };
        Update: {
          allow_view_old_attempts?: boolean;
          allow_view_results?: boolean;
          attempt_limit?: number | null;
          available_date?: string;
          created_at?: string;
          due_date?: string;
          explanation_mode?: number;
          id?: string;
          instruction?: Json | null;
          name?: string;
          results_released?: boolean;
          time_limit_minutes?: number | null;
          ws_id?: string | null;
        };
        Relationships: [
          {
            foreignKeyName: 'workspace_quiz_sets_ws_id_fkey';
            columns: ['ws_id'];
            isOneToOne: false;
            referencedRelation: 'workspace_link_counts';
            referencedColumns: ['id'];
          },
          {
            foreignKeyName: 'workspace_quiz_sets_ws_id_fkey';
            columns: ['ws_id'];
            isOneToOne: false;
            referencedRelation: 'workspaces';
            referencedColumns: ['id'];
          },
        ];
      };
      workspace_quizzes: {
        Row: {
          created_at: string;
          id: string;
          instruction: Json | null;
          question: string;
          score: number;
          ws_id: string;
        };
        Insert: {
          created_at?: string;
          id?: string;
          instruction?: Json | null;
          question: string;
          score?: number;
          ws_id: string;
        };
        Update: {
          created_at?: string;
          id?: string;
          instruction?: Json | null;
          question?: string;
          score?: number;
          ws_id?: string;
        };
        Relationships: [
          {
            foreignKeyName: 'workspace_quizzes_ws_id_fkey';
            columns: ['ws_id'];
            isOneToOne: false;
            referencedRelation: 'workspace_link_counts';
            referencedColumns: ['id'];
          },
          {
            foreignKeyName: 'workspace_quizzes_ws_id_fkey';
            columns: ['ws_id'];
            isOneToOne: false;
            referencedRelation: 'workspaces';
            referencedColumns: ['id'];
          },
        ];
      };
      workspace_role_members: {
        Row: {
          created_at: string;
          role_id: string;
          user_id: string;
        };
        Insert: {
          created_at?: string;
          role_id: string;
          user_id: string;
        };
        Update: {
          created_at?: string;
          role_id?: string;
          user_id?: string;
        };
        Relationships: [
          {
            foreignKeyName: 'public_workspace_role_members_role_id_fkey';
            columns: ['role_id'];
            isOneToOne: false;
            referencedRelation: 'workspace_roles';
            referencedColumns: ['id'];
          },
          {
            foreignKeyName: 'public_workspace_role_members_user_id_fkey';
            columns: ['user_id'];
            isOneToOne: false;
            referencedRelation: 'nova_user_challenge_leaderboard';
            referencedColumns: ['user_id'];
          },
          {
            foreignKeyName: 'public_workspace_role_members_user_id_fkey';
            columns: ['user_id'];
            isOneToOne: false;
            referencedRelation: 'nova_user_leaderboard';
            referencedColumns: ['user_id'];
          },
          {
            foreignKeyName: 'public_workspace_role_members_user_id_fkey';
            columns: ['user_id'];
            isOneToOne: false;
            referencedRelation: 'shortened_links_creator_stats';
            referencedColumns: ['id'];
          },
          {
            foreignKeyName: 'public_workspace_role_members_user_id_fkey';
            columns: ['user_id'];
            isOneToOne: false;
            referencedRelation: 'users';
            referencedColumns: ['id'];
          },
        ];
      };
      workspace_role_permissions: {
        Row: {
          created_at: string;
          enabled: boolean;
          permission: Database['public']['Enums']['workspace_role_permission'];
          role_id: string;
          ws_id: string;
        };
        Insert: {
          created_at?: string;
          enabled?: boolean;
          permission: Database['public']['Enums']['workspace_role_permission'];
          role_id: string;
          ws_id: string;
        };
        Update: {
          created_at?: string;
          enabled?: boolean;
          permission?: Database['public']['Enums']['workspace_role_permission'];
          role_id?: string;
          ws_id?: string;
        };
        Relationships: [
          {
            foreignKeyName: 'public_workspace_role_permissions_role_id_fkey';
            columns: ['role_id'];
            isOneToOne: false;
            referencedRelation: 'workspace_roles';
            referencedColumns: ['id'];
          },
          {
            foreignKeyName: 'public_workspace_role_permissions_ws_id_fkey';
            columns: ['ws_id'];
            isOneToOne: false;
            referencedRelation: 'workspace_link_counts';
            referencedColumns: ['id'];
          },
          {
            foreignKeyName: 'public_workspace_role_permissions_ws_id_fkey';
            columns: ['ws_id'];
            isOneToOne: false;
            referencedRelation: 'workspaces';
            referencedColumns: ['id'];
          },
        ];
      };
      workspace_roles: {
        Row: {
          created_at: string;
          id: string;
          name: string;
          ws_id: string;
        };
        Insert: {
          created_at?: string;
          id?: string;
          name: string;
          ws_id: string;
        };
        Update: {
          created_at?: string;
          id?: string;
          name?: string;
          ws_id?: string;
        };
        Relationships: [
          {
            foreignKeyName: 'public_workspace_roles_ws_id_fkey';
            columns: ['ws_id'];
            isOneToOne: false;
            referencedRelation: 'workspace_link_counts';
            referencedColumns: ['id'];
          },
          {
            foreignKeyName: 'public_workspace_roles_ws_id_fkey';
            columns: ['ws_id'];
            isOneToOne: false;
            referencedRelation: 'workspaces';
            referencedColumns: ['id'];
          },
        ];
      };
      workspace_secrets: {
        Row: {
          created_at: string;
          id: string;
          name: string;
          value: string | null;
          ws_id: string;
        };
        Insert: {
          created_at?: string;
          id?: string;
          name?: string;
          value?: string | null;
          ws_id: string;
        };
        Update: {
          created_at?: string;
          id?: string;
          name?: string;
          value?: string | null;
          ws_id?: string;
        };
        Relationships: [
          {
            foreignKeyName: 'workspace_secrets_ws_id_fkey';
            columns: ['ws_id'];
            isOneToOne: false;
            referencedRelation: 'workspace_link_counts';
            referencedColumns: ['id'];
          },
          {
            foreignKeyName: 'workspace_secrets_ws_id_fkey';
            columns: ['ws_id'];
            isOneToOne: false;
            referencedRelation: 'workspaces';
            referencedColumns: ['id'];
          },
        ];
      };
      workspace_settings: {
        Row: {
          created_at: string;
          guest_user_checkup_threshold: number | null;
          referral_count_cap: number;
          referral_increment_percent: number;
          referral_promotion_id: string | null;
          updated_at: string;
          ws_id: string;
        };
        Insert: {
          created_at?: string;
          guest_user_checkup_threshold?: number | null;
          referral_count_cap?: number;
          referral_increment_percent?: number;
          referral_promotion_id?: string | null;
          updated_at?: string;
          ws_id: string;
        };
        Update: {
          created_at?: string;
          guest_user_checkup_threshold?: number | null;
          referral_count_cap?: number;
          referral_increment_percent?: number;
          referral_promotion_id?: string | null;
          updated_at?: string;
          ws_id?: string;
        };
        Relationships: [
          {
            foreignKeyName: 'workspace_settings_referral_promo_fkey';
            columns: ['ws_id', 'referral_promotion_id'];
            isOneToOne: false;
            referencedRelation: 'v_user_referral_discounts';
            referencedColumns: ['ws_id', 'promo_id'];
          },
          {
            foreignKeyName: 'workspace_settings_referral_promo_fkey';
            columns: ['ws_id', 'referral_promotion_id'];
            isOneToOne: false;
            referencedRelation: 'workspace_promotions';
            referencedColumns: ['ws_id', 'id'];
          },
          {
            foreignKeyName: 'workspace_settings_ws_id_fkey';
            columns: ['ws_id'];
            isOneToOne: true;
            referencedRelation: 'workspace_link_counts';
            referencedColumns: ['id'];
          },
          {
            foreignKeyName: 'workspace_settings_ws_id_fkey';
            columns: ['ws_id'];
            isOneToOne: true;
            referencedRelation: 'workspaces';
            referencedColumns: ['id'];
          },
        ];
      };
      workspace_subscription: {
        Row: {
          cancel_at_period_end: boolean | null;
          created_at: string;
          current_period_end: string | null;
          current_period_start: string | null;
          id: string;
          polar_subscription_id: string;
          product_id: string | null;
          status: Database['public']['Enums']['subscription_status'] | null;
          updated_at: string | null;
          ws_id: string;
        };
        Insert: {
          cancel_at_period_end?: boolean | null;
          created_at?: string;
          current_period_end?: string | null;
          current_period_start?: string | null;
          id?: string;
          polar_subscription_id: string;
          product_id?: string | null;
          status?: Database['public']['Enums']['subscription_status'] | null;
          updated_at?: string | null;
          ws_id: string;
        };
        Update: {
          cancel_at_period_end?: boolean | null;
          created_at?: string;
          current_period_end?: string | null;
          current_period_start?: string | null;
          id?: string;
          polar_subscription_id?: string;
          product_id?: string | null;
          status?: Database['public']['Enums']['subscription_status'] | null;
          updated_at?: string | null;
          ws_id?: string;
        };
        Relationships: [
          {
            foreignKeyName: 'workspace_subscription_product_id_fkey';
            columns: ['product_id'];
            isOneToOne: false;
            referencedRelation: 'workspace_subscription_products';
            referencedColumns: ['id'];
          },
          {
            foreignKeyName: 'workspace_subscription_ws_id_fkey';
            columns: ['ws_id'];
            isOneToOne: false;
            referencedRelation: 'workspace_link_counts';
            referencedColumns: ['id'];
          },
          {
            foreignKeyName: 'workspace_subscription_ws_id_fkey';
            columns: ['ws_id'];
            isOneToOne: false;
            referencedRelation: 'workspaces';
            referencedColumns: ['id'];
          },
        ];
      };
      workspace_subscription_products: {
        Row: {
          created_at: string;
          description: string | null;
          id: string;
          name: string | null;
          price: number | null;
          recurring_interval: string | null;
        };
        Insert: {
          created_at?: string;
          description?: string | null;
          id: string;
          name?: string | null;
          price?: number | null;
          recurring_interval?: string | null;
        };
        Update: {
          created_at?: string;
          description?: string | null;
          id?: string;
          name?: string | null;
          price?: number | null;
          recurring_interval?: string | null;
        };
        Relationships: [];
      };
      workspace_task_labels: {
        Row: {
          color: string;
          created_at: string;
          creator_id: string | null;
          id: string;
          name: string;
          ws_id: string;
        };
        Insert: {
          color: string;
          created_at?: string;
          creator_id?: string | null;
          id?: string;
          name: string;
          ws_id: string;
        };
        Update: {
          color?: string;
          created_at?: string;
          creator_id?: string | null;
          id?: string;
          name?: string;
          ws_id?: string;
        };
        Relationships: [
          {
            foreignKeyName: 'workspace_task_labels_creator_id_fkey';
            columns: ['creator_id'];
            isOneToOne: false;
            referencedRelation: 'nova_user_challenge_leaderboard';
            referencedColumns: ['user_id'];
          },
          {
            foreignKeyName: 'workspace_task_labels_creator_id_fkey';
            columns: ['creator_id'];
            isOneToOne: false;
            referencedRelation: 'nova_user_leaderboard';
            referencedColumns: ['user_id'];
          },
          {
            foreignKeyName: 'workspace_task_labels_creator_id_fkey';
            columns: ['creator_id'];
            isOneToOne: false;
            referencedRelation: 'shortened_links_creator_stats';
            referencedColumns: ['id'];
          },
          {
            foreignKeyName: 'workspace_task_labels_creator_id_fkey';
            columns: ['creator_id'];
            isOneToOne: false;
            referencedRelation: 'users';
            referencedColumns: ['id'];
          },
          {
            foreignKeyName: 'workspace_task_labels_ws_id_fkey';
            columns: ['ws_id'];
            isOneToOne: false;
            referencedRelation: 'workspace_link_counts';
            referencedColumns: ['id'];
          },
          {
            foreignKeyName: 'workspace_task_labels_ws_id_fkey';
            columns: ['ws_id'];
            isOneToOne: false;
            referencedRelation: 'workspaces';
            referencedColumns: ['id'];
          },
        ];
      };
      workspace_teams: {
        Row: {
          created_at: string | null;
          deleted: boolean | null;
          id: string;
          name: string | null;
          ws_id: string;
        };
        Insert: {
          created_at?: string | null;
          deleted?: boolean | null;
          id?: string;
          name?: string | null;
          ws_id: string;
        };
        Update: {
          created_at?: string | null;
          deleted?: boolean | null;
          id?: string;
          name?: string | null;
          ws_id?: string;
        };
        Relationships: [
          {
            foreignKeyName: 'workspace_teams_ws_id_fkey';
            columns: ['ws_id'];
            isOneToOne: false;
            referencedRelation: 'workspace_link_counts';
            referencedColumns: ['id'];
          },
          {
            foreignKeyName: 'workspace_teams_ws_id_fkey';
            columns: ['ws_id'];
            isOneToOne: false;
            referencedRelation: 'workspaces';
            referencedColumns: ['id'];
          },
        ];
      };
      workspace_user_fields: {
        Row: {
          created_at: string;
          default_value: string | null;
          description: string | null;
          id: string;
          name: string;
          notes: string | null;
          possible_values: string[] | null;
          type: string;
          ws_id: string;
        };
        Insert: {
          created_at?: string;
          default_value?: string | null;
          description?: string | null;
          id?: string;
          name: string;
          notes?: string | null;
          possible_values?: string[] | null;
          type: string;
          ws_id: string;
        };
        Update: {
          created_at?: string;
          default_value?: string | null;
          description?: string | null;
          id?: string;
          name?: string;
          notes?: string | null;
          possible_values?: string[] | null;
          type?: string;
          ws_id?: string;
        };
        Relationships: [
          {
            foreignKeyName: 'public_workspace_user_fields_type_fkey';
            columns: ['type'];
            isOneToOne: false;
            referencedRelation: 'field_types';
            referencedColumns: ['id'];
          },
          {
            foreignKeyName: 'public_workspace_user_fields_ws_id_fkey';
            columns: ['ws_id'];
            isOneToOne: false;
            referencedRelation: 'workspace_link_counts';
            referencedColumns: ['id'];
          },
          {
            foreignKeyName: 'public_workspace_user_fields_ws_id_fkey';
            columns: ['ws_id'];
            isOneToOne: false;
            referencedRelation: 'workspaces';
            referencedColumns: ['id'];
          },
        ];
      };
      workspace_user_group_tag_groups: {
        Row: {
          created_at: string;
          group_id: string;
          tag_id: string;
        };
        Insert: {
          created_at?: string;
          group_id: string;
          tag_id: string;
        };
        Update: {
          created_at?: string;
          group_id?: string;
          tag_id?: string;
        };
        Relationships: [
          {
            foreignKeyName: 'public_workspace_user_group_tag_groups_group_id_fkey';
            columns: ['group_id'];
            isOneToOne: false;
            referencedRelation: 'group_users_with_post_checks';
            referencedColumns: ['group_id'];
          },
          {
            foreignKeyName: 'public_workspace_user_group_tag_groups_group_id_fkey';
            columns: ['group_id'];
            isOneToOne: false;
            referencedRelation: 'group_with_attendance';
            referencedColumns: ['group_id'];
          },
          {
            foreignKeyName: 'public_workspace_user_group_tag_groups_group_id_fkey';
            columns: ['group_id'];
            isOneToOne: false;
            referencedRelation: 'user_groups_with_tags';
            referencedColumns: ['id'];
          },
          {
            foreignKeyName: 'public_workspace_user_group_tag_groups_group_id_fkey';
            columns: ['group_id'];
            isOneToOne: false;
            referencedRelation: 'workspace_user_groups';
            referencedColumns: ['id'];
          },
          {
            foreignKeyName: 'public_workspace_user_group_tag_groups_group_id_fkey';
            columns: ['group_id'];
            isOneToOne: false;
            referencedRelation: 'workspace_user_groups_with_amount';
            referencedColumns: ['id'];
          },
          {
            foreignKeyName: 'public_workspace_user_group_tag_groups_group_id_fkey';
            columns: ['group_id'];
            isOneToOne: false;
            referencedRelation: 'workspace_user_groups_with_guest';
            referencedColumns: ['id'];
          },
          {
            foreignKeyName: 'public_workspace_user_group_tag_groups_tag_id_fkey';
            columns: ['tag_id'];
            isOneToOne: false;
            referencedRelation: 'workspace_user_group_tags';
            referencedColumns: ['id'];
          },
        ];
      };
      workspace_user_group_tags: {
        Row: {
          color: string | null;
          created_at: string;
          id: string;
          name: string;
          ws_id: string;
        };
        Insert: {
          color?: string | null;
          created_at?: string;
          id?: string;
          name: string;
          ws_id: string;
        };
        Update: {
          color?: string | null;
          created_at?: string;
          id?: string;
          name?: string;
          ws_id?: string;
        };
        Relationships: [
          {
            foreignKeyName: 'public_workspace_user_group_tags_ws_id_fkey';
            columns: ['ws_id'];
            isOneToOne: false;
            referencedRelation: 'workspace_link_counts';
            referencedColumns: ['id'];
          },
          {
            foreignKeyName: 'public_workspace_user_group_tags_ws_id_fkey';
            columns: ['ws_id'];
            isOneToOne: false;
            referencedRelation: 'workspaces';
            referencedColumns: ['id'];
          },
        ];
      };
      workspace_user_groups: {
        Row: {
          archived: boolean;
          created_at: string | null;
          ending_date: string | null;
          id: string;
          is_guest: boolean | null;
          name: string;
          notes: string | null;
          sessions: string[] | null;
          starting_date: string | null;
          ws_id: string;
        };
        Insert: {
          archived?: boolean;
          created_at?: string | null;
          ending_date?: string | null;
          id?: string;
          is_guest?: boolean | null;
          name: string;
          notes?: string | null;
          sessions?: string[] | null;
          starting_date?: string | null;
          ws_id: string;
        };
        Update: {
          archived?: boolean;
          created_at?: string | null;
          ending_date?: string | null;
          id?: string;
          is_guest?: boolean | null;
          name?: string;
          notes?: string | null;
          sessions?: string[] | null;
          starting_date?: string | null;
          ws_id?: string;
        };
        Relationships: [
          {
            foreignKeyName: 'workspace_user_roles_ws_id_fkey';
            columns: ['ws_id'];
            isOneToOne: false;
            referencedRelation: 'workspace_link_counts';
            referencedColumns: ['id'];
          },
          {
            foreignKeyName: 'workspace_user_roles_ws_id_fkey';
            columns: ['ws_id'];
            isOneToOne: false;
            referencedRelation: 'workspaces';
            referencedColumns: ['id'];
          },
        ];
      };
      workspace_user_groups_users: {
        Row: {
          created_at: string | null;
          group_id: string;
          role: string | null;
          user_id: string;
        };
        Insert: {
          created_at?: string | null;
          group_id: string;
          role?: string | null;
          user_id: string;
        };
        Update: {
          created_at?: string | null;
          group_id?: string;
          role?: string | null;
          user_id?: string;
        };
        Relationships: [
          {
            foreignKeyName: 'workspace_user_roles_users_role_id_fkey';
            columns: ['group_id'];
            isOneToOne: false;
            referencedRelation: 'group_users_with_post_checks';
            referencedColumns: ['group_id'];
          },
          {
            foreignKeyName: 'workspace_user_roles_users_role_id_fkey';
            columns: ['group_id'];
            isOneToOne: false;
            referencedRelation: 'group_with_attendance';
            referencedColumns: ['group_id'];
          },
          {
            foreignKeyName: 'workspace_user_roles_users_role_id_fkey';
            columns: ['group_id'];
            isOneToOne: false;
            referencedRelation: 'user_groups_with_tags';
            referencedColumns: ['id'];
          },
          {
            foreignKeyName: 'workspace_user_roles_users_role_id_fkey';
            columns: ['group_id'];
            isOneToOne: false;
            referencedRelation: 'workspace_user_groups';
            referencedColumns: ['id'];
          },
          {
            foreignKeyName: 'workspace_user_roles_users_role_id_fkey';
            columns: ['group_id'];
            isOneToOne: false;
            referencedRelation: 'workspace_user_groups_with_amount';
            referencedColumns: ['id'];
          },
          {
            foreignKeyName: 'workspace_user_roles_users_role_id_fkey';
            columns: ['group_id'];
            isOneToOne: false;
            referencedRelation: 'workspace_user_groups_with_guest';
            referencedColumns: ['id'];
          },
          {
            foreignKeyName: 'workspace_user_roles_users_user_id_fkey';
            columns: ['user_id'];
            isOneToOne: false;
            referencedRelation: 'distinct_invoice_creators';
            referencedColumns: ['id'];
          },
          {
            foreignKeyName: 'workspace_user_roles_users_user_id_fkey';
            columns: ['user_id'];
            isOneToOne: false;
            referencedRelation: 'group_user_with_attendance';
            referencedColumns: ['user_id'];
          },
          {
            foreignKeyName: 'workspace_user_roles_users_user_id_fkey';
            columns: ['user_id'];
            isOneToOne: false;
            referencedRelation: 'workspace_users';
            referencedColumns: ['id'];
          },
          {
            foreignKeyName: 'workspace_user_roles_users_user_id_fkey';
            columns: ['user_id'];
            isOneToOne: false;
            referencedRelation: 'workspace_users_with_groups';
            referencedColumns: ['id'];
          },
        ];
      };
      workspace_user_linked_users: {
        Row: {
          created_at: string;
          platform_user_id: string;
          virtual_user_id: string;
          ws_id: string;
        };
        Insert: {
          created_at?: string;
          platform_user_id: string;
          virtual_user_id: string;
          ws_id: string;
        };
        Update: {
          created_at?: string;
          platform_user_id?: string;
          virtual_user_id?: string;
          ws_id?: string;
        };
        Relationships: [
          {
            foreignKeyName: 'workspace_user_linked_users_platform_user_id_fkey';
            columns: ['platform_user_id'];
            isOneToOne: false;
            referencedRelation: 'nova_user_challenge_leaderboard';
            referencedColumns: ['user_id'];
          },
          {
            foreignKeyName: 'workspace_user_linked_users_platform_user_id_fkey';
            columns: ['platform_user_id'];
            isOneToOne: false;
            referencedRelation: 'nova_user_leaderboard';
            referencedColumns: ['user_id'];
          },
          {
            foreignKeyName: 'workspace_user_linked_users_platform_user_id_fkey';
            columns: ['platform_user_id'];
            isOneToOne: false;
            referencedRelation: 'shortened_links_creator_stats';
            referencedColumns: ['id'];
          },
          {
            foreignKeyName: 'workspace_user_linked_users_platform_user_id_fkey';
            columns: ['platform_user_id'];
            isOneToOne: false;
            referencedRelation: 'users';
            referencedColumns: ['id'];
          },
          {
            foreignKeyName: 'workspace_user_linked_users_virtual_user_id_fkey';
            columns: ['virtual_user_id'];
            isOneToOne: false;
            referencedRelation: 'distinct_invoice_creators';
            referencedColumns: ['id'];
          },
          {
            foreignKeyName: 'workspace_user_linked_users_virtual_user_id_fkey';
            columns: ['virtual_user_id'];
            isOneToOne: false;
            referencedRelation: 'group_user_with_attendance';
            referencedColumns: ['user_id'];
          },
          {
            foreignKeyName: 'workspace_user_linked_users_virtual_user_id_fkey';
            columns: ['virtual_user_id'];
            isOneToOne: false;
            referencedRelation: 'workspace_users';
            referencedColumns: ['id'];
          },
          {
            foreignKeyName: 'workspace_user_linked_users_virtual_user_id_fkey';
            columns: ['virtual_user_id'];
            isOneToOne: false;
            referencedRelation: 'workspace_users_with_groups';
            referencedColumns: ['id'];
          },
          {
            foreignKeyName: 'workspace_user_linked_users_ws_id_fkey';
            columns: ['ws_id'];
            isOneToOne: false;
            referencedRelation: 'workspace_link_counts';
            referencedColumns: ['id'];
          },
          {
            foreignKeyName: 'workspace_user_linked_users_ws_id_fkey';
            columns: ['ws_id'];
            isOneToOne: false;
            referencedRelation: 'workspaces';
            referencedColumns: ['id'];
          },
        ];
      };
      workspace_user_status_changes: {
        Row: {
          archived: boolean;
          archived_until: string | null;
          created_at: string;
          creator_id: string;
          id: string;
          user_id: string;
          ws_id: string;
        };
        Insert: {
          archived: boolean;
          archived_until?: string | null;
          created_at?: string;
          creator_id: string;
          id?: string;
          user_id: string;
          ws_id: string;
        };
        Update: {
          archived?: boolean;
          archived_until?: string | null;
          created_at?: string;
          creator_id?: string;
          id?: string;
          user_id?: string;
          ws_id?: string;
        };
        Relationships: [
          {
            foreignKeyName: 'workspace_user_status_changes_creator_id_fkey';
            columns: ['creator_id'];
            isOneToOne: false;
            referencedRelation: 'distinct_invoice_creators';
            referencedColumns: ['id'];
          },
          {
            foreignKeyName: 'workspace_user_status_changes_creator_id_fkey';
            columns: ['creator_id'];
            isOneToOne: false;
            referencedRelation: 'group_user_with_attendance';
            referencedColumns: ['user_id'];
          },
          {
            foreignKeyName: 'workspace_user_status_changes_creator_id_fkey';
            columns: ['creator_id'];
            isOneToOne: false;
            referencedRelation: 'workspace_users';
            referencedColumns: ['id'];
          },
          {
            foreignKeyName: 'workspace_user_status_changes_creator_id_fkey';
            columns: ['creator_id'];
            isOneToOne: false;
            referencedRelation: 'workspace_users_with_groups';
            referencedColumns: ['id'];
          },
          {
            foreignKeyName: 'workspace_user_status_changes_user_id_fkey';
            columns: ['user_id'];
            isOneToOne: false;
            referencedRelation: 'distinct_invoice_creators';
            referencedColumns: ['id'];
          },
          {
            foreignKeyName: 'workspace_user_status_changes_user_id_fkey';
            columns: ['user_id'];
            isOneToOne: false;
            referencedRelation: 'group_user_with_attendance';
            referencedColumns: ['user_id'];
          },
          {
            foreignKeyName: 'workspace_user_status_changes_user_id_fkey';
            columns: ['user_id'];
            isOneToOne: false;
            referencedRelation: 'workspace_users';
            referencedColumns: ['id'];
          },
          {
            foreignKeyName: 'workspace_user_status_changes_user_id_fkey';
            columns: ['user_id'];
            isOneToOne: false;
            referencedRelation: 'workspace_users_with_groups';
            referencedColumns: ['id'];
          },
          {
            foreignKeyName: 'workspace_user_status_changes_ws_id_fkey';
            columns: ['ws_id'];
            isOneToOne: false;
            referencedRelation: 'workspace_link_counts';
            referencedColumns: ['id'];
          },
          {
            foreignKeyName: 'workspace_user_status_changes_ws_id_fkey';
            columns: ['ws_id'];
            isOneToOne: false;
            referencedRelation: 'workspaces';
            referencedColumns: ['id'];
          },
        ];
      };
      workspace_users: {
        Row: {
          address: string | null;
          archived: boolean;
          archived_until: string | null;
          avatar_url: string | null;
          balance: number | null;
          birthday: string | null;
          created_at: string | null;
          created_by: string | null;
          display_name: string | null;
          email: string | null;
          ethnicity: string | null;
          full_name: string | null;
          gender: string | null;
          guardian: string | null;
          id: string;
          national_id: string | null;
          note: string | null;
          phone: string | null;
          referred_by: string | null;
          updated_at: string;
          updated_by: string | null;
          ws_id: string;
        };
        Insert: {
          address?: string | null;
          archived?: boolean;
          archived_until?: string | null;
          avatar_url?: string | null;
          balance?: number | null;
          birthday?: string | null;
          created_at?: string | null;
          created_by?: string | null;
          display_name?: string | null;
          email?: string | null;
          ethnicity?: string | null;
          full_name?: string | null;
          gender?: string | null;
          guardian?: string | null;
          id?: string;
          national_id?: string | null;
          note?: string | null;
          phone?: string | null;
          referred_by?: string | null;
          updated_at?: string;
          updated_by?: string | null;
          ws_id: string;
        };
        Update: {
          address?: string | null;
          archived?: boolean;
          archived_until?: string | null;
          avatar_url?: string | null;
          balance?: number | null;
          birthday?: string | null;
          created_at?: string | null;
          created_by?: string | null;
          display_name?: string | null;
          email?: string | null;
          ethnicity?: string | null;
          full_name?: string | null;
          gender?: string | null;
          guardian?: string | null;
          id?: string;
          national_id?: string | null;
          note?: string | null;
          phone?: string | null;
          referred_by?: string | null;
          updated_at?: string;
          updated_by?: string | null;
          ws_id?: string;
        };
        Relationships: [
          {
            foreignKeyName: 'fk_workspace_users_referred_by';
            columns: ['referred_by'];
            isOneToOne: false;
            referencedRelation: 'distinct_invoice_creators';
            referencedColumns: ['id'];
          },
          {
            foreignKeyName: 'fk_workspace_users_referred_by';
            columns: ['referred_by'];
            isOneToOne: false;
            referencedRelation: 'group_user_with_attendance';
            referencedColumns: ['user_id'];
          },
          {
            foreignKeyName: 'fk_workspace_users_referred_by';
            columns: ['referred_by'];
            isOneToOne: false;
            referencedRelation: 'workspace_users';
            referencedColumns: ['id'];
          },
          {
            foreignKeyName: 'fk_workspace_users_referred_by';
            columns: ['referred_by'];
            isOneToOne: false;
            referencedRelation: 'workspace_users_with_groups';
            referencedColumns: ['id'];
          },
          {
            foreignKeyName: 'public_workspace_users_updated_by_fkey';
            columns: ['updated_by'];
            isOneToOne: false;
            referencedRelation: 'distinct_invoice_creators';
            referencedColumns: ['id'];
          },
          {
            foreignKeyName: 'public_workspace_users_updated_by_fkey';
            columns: ['updated_by'];
            isOneToOne: false;
            referencedRelation: 'group_user_with_attendance';
            referencedColumns: ['user_id'];
          },
          {
            foreignKeyName: 'public_workspace_users_updated_by_fkey';
            columns: ['updated_by'];
            isOneToOne: false;
            referencedRelation: 'workspace_users';
            referencedColumns: ['id'];
          },
          {
            foreignKeyName: 'public_workspace_users_updated_by_fkey';
            columns: ['updated_by'];
            isOneToOne: false;
            referencedRelation: 'workspace_users_with_groups';
            referencedColumns: ['id'];
          },
          {
            foreignKeyName: 'workspace_users_created_by_fkey';
            columns: ['created_by'];
            isOneToOne: false;
            referencedRelation: 'distinct_invoice_creators';
            referencedColumns: ['id'];
          },
          {
            foreignKeyName: 'workspace_users_created_by_fkey';
            columns: ['created_by'];
            isOneToOne: false;
            referencedRelation: 'group_user_with_attendance';
            referencedColumns: ['user_id'];
          },
          {
            foreignKeyName: 'workspace_users_created_by_fkey';
            columns: ['created_by'];
            isOneToOne: false;
            referencedRelation: 'workspace_users';
            referencedColumns: ['id'];
          },
          {
            foreignKeyName: 'workspace_users_created_by_fkey';
            columns: ['created_by'];
            isOneToOne: false;
            referencedRelation: 'workspace_users_with_groups';
            referencedColumns: ['id'];
          },
          {
            foreignKeyName: 'workspace_users_ws_id_fkey';
            columns: ['ws_id'];
            isOneToOne: false;
            referencedRelation: 'workspace_link_counts';
            referencedColumns: ['id'];
          },
          {
            foreignKeyName: 'workspace_users_ws_id_fkey';
            columns: ['ws_id'];
            isOneToOne: false;
            referencedRelation: 'workspaces';
            referencedColumns: ['id'];
          },
        ];
      };
      workspace_wallet_transfers: {
        Row: {
          created_at: string | null;
          from_transaction_id: string;
          to_transaction_id: string;
        };
        Insert: {
          created_at?: string | null;
          from_transaction_id: string;
          to_transaction_id: string;
        };
        Update: {
          created_at?: string | null;
          from_transaction_id?: string;
          to_transaction_id?: string;
        };
        Relationships: [
          {
            foreignKeyName: 'workspace_wallet_transfers_from_transaction_id_fkey';
            columns: ['from_transaction_id'];
            isOneToOne: false;
            referencedRelation: 'wallet_transactions';
            referencedColumns: ['id'];
          },
          {
            foreignKeyName: 'workspace_wallet_transfers_from_transaction_id_fkey';
            columns: ['from_transaction_id'];
            isOneToOne: false;
            referencedRelation: 'wallet_transactions_secure';
            referencedColumns: ['id'];
          },
          {
            foreignKeyName: 'workspace_wallet_transfers_to_transaction_id_fkey';
            columns: ['to_transaction_id'];
            isOneToOne: false;
            referencedRelation: 'wallet_transactions';
            referencedColumns: ['id'];
          },
          {
            foreignKeyName: 'workspace_wallet_transfers_to_transaction_id_fkey';
            columns: ['to_transaction_id'];
            isOneToOne: false;
            referencedRelation: 'wallet_transactions_secure';
            referencedColumns: ['id'];
          },
        ];
      };
      workspace_wallets: {
        Row: {
          balance: number | null;
          created_at: string | null;
          currency: string;
          description: string | null;
          id: string;
          name: string | null;
          report_opt_in: boolean;
          type: string;
          ws_id: string;
        };
        Insert: {
          balance?: number | null;
          created_at?: string | null;
          currency?: string;
          description?: string | null;
          id?: string;
          name?: string | null;
          report_opt_in?: boolean;
          type?: string;
          ws_id: string;
        };
        Update: {
          balance?: number | null;
          created_at?: string | null;
          currency?: string;
          description?: string | null;
          id?: string;
          name?: string | null;
          report_opt_in?: boolean;
          type?: string;
          ws_id?: string;
        };
        Relationships: [
          {
            foreignKeyName: 'workspace_wallets_currency_fkey';
            columns: ['currency'];
            isOneToOne: false;
            referencedRelation: 'currencies';
            referencedColumns: ['code'];
          },
          {
            foreignKeyName: 'workspace_wallets_type_fkey';
            columns: ['type'];
            isOneToOne: false;
            referencedRelation: 'wallet_types';
            referencedColumns: ['id'];
          },
          {
            foreignKeyName: 'workspace_wallets_ws_id_fkey';
            columns: ['ws_id'];
            isOneToOne: false;
            referencedRelation: 'workspace_link_counts';
            referencedColumns: ['id'];
          },
          {
            foreignKeyName: 'workspace_wallets_ws_id_fkey';
            columns: ['ws_id'];
            isOneToOne: false;
            referencedRelation: 'workspaces';
            referencedColumns: ['id'];
          },
        ];
      };
      workspace_whiteboards: {
        Row: {
          created_at: string;
          creator_id: string;
          description: string | null;
          id: string;
          snapshot: Json | null;
          thumbnail_url: string | null;
          title: string;
          updated_at: string;
          ws_id: string;
        };
        Insert: {
          created_at?: string;
          creator_id: string;
          description?: string | null;
          id?: string;
          snapshot?: Json | null;
          thumbnail_url?: string | null;
          title: string;
          updated_at?: string;
          ws_id: string;
        };
        Update: {
          created_at?: string;
          creator_id?: string;
          description?: string | null;
          id?: string;
          snapshot?: Json | null;
          thumbnail_url?: string | null;
          title?: string;
          updated_at?: string;
          ws_id?: string;
        };
        Relationships: [
          {
            foreignKeyName: 'workspace_whiteboards_creator_id_fkey';
            columns: ['creator_id'];
            isOneToOne: false;
            referencedRelation: 'nova_user_challenge_leaderboard';
            referencedColumns: ['user_id'];
          },
          {
            foreignKeyName: 'workspace_whiteboards_creator_id_fkey';
            columns: ['creator_id'];
            isOneToOne: false;
            referencedRelation: 'nova_user_leaderboard';
            referencedColumns: ['user_id'];
          },
          {
            foreignKeyName: 'workspace_whiteboards_creator_id_fkey';
            columns: ['creator_id'];
            isOneToOne: false;
            referencedRelation: 'shortened_links_creator_stats';
            referencedColumns: ['id'];
          },
          {
            foreignKeyName: 'workspace_whiteboards_creator_id_fkey';
            columns: ['creator_id'];
            isOneToOne: false;
            referencedRelation: 'users';
            referencedColumns: ['id'];
          },
          {
            foreignKeyName: 'workspace_whiteboards_ws_id_fkey';
            columns: ['ws_id'];
            isOneToOne: false;
            referencedRelation: 'workspace_link_counts';
            referencedColumns: ['id'];
          },
          {
            foreignKeyName: 'workspace_whiteboards_ws_id_fkey';
            columns: ['ws_id'];
            isOneToOne: false;
            referencedRelation: 'workspaces';
            referencedColumns: ['id'];
          },
        ];
      };
      workspaces: {
        Row: {
          avatar_url: string | null;
          created_at: string | null;
          creator_id: string | null;
          deleted: boolean | null;
          handle: string | null;
          id: string;
          logo_url: string | null;
          name: string | null;
          personal: boolean;
        };
        Insert: {
          avatar_url?: string | null;
          created_at?: string | null;
          creator_id?: string | null;
          deleted?: boolean | null;
          handle?: string | null;
          id?: string;
          logo_url?: string | null;
          name?: string | null;
          personal?: boolean;
        };
        Update: {
          avatar_url?: string | null;
          created_at?: string | null;
          creator_id?: string | null;
          deleted?: boolean | null;
          handle?: string | null;
          id?: string;
          logo_url?: string | null;
          name?: string | null;
          personal?: boolean;
        };
        Relationships: [
          {
            foreignKeyName: 'workspaces_creator_id_fkey';
            columns: ['creator_id'];
            isOneToOne: false;
            referencedRelation: 'nova_user_challenge_leaderboard';
            referencedColumns: ['user_id'];
          },
          {
            foreignKeyName: 'workspaces_creator_id_fkey';
            columns: ['creator_id'];
            isOneToOne: false;
            referencedRelation: 'nova_user_leaderboard';
            referencedColumns: ['user_id'];
          },
          {
            foreignKeyName: 'workspaces_creator_id_fkey';
            columns: ['creator_id'];
            isOneToOne: false;
            referencedRelation: 'shortened_links_creator_stats';
            referencedColumns: ['id'];
          },
          {
            foreignKeyName: 'workspaces_creator_id_fkey';
            columns: ['creator_id'];
            isOneToOne: false;
            referencedRelation: 'users';
            referencedColumns: ['id'];
          },
        ];
      };
    };
    Views: {
      audit_logs: {
        Row: {
          auth_role: string | null;
          auth_uid: string | null;
          id: number | null;
          old_record: Json | null;
          old_record_id: string | null;
          op: 'INSERT' | 'UPDATE' | 'DELETE' | 'TRUNCATE' | null;
          record: Json | null;
          record_id: string | null;
          table_name: unknown;
          ts: string | null;
          ws_id: string | null;
        };
        Insert: {
          auth_role?: string | null;
          auth_uid?: string | null;
          id?: number | null;
          old_record?: Json | null;
          old_record_id?: string | null;
          op?: 'INSERT' | 'UPDATE' | 'DELETE' | 'TRUNCATE' | null;
          record?: Json | null;
          record_id?: string | null;
          table_name?: unknown;
          ts?: string | null;
          ws_id?: never;
        };
        Update: {
          auth_role?: string | null;
          auth_uid?: string | null;
          id?: number | null;
          old_record?: Json | null;
          old_record_id?: string | null;
          op?: 'INSERT' | 'UPDATE' | 'DELETE' | 'TRUNCATE' | null;
          record?: Json | null;
          record_id?: string | null;
          table_name?: unknown;
          ts?: string | null;
          ws_id?: never;
        };
        Relationships: [];
      };
      calendar_event_participants: {
        Row: {
          created_at: string | null;
          display_name: string | null;
          event_id: string | null;
          going: boolean | null;
          handle: string | null;
          participant_id: string | null;
          type: string | null;
        };
        Relationships: [];
      };
      distinct_invoice_creators: {
        Row: {
          display_name: string | null;
          id: string | null;
        };
        Relationships: [];
      };
      group_user_with_attendance: {
        Row: {
          attendance_count: number | null;
          full_name: string | null;
          group_id: string | null;
          is_completed: boolean | null;
          post_id: string | null;
          user_id: string | null;
        };
        Relationships: [
          {
            foreignKeyName: 'user_group_post_checks_post_id_fkey';
            columns: ['post_id'];
            isOneToOne: false;
            referencedRelation: 'user_group_posts';
            referencedColumns: ['id'];
          },
          {
            foreignKeyName: 'workspace_user_roles_users_role_id_fkey';
            columns: ['group_id'];
            isOneToOne: false;
            referencedRelation: 'group_users_with_post_checks';
            referencedColumns: ['group_id'];
          },
          {
            foreignKeyName: 'workspace_user_roles_users_role_id_fkey';
            columns: ['group_id'];
            isOneToOne: false;
            referencedRelation: 'group_with_attendance';
            referencedColumns: ['group_id'];
          },
          {
            foreignKeyName: 'workspace_user_roles_users_role_id_fkey';
            columns: ['group_id'];
            isOneToOne: false;
            referencedRelation: 'user_groups_with_tags';
            referencedColumns: ['id'];
          },
          {
            foreignKeyName: 'workspace_user_roles_users_role_id_fkey';
            columns: ['group_id'];
            isOneToOne: false;
            referencedRelation: 'workspace_user_groups';
            referencedColumns: ['id'];
          },
          {
            foreignKeyName: 'workspace_user_roles_users_role_id_fkey';
            columns: ['group_id'];
            isOneToOne: false;
            referencedRelation: 'workspace_user_groups_with_amount';
            referencedColumns: ['id'];
          },
          {
            foreignKeyName: 'workspace_user_roles_users_role_id_fkey';
            columns: ['group_id'];
            isOneToOne: false;
            referencedRelation: 'workspace_user_groups_with_guest';
            referencedColumns: ['id'];
          },
        ];
      };
      group_users_with_post_checks: {
        Row: {
          attendance_count: number | null;
          email: string | null;
          full_name: string | null;
          gender: string | null;
          group_id: string | null;
          is_completed: boolean | null;
          phone: string | null;
          post_id: string | null;
          user_id: string | null;
          ws_id: string | null;
        };
        Relationships: [
          {
            foreignKeyName: 'user_group_post_checks_post_id_fkey';
            columns: ['post_id'];
            isOneToOne: false;
            referencedRelation: 'user_group_posts';
            referencedColumns: ['id'];
          },
          {
            foreignKeyName: 'workspace_user_roles_users_user_id_fkey';
            columns: ['user_id'];
            isOneToOne: false;
            referencedRelation: 'distinct_invoice_creators';
            referencedColumns: ['id'];
          },
          {
            foreignKeyName: 'workspace_user_roles_users_user_id_fkey';
            columns: ['user_id'];
            isOneToOne: false;
            referencedRelation: 'group_user_with_attendance';
            referencedColumns: ['user_id'];
          },
          {
            foreignKeyName: 'workspace_user_roles_users_user_id_fkey';
            columns: ['user_id'];
            isOneToOne: false;
            referencedRelation: 'workspace_users';
            referencedColumns: ['id'];
          },
          {
            foreignKeyName: 'workspace_user_roles_users_user_id_fkey';
            columns: ['user_id'];
            isOneToOne: false;
            referencedRelation: 'workspace_users_with_groups';
            referencedColumns: ['id'];
          },
          {
            foreignKeyName: 'workspace_user_roles_ws_id_fkey';
            columns: ['ws_id'];
            isOneToOne: false;
            referencedRelation: 'workspace_link_counts';
            referencedColumns: ['id'];
          },
          {
            foreignKeyName: 'workspace_user_roles_ws_id_fkey';
            columns: ['ws_id'];
            isOneToOne: false;
            referencedRelation: 'workspaces';
            referencedColumns: ['id'];
          },
        ];
      };
      group_with_attendance: {
        Row: {
          attendance_count: number | null;
          email: string | null;
          full_name: string | null;
          gender: string | null;
          group_id: string | null;
          phone: string | null;
          user_id: string | null;
          ws_id: string | null;
        };
        Relationships: [
          {
            foreignKeyName: 'workspace_user_roles_users_user_id_fkey';
            columns: ['user_id'];
            isOneToOne: false;
            referencedRelation: 'distinct_invoice_creators';
            referencedColumns: ['id'];
          },
          {
            foreignKeyName: 'workspace_user_roles_users_user_id_fkey';
            columns: ['user_id'];
            isOneToOne: false;
            referencedRelation: 'group_user_with_attendance';
            referencedColumns: ['user_id'];
          },
          {
            foreignKeyName: 'workspace_user_roles_users_user_id_fkey';
            columns: ['user_id'];
            isOneToOne: false;
            referencedRelation: 'workspace_users';
            referencedColumns: ['id'];
          },
          {
            foreignKeyName: 'workspace_user_roles_users_user_id_fkey';
            columns: ['user_id'];
            isOneToOne: false;
            referencedRelation: 'workspace_users_with_groups';
            referencedColumns: ['id'];
          },
          {
            foreignKeyName: 'workspace_user_roles_ws_id_fkey';
            columns: ['ws_id'];
            isOneToOne: false;
            referencedRelation: 'workspace_link_counts';
            referencedColumns: ['id'];
          },
          {
            foreignKeyName: 'workspace_user_roles_ws_id_fkey';
            columns: ['ws_id'];
            isOneToOne: false;
            referencedRelation: 'workspaces';
            referencedColumns: ['id'];
          },
        ];
      };
      link_analytics_device_insights: {
        Row: {
          browser: string | null;
          click_count: number | null;
          device_type: string | null;
          domain: string | null;
          first_click_at: string | null;
          last_click_at: string | null;
          link_id: string | null;
          os: string | null;
          slug: string | null;
          unique_visitors: number | null;
        };
        Relationships: [];
      };
      link_analytics_geo_insights: {
        Row: {
          city: string | null;
          click_count: number | null;
          country: string | null;
          country_region: string | null;
          domain: string | null;
          first_click_at: string | null;
          last_click_at: string | null;
          latitude: number | null;
          link_id: string | null;
          longitude: number | null;
          postal_code: string | null;
          slug: string | null;
          timezone: string | null;
          unique_visitors: number | null;
          vercel_region: string | null;
        };
        Relationships: [];
      };
      link_analytics_summary: {
        Row: {
          creator_id: string | null;
          domain: string | null;
          first_click_at: string | null;
          last_click_at: string | null;
          link_created_at: string | null;
          link_id: string | null;
          original_url: string | null;
          slug: string | null;
          top_browser: string | null;
          top_city: string | null;
          top_country: string | null;
          top_device_type: string | null;
          top_os: string | null;
          top_referrer_domain: string | null;
          top_vercel_region: string | null;
          total_clicks: number | null;
          unique_browsers: number | null;
          unique_cities: number | null;
          unique_countries: number | null;
          unique_device_types: number | null;
          unique_operating_systems: number | null;
          unique_referrers: number | null;
          unique_visitors: number | null;
          ws_id: string | null;
        };
        Relationships: [
          {
            foreignKeyName: 'shortened_links_creator_id_fkey';
            columns: ['creator_id'];
            isOneToOne: false;
            referencedRelation: 'nova_user_challenge_leaderboard';
            referencedColumns: ['user_id'];
          },
          {
            foreignKeyName: 'shortened_links_creator_id_fkey';
            columns: ['creator_id'];
            isOneToOne: false;
            referencedRelation: 'nova_user_leaderboard';
            referencedColumns: ['user_id'];
          },
          {
            foreignKeyName: 'shortened_links_creator_id_fkey';
            columns: ['creator_id'];
            isOneToOne: false;
            referencedRelation: 'shortened_links_creator_stats';
            referencedColumns: ['id'];
          },
          {
            foreignKeyName: 'shortened_links_creator_id_fkey';
            columns: ['creator_id'];
            isOneToOne: false;
            referencedRelation: 'users';
            referencedColumns: ['id'];
          },
          {
            foreignKeyName: 'shortened_links_ws_id_fkey';
            columns: ['ws_id'];
            isOneToOne: false;
            referencedRelation: 'workspace_link_counts';
            referencedColumns: ['id'];
          },
          {
            foreignKeyName: 'shortened_links_ws_id_fkey';
            columns: ['ws_id'];
            isOneToOne: false;
            referencedRelation: 'workspaces';
            referencedColumns: ['id'];
          },
        ];
      };
      meet_together_users: {
        Row: {
          display_name: string | null;
          is_guest: boolean | null;
          plan_id: string | null;
          timeblock_count: number | null;
          user_id: string | null;
        };
        Relationships: [];
      };
      nova_submissions_with_scores: {
        Row: {
          created_at: string | null;
          criteria_score: number | null;
          id: string | null;
          passed_tests: number | null;
          problem_id: string | null;
          prompt: string | null;
          session_id: string | null;
          sum_criterion_score: number | null;
          test_case_score: number | null;
          total_criteria: number | null;
          total_score: number | null;
          total_tests: number | null;
          user_id: string | null;
        };
        Relationships: [
          {
            foreignKeyName: 'nova_submissions_problem_id_fkey';
            columns: ['problem_id'];
            isOneToOne: false;
            referencedRelation: 'nova_problems';
            referencedColumns: ['id'];
          },
          {
            foreignKeyName: 'nova_submissions_session_id_fkey';
            columns: ['session_id'];
            isOneToOne: false;
            referencedRelation: 'nova_sessions';
            referencedColumns: ['id'];
          },
          {
            foreignKeyName: 'nova_submissions_user_id_fkey';
            columns: ['user_id'];
            isOneToOne: false;
            referencedRelation: 'nova_user_challenge_leaderboard';
            referencedColumns: ['user_id'];
          },
          {
            foreignKeyName: 'nova_submissions_user_id_fkey';
            columns: ['user_id'];
            isOneToOne: false;
            referencedRelation: 'nova_user_leaderboard';
            referencedColumns: ['user_id'];
          },
          {
            foreignKeyName: 'nova_submissions_user_id_fkey';
            columns: ['user_id'];
            isOneToOne: false;
            referencedRelation: 'shortened_links_creator_stats';
            referencedColumns: ['id'];
          },
          {
            foreignKeyName: 'nova_submissions_user_id_fkey';
            columns: ['user_id'];
            isOneToOne: false;
            referencedRelation: 'users';
            referencedColumns: ['id'];
          },
        ];
      };
      nova_team_challenge_leaderboard: {
        Row: {
          challenge_id: string | null;
          name: string | null;
          problem_scores: Json | null;
          score: number | null;
          team_id: string | null;
        };
        Relationships: [
          {
            foreignKeyName: 'nova_problems_challenge_id_fkey';
            columns: ['challenge_id'];
            isOneToOne: false;
            referencedRelation: 'nova_challenges';
            referencedColumns: ['id'];
          },
          {
            foreignKeyName: 'nova_problems_challenge_id_fkey';
            columns: ['challenge_id'];
            isOneToOne: false;
            referencedRelation: 'nova_user_challenge_leaderboard';
            referencedColumns: ['challenge_id'];
          },
        ];
      };
      nova_team_leaderboard: {
        Row: {
          challenge_scores: Json | null;
          name: string | null;
          score: number | null;
          team_id: string | null;
        };
        Relationships: [];
      };
      nova_user_challenge_leaderboard: {
        Row: {
          avatar: string | null;
          challenge_id: string | null;
          name: string | null;
          problem_scores: Json | null;
          score: number | null;
          user_id: string | null;
        };
        Relationships: [];
      };
      nova_user_leaderboard: {
        Row: {
          avatar: string | null;
          challenge_scores: Json | null;
          name: string | null;
          score: number | null;
          user_id: string | null;
        };
        Relationships: [];
      };
      shortened_links_creator_stats: {
        Row: {
          avatar_url: string | null;
          display_name: string | null;
          domain_count: number | null;
          email: string | null;
          first_link_created: string | null;
          id: string | null;
          last_link_created: string | null;
          link_count: number | null;
        };
        Relationships: [];
      };
      shortened_links_domain_stats: {
        Row: {
          creator_count: number | null;
          domain: string | null;
          first_created: string | null;
          last_created: string | null;
          link_count: number | null;
        };
        Relationships: [];
      };
      time_tracking_session_analytics: {
        Row: {
          category_color: string | null;
          category_id: string | null;
          category_name: string | null;
          created_at: string | null;
          day_of_week: number | null;
          description: string | null;
          duration_seconds: number | null;
          end_time: string | null;
          id: string | null;
          is_running: boolean | null;
          productivity_score: number | null;
          session_date: string | null;
          session_length_category: string | null;
          session_month: string | null;
          session_week: string | null;
          start_hour: number | null;
          start_time: string | null;
          tags: string[] | null;
          task_id: string | null;
          task_name: string | null;
          title: string | null;
          updated_at: string | null;
          user_id: string | null;
          was_resumed: boolean | null;
          ws_id: string | null;
        };
        Relationships: [
          {
            foreignKeyName: 'time_tracking_categories_color_fkey';
            columns: ['category_color'];
            isOneToOne: false;
            referencedRelation: 'calendar_event_colors';
            referencedColumns: ['value'];
          },
          {
            foreignKeyName: 'time_tracking_sessions_category_id_fkey';
            columns: ['category_id'];
            isOneToOne: false;
            referencedRelation: 'time_tracking_categories';
            referencedColumns: ['id'];
          },
          {
            foreignKeyName: 'time_tracking_sessions_task_id_fkey';
            columns: ['task_id'];
            isOneToOne: false;
            referencedRelation: 'tasks';
            referencedColumns: ['id'];
          },
          {
            foreignKeyName: 'time_tracking_sessions_user_id_fkey';
            columns: ['user_id'];
            isOneToOne: false;
            referencedRelation: 'nova_user_challenge_leaderboard';
            referencedColumns: ['user_id'];
          },
          {
            foreignKeyName: 'time_tracking_sessions_user_id_fkey';
            columns: ['user_id'];
            isOneToOne: false;
            referencedRelation: 'nova_user_leaderboard';
            referencedColumns: ['user_id'];
          },
          {
            foreignKeyName: 'time_tracking_sessions_user_id_fkey';
            columns: ['user_id'];
            isOneToOne: false;
            referencedRelation: 'shortened_links_creator_stats';
            referencedColumns: ['id'];
          },
          {
            foreignKeyName: 'time_tracking_sessions_user_id_fkey';
            columns: ['user_id'];
            isOneToOne: false;
            referencedRelation: 'users';
            referencedColumns: ['id'];
          },
          {
            foreignKeyName: 'time_tracking_sessions_ws_id_fkey';
            columns: ['ws_id'];
            isOneToOne: false;
            referencedRelation: 'workspace_link_counts';
            referencedColumns: ['id'];
          },
          {
            foreignKeyName: 'time_tracking_sessions_ws_id_fkey';
            columns: ['ws_id'];
            isOneToOne: false;
            referencedRelation: 'workspaces';
            referencedColumns: ['id'];
          },
        ];
      };
      user_groups_with_tags: {
        Row: {
          archived: boolean | null;
          created_at: string | null;
          ending_date: string | null;
          id: string | null;
          name: string | null;
          notes: string | null;
          sessions: string[] | null;
          starting_date: string | null;
          tag_count: number | null;
          tags: Json | null;
          ws_id: string | null;
        };
        Insert: {
          archived?: boolean | null;
          created_at?: string | null;
          ending_date?: string | null;
          id?: string | null;
          name?: string | null;
          notes?: string | null;
          sessions?: string[] | null;
          starting_date?: string | null;
          tag_count?: never;
          tags?: never;
          ws_id?: string | null;
        };
        Update: {
          archived?: boolean | null;
          created_at?: string | null;
          ending_date?: string | null;
          id?: string | null;
          name?: string | null;
          notes?: string | null;
          sessions?: string[] | null;
          starting_date?: string | null;
          tag_count?: never;
          tags?: never;
          ws_id?: string | null;
        };
        Relationships: [
          {
            foreignKeyName: 'workspace_user_roles_ws_id_fkey';
            columns: ['ws_id'];
            isOneToOne: false;
            referencedRelation: 'workspace_link_counts';
            referencedColumns: ['id'];
          },
          {
            foreignKeyName: 'workspace_user_roles_ws_id_fkey';
            columns: ['ws_id'];
            isOneToOne: false;
            referencedRelation: 'workspaces';
            referencedColumns: ['id'];
          },
        ];
      };
      v_user_referral_discounts: {
        Row: {
          calculated_discount_value: number | null;
          promo_code: string | null;
          promo_id: string | null;
          user_id: string | null;
          ws_id: string | null;
        };
        Relationships: [
          {
            foreignKeyName: 'fk_workspace_promotions_owner';
            columns: ['user_id'];
            isOneToOne: false;
            referencedRelation: 'distinct_invoice_creators';
            referencedColumns: ['id'];
          },
          {
            foreignKeyName: 'fk_workspace_promotions_owner';
            columns: ['user_id'];
            isOneToOne: false;
            referencedRelation: 'group_user_with_attendance';
            referencedColumns: ['user_id'];
          },
          {
            foreignKeyName: 'fk_workspace_promotions_owner';
            columns: ['user_id'];
            isOneToOne: false;
            referencedRelation: 'workspace_users';
            referencedColumns: ['id'];
          },
          {
            foreignKeyName: 'fk_workspace_promotions_owner';
            columns: ['user_id'];
            isOneToOne: false;
            referencedRelation: 'workspace_users_with_groups';
            referencedColumns: ['id'];
          },
          {
            foreignKeyName: 'workspace_promotions_ws_id_fkey';
            columns: ['ws_id'];
            isOneToOne: false;
            referencedRelation: 'workspace_link_counts';
            referencedColumns: ['id'];
          },
          {
            foreignKeyName: 'workspace_promotions_ws_id_fkey';
            columns: ['ws_id'];
            isOneToOne: false;
            referencedRelation: 'workspaces';
            referencedColumns: ['id'];
          },
        ];
      };
      wallet_transactions_secure: {
        Row: {
          amount: number | null;
          category_id: string | null;
          created_at: string | null;
          creator_id: string | null;
          description: string | null;
          id: string | null;
          invoice_id: string | null;
          is_amount_confidential: boolean | null;
          is_category_confidential: boolean | null;
          is_description_confidential: boolean | null;
          report_opt_in: boolean | null;
          taken_at: string | null;
          wallet_id: string | null;
        };
        Insert: {
          amount?: never;
          category_id?: never;
          created_at?: string | null;
          creator_id?: string | null;
          description?: never;
          id?: string | null;
          invoice_id?: string | null;
          is_amount_confidential?: boolean | null;
          is_category_confidential?: boolean | null;
          is_description_confidential?: boolean | null;
          report_opt_in?: boolean | null;
          taken_at?: string | null;
          wallet_id?: string | null;
        };
        Update: {
          amount?: never;
          category_id?: never;
          created_at?: string | null;
          creator_id?: string | null;
          description?: never;
          id?: string | null;
          invoice_id?: string | null;
          is_amount_confidential?: boolean | null;
          is_category_confidential?: boolean | null;
          is_description_confidential?: boolean | null;
          report_opt_in?: boolean | null;
          taken_at?: string | null;
          wallet_id?: string | null;
        };
        Relationships: [
          {
            foreignKeyName: 'wallet_transactions_creator_id_fkey';
            columns: ['creator_id'];
            isOneToOne: false;
            referencedRelation: 'distinct_invoice_creators';
            referencedColumns: ['id'];
          },
          {
            foreignKeyName: 'wallet_transactions_creator_id_fkey';
            columns: ['creator_id'];
            isOneToOne: false;
            referencedRelation: 'group_user_with_attendance';
            referencedColumns: ['user_id'];
          },
          {
            foreignKeyName: 'wallet_transactions_creator_id_fkey';
            columns: ['creator_id'];
            isOneToOne: false;
            referencedRelation: 'workspace_users';
            referencedColumns: ['id'];
          },
          {
            foreignKeyName: 'wallet_transactions_creator_id_fkey';
            columns: ['creator_id'];
            isOneToOne: false;
            referencedRelation: 'workspace_users_with_groups';
            referencedColumns: ['id'];
          },
          {
            foreignKeyName: 'wallet_transactions_invoice_id_fkey';
            columns: ['invoice_id'];
            isOneToOne: true;
            referencedRelation: 'finance_invoices';
            referencedColumns: ['id'];
          },
          {
            foreignKeyName: 'wallet_transactions_wallet_id_fkey';
            columns: ['wallet_id'];
            isOneToOne: false;
            referencedRelation: 'workspace_wallets';
            referencedColumns: ['id'];
          },
        ];
      };
      workspace_dataset_row_cells: {
        Row: {
          cells: Json | null;
          created_at: string | null;
          dataset_id: string | null;
          row_id: string | null;
        };
        Relationships: [
          {
            foreignKeyName: 'workspace_dataset_rows_dataset_id_fkey';
            columns: ['dataset_id'];
            isOneToOne: false;
            referencedRelation: 'workspace_datasets';
            referencedColumns: ['id'];
          },
        ];
      };
      workspace_invite_links_with_stats: {
        Row: {
          code: string | null;
          created_at: string | null;
          creator_id: string | null;
          current_uses: number | null;
          expires_at: string | null;
          id: string | null;
          is_expired: boolean | null;
          is_full: boolean | null;
          max_uses: number | null;
          updated_at: string | null;
          ws_id: string | null;
        };
        Relationships: [
          {
            foreignKeyName: 'workspace_invite_links_creator_id_fkey';
            columns: ['creator_id'];
            isOneToOne: false;
            referencedRelation: 'nova_user_challenge_leaderboard';
            referencedColumns: ['user_id'];
          },
          {
            foreignKeyName: 'workspace_invite_links_creator_id_fkey';
            columns: ['creator_id'];
            isOneToOne: false;
            referencedRelation: 'nova_user_leaderboard';
            referencedColumns: ['user_id'];
          },
          {
            foreignKeyName: 'workspace_invite_links_creator_id_fkey';
            columns: ['creator_id'];
            isOneToOne: false;
            referencedRelation: 'shortened_links_creator_stats';
            referencedColumns: ['id'];
          },
          {
            foreignKeyName: 'workspace_invite_links_creator_id_fkey';
            columns: ['creator_id'];
            isOneToOne: false;
            referencedRelation: 'users';
            referencedColumns: ['id'];
          },
          {
            foreignKeyName: 'workspace_invite_links_ws_id_fkey';
            columns: ['ws_id'];
            isOneToOne: false;
            referencedRelation: 'workspace_link_counts';
            referencedColumns: ['id'];
          },
          {
            foreignKeyName: 'workspace_invite_links_ws_id_fkey';
            columns: ['ws_id'];
            isOneToOne: false;
            referencedRelation: 'workspaces';
            referencedColumns: ['id'];
          },
        ];
      };
      workspace_link_counts: {
        Row: {
          id: string | null;
          link_count: number | null;
          logo_url: string | null;
          name: string | null;
        };
        Relationships: [];
      };
      workspace_members_and_invites: {
        Row: {
          avatar_url: string | null;
          created_at: string | null;
          display_name: string | null;
          email: string | null;
          handle: string | null;
          id: string | null;
          pending: boolean | null;
          ws_id: string | null;
        };
        Relationships: [];
      };
      workspace_user_groups_with_amount: {
        Row: {
          amount: number | null;
          archived: boolean | null;
          created_at: string | null;
          ending_date: string | null;
          id: string | null;
          name: string | null;
          notes: string | null;
          sessions: string[] | null;
          starting_date: string | null;
          ws_id: string | null;
        };
        Relationships: [
          {
            foreignKeyName: 'workspace_user_roles_ws_id_fkey';
            columns: ['ws_id'];
            isOneToOne: false;
            referencedRelation: 'workspace_link_counts';
            referencedColumns: ['id'];
          },
          {
            foreignKeyName: 'workspace_user_roles_ws_id_fkey';
            columns: ['ws_id'];
            isOneToOne: false;
            referencedRelation: 'workspaces';
            referencedColumns: ['id'];
          },
        ];
      };
      workspace_user_groups_with_guest: {
        Row: {
          amount: number | null;
          archived: boolean | null;
          created_at: string | null;
          ending_date: string | null;
          id: string | null;
          is_guest: boolean | null;
          name: string | null;
          notes: string | null;
          sessions: string[] | null;
          starting_date: string | null;
          ws_id: string | null;
        };
        Relationships: [
          {
            foreignKeyName: 'workspace_user_roles_ws_id_fkey';
            columns: ['ws_id'];
            isOneToOne: false;
            referencedRelation: 'workspace_link_counts';
            referencedColumns: ['id'];
          },
          {
            foreignKeyName: 'workspace_user_roles_ws_id_fkey';
            columns: ['ws_id'];
            isOneToOne: false;
            referencedRelation: 'workspaces';
            referencedColumns: ['id'];
          },
        ];
      };
      workspace_users_with_groups: {
        Row: {
          address: string | null;
          archived: boolean | null;
          archived_until: string | null;
          avatar_url: string | null;
          balance: number | null;
          birthday: string | null;
          created_at: string | null;
          created_by: string | null;
          display_name: string | null;
          email: string | null;
          ethnicity: string | null;
          full_name: string | null;
          gender: string | null;
          group_count: number | null;
          groups: Json | null;
          guardian: string | null;
          id: string | null;
          linked_users: Json | null;
          national_id: string | null;
          note: string | null;
          phone: string | null;
          updated_at: string | null;
          updated_by: string | null;
          ws_id: string | null;
        };
        Insert: {
          address?: string | null;
          archived?: boolean | null;
          archived_until?: string | null;
          avatar_url?: string | null;
          balance?: number | null;
          birthday?: string | null;
          created_at?: string | null;
          created_by?: string | null;
          display_name?: string | null;
          email?: string | null;
          ethnicity?: string | null;
          full_name?: string | null;
          gender?: string | null;
          group_count?: never;
          groups?: never;
          guardian?: string | null;
          id?: string | null;
          linked_users?: never;
          national_id?: string | null;
          note?: string | null;
          phone?: string | null;
          updated_at?: string | null;
          updated_by?: string | null;
          ws_id?: string | null;
        };
        Update: {
          address?: string | null;
          archived?: boolean | null;
          archived_until?: string | null;
          avatar_url?: string | null;
          balance?: number | null;
          birthday?: string | null;
          created_at?: string | null;
          created_by?: string | null;
          display_name?: string | null;
          email?: string | null;
          ethnicity?: string | null;
          full_name?: string | null;
          gender?: string | null;
          group_count?: never;
          groups?: never;
          guardian?: string | null;
          id?: string | null;
          linked_users?: never;
          national_id?: string | null;
          note?: string | null;
          phone?: string | null;
          updated_at?: string | null;
          updated_by?: string | null;
          ws_id?: string | null;
        };
        Relationships: [
          {
            foreignKeyName: 'public_workspace_users_updated_by_fkey';
            columns: ['updated_by'];
            isOneToOne: false;
            referencedRelation: 'distinct_invoice_creators';
            referencedColumns: ['id'];
          },
          {
            foreignKeyName: 'public_workspace_users_updated_by_fkey';
            columns: ['updated_by'];
            isOneToOne: false;
            referencedRelation: 'group_user_with_attendance';
            referencedColumns: ['user_id'];
          },
          {
            foreignKeyName: 'public_workspace_users_updated_by_fkey';
            columns: ['updated_by'];
            isOneToOne: false;
            referencedRelation: 'workspace_users';
            referencedColumns: ['id'];
          },
          {
            foreignKeyName: 'public_workspace_users_updated_by_fkey';
            columns: ['updated_by'];
            isOneToOne: false;
            referencedRelation: 'workspace_users_with_groups';
            referencedColumns: ['id'];
          },
          {
            foreignKeyName: 'workspace_users_created_by_fkey';
            columns: ['created_by'];
            isOneToOne: false;
            referencedRelation: 'distinct_invoice_creators';
            referencedColumns: ['id'];
          },
          {
            foreignKeyName: 'workspace_users_created_by_fkey';
            columns: ['created_by'];
            isOneToOne: false;
            referencedRelation: 'group_user_with_attendance';
            referencedColumns: ['user_id'];
          },
          {
            foreignKeyName: 'workspace_users_created_by_fkey';
            columns: ['created_by'];
            isOneToOne: false;
            referencedRelation: 'workspace_users';
            referencedColumns: ['id'];
          },
          {
            foreignKeyName: 'workspace_users_created_by_fkey';
            columns: ['created_by'];
            isOneToOne: false;
            referencedRelation: 'workspace_users_with_groups';
            referencedColumns: ['id'];
          },
          {
            foreignKeyName: 'workspace_users_ws_id_fkey';
            columns: ['ws_id'];
            isOneToOne: false;
            referencedRelation: 'workspace_link_counts';
            referencedColumns: ['id'];
          },
          {
            foreignKeyName: 'workspace_users_ws_id_fkey';
            columns: ['ws_id'];
            isOneToOne: false;
            referencedRelation: 'workspaces';
            referencedColumns: ['id'];
          },
        ];
      };
    };
    Functions: {
      atomic_sync_token_operation: {
        Args: {
          p_calendar_id?: string;
          p_operation?: string;
          p_sync_token?: string;
          p_ws_id: string;
        };
        Returns: {
          last_synced_at: string;
          message: string;
          success: boolean;
          sync_token: string;
        }[];
      };
      calculate_next_occurrence: {
        Args: {
          frequency: Database['public']['Enums']['recurring_frequency'];
          from_date: string;
        };
        Returns: string;
      };
      calculate_productivity_score: {
        Args: { category_color: string; duration_seconds: number };
        Returns: number;
      };
      can_create_workspace: { Args: { p_user_id: string }; Returns: boolean };
      can_manage_indicator: {
        Args: { p_indicator_id: string };
        Returns: boolean;
      };
      check_email_blocked: { Args: { p_email: string }; Returns: boolean };
      check_guest_group: { Args: { group_id: string }; Returns: boolean };
      check_guest_lead_eligibility: {
        Args: { p_user_id: string; p_ws_id: string };
        Returns: Json;
      };
      check_ws_creator: { Args: { ws_id: string }; Returns: boolean };
      cleanup_expired_cross_app_tokens: { Args: never; Returns: undefined };
      cleanup_old_api_key_usage_logs: { Args: never; Returns: undefined };
      cleanup_old_typing_indicators: { Args: never; Returns: undefined };
      cleanup_role_inconsistencies: { Args: never; Returns: undefined };
      compute_ai_cost_usd: {
        Args: {
          p_input_tokens: number;
          p_model_id: string;
          p_output_tokens: number;
          p_pricing: Json;
          p_reasoning_tokens: number;
        };
        Returns: number;
      };
      count_search_users: {
        Args: {
          enabled_filter?: boolean;
          role_filter?: string;
          search_query: string;
        };
        Returns: number;
      };
      count_user_workspaces: { Args: { user_id: string }; Returns: number };
      create_ai_chat: {
        Args: { message: string; model: string; title: string };
        Returns: string;
      };
      create_guest_lead_email: {
        Args: {
          p_content: string;
          p_email: string;
          p_post_id?: string;
          p_receiver_id: string;
          p_sender_id: string;
          p_source_email: string;
          p_source_name: string;
          p_subject: string;
          p_ws_id: string;
        };
        Returns: Json;
      };
      create_missing_personal_workspaces: {
        Args: never;
        Returns: {
          error_message: string;
          success: boolean;
          user_id: string;
          workspace_id: string;
        }[];
      };
      extract_domain: { Args: { url: string }; Returns: string };
      extract_referrer_domain: { Args: { url: string }; Returns: string };
      generate_cross_app_token:
        | {
            Args: {
              p_expiry_seconds?: number;
              p_origin_app: string;
              p_session_data?: Json;
              p_target_app: string;
              p_user_id: string;
            };
            Returns: string;
          }
        | {
            Args: {
              p_expiry_seconds?: number;
              p_origin_app: string;
              p_target_app: string;
              p_user_id: string;
            };
            Returns: string;
          };
      get_action_frequency_by_hour: {
        Args: never;
        Returns: {
          action_count: number;
          hour_of_day: number;
        }[];
      };
      get_active_sessions_count: { Args: never; Returns: number };
      get_activity_heatmap: {
        Args: never;
        Returns: {
          activity_count: number;
          day_of_week: number;
          hour_of_day: number;
        }[];
      };
      get_ai_execution_daily_stats_v2: {
        Args: {
          p_end_date?: string;
          p_pricing?: Json;
          p_start_date?: string;
          p_ws_id: string;
        };
        Returns: {
          date: string;
          executions: number;
          input_tokens: number;
          output_tokens: number;
          reasoning_tokens: number;
          total_cost_usd: number;
          total_tokens: number;
        }[];
      };
      get_ai_execution_model_stats_v2: {
        Args: {
          p_end_date?: string;
          p_pricing?: Json;
          p_start_date?: string;
          p_ws_id: string;
        };
        Returns: {
          avg_cost_per_execution: number;
          avg_tokens_per_execution: number;
          executions: number;
          model_id: string;
          percentage_of_total: number;
          total_cost_usd: number;
          total_tokens: number;
        }[];
      };
      get_ai_execution_monthly_cost_v2: {
        Args: {
          p_exchange_rate?: number;
          p_month?: number;
          p_pricing?: Json;
          p_ws_id: string;
          p_year?: number;
        };
        Returns: {
          avg_daily_cost: number;
          executions: number;
          total_cost_usd: number;
          total_cost_vnd: number;
        }[];
      };
      get_ai_execution_summary_v2: {
        Args: {
          p_end_date?: string;
          p_exchange_rate?: number;
          p_pricing?: Json;
          p_start_date?: string;
          p_ws_id: string;
        };
        Returns: {
          avg_cost_per_execution: number;
          avg_tokens_per_execution: number;
          total_cost_usd: number;
          total_cost_vnd: number;
          total_executions: number;
          total_input_tokens: number;
          total_output_tokens: number;
          total_reasoning_tokens: number;
          total_tokens: number;
        }[];
      };
      get_auth_provider_stats: {
        Args: never;
        Returns: {
          last_sign_in_avg: unknown;
          percentage: number;
          provider: string;
          user_count: number;
        }[];
      };
      get_auth_session_statistics: {
        Args: never;
        Returns: {
          active_sessions: number;
          avg_session_duration_hours: number;
          median_session_duration_minutes: number;
          sessions_this_month: number;
          sessions_this_week: number;
          sessions_today: number;
          total_sessions: number;
        }[];
      };
      get_available_referral_users: {
        Args: { p_user_id: string; p_ws_id: string };
        Returns: {
          display_name: string;
          email: string;
          full_name: string;
          id: string;
          phone: string;
        }[];
      };
      get_browsers: {
        Args: { p_limit?: number; p_link_id: string };
        Returns: {
          browser: string;
          count: number;
        }[];
      };
      get_budget_status: {
        Args: { _ws_id: string };
        Returns: {
          amount: number;
          budget_id: string;
          budget_name: string;
          is_near_threshold: boolean;
          is_over_budget: boolean;
          percentage_used: number;
          remaining: number;
          spent: number;
        }[];
      };
      get_challenge_stats: {
        Args: { challenge_id_param: string; user_id_param: string };
        Returns: {
          problems_attempted: number;
          total_score: number;
        }[];
      };
      get_clicks_by_day: {
        Args: { p_days?: number; p_link_id: string };
        Returns: {
          click_date: string;
          clicks: number;
        }[];
      };
      get_clicks_by_day_of_week: {
        Args: { p_link_id: string };
        Returns: {
          clicks: number;
          day_name: string;
          day_of_week: number;
        }[];
      };
      get_clicks_by_hour: {
        Args: { p_link_id: string };
        Returns: {
          clicks: number;
          hour: number;
        }[];
      };
      get_created_workspace_count: {
        Args: { user_id: string };
        Returns: number;
      };
      get_daily_activity_heatmap: {
        Args: { p_days_back?: number; p_user_id?: string; p_ws_id: string };
        Returns: Json;
      };
      get_daily_income_expense:
        | {
            Args: {
              _ws_id: string;
              include_confidential?: boolean;
              past_days?: number;
            };
            Returns: {
              day: string;
              total_expense: number;
              total_income: number;
            }[];
          }
        | {
            Args: { _ws_id: string; past_days?: number };
            Returns: {
              day: string;
              total_expense: number;
              total_income: number;
            }[];
          };
      get_daily_prompt_completion_tokens: {
        Args: { past_days?: number };
        Returns: {
          day: string;
          total_completion_tokens: number;
          total_prompt_tokens: number;
        }[];
      };
      get_dau_count: { Args: never; Returns: number };
      get_default_ai_pricing: { Args: never; Returns: Json };
      get_device_types: {
        Args: { p_limit?: number; p_link_id: string };
        Returns: {
          count: number;
          device_type: string;
        }[];
      };
      get_email_block_statuses: {
        Args: { p_emails: string[] };
        Returns: Database['public']['CompositeTypes']['email_block_status'][];
        SetofOptions: {
          from: '*';
          to: 'email_block_status';
          isOneToOne: false;
          isSetofReturn: true;
        };
      };
      get_engagement_metrics_over_time: {
        Args: { days?: number };
        Returns: {
          date: string;
          dau: number;
          mau: number;
          wau: number;
        }[];
      };
      get_feature_adoption: {
        Args: { feature_action_prefix: string };
        Returns: {
          adoption_count: number;
          adoption_percentage: number;
          feature_name: string;
        }[];
      };
      get_finance_invoices_count: { Args: { ws_id: string }; Returns: number };
      get_guest_user_leads: {
        Args: {
          p_page?: number;
          p_page_size?: number;
          p_search?: string;
          p_threshold?: number;
          p_ws_id: string;
        };
        Returns: {
          attendance_count: number;
          created_at: string;
          email: string;
          full_name: string;
          gender: string;
          group_id: string;
          group_name: string;
          has_lead_generation: boolean;
          id: string;
          phone: string;
          total_count: number;
        }[];
      };
      get_healthcare_checkups_count: {
        Args: { ws_id: string };
        Returns: number;
      };
      get_healthcare_diagnoses_count: {
        Args: { ws_id: string };
        Returns: number;
      };
      get_healthcare_vital_groups_count: {
        Args: { ws_id: string };
        Returns: number;
      };
      get_healthcare_vitals_count: { Args: { ws_id: string }; Returns: number };
      get_hourly_prompt_completion_tokens: {
        Args: { past_hours?: number };
        Returns: {
          hour: string;
          total_completion_tokens: number;
          total_prompt_tokens: number;
        }[];
      };
      get_inventory_batches_count: { Args: { ws_id: string }; Returns: number };
      get_inventory_product_categories_count: {
        Args: { ws_id: string };
        Returns: number;
      };
      get_inventory_products: {
        Args: {
          _category_ids?: string[];
          _has_unit?: boolean;
          _warehouse_ids?: string[];
          _ws_id?: string;
        };
        Returns: {
          amount: number;
          category: string;
          created_at: string;
          id: string;
          manufacturer: string;
          name: string;
          price: number;
          unit: string;
          unit_id: string;
          ws_id: string;
        }[];
      };
      get_inventory_products_count: {
        Args: { ws_id: string };
        Returns: number;
      };
      get_inventory_suppliers_count: {
        Args: { ws_id: string };
        Returns: number;
      };
      get_inventory_units_count: { Args: { ws_id: string }; Returns: number };
      get_inventory_warehouses_count: {
        Args: { ws_id: string };
        Returns: number;
      };
      get_joined_workspace_count: {
        Args: { user_id: string };
        Returns: number;
      };
      get_mau_count: { Args: never; Returns: number };
      get_monthly_income_expense:
        | {
            Args: {
              _ws_id: string;
              include_confidential?: boolean;
              past_months?: number;
            };
            Returns: {
              month: string;
              total_expense: number;
              total_income: number;
            }[];
          }
        | {
            Args: { _ws_id: string; past_months?: number };
            Returns: {
              month: string;
              total_expense: number;
              total_income: number;
            }[];
          };
      get_monthly_prompt_completion_tokens: {
        Args: { past_months?: number };
        Returns: {
          month: string;
          total_completion_tokens: number;
          total_prompt_tokens: number;
        }[];
      };
      get_operating_systems: {
        Args: { p_limit?: number; p_link_id: string };
        Returns: {
          count: number;
          os: string;
        }[];
      };
      get_pending_event_participants: {
        Args: { _event_id: string };
        Returns: number;
      };
      get_pending_invoices: {
        Args: { p_limit?: number; p_offset?: number; p_ws_id: string };
        Returns: {
          attendance_days: number;
          group_id: string;
          group_name: string;
          months_owed: string;
          potential_total: number;
          total_sessions: number;
          user_id: string;
          user_name: string;
        }[];
      };
      get_pending_invoices_base: {
        Args: { p_ws_id: string };
        Returns: {
          attendance_days: number;
          group_id: string;
          group_name: string;
          month: string;
          sessions: string[];
          user_id: string;
          user_name: string;
        }[];
      };
      get_pending_invoices_count: {
        Args: { p_ws_id: string };
        Returns: number;
      };
      get_period_summary_stats: {
        Args: { p_period?: string; p_ws_id: string };
        Returns: Json;
      };
      get_possible_excluded_groups: {
        Args: { _ws_id: string; included_groups: string[] };
        Returns: {
          amount: number;
          id: string;
          name: string;
          ws_id: string;
        }[];
      };
      get_possible_excluded_tags: {
        Args: { _ws_id: string; included_tags: string[] };
        Returns: {
          amount: number;
          id: string;
          name: string;
          ws_id: string;
        }[];
      };
      get_power_users: {
        Args: { limit_count?: number };
        Returns: {
          action_count: number;
          last_seen: string;
          user_id: string;
          username: string;
        }[];
      };
      get_recent_actions_summary: {
        Args: { limit_count?: number };
        Returns: {
          action: string;
          action_count: number;
          last_occurrence: string;
          unique_users: number;
        }[];
      };
      get_recent_audit_logs: {
        Args: { limit_count?: number };
        Returns: {
          action: string;
          actor_id: string;
          actor_username: string;
          created_at: string;
          id: string;
          ip_address: string;
          log_type: string;
        }[];
      };
      get_retention_rate: {
        Args: { period?: string };
        Returns: {
          cohort_period: string;
          cohort_size: number;
          retained_users: number;
          retention_rate: number;
        }[];
      };
      get_session_statistics: {
        Args: never;
        Returns: {
          active_count: number;
          completed_count: number;
          latest_session_date: string;
          total_count: number;
          unique_users_count: number;
        }[];
      };
      get_session_templates: {
        Args: {
          limit_count?: number;
          user_id_param: string;
          workspace_id: string;
        };
        Returns: {
          avg_duration: number;
          category_color: string;
          category_id: string;
          category_name: string;
          description: string;
          last_used: string;
          tags: string[];
          task_id: string;
          task_name: string;
          title: string;
          usage_count: number;
        }[];
      };
      get_sessions_by_device: {
        Args: never;
        Returns: {
          device_type: string;
          percentage: number;
          session_count: number;
        }[];
      };
      get_sign_ins_by_provider: {
        Args: { days?: number };
        Returns: {
          date: string;
          provider: string;
          sign_in_count: number;
        }[];
      };
      get_submission_statistics: {
        Args: never;
        Returns: {
          latest_submission_date: string;
          total_count: number;
          unique_users_count: number;
        }[];
      };
      get_time_tracking_daily_activity: {
        Args: { p_days_back?: number; p_user_id?: string; p_ws_id: string };
        Returns: Json;
      };
      get_time_tracking_sessions_paginated: {
        Args: {
          p_limit?: number;
          p_page?: number;
          p_period?: string;
          p_search?: string;
          p_ws_id: string;
        };
        Returns: Json;
      };
      get_time_tracking_stats: {
        Args: { p_user_id?: string; p_ws_id: string };
        Returns: Json;
      };
      get_top_cities: {
        Args: { p_limit?: number; p_link_id: string };
        Returns: {
          city: string;
          count: number;
          country: string;
        }[];
      };
      get_top_countries: {
        Args: { p_limit?: number; p_link_id: string };
        Returns: {
          count: number;
          country: string;
        }[];
      };
      get_top_referrers: {
        Args: { p_limit?: number; p_link_id: string };
        Returns: {
          count: number;
          domain: string;
        }[];
      };
      get_transaction_categories_with_amount_by_workspace: {
        Args: { p_ws_id: string };
        Returns: {
          amount: number;
          created_at: string;
          id: string;
          is_expense: boolean;
          name: string;
          transaction_count: number;
          ws_id: string;
        }[];
      };
      get_transaction_count_by_tag: {
        Args: { _ws_id: string };
        Returns: {
          tag_color: string;
          tag_id: string;
          tag_name: string;
          transaction_count: number;
        }[];
      };
      get_upcoming_recurring_transactions: {
        Args: { _ws_id: string; days_ahead?: number };
        Returns: {
          amount: number;
          category_name: string;
          frequency: Database['public']['Enums']['recurring_frequency'];
          id: string;
          name: string;
          next_occurrence: string;
          wallet_name: string;
        }[];
      };
      get_user_accessible_tasks: {
        Args: {
          p_include_deleted?: boolean;
          p_list_statuses?: Database['public']['Enums']['task_board_status'][];
          p_user_id: string;
          p_ws_id?: string;
        };
        Returns: {
          task_calendar_hours: Database['public']['Enums']['calendar_hours'];
          task_closed_at: string;
          task_completed_at: string;
          task_created_at: string;
          task_creator_id: string;
          task_deleted_at: string;
          task_description: string;
          task_end_date: string;
          task_estimation_points: number;
          task_id: string;
          task_is_splittable: boolean;
          task_list_id: string;
          task_max_split_duration_minutes: number;
          task_min_split_duration_minutes: number;
          task_name: string;
          task_priority: Database['public']['Enums']['task_priority'];
          task_start_date: string;
          task_total_duration: number;
        }[];
      };
      get_user_activity_cohorts: {
        Args: never;
        Returns: {
          cohort_name: string;
          percentage: number;
          user_count: number;
        }[];
      };
      get_user_growth_comparison: {
        Args: never;
        Returns: {
          growth_rate_monthly: number;
          growth_rate_weekly: number;
          total_users: number;
          users_this_month: number;
          users_this_week: number;
          users_today: number;
        }[];
      };
      get_user_growth_stats: {
        Args: { time_period?: string };
        Returns: {
          cumulative_users: number;
          new_users: number;
          period: string;
        }[];
      };
      get_user_session_stats: {
        Args: { user_id: string };
        Returns: {
          active_sessions: number;
          current_session_age: unknown;
          total_sessions: number;
        }[];
      };
      get_user_sessions: {
        Args: { user_id: string };
        Returns: {
          created_at: string;
          ip: string;
          is_current: boolean;
          session_id: string;
          updated_at: string;
          user_agent: string;
        }[];
      };
      get_user_tasks: {
        Args: { _board_id: string };
        Returns: {
          board_id: string;
          completed: boolean;
          description: string;
          end_date: string;
          id: string;
          list_id: string;
          name: string;
          priority: number;
          start_date: string;
        }[];
      };
      get_user_whitelist_status: {
        Args: { user_id_param: string };
        Returns: {
          allow_challenge_management: boolean;
          allow_manage_all_challenges: boolean;
          allow_role_management: boolean;
          enabled: boolean;
          is_whitelisted: boolean;
        }[];
      };
      get_wallet_expense_count:
        | {
            Args: {
              p_include_confidential?: boolean;
              p_user_id?: string;
              p_ws_id: string;
            };
            Returns: number;
          }
        | { Args: { p_user_id?: string; p_ws_id: string }; Returns: number };
      get_wallet_expense_sum:
        | {
            Args: {
              p_include_confidential?: boolean;
              p_user_id?: string;
              p_ws_id: string;
            };
            Returns: number;
          }
        | { Args: { p_user_id?: string; p_ws_id: string }; Returns: number };
      get_wallet_income_count:
        | {
            Args: {
              p_include_confidential?: boolean;
              p_user_id?: string;
              p_ws_id: string;
            };
            Returns: number;
          }
        | { Args: { p_user_id?: string; p_ws_id: string }; Returns: number };
      get_wallet_income_sum:
        | { Args: { p_user_id?: string; p_ws_id: string }; Returns: number }
        | {
            Args: {
              p_include_confidential?: boolean;
              p_user_id?: string;
              p_ws_id: string;
            };
            Returns: number;
          };
      get_wallet_transactions_with_permissions: {
        Args: {
          p_category_ids?: string[];
          p_creator_ids?: string[];
          p_cursor_created_at?: string;
          p_cursor_taken_at?: string;
          p_end_date?: string;
          p_include_count?: boolean;
          p_limit?: number;
          p_offset?: number;
          p_order_by?: string;
          p_order_direction?: string;
          p_search_query?: string;
          p_start_date?: string;
          p_transaction_ids?: string[];
          p_user_id?: string;
          p_wallet_ids?: string[];
          p_ws_id: string;
        };
        Returns: {
          amount: number;
          category_id: string;
          created_at: string;
          creator_id: string;
          description: string;
          id: string;
          invoice_id: string;
          is_amount_confidential: boolean;
          is_category_confidential: boolean;
          is_description_confidential: boolean;
          report_opt_in: boolean;
          taken_at: string;
          total_count: number;
          wallet_id: string;
        }[];
      };
      get_wau_count: { Args: never; Returns: number };
      get_workspace_drive_size: { Args: { ws_id: string }; Returns: number };
      get_workspace_member_count: {
        Args: { p_ws_id: string };
        Returns: number;
      };
      get_workspace_member_distribution: {
        Args: never;
        Returns: {
          member_range: string;
          percentage: number;
          workspace_count: number;
        }[];
      };
      get_workspace_products_count: {
        Args: { ws_id: string };
        Returns: number;
      };
      get_workspace_statistics: {
        Args: never;
        Returns: {
          active_workspaces: number;
          avg_members_per_workspace: number;
          empty_workspace_count: number;
          median_members_per_workspace: number;
          total_workspaces: number;
          workspaces_created_this_month: number;
          workspaces_created_this_week: number;
          workspaces_created_today: number;
        }[];
      };
      get_workspace_storage_limit: { Args: { ws_id: string }; Returns: number };
      get_workspace_transaction_categories_count: {
        Args: { ws_id: string };
        Returns: number;
      };
      get_workspace_transactions_count: {
        Args: { end_date?: string; start_date?: string; ws_id: string };
        Returns: number;
      };
      get_workspace_user_groups: {
        Args: {
          _ws_id: string;
          excluded_tags: string[];
          included_tags: string[];
          search_query: string;
        };
        Returns: {
          created_at: string;
          id: string;
          name: string;
          notes: string;
          tag_count: number;
          tags: string[];
          ws_id: string;
        }[];
      };
      get_workspace_user_groups_count: {
        Args: { ws_id: string };
        Returns: number;
      };
      get_workspace_user_with_details: {
        Args: { p_user_id: string; p_ws_id: string };
        Returns: Json;
      };
      get_workspace_users: {
        Args: {
          _ws_id: string;
          excluded_groups: string[];
          included_groups: string[];
          search_query: string;
        };
        Returns: {
          address: string;
          archived: boolean;
          archived_until: string;
          avatar_url: string;
          balance: number;
          birthday: string;
          created_at: string;
          display_name: string;
          email: string;
          ethnicity: string;
          full_name: string;
          gender: string;
          group_count: number;
          groups: string[];
          guardian: string;
          id: string;
          linked_users: Json;
          national_id: string;
          note: string;
          phone: string;
          updated_at: string;
          ws_id: string;
        }[];
      };
      get_workspace_users_count: { Args: { ws_id: string }; Returns: number };
      get_workspace_wallets_count: { Args: { ws_id: string }; Returns: number };
      get_workspace_wallets_expense:
        | {
            Args: { end_date?: string; start_date?: string; ws_id: string };
            Returns: number;
          }
        | {
            Args: {
              end_date?: string;
              include_confidential?: boolean;
              start_date?: string;
              ws_id: string;
            };
            Returns: number;
          };
      get_workspace_wallets_income:
        | {
            Args: { end_date?: string; start_date?: string; ws_id: string };
            Returns: number;
          }
        | {
            Args: {
              end_date?: string;
              include_confidential?: boolean;
              start_date?: string;
              ws_id: string;
            };
            Returns: number;
          };
      hard_delete_soft_deleted_items: { Args: never; Returns: undefined };
      has_workspace_permission: {
        Args: { p_permission: string; p_user_id: string; p_ws_id: string };
        Returns: boolean;
      };
      has_workspace_secret: {
        Args: { secret_name: string; ws_id: string };
        Returns: boolean;
      };
      insert_ai_chat_message: {
        Args: { chat_id: string; message: string; source: string };
        Returns: undefined;
      };
      is_list_accessible: { Args: { _list_id: string }; Returns: boolean };
      is_member_invited: {
        Args: { _org_id: string; _user_id: string };
        Returns: boolean;
      };
      is_nova_challenge_manager: { Args: never; Returns: boolean };
      is_nova_role_manager: { Args: never; Returns: boolean };
      is_nova_user_email_in_team: {
        Args: { _team_id: string; _user_email: string };
        Returns: boolean;
      };
      is_nova_user_id_in_team: {
        Args: { _team_id: string; _user_id: string };
        Returns: boolean;
      };
      is_org_member: {
        Args: { _org_id: string; _user_id: string };
        Returns: boolean;
      };
      is_personal_workspace: { Args: { p_ws_id: string }; Returns: boolean };
      is_project_member: { Args: { _project_id: string }; Returns: boolean };
      is_task_accessible: { Args: { _task_id: string }; Returns: boolean };
      is_task_board_member: {
        Args: { _board_id: string; _user_id: string };
        Returns: boolean;
      };
      is_tuturuuu_email: { Args: { user_email: string }; Returns: boolean };
      is_user_guest: { Args: { user_uuid: string }; Returns: boolean };
      is_user_task_in_board: {
        Args: { _task_id: string; _user_id: string };
        Returns: boolean;
      };
      is_user_whitelisted: {
        Args: { user_id_param: string };
        Returns: boolean;
      };
      is_workspace_owner: {
        Args: { p_user_id: string; p_ws_id: string };
        Returns: boolean;
      };
      match_tasks: {
        Args: {
          filter_deleted?: boolean;
          filter_ws_id?: string;
          match_count?: number;
          match_threshold?: number;
          query_embedding: string;
          query_text: string;
        };
        Returns: {
          board_id: string;
          board_name: string;
          closed_at: string;
          completed_at: string;
          created_at: string;
          description: string;
          end_date: string;
          id: string;
          list_id: string;
          list_name: string;
          list_status: Database['public']['Enums']['task_board_status'];
          name: string;
          priority: Database['public']['Enums']['task_priority'];
          similarity: number;
          start_date: string;
        }[];
      };
      normalize_task_sort_keys: { Args: never; Returns: undefined };
      nova_get_all_challenges_with_user_stats: {
        Args: { user_id: string };
        Returns: Json;
      };
      nova_get_challenge_with_user_stats: {
        Args: { challenge_id: string; user_id: string };
        Returns: Json;
      };
      nova_get_user_daily_sessions: {
        Args: { challenge_id: string; user_id: string };
        Returns: number;
      };
      nova_get_user_total_sessions: {
        Args: { challenge_id: string; user_id: string };
        Returns: number;
      };
      parse_user_agent: {
        Args: { user_agent: string };
        Returns: {
          browser: string;
          device_type: string;
          os: string;
        }[];
      };
      process_recurring_transactions: {
        Args: never;
        Returns: {
          processed_count: number;
          recurring_id: string;
          transaction_id: string;
        }[];
      };
      revoke_all_cross_app_tokens: {
        Args: { p_user_id: string };
        Returns: undefined;
      };
      revoke_all_other_sessions: { Args: { user_id: string }; Returns: number };
      revoke_user_session: {
        Args: { session_id: string; target_user_id: string };
        Returns: boolean;
      };
      search_users: {
        Args: {
          enabled_filter?: boolean;
          page_number: number;
          page_size: number;
          role_filter?: string;
          search_query: string;
        };
        Returns: {
          allow_challenge_management: boolean;
          allow_manage_all_challenges: boolean;
          allow_role_management: boolean;
          avatar_url: string;
          bio: string;
          birthday: string;
          created_at: string;
          deleted: boolean;
          display_name: string;
          email: string;
          enabled: boolean;
          full_name: string;
          handle: string;
          id: string;
          new_email: string;
          team_name: string[];
          user_id: string;
        }[];
      };
      search_users_by_name: {
        Args: {
          min_similarity?: number;
          result_limit?: number;
          search_query: string;
        };
        Returns: {
          avatar_url: string;
          display_name: string;
          handle: string;
          id: string;
          relevance: number;
        }[];
      };
      show_limit: { Args: never; Returns: number };
      show_trgm: { Args: { '': string }; Returns: string[] };
      sum_quiz_scores: {
        Args: { p_set_id: string };
        Returns: {
          sum: number;
        }[];
      };
      transactions_have_same_abs_amount: {
        Args: { transaction_id_1: string; transaction_id_2: string };
        Returns: boolean;
      };
      transactions_have_same_amount: {
        Args: { transaction_id_1: string; transaction_id_2: string };
        Returns: boolean;
      };
      update_expired_sessions: { Args: never; Returns: undefined };
      update_many_tasks: { Args: { updates: Json }; Returns: number };
      update_session_total_score: {
        Args: { challenge_id_param: string; user_id_param: string };
        Returns: undefined;
      };
      upsert_calendar_events_and_count: {
        Args: { events: Json };
        Returns: Json;
      };
      user_is_in_channel: {
        Args: { p_channel_id: string; p_user_id: string };
        Returns: boolean;
      };
      validate_cross_app_token: {
        Args: { p_target_app: string; p_token: string };
        Returns: string;
      };
      validate_cross_app_token_with_session: {
        Args: { p_target_app: string; p_token: string };
        Returns: {
          session_data: Json;
          user_id: string;
        }[];
      };
    };
    Enums: {
      ai_message_type:
        | 'message'
        | 'file'
        | 'summary'
        | 'notes'
        | 'multi_choice_quiz'
        | 'paragraph_quiz'
        | 'flashcards';
      blacklist_entry_type: 'email' | 'domain';
      calendar_hour_type: 'WORK' | 'PERSONAL' | 'MEETING';
      calendar_hours: 'work_hours' | 'personal_hours' | 'meeting_hours';
      certificate_templates: 'original' | 'modern' | 'elegant';
      chat_role: 'FUNCTION' | 'USER' | 'SYSTEM' | 'ASSISTANT';
      dataset_type: 'excel' | 'csv' | 'html';
      estimation_type: 'exponential' | 'fibonacci' | 'linear' | 't-shirt';
      feature_flag:
        | 'ENABLE_AI'
        | 'ENABLE_EDUCATION'
        | 'ENABLE_CHALLENGES'
        | 'ENABLE_QUIZZES';
      platform_service: 'TUTURUUU' | 'REWISE' | 'NOVA' | 'UPSKII';
      product:
        | 'web'
        | 'nova'
        | 'rewise'
        | 'calendar'
        | 'finance'
        | 'tudo'
        | 'tumeet'
        | 'shortener'
        | 'qr'
        | 'drive'
        | 'mail'
        | 'other';
      promotion_type: 'REGULAR' | 'REFERRAL';
      recording_status:
        | 'recording'
        | 'interrupted'
        | 'pending_transcription'
        | 'transcribing'
        | 'completed'
        | 'failed';
      recurring_frequency: 'daily' | 'weekly' | 'monthly' | 'yearly';
      subscription_status: 'trialing' | 'active' | 'canceled' | 'past_due';
      support_type: 'bug' | 'feature-request' | 'support' | 'job-application';
      task_board_status: 'not_started' | 'active' | 'done' | 'closed';
      task_priority: 'low' | 'normal' | 'high' | 'critical';
      workspace_api_key_scope:
        | 'gemini-2.0-flash'
        | 'gemini-2.5-flash'
        | 'gemini-2.0-pro'
        | 'gemini-2.5-pro'
        | 'gemini-2.0-flash-lite'
        | 'gemini-2.5-flash-lite';
      workspace_role_permission:
        | 'view_infrastructure'
        | 'manage_workspace_secrets'
        | 'manage_external_migrations'
        | 'manage_workspace_roles'
        | 'manage_workspace_members'
        | 'manage_workspace_settings'
        | 'manage_workspace_integrations'
        | 'manage_workspace_billing'
        | 'manage_workspace_security'
        | 'manage_workspace_audit_logs'
        | 'manage_user_report_templates'
        | 'manage_calendar'
        | 'manage_projects'
        | 'manage_documents'
        | 'manage_drive'
        | 'manage_users'
        | 'export_users_data'
        | 'manage_inventory'
        | 'manage_finance'
        | 'export_finance_data'
        | 'ai_chat'
        | 'ai_lab'
        | 'send_user_group_post_emails'
        | 'view_users_private_info'
        | 'view_users_public_info'
        | 'view_finance_stats'
        | 'create_users'
        | 'update_users'
        | 'delete_users'
        | 'check_user_attendance'
        | 'create_inventory'
        | 'update_inventory'
        | 'delete_inventory'
        | 'view_inventory'
        | 'view_transactions'
        | 'create_transactions'
        | 'update_transactions'
        | 'delete_transactions'
        | 'view_invoices'
        | 'create_invoices'
        | 'update_invoices'
        | 'delete_invoices'
        | 'view_user_groups'
        | 'create_user_groups'
        | 'update_user_groups'
        | 'delete_user_groups'
        | 'view_user_groups_scores'
        | 'create_user_groups_scores'
        | 'update_user_groups_scores'
        | 'delete_user_groups_scores'
        | 'view_user_groups_posts'
        | 'create_user_groups_posts'
        | 'update_user_groups_posts'
        | 'delete_user_groups_posts'
        | 'create_lead_generations'
        | 'manage_api_keys'
        | 'view_confidential_amount'
        | 'view_confidential_description'
        | 'view_confidential_category'
        | 'create_confidential_transactions'
        | 'update_confidential_transactions'
        | 'delete_confidential_transactions';
    };
    CompositeTypes: {
      email_block_status: {
        email: string | null;
        is_blocked: boolean | null;
        reason: string | null;
      };
    };
  };
};

type DatabaseWithoutInternals = Omit<Database, '__InternalSupabase'>;

type DefaultSchema = DatabaseWithoutInternals[Extract<
  keyof Database,
  'public'
>];

export type Tables<
  DefaultSchemaTableNameOrOptions extends
    | keyof (DefaultSchema['Tables'] & DefaultSchema['Views'])
    | { schema: keyof DatabaseWithoutInternals },
  TableName extends DefaultSchemaTableNameOrOptions extends {
    schema: keyof DatabaseWithoutInternals;
  }
    ? keyof (DatabaseWithoutInternals[DefaultSchemaTableNameOrOptions['schema']]['Tables'] &
        DatabaseWithoutInternals[DefaultSchemaTableNameOrOptions['schema']]['Views'])
    : never = never,
> = DefaultSchemaTableNameOrOptions extends {
  schema: keyof DatabaseWithoutInternals;
}
  ? (DatabaseWithoutInternals[DefaultSchemaTableNameOrOptions['schema']]['Tables'] &
      DatabaseWithoutInternals[DefaultSchemaTableNameOrOptions['schema']]['Views'])[TableName] extends {
      Row: infer R;
    }
    ? R
    : never
  : DefaultSchemaTableNameOrOptions extends keyof (DefaultSchema['Tables'] &
        DefaultSchema['Views'])
    ? (DefaultSchema['Tables'] &
        DefaultSchema['Views'])[DefaultSchemaTableNameOrOptions] extends {
        Row: infer R;
      }
      ? R
      : never
    : never;

export type TablesInsert<
  DefaultSchemaTableNameOrOptions extends
    | keyof DefaultSchema['Tables']
    | { schema: keyof DatabaseWithoutInternals },
  TableName extends DefaultSchemaTableNameOrOptions extends {
    schema: keyof DatabaseWithoutInternals;
  }
    ? keyof DatabaseWithoutInternals[DefaultSchemaTableNameOrOptions['schema']]['Tables']
    : never = never,
> = DefaultSchemaTableNameOrOptions extends {
  schema: keyof DatabaseWithoutInternals;
}
  ? DatabaseWithoutInternals[DefaultSchemaTableNameOrOptions['schema']]['Tables'][TableName] extends {
      Insert: infer I;
    }
    ? I
    : never
  : DefaultSchemaTableNameOrOptions extends keyof DefaultSchema['Tables']
    ? DefaultSchema['Tables'][DefaultSchemaTableNameOrOptions] extends {
        Insert: infer I;
      }
      ? I
      : never
    : never;

export type TablesUpdate<
  DefaultSchemaTableNameOrOptions extends
    | keyof DefaultSchema['Tables']
    | { schema: keyof DatabaseWithoutInternals },
  TableName extends DefaultSchemaTableNameOrOptions extends {
    schema: keyof DatabaseWithoutInternals;
  }
    ? keyof DatabaseWithoutInternals[DefaultSchemaTableNameOrOptions['schema']]['Tables']
    : never = never,
> = DefaultSchemaTableNameOrOptions extends {
  schema: keyof DatabaseWithoutInternals;
}
  ? DatabaseWithoutInternals[DefaultSchemaTableNameOrOptions['schema']]['Tables'][TableName] extends {
      Update: infer U;
    }
    ? U
    : never
  : DefaultSchemaTableNameOrOptions extends keyof DefaultSchema['Tables']
    ? DefaultSchema['Tables'][DefaultSchemaTableNameOrOptions] extends {
        Update: infer U;
      }
      ? U
      : never
    : never;

export type Enums<
  DefaultSchemaEnumNameOrOptions extends
    | keyof DefaultSchema['Enums']
    | { schema: keyof DatabaseWithoutInternals },
  EnumName extends DefaultSchemaEnumNameOrOptions extends {
    schema: keyof DatabaseWithoutInternals;
  }
    ? keyof DatabaseWithoutInternals[DefaultSchemaEnumNameOrOptions['schema']]['Enums']
    : never = never,
> = DefaultSchemaEnumNameOrOptions extends {
  schema: keyof DatabaseWithoutInternals;
}
  ? DatabaseWithoutInternals[DefaultSchemaEnumNameOrOptions['schema']]['Enums'][EnumName]
  : DefaultSchemaEnumNameOrOptions extends keyof DefaultSchema['Enums']
    ? DefaultSchema['Enums'][DefaultSchemaEnumNameOrOptions]
    : never;

export type CompositeTypes<
  PublicCompositeTypeNameOrOptions extends
    | keyof DefaultSchema['CompositeTypes']
    | { schema: keyof DatabaseWithoutInternals },
  CompositeTypeName extends PublicCompositeTypeNameOrOptions extends {
    schema: keyof DatabaseWithoutInternals;
  }
    ? keyof DatabaseWithoutInternals[PublicCompositeTypeNameOrOptions['schema']]['CompositeTypes']
    : never = never,
> = PublicCompositeTypeNameOrOptions extends {
  schema: keyof DatabaseWithoutInternals;
}
  ? DatabaseWithoutInternals[PublicCompositeTypeNameOrOptions['schema']]['CompositeTypes'][CompositeTypeName]
  : PublicCompositeTypeNameOrOptions extends keyof DefaultSchema['CompositeTypes']
    ? DefaultSchema['CompositeTypes'][PublicCompositeTypeNameOrOptions]
    : never;

export const Constants = {
  public: {
    Enums: {
      ai_message_type: [
        'message',
        'file',
        'summary',
        'notes',
        'multi_choice_quiz',
        'paragraph_quiz',
        'flashcards',
      ],
      blacklist_entry_type: ['email', 'domain'],
      calendar_hour_type: ['WORK', 'PERSONAL', 'MEETING'],
      calendar_hours: ['work_hours', 'personal_hours', 'meeting_hours'],
      certificate_templates: ['original', 'modern', 'elegant'],
      chat_role: ['FUNCTION', 'USER', 'SYSTEM', 'ASSISTANT'],
      dataset_type: ['excel', 'csv', 'html'],
      estimation_type: ['exponential', 'fibonacci', 'linear', 't-shirt'],
      feature_flag: [
        'ENABLE_AI',
        'ENABLE_EDUCATION',
        'ENABLE_CHALLENGES',
        'ENABLE_QUIZZES',
      ],
<<<<<<< HEAD
      notification_priority: ['high', 'low', 'medium', 'urgent'],
      notification_scope: ['system', 'user', 'workspace'],
      platform_service: ['NOVA', 'REWISE', 'TUTURUUU', 'UPSKII'],
=======
      platform_service: ['TUTURUUU', 'REWISE', 'NOVA', 'UPSKII'],
>>>>>>> 39350241
      product: [
        'web',
        'nova',
        'rewise',
        'calendar',
        'finance',
        'tudo',
        'tumeet',
        'shortener',
        'qr',
        'drive',
        'mail',
        'other',
      ],
      promotion_type: ['REGULAR', 'REFERRAL'],
      recording_status: [
        'recording',
        'interrupted',
        'pending_transcription',
        'transcribing',
        'completed',
        'failed',
      ],
      recurring_frequency: ['daily', 'weekly', 'monthly', 'yearly'],
      subscription_status: ['trialing', 'active', 'canceled', 'past_due'],
      support_type: ['bug', 'feature-request', 'support', 'job-application'],
      task_board_status: ['not_started', 'active', 'done', 'closed'],
      task_priority: ['low', 'normal', 'high', 'critical'],
      workspace_api_key_scope: [
        'gemini-2.0-flash',
        'gemini-2.5-flash',
        'gemini-2.0-pro',
        'gemini-2.5-pro',
        'gemini-2.0-flash-lite',
        'gemini-2.5-flash-lite',
      ],
      workspace_role_permission: [
        'view_infrastructure',
        'manage_workspace_secrets',
        'manage_external_migrations',
        'manage_workspace_roles',
        'manage_workspace_members',
        'manage_workspace_settings',
        'manage_workspace_integrations',
        'manage_workspace_billing',
        'manage_workspace_security',
        'manage_workspace_audit_logs',
        'manage_user_report_templates',
        'manage_calendar',
        'manage_projects',
        'manage_documents',
        'manage_drive',
        'manage_users',
        'export_users_data',
        'manage_inventory',
        'manage_finance',
        'export_finance_data',
        'ai_chat',
        'ai_lab',
        'send_user_group_post_emails',
        'view_users_private_info',
        'view_users_public_info',
        'view_finance_stats',
        'create_users',
        'update_users',
        'delete_users',
        'check_user_attendance',
        'create_inventory',
        'update_inventory',
        'delete_inventory',
        'view_inventory',
        'view_transactions',
        'create_transactions',
        'update_transactions',
        'delete_transactions',
        'view_invoices',
        'create_invoices',
        'update_invoices',
        'delete_invoices',
        'view_user_groups',
        'create_user_groups',
        'update_user_groups',
        'delete_user_groups',
        'view_user_groups_scores',
        'create_user_groups_scores',
        'update_user_groups_scores',
        'delete_user_groups_scores',
        'view_user_groups_posts',
        'create_user_groups_posts',
        'update_user_groups_posts',
        'delete_user_groups_posts',
        'create_lead_generations',
        'manage_api_keys',
        'view_confidential_amount',
        'view_confidential_description',
        'view_confidential_category',
        'create_confidential_transactions',
        'update_confidential_transactions',
        'delete_confidential_transactions',
      ],
    },
  },
} as const;<|MERGE_RESOLUTION|>--- conflicted
+++ resolved
@@ -13,7 +13,6 @@
     PostgrestVersion: '13.0.5';
   };
   public: {
-<<<<<<< HEAD
     CompositeTypes: {
       [_ in never]: never;
     };
@@ -144,147 +143,57 @@
           p_operation?: string;
           p_sync_token?: string;
           p_ws_id: string;
-=======
-    Tables: {
-      ai_chat_members: {
-        Row: {
-          chat_id: string;
-          created_at: string;
-          email: string;
->>>>>>> 39350241
-        };
-        Insert: {
-          chat_id: string;
-          created_at?: string;
-          email: string;
-        };
-        Update: {
-          chat_id?: string;
-          created_at?: string;
-          email?: string;
-        };
-        Relationships: [
-          {
-            foreignKeyName: 'ai_chat_members_chat_id_fkey';
-            columns: ['chat_id'];
-            isOneToOne: false;
-            referencedRelation: 'ai_chats';
-            referencedColumns: ['id'];
-          },
-        ];
-      };
-      ai_chat_messages: {
-        Row: {
-          chat_id: string;
-          completion_tokens: number;
-          content: string | null;
-          created_at: string;
-          creator_id: string | null;
-          finish_reason: string | null;
-          id: string;
-          metadata: Json | null;
-          model: string | null;
-          prompt_tokens: number;
-          role: Database['public']['Enums']['chat_role'];
-          type: Database['public']['Enums']['ai_message_type'];
-        };
-        Insert: {
-          chat_id: string;
-          completion_tokens?: number;
-          content?: string | null;
-          created_at?: string;
-          creator_id?: string | null;
-          finish_reason?: string | null;
-          id?: string;
-          metadata?: Json | null;
-          model?: string | null;
-          prompt_tokens?: number;
-          role: Database['public']['Enums']['chat_role'];
-          type?: Database['public']['Enums']['ai_message_type'];
-        };
-        Update: {
-          chat_id?: string;
-          completion_tokens?: number;
-          content?: string | null;
-          created_at?: string;
-          creator_id?: string | null;
-          finish_reason?: string | null;
-          id?: string;
-          metadata?: Json | null;
-          model?: string | null;
-          prompt_tokens?: number;
-          role?: Database['public']['Enums']['chat_role'];
-          type?: Database['public']['Enums']['ai_message_type'];
-        };
-        Relationships: [
-          {
-            foreignKeyName: 'ai_chat_messages_chat_id_fkey';
-            columns: ['chat_id'];
-            isOneToOne: false;
-            referencedRelation: 'ai_chats';
-            referencedColumns: ['id'];
-          },
-          {
-            foreignKeyName: 'ai_chat_messages_creator_id_fkey';
-            columns: ['creator_id'];
-            isOneToOne: false;
-            referencedRelation: 'nova_user_challenge_leaderboard';
-            referencedColumns: ['user_id'];
-          },
-          {
-            foreignKeyName: 'ai_chat_messages_creator_id_fkey';
-            columns: ['creator_id'];
-            isOneToOne: false;
-            referencedRelation: 'nova_user_leaderboard';
-            referencedColumns: ['user_id'];
-          },
-          {
-            foreignKeyName: 'ai_chat_messages_creator_id_fkey';
-            columns: ['creator_id'];
-            isOneToOne: false;
-            referencedRelation: 'shortened_links_creator_stats';
-            referencedColumns: ['id'];
-          },
-          {
-            foreignKeyName: 'ai_chat_messages_creator_id_fkey';
-            columns: ['creator_id'];
-            isOneToOne: false;
-            referencedRelation: 'users';
-            referencedColumns: ['id'];
-          },
-          {
-            foreignKeyName: 'public_ai_chat_messages_model_fkey';
-            columns: ['model'];
-            isOneToOne: false;
-            referencedRelation: 'ai_models';
-            referencedColumns: ['id'];
-          },
-        ];
-      };
-      ai_chats: {
-        Row: {
-          created_at: string;
-          creator_id: string | null;
-          id: string;
-          is_public: boolean;
-          latest_summarized_message_id: string | null;
-          model: string | null;
-          pinned: boolean;
-          summary: string | null;
-          title: string | null;
-        };
-        Insert: {
-          created_at?: string;
-          creator_id?: string | null;
-          id?: string;
-          is_public?: boolean;
-          latest_summarized_message_id?: string | null;
-          model?: string | null;
-          pinned?: boolean;
-          summary?: string | null;
-          title?: string | null;
-        };
-<<<<<<< HEAD
+        };
+        Returns: {
+          last_synced_at: string;
+          message: string;
+          success: boolean;
+          sync_token: string;
+        }[];
+      };
+      calculate_next_occurrence: {
+        Args: {
+          frequency: Database['public']['Enums']['recurring_frequency'];
+          from_date: string;
+        };
+        Returns: string;
+      };
+      calculate_productivity_score: {
+        Args: {
+          category_color: string;
+          duration_seconds: number;
+        };
+        Returns: number;
+      };
+      can_create_workspace: {
+        Args: {
+          p_user_id: string;
+        };
+        Returns: boolean;
+      };
+      can_manage_indicator: {
+        Args: {
+          p_indicator_id: string;
+        };
+        Returns: boolean;
+      };
+      check_guest_group: {
+        Args: {
+          group_id: string;
+        };
+        Returns: boolean;
+      };
+      check_guest_lead_eligibility: {
+        Args: {
+          p_user_id: string;
+          p_ws_id: string;
+        };
+        Returns: Json;
+      };
+      check_ws_creator: {
+        Args: {
+          ws_id: string;
+        };
         Returns: boolean;
       };
       cleanup_expired_cross_app_tokens: {
@@ -322,97 +231,37 @@
           enabled_filter?: boolean;
           role_filter?: string;
           search_query: string;
-=======
-        Update: {
-          created_at?: string;
-          creator_id?: string | null;
-          id?: string;
-          is_public?: boolean;
-          latest_summarized_message_id?: string | null;
-          model?: string | null;
-          pinned?: boolean;
-          summary?: string | null;
-          title?: string | null;
->>>>>>> 39350241
-        };
-        Relationships: [
-          {
-            foreignKeyName: 'ai_chats_creator_id_fkey';
-            columns: ['creator_id'];
-            isOneToOne: false;
-            referencedRelation: 'nova_user_challenge_leaderboard';
-            referencedColumns: ['user_id'];
-          },
-          {
-            foreignKeyName: 'ai_chats_creator_id_fkey';
-            columns: ['creator_id'];
-            isOneToOne: false;
-            referencedRelation: 'nova_user_leaderboard';
-            referencedColumns: ['user_id'];
-          },
-          {
-            foreignKeyName: 'ai_chats_creator_id_fkey';
-            columns: ['creator_id'];
-            isOneToOne: false;
-            referencedRelation: 'shortened_links_creator_stats';
-            referencedColumns: ['id'];
-          },
-          {
-            foreignKeyName: 'ai_chats_creator_id_fkey';
-            columns: ['creator_id'];
-            isOneToOne: false;
-            referencedRelation: 'users';
-            referencedColumns: ['id'];
-          },
-          {
-            foreignKeyName: 'public_ai_chats_latest_summarized_message_id_fkey';
-            columns: ['latest_summarized_message_id'];
-            isOneToOne: false;
-            referencedRelation: 'ai_chat_messages';
-            referencedColumns: ['id'];
-          },
-          {
-            foreignKeyName: 'public_ai_chats_model_fkey';
-            columns: ['model'];
-            isOneToOne: false;
-            referencedRelation: 'ai_models';
-            referencedColumns: ['id'];
-          },
-        ];
-      };
-      ai_models: {
-        Row: {
-          created_at: string;
-          enabled: boolean;
-          id: string;
-          name: string | null;
-          provider: string | null;
-        };
-        Insert: {
-          created_at?: string;
-          enabled?: boolean;
-          id: string;
-          name?: string | null;
-          provider?: string | null;
-        };
-        Update: {
-          created_at?: string;
-          enabled?: boolean;
-          id?: string;
-          name?: string | null;
-          provider?: string | null;
-        };
-        Relationships: [
-          {
-            foreignKeyName: 'public_ai_models_provider_fkey';
-            columns: ['provider'];
-            isOneToOne: false;
-            referencedRelation: 'ai_providers';
-            referencedColumns: ['id'];
-          },
-        ];
-      };
-<<<<<<< HEAD
+        };
+        Returns: number;
+      };
+      count_user_workspaces: {
+        Args: {
+          user_id: string;
+        };
+        Returns: number;
+      };
+      create_ai_chat: {
+        Args: {
+          message: string;
+          model: string;
+          title: string;
+        };
+        Returns: string;
+      };
+      create_guest_lead_email: {
+        Args: {
+          p_content: string;
+          p_email: string;
+          p_post_id?: string;
+          p_receiver_id: string;
+          p_sender_id: string;
+          p_source_email: string;
+          p_source_name: string;
+          p_subject: string;
+          p_ws_id: string;
+        };
+        Returns: Json;
+      };
       create_notification: {
         Args: {
           p_code?: string;
@@ -457,394 +306,380 @@
       extract_domain: {
         Args: {
           url: string;
-=======
-      ai_providers: {
-        Row: {
-          created_at: string;
-          id: string;
-          name: string;
->>>>>>> 39350241
-        };
-        Insert: {
-          created_at?: string;
-          id: string;
-          name: string;
-        };
-        Update: {
-          created_at?: string;
-          id?: string;
-          name?: string;
-        };
-        Relationships: [];
-      };
-      ai_whitelisted_domains: {
-        Row: {
-          created_at: string;
-          description: string | null;
-          domain: string;
-          enabled: boolean;
-        };
-        Insert: {
-          created_at?: string;
-          description?: string | null;
-          domain: string;
-          enabled?: boolean;
-        };
-        Update: {
-          created_at?: string;
-          description?: string | null;
-          domain?: string;
-          enabled?: boolean;
-        };
-        Relationships: [];
-      };
-      ai_whitelisted_emails: {
-        Row: {
+        };
+        Returns: string;
+      };
+      extract_referrer_domain: {
+        Args: {
+          url: string;
+        };
+        Returns: string;
+      };
+      generate_cross_app_token:
+        | {
+            Args: {
+              p_expiry_seconds?: number;
+              p_origin_app: string;
+              p_session_data?: Json;
+              p_target_app: string;
+              p_user_id: string;
+            };
+            Returns: string;
+          }
+        | {
+            Args: {
+              p_expiry_seconds?: number;
+              p_origin_app: string;
+              p_target_app: string;
+              p_user_id: string;
+            };
+            Returns: string;
+          };
+      get_ai_execution_daily_stats_v2: {
+        Args: {
+          p_end_date?: string;
+          p_pricing?: Json;
+          p_start_date?: string;
+          p_ws_id: string;
+        };
+        Returns: {
+          date: string;
+          executions: number;
+          input_tokens: number;
+          output_tokens: number;
+          reasoning_tokens: number;
+          total_cost_usd: number;
+          total_tokens: number;
+        }[];
+      };
+      get_ai_execution_model_stats_v2: {
+        Args: {
+          p_end_date?: string;
+          p_pricing?: Json;
+          p_start_date?: string;
+          p_ws_id: string;
+        };
+        Returns: {
+          avg_cost_per_execution: number;
+          avg_tokens_per_execution: number;
+          executions: number;
+          model_id: string;
+          percentage_of_total: number;
+          total_cost_usd: number;
+          total_tokens: number;
+        }[];
+      };
+      get_ai_execution_monthly_cost_v2: {
+        Args: {
+          p_exchange_rate?: number;
+          p_month?: number;
+          p_pricing?: Json;
+          p_ws_id: string;
+          p_year?: number;
+        };
+        Returns: {
+          avg_daily_cost: number;
+          executions: number;
+          total_cost_usd: number;
+          total_cost_vnd: number;
+        }[];
+      };
+      get_ai_execution_summary_v2: {
+        Args: {
+          p_end_date?: string;
+          p_exchange_rate?: number;
+          p_pricing?: Json;
+          p_start_date?: string;
+          p_ws_id: string;
+        };
+        Returns: {
+          avg_cost_per_execution: number;
+          avg_tokens_per_execution: number;
+          total_cost_usd: number;
+          total_cost_vnd: number;
+          total_executions: number;
+          total_input_tokens: number;
+          total_output_tokens: number;
+          total_reasoning_tokens: number;
+          total_tokens: number;
+        }[];
+      };
+      get_available_referral_users: {
+        Args: {
+          p_user_id: string;
+          p_ws_id: string;
+        };
+        Returns: {
+          display_name: string;
+          email: string;
+          full_name: string;
+          id: string;
+          phone: string;
+        }[];
+      };
+      get_browsers: {
+        Args: {
+          p_limit?: number;
+          p_link_id: string;
+        };
+        Returns: {
+          browser: string;
+          count: number;
+        }[];
+      };
+      get_budget_status: {
+        Args: {
+          _ws_id: string;
+        };
+        Returns: {
+          amount: number;
+          budget_id: string;
+          budget_name: string;
+          is_near_threshold: boolean;
+          is_over_budget: boolean;
+          percentage_used: number;
+          remaining: number;
+          spent: number;
+        }[];
+      };
+      get_challenge_stats: {
+        Args: {
+          challenge_id_param: string;
+          user_id_param: string;
+        };
+        Returns: {
+          problems_attempted: number;
+          total_score: number;
+        }[];
+      };
+      get_clicks_by_day: {
+        Args: {
+          p_days?: number;
+          p_link_id: string;
+        };
+        Returns: {
+          click_date: string;
+          clicks: number;
+        }[];
+      };
+      get_clicks_by_day_of_week: {
+        Args: {
+          p_link_id: string;
+        };
+        Returns: {
+          clicks: number;
+          day_name: string;
+          day_of_week: number;
+        }[];
+      };
+      get_clicks_by_hour: {
+        Args: {
+          p_link_id: string;
+        };
+        Returns: {
+          clicks: number;
+          hour: number;
+        }[];
+      };
+      get_created_workspace_count: {
+        Args: {
+          user_id: string;
+        };
+        Returns: number;
+      };
+      get_daily_activity_heatmap: {
+        Args: {
+          p_days_back?: number;
+          p_user_id?: string;
+          p_ws_id: string;
+        };
+        Returns: Json;
+      };
+      get_daily_income_expense: {
+        Args: {
+          _ws_id: string;
+          past_days?: number;
+        };
+        Returns: {
+          day: string;
+          total_expense: number;
+          total_income: number;
+        }[];
+      };
+      get_daily_prompt_completion_tokens: {
+        Args: {
+          past_days?: number;
+        };
+        Returns: {
+          day: string;
+          total_completion_tokens: number;
+          total_prompt_tokens: number;
+        }[];
+      };
+      get_default_ai_pricing: {
+        Args: never;
+        Returns: Json;
+      };
+      get_device_types: {
+        Args: {
+          p_limit?: number;
+          p_link_id: string;
+        };
+        Returns: {
+          count: number;
+          device_type: string;
+        }[];
+      };
+      get_finance_invoices_count: {
+        Args: {
+          ws_id: string;
+        };
+        Returns: number;
+      };
+      get_guest_user_leads: {
+        Args: {
+          p_page?: number;
+          p_page_size?: number;
+          p_search?: string;
+          p_threshold?: number;
+          p_ws_id: string;
+        };
+        Returns: {
+          attendance_count: number;
           created_at: string;
           email: string;
-          enabled: boolean;
-        };
-        Insert: {
-          created_at?: string;
-          email: string;
-          enabled?: boolean;
-        };
-        Update: {
-          created_at?: string;
-          email?: string;
-          enabled?: boolean;
-        };
-        Relationships: [];
-      };
-      audio_chunks: {
-        Row: {
-          chunk_order: number;
+          full_name: string;
+          gender: string;
+          group_id: string;
+          group_name: string;
+          has_lead_generation: boolean;
+          id: string;
+          phone: string;
+          total_count: number;
+        }[];
+      };
+      get_healthcare_checkups_count: {
+        Args: {
+          ws_id: string;
+        };
+        Returns: number;
+      };
+      get_healthcare_diagnoses_count: {
+        Args: {
+          ws_id: string;
+        };
+        Returns: number;
+      };
+      get_healthcare_vital_groups_count: {
+        Args: {
+          ws_id: string;
+        };
+        Returns: number;
+      };
+      get_healthcare_vitals_count: {
+        Args: {
+          ws_id: string;
+        };
+        Returns: number;
+      };
+      get_hourly_prompt_completion_tokens: {
+        Args: {
+          past_hours?: number;
+        };
+        Returns: {
+          hour: string;
+          total_completion_tokens: number;
+          total_prompt_tokens: number;
+        }[];
+      };
+      get_inventory_batches_count: {
+        Args: {
+          ws_id: string;
+        };
+        Returns: number;
+      };
+      get_inventory_product_categories_count: {
+        Args: {
+          ws_id: string;
+        };
+        Returns: number;
+      };
+      get_inventory_products: {
+        Args: {
+          _category_ids?: string[];
+          _has_unit?: boolean;
+          _warehouse_ids?: string[];
+          _ws_id?: string;
+        };
+        Returns: {
+          amount: number;
+          category: string;
           created_at: string;
           id: string;
-          session_id: string;
-          storage_path: string;
-        };
-        Insert: {
-          chunk_order: number;
-          created_at?: string;
-          id?: string;
-          session_id: string;
-          storage_path: string;
-        };
-        Update: {
-          chunk_order?: number;
-          created_at?: string;
-          id?: string;
-          session_id?: string;
-          storage_path?: string;
-        };
-        Relationships: [
-          {
-            foreignKeyName: 'audio_chunks_session_id_fkey';
-            columns: ['session_id'];
-            isOneToOne: false;
-            referencedRelation: 'recording_sessions';
-            referencedColumns: ['id'];
-          },
-        ];
-      };
-      aurora_ml_forecast: {
-        Row: {
-          catboost: number;
-          created_at: string;
-          date: string;
-          elasticnet: number;
-          id: string;
-          lightgbm: number;
-          ws_id: string;
-          xgboost: number;
-        };
-        Insert: {
-          catboost: number;
-          created_at?: string;
-          date: string;
-          elasticnet: number;
-          id?: string;
-          lightgbm: number;
-          ws_id: string;
-          xgboost: number;
-        };
-        Update: {
-          catboost?: number;
-          created_at?: string;
-          date?: string;
-          elasticnet?: number;
-          id?: string;
-          lightgbm?: number;
-          ws_id?: string;
-          xgboost?: number;
-        };
-        Relationships: [
-          {
-            foreignKeyName: 'aurora_ml_forecast_ws_id_fkey';
-            columns: ['ws_id'];
-            isOneToOne: false;
-            referencedRelation: 'workspace_link_counts';
-            referencedColumns: ['id'];
-          },
-          {
-            foreignKeyName: 'aurora_ml_forecast_ws_id_fkey';
-            columns: ['ws_id'];
-            isOneToOne: false;
-            referencedRelation: 'workspaces';
-            referencedColumns: ['id'];
-          },
-        ];
-      };
-      aurora_ml_metrics: {
-        Row: {
-          created_at: string;
-          directional_accuracy: number;
-          id: string;
-          model: string;
-          rmse: number;
-          turning_point_accuracy: number;
-          weighted_score: number;
-          ws_id: string;
-        };
-        Insert: {
-          created_at?: string;
-          directional_accuracy: number;
-          id?: string;
-          model: string;
-          rmse: number;
-          turning_point_accuracy: number;
-          weighted_score: number;
-          ws_id: string;
-        };
-        Update: {
-          created_at?: string;
-          directional_accuracy?: number;
-          id?: string;
-          model?: string;
-          rmse?: number;
-          turning_point_accuracy?: number;
-          weighted_score?: number;
-          ws_id?: string;
-        };
-        Relationships: [
-          {
-            foreignKeyName: 'aurora_ml_metrics_ws_id_fkey';
-            columns: ['ws_id'];
-            isOneToOne: false;
-            referencedRelation: 'workspace_link_counts';
-            referencedColumns: ['id'];
-          },
-          {
-            foreignKeyName: 'aurora_ml_metrics_ws_id_fkey';
-            columns: ['ws_id'];
-            isOneToOne: false;
-            referencedRelation: 'workspaces';
-            referencedColumns: ['id'];
-          },
-        ];
-      };
-      aurora_statistical_forecast: {
-        Row: {
-          auto_arima: number;
-          auto_arima_hi_90: number;
-          auto_arima_lo_90: number;
-          auto_ets: number;
-          auto_ets_hi_90: number;
-          auto_ets_lo_90: number;
-          auto_theta: number;
-          auto_theta_hi_90: number;
-          auto_theta_lo_90: number;
-          ces: number;
-          ces_hi_90: number;
-          ces_lo_90: number;
-          created_at: string;
-          date: string;
-          id: string;
-          ws_id: string;
-        };
-        Insert: {
-          auto_arima: number;
-          auto_arima_hi_90: number;
-          auto_arima_lo_90: number;
-          auto_ets: number;
-          auto_ets_hi_90: number;
-          auto_ets_lo_90: number;
-          auto_theta: number;
-          auto_theta_hi_90: number;
-          auto_theta_lo_90: number;
-          ces: number;
-          ces_hi_90: number;
-          ces_lo_90: number;
-          created_at?: string;
-          date: string;
-          id?: string;
-          ws_id: string;
-        };
-        Update: {
-          auto_arima?: number;
-          auto_arima_hi_90?: number;
-          auto_arima_lo_90?: number;
-          auto_ets?: number;
-          auto_ets_hi_90?: number;
-          auto_ets_lo_90?: number;
-          auto_theta?: number;
-          auto_theta_hi_90?: number;
-          auto_theta_lo_90?: number;
-          ces?: number;
-          ces_hi_90?: number;
-          ces_lo_90?: number;
-          created_at?: string;
-          date?: string;
-          id?: string;
-          ws_id?: string;
-        };
-        Relationships: [
-          {
-            foreignKeyName: 'aurora_statistical_forecast_ws_id_fkey';
-            columns: ['ws_id'];
-            isOneToOne: false;
-            referencedRelation: 'workspace_link_counts';
-            referencedColumns: ['id'];
-          },
-          {
-            foreignKeyName: 'aurora_statistical_forecast_ws_id_fkey';
-            columns: ['ws_id'];
-            isOneToOne: false;
-            referencedRelation: 'workspaces';
-            referencedColumns: ['id'];
-          },
-        ];
-      };
-      aurora_statistical_metrics: {
-        Row: {
-          created_at: string;
-          directional_accuracy: number;
-          id: string;
-          model: string;
-          no_scaling: boolean;
-          rmse: number;
-          turning_point_accuracy: number;
-          weighted_score: number;
-          ws_id: string;
-        };
-        Insert: {
-          created_at?: string;
-          directional_accuracy: number;
-          id?: string;
-          model: string;
-          no_scaling: boolean;
-          rmse: number;
-          turning_point_accuracy: number;
-          weighted_score: number;
-          ws_id: string;
-        };
-        Update: {
-          created_at?: string;
-          directional_accuracy?: number;
-          id?: string;
-          model?: string;
-          no_scaling?: boolean;
-          rmse?: number;
-          turning_point_accuracy?: number;
-          weighted_score?: number;
-          ws_id?: string;
-        };
-        Relationships: [
-          {
-            foreignKeyName: 'aurora_statistical_metrics_ws_id_fkey';
-            columns: ['ws_id'];
-            isOneToOne: false;
-            referencedRelation: 'workspace_link_counts';
-            referencedColumns: ['id'];
-          },
-          {
-            foreignKeyName: 'aurora_statistical_metrics_ws_id_fkey';
-            columns: ['ws_id'];
-            isOneToOne: false;
-            referencedRelation: 'workspaces';
-            referencedColumns: ['id'];
-          },
-        ];
-      };
-      calendar_auth_tokens: {
-        Row: {
-          access_token: string;
-          created_at: string;
-          id: string;
-          refresh_token: string;
+          manufacturer: string;
+          name: string;
+          price: number;
+          unit: string;
+          unit_id: string;
+          ws_id: string;
+        }[];
+      };
+      get_inventory_products_count: {
+        Args: {
+          ws_id: string;
+        };
+        Returns: number;
+      };
+      get_inventory_suppliers_count: {
+        Args: {
+          ws_id: string;
+        };
+        Returns: number;
+      };
+      get_inventory_units_count: {
+        Args: {
+          ws_id: string;
+        };
+        Returns: number;
+      };
+      get_inventory_warehouses_count: {
+        Args: {
+          ws_id: string;
+        };
+        Returns: number;
+      };
+      get_joined_workspace_count: {
+        Args: {
           user_id: string;
-          ws_id: string;
-        };
-        Insert: {
-          access_token: string;
-          created_at?: string;
-          id?: string;
-          refresh_token: string;
-          user_id: string;
-          ws_id: string;
-        };
-        Update: {
-          access_token?: string;
-          created_at?: string;
-          id?: string;
-          refresh_token?: string;
-          user_id?: string;
-          ws_id?: string;
-        };
-        Relationships: [
-          {
-            foreignKeyName: 'calendar_auth_tokens_user_id_fkey';
-            columns: ['user_id'];
-            isOneToOne: false;
-            referencedRelation: 'nova_user_challenge_leaderboard';
-            referencedColumns: ['user_id'];
-          },
-          {
-            foreignKeyName: 'calendar_auth_tokens_user_id_fkey';
-            columns: ['user_id'];
-            isOneToOne: false;
-            referencedRelation: 'nova_user_leaderboard';
-            referencedColumns: ['user_id'];
-          },
-          {
-            foreignKeyName: 'calendar_auth_tokens_user_id_fkey';
-            columns: ['user_id'];
-            isOneToOne: false;
-            referencedRelation: 'shortened_links_creator_stats';
-            referencedColumns: ['id'];
-          },
-          {
-            foreignKeyName: 'calendar_auth_tokens_user_id_fkey';
-            columns: ['user_id'];
-            isOneToOne: false;
-            referencedRelation: 'users';
-            referencedColumns: ['id'];
-          },
-          {
-            foreignKeyName: 'calendar_auth_tokens_ws_id_fkey';
-            columns: ['ws_id'];
-            isOneToOne: false;
-            referencedRelation: 'workspace_link_counts';
-            referencedColumns: ['id'];
-          },
-          {
-            foreignKeyName: 'calendar_auth_tokens_ws_id_fkey';
-            columns: ['ws_id'];
-            isOneToOne: false;
-            referencedRelation: 'workspaces';
-            referencedColumns: ['id'];
-          },
-        ];
-      };
-      calendar_event_colors: {
-        Row: {
-          value: string;
-        };
-        Insert: {
-          value: string;
-        };
-<<<<<<< HEAD
+        };
+        Returns: number;
+      };
+      get_monthly_income_expense: {
+        Args: {
+          _ws_id: string;
+          past_months?: number;
+        };
+        Returns: {
+          month: string;
+          total_expense: number;
+          total_income: number;
+        }[];
+      };
+      get_monthly_prompt_completion_tokens: {
+        Args: {
+          past_months?: number;
+        };
+        Returns: {
+          month: string;
+          total_completion_tokens: number;
+          total_prompt_tokens: number;
+        }[];
+      };
+      get_operating_systems: {
+        Args: {
+          p_limit?: number;
+          p_link_id: string;
+        };
         Returns: {
           count: number;
           os: string;
@@ -873,243 +708,93 @@
       get_pending_event_participants: {
         Args: {
           _event_id: string;
-=======
-        Update: {
-          value?: string;
->>>>>>> 39350241
-        };
-        Relationships: [];
-      };
-      calendar_event_participant_groups: {
-        Row: {
-          created_at: string | null;
-          event_id: string;
+        };
+        Returns: number;
+      };
+      get_pending_invoices: {
+        Args: {
+          p_limit?: number;
+          p_offset?: number;
+          p_ws_id: string;
+        };
+        Returns: {
+          attendance_days: number;
           group_id: string;
-          notes: string | null;
-          role: string | null;
-        };
-        Insert: {
-          created_at?: string | null;
-          event_id: string;
+          group_name: string;
+          months_owed: string;
+          potential_total: number;
+          total_sessions: number;
+          user_id: string;
+          user_name: string;
+        }[];
+      };
+      get_pending_invoices_base: {
+        Args: {
+          p_ws_id: string;
+        };
+        Returns: {
+          attendance_days: number;
           group_id: string;
-          notes?: string | null;
-          role?: string | null;
-        };
-        Update: {
-          created_at?: string | null;
-          event_id?: string;
-          group_id?: string;
-          notes?: string | null;
-          role?: string | null;
-        };
-        Relationships: [
-          {
-            foreignKeyName: 'calendar_event_participant_groups_event_id_fkey';
-            columns: ['event_id'];
-            isOneToOne: false;
-            referencedRelation: 'workspace_calendar_events';
-            referencedColumns: ['id'];
-          },
-          {
-            foreignKeyName: 'calendar_event_participant_groups_group_id_fkey';
-            columns: ['group_id'];
-            isOneToOne: false;
-            referencedRelation: 'group_users_with_post_checks';
-            referencedColumns: ['group_id'];
-          },
-          {
-            foreignKeyName: 'calendar_event_participant_groups_group_id_fkey';
-            columns: ['group_id'];
-            isOneToOne: false;
-            referencedRelation: 'group_with_attendance';
-            referencedColumns: ['group_id'];
-          },
-          {
-            foreignKeyName: 'calendar_event_participant_groups_group_id_fkey';
-            columns: ['group_id'];
-            isOneToOne: false;
-            referencedRelation: 'user_groups_with_tags';
-            referencedColumns: ['id'];
-          },
-          {
-            foreignKeyName: 'calendar_event_participant_groups_group_id_fkey';
-            columns: ['group_id'];
-            isOneToOne: false;
-            referencedRelation: 'workspace_user_groups';
-            referencedColumns: ['id'];
-          },
-          {
-            foreignKeyName: 'calendar_event_participant_groups_group_id_fkey';
-            columns: ['group_id'];
-            isOneToOne: false;
-            referencedRelation: 'workspace_user_groups_with_amount';
-            referencedColumns: ['id'];
-          },
-          {
-            foreignKeyName: 'calendar_event_participant_groups_group_id_fkey';
-            columns: ['group_id'];
-            isOneToOne: false;
-            referencedRelation: 'workspace_user_groups_with_guest';
-            referencedColumns: ['id'];
-          },
-        ];
-      };
-      calendar_event_platform_participants: {
-        Row: {
-          created_at: string | null;
-          event_id: string;
-          going: boolean | null;
-          notes: string;
-          role: string | null;
+          group_name: string;
+          month: string;
+          sessions: string[];
           user_id: string;
-        };
-        Insert: {
-          created_at?: string | null;
-          event_id: string;
-          going?: boolean | null;
-          notes?: string;
-          role?: string | null;
-          user_id: string;
-        };
-        Update: {
-          created_at?: string | null;
-          event_id?: string;
-          going?: boolean | null;
-          notes?: string;
-          role?: string | null;
-          user_id?: string;
-        };
-        Relationships: [
-          {
-            foreignKeyName: 'calendar_event_platform_participants_event_id_fkey';
-            columns: ['event_id'];
-            isOneToOne: false;
-            referencedRelation: 'workspace_calendar_events';
-            referencedColumns: ['id'];
-          },
-          {
-            foreignKeyName: 'calendar_event_platform_participants_user_id_fkey';
-            columns: ['user_id'];
-            isOneToOne: false;
-            referencedRelation: 'nova_user_challenge_leaderboard';
-            referencedColumns: ['user_id'];
-          },
-          {
-            foreignKeyName: 'calendar_event_platform_participants_user_id_fkey';
-            columns: ['user_id'];
-            isOneToOne: false;
-            referencedRelation: 'nova_user_leaderboard';
-            referencedColumns: ['user_id'];
-          },
-          {
-            foreignKeyName: 'calendar_event_platform_participants_user_id_fkey';
-            columns: ['user_id'];
-            isOneToOne: false;
-            referencedRelation: 'shortened_links_creator_stats';
-            referencedColumns: ['id'];
-          },
-          {
-            foreignKeyName: 'calendar_event_platform_participants_user_id_fkey';
-            columns: ['user_id'];
-            isOneToOne: false;
-            referencedRelation: 'users';
-            referencedColumns: ['id'];
-          },
-        ];
-      };
-      calendar_event_virtual_participants: {
-        Row: {
-          created_at: string | null;
-          event_id: string;
-          going: boolean | null;
-          notes: string;
-          role: string | null;
-          user_id: string;
-        };
-        Insert: {
-          created_at?: string | null;
-          event_id: string;
-          going?: boolean | null;
-          notes?: string;
-          role?: string | null;
-          user_id: string;
-        };
-        Update: {
-          created_at?: string | null;
-          event_id?: string;
-          going?: boolean | null;
-          notes?: string;
-          role?: string | null;
-          user_id?: string;
-        };
-        Relationships: [
-          {
-            foreignKeyName: 'calendar_event_virtual_participants_event_id_fkey';
-            columns: ['event_id'];
-            isOneToOne: false;
-            referencedRelation: 'workspace_calendar_events';
-            referencedColumns: ['id'];
-          },
-          {
-            foreignKeyName: 'calendar_event_virtual_participants_user_id_fkey';
-            columns: ['user_id'];
-            isOneToOne: false;
-            referencedRelation: 'distinct_invoice_creators';
-            referencedColumns: ['id'];
-          },
-          {
-            foreignKeyName: 'calendar_event_virtual_participants_user_id_fkey';
-            columns: ['user_id'];
-            isOneToOne: false;
-            referencedRelation: 'group_user_with_attendance';
-            referencedColumns: ['user_id'];
-          },
-          {
-            foreignKeyName: 'calendar_event_virtual_participants_user_id_fkey';
-            columns: ['user_id'];
-            isOneToOne: false;
-            referencedRelation: 'workspace_users';
-            referencedColumns: ['id'];
-          },
-          {
-            foreignKeyName: 'calendar_event_virtual_participants_user_id_fkey';
-            columns: ['user_id'];
-            isOneToOne: false;
-            referencedRelation: 'workspace_users_with_groups';
-            referencedColumns: ['id'];
-          },
-        ];
-      };
-      calendar_sync_dashboard: {
-        Row: {
-          deleted_events: number | null;
-          end_time: string | null;
-          id: string;
-          inserted_events: number | null;
-          source: string | null;
-          start_time: string | null;
-          status: string | null;
-          triggered_by: string;
-          type: string | null;
-          updated_at: string;
-          updated_events: number | null;
-          ws_id: string;
-        };
-        Insert: {
-          deleted_events?: number | null;
-          end_time?: string | null;
-          id?: string;
-          inserted_events?: number | null;
-          source?: string | null;
-          start_time?: string | null;
-          status?: string | null;
-          triggered_by: string;
-          type?: string | null;
-          updated_at?: string;
-          updated_events?: number | null;
-          ws_id: string;
-        };
-<<<<<<< HEAD
+          user_name: string;
+        }[];
+      };
+      get_pending_invoices_count: {
+        Args: {
+          p_ws_id: string;
+        };
+        Returns: number;
+      };
+      get_period_summary_stats: {
+        Args: {
+          p_period?: string;
+          p_ws_id: string;
+        };
+        Returns: Json;
+      };
+      get_possible_excluded_groups: {
+        Args: {
+          _ws_id: string;
+          included_groups: string[];
+        };
+        Returns: {
+          amount: number;
+          id: string;
+          name: string;
+          ws_id: string;
+        }[];
+      };
+      get_possible_excluded_tags: {
+        Args: {
+          _ws_id: string;
+          included_tags: string[];
+        };
+        Returns: {
+          amount: number;
+          id: string;
+          name: string;
+          ws_id: string;
+        }[];
+      };
+      get_session_statistics: {
+        Args: never;
+        Returns: {
+          active_count: number;
+          completed_count: number;
+          latest_session_date: string;
+          total_count: number;
+          unique_users_count: number;
+        }[];
+      };
+      get_session_templates: {
+        Args: {
+          limit_count?: number;
+          user_id_param: string;
+          workspace_id: string;
+        };
         Returns: {
           avg_duration: number;
           category_color: string;
@@ -1167,119 +852,87 @@
         Args: {
           p_user_id?: string;
           p_ws_id: string;
-=======
-        Update: {
-          deleted_events?: number | null;
-          end_time?: string | null;
-          id?: string;
-          inserted_events?: number | null;
-          source?: string | null;
-          start_time?: string | null;
-          status?: string | null;
-          triggered_by?: string;
-          type?: string | null;
-          updated_at?: string;
-          updated_events?: number | null;
-          ws_id?: string;
->>>>>>> 39350241
-        };
-        Relationships: [
-          {
-            foreignKeyName: 'calendar_sync_dashboard_triggered_by_fkey';
-            columns: ['triggered_by'];
-            isOneToOne: false;
-            referencedRelation: 'nova_user_challenge_leaderboard';
-            referencedColumns: ['user_id'];
-          },
-          {
-            foreignKeyName: 'calendar_sync_dashboard_triggered_by_fkey';
-            columns: ['triggered_by'];
-            isOneToOne: false;
-            referencedRelation: 'nova_user_leaderboard';
-            referencedColumns: ['user_id'];
-          },
-          {
-            foreignKeyName: 'calendar_sync_dashboard_triggered_by_fkey';
-            columns: ['triggered_by'];
-            isOneToOne: false;
-            referencedRelation: 'shortened_links_creator_stats';
-            referencedColumns: ['id'];
-          },
-          {
-            foreignKeyName: 'calendar_sync_dashboard_triggered_by_fkey';
-            columns: ['triggered_by'];
-            isOneToOne: false;
-            referencedRelation: 'users';
-            referencedColumns: ['id'];
-          },
-          {
-            foreignKeyName: 'calendar_sync_dashboard_ws_id_fkey';
-            columns: ['ws_id'];
-            isOneToOne: false;
-            referencedRelation: 'workspace_link_counts';
-            referencedColumns: ['id'];
-          },
-          {
-            foreignKeyName: 'calendar_sync_dashboard_ws_id_fkey';
-            columns: ['ws_id'];
-            isOneToOne: false;
-            referencedRelation: 'workspaces';
-            referencedColumns: ['id'];
-          },
-        ];
-      };
-      calendar_sync_states: {
-        Row: {
-          calendar_id: string;
-          last_synced_at: string | null;
-          sync_token: string | null;
-          ws_id: string;
-        };
-        Insert: {
-          calendar_id?: string;
-          last_synced_at?: string | null;
-          sync_token?: string | null;
-          ws_id: string;
-        };
-        Update: {
-          calendar_id?: string;
-          last_synced_at?: string | null;
-          sync_token?: string | null;
-          ws_id?: string;
-        };
-        Relationships: [
-          {
-            foreignKeyName: 'calendar_sync_states_ws_id_fkey';
-            columns: ['ws_id'];
-            isOneToOne: false;
-            referencedRelation: 'workspace_link_counts';
-            referencedColumns: ['id'];
-          },
-          {
-            foreignKeyName: 'calendar_sync_states_ws_id_fkey';
-            columns: ['ws_id'];
-            isOneToOne: false;
-            referencedRelation: 'workspaces';
-            referencedColumns: ['id'];
-          },
-        ];
-      };
-      course_certificates: {
-        Row: {
-          completed_date: string;
-          course_id: string;
+        };
+        Returns: Json;
+      };
+      get_top_cities: {
+        Args: {
+          p_limit?: number;
+          p_link_id: string;
+        };
+        Returns: {
+          city: string;
+          count: number;
+          country: string;
+        }[];
+      };
+      get_top_countries: {
+        Args: {
+          p_limit?: number;
+          p_link_id: string;
+        };
+        Returns: {
+          count: number;
+          country: string;
+        }[];
+      };
+      get_top_referrers: {
+        Args: {
+          p_limit?: number;
+          p_link_id: string;
+        };
+        Returns: {
+          count: number;
+          domain: string;
+        }[];
+      };
+      get_transaction_categories_with_amount_by_workspace: {
+        Args: {
+          p_ws_id: string;
+        };
+        Returns: {
+          amount: number;
           created_at: string;
           id: string;
-          user_id: string;
-        };
-        Insert: {
-          completed_date: string;
-          course_id: string;
-          created_at?: string;
-          id?: string;
-          user_id?: string;
-        };
-<<<<<<< HEAD
+          is_expense: boolean;
+          name: string;
+          transaction_count: number;
+          ws_id: string;
+        }[];
+      };
+      get_transaction_count_by_tag: {
+        Args: {
+          _ws_id: string;
+        };
+        Returns: {
+          tag_color: string;
+          tag_id: string;
+          tag_name: string;
+          transaction_count: number;
+        }[];
+      };
+      get_upcoming_recurring_transactions: {
+        Args: {
+          _ws_id: string;
+          days_ahead?: number;
+        };
+        Returns: {
+          amount: number;
+          category_name: string;
+          frequency: Database['public']['Enums']['recurring_frequency'];
+          id: string;
+          name: string;
+          next_occurrence: string;
+          wallet_name: string;
+        }[];
+      };
+      get_user_accessible_tasks: {
+        Args: {
+          p_include_deleted?: boolean;
+          p_list_statuses?: Database['public']['Enums']['task_board_status'][];
+          p_user_id: string;
+          p_ws_id?: string;
+        };
         Returns: {
           task_calendar_hours: Database['public']['Enums']['calendar_hours'];
           task_closed_at: string;
@@ -1311,308 +964,213 @@
         Args: {
           user_id: string;
           ws_id: string;
-=======
-        Update: {
-          completed_date?: string;
-          course_id?: string;
-          created_at?: string;
-          id?: string;
-          user_id?: string;
->>>>>>> 39350241
-        };
-        Relationships: [
-          {
-            foreignKeyName: 'course_certificates_course_id_fkey';
-            columns: ['course_id'];
-            isOneToOne: false;
-            referencedRelation: 'workspace_courses';
-            referencedColumns: ['id'];
-          },
-          {
-            foreignKeyName: 'course_certificates_user_id_fkey';
-            columns: ['user_id'];
-            isOneToOne: false;
-            referencedRelation: 'nova_user_challenge_leaderboard';
-            referencedColumns: ['user_id'];
-          },
-          {
-            foreignKeyName: 'course_certificates_user_id_fkey';
-            columns: ['user_id'];
-            isOneToOne: false;
-            referencedRelation: 'nova_user_leaderboard';
-            referencedColumns: ['user_id'];
-          },
-          {
-            foreignKeyName: 'course_certificates_user_id_fkey';
-            columns: ['user_id'];
-            isOneToOne: false;
-            referencedRelation: 'shortened_links_creator_stats';
-            referencedColumns: ['id'];
-          },
-          {
-            foreignKeyName: 'course_certificates_user_id_fkey';
-            columns: ['user_id'];
-            isOneToOne: false;
-            referencedRelation: 'users';
-            referencedColumns: ['id'];
-          },
-        ];
-      };
-      course_module_completion_status: {
-        Row: {
-          completed_at: string | null;
-          completion_id: string;
-          completion_status: boolean;
-          created_at: string | null;
-          module_id: string;
-          user_id: string | null;
-        };
-        Insert: {
-          completed_at?: string | null;
-          completion_id?: string;
-          completion_status?: boolean;
-          created_at?: string | null;
-          module_id: string;
-          user_id?: string | null;
-        };
-        Update: {
-          completed_at?: string | null;
-          completion_id?: string;
-          completion_status?: boolean;
-          created_at?: string | null;
-          module_id?: string;
-          user_id?: string | null;
-        };
-        Relationships: [
-          {
-            foreignKeyName: 'course_module_completion_status_module_id_fkey';
-            columns: ['module_id'];
-            isOneToOne: false;
-            referencedRelation: 'workspace_course_modules';
-            referencedColumns: ['id'];
-          },
-          {
-            foreignKeyName: 'course_module_completion_status_user_id_fkey';
-            columns: ['user_id'];
-            isOneToOne: false;
-            referencedRelation: 'nova_user_challenge_leaderboard';
-            referencedColumns: ['user_id'];
-          },
-          {
-            foreignKeyName: 'course_module_completion_status_user_id_fkey';
-            columns: ['user_id'];
-            isOneToOne: false;
-            referencedRelation: 'nova_user_leaderboard';
-            referencedColumns: ['user_id'];
-          },
-          {
-            foreignKeyName: 'course_module_completion_status_user_id_fkey';
-            columns: ['user_id'];
-            isOneToOne: false;
-            referencedRelation: 'shortened_links_creator_stats';
-            referencedColumns: ['id'];
-          },
-          {
-            foreignKeyName: 'course_module_completion_status_user_id_fkey';
-            columns: ['user_id'];
-            isOneToOne: false;
-            referencedRelation: 'users';
-            referencedColumns: ['id'];
-          },
-        ];
-      };
-      course_module_flashcards: {
-        Row: {
+        };
+        Returns: string;
+      };
+      get_user_session_stats: {
+        Args: {
+          user_id: string;
+        };
+        Returns: {
+          active_sessions: number;
+          current_session_age: unknown;
+          total_sessions: number;
+        }[];
+      };
+      get_user_sessions: {
+        Args: {
+          user_id: string;
+        };
+        Returns: {
           created_at: string;
-          flashcard_id: string;
-          module_id: string;
-        };
-        Insert: {
-          created_at?: string;
-          flashcard_id: string;
-          module_id: string;
-        };
-        Update: {
-          created_at?: string;
-          flashcard_id?: string;
-          module_id?: string;
-        };
-        Relationships: [
-          {
-            foreignKeyName: 'course_module_flashcards_flashcard_id_fkey';
-            columns: ['flashcard_id'];
-            isOneToOne: false;
-            referencedRelation: 'workspace_flashcards';
-            referencedColumns: ['id'];
-          },
-          {
-            foreignKeyName: 'course_module_flashcards_module_id_fkey';
-            columns: ['module_id'];
-            isOneToOne: false;
-            referencedRelation: 'workspace_course_modules';
-            referencedColumns: ['id'];
-          },
-        ];
-      };
-      course_module_quiz_sets: {
-        Row: {
+          ip: string;
+          is_current: boolean;
+          session_id: string;
+          updated_at: string;
+          user_agent: string;
+        }[];
+      };
+      get_user_tasks: {
+        Args: {
+          _board_id: string;
+        };
+        Returns: {
+          board_id: string;
+          completed: boolean;
+          description: string;
+          end_date: string;
+          id: string;
+          list_id: string;
+          name: string;
+          priority: number;
+          start_date: string;
+        }[];
+      };
+      get_user_whitelist_status: {
+        Args: {
+          user_id_param: string;
+        };
+        Returns: {
+          allow_challenge_management: boolean;
+          allow_manage_all_challenges: boolean;
+          allow_role_management: boolean;
+          enabled: boolean;
+          is_whitelisted: boolean;
+        }[];
+      };
+      get_workspace_drive_size: {
+        Args: {
+          ws_id: string;
+        };
+        Returns: number;
+      };
+      get_workspace_member_count: {
+        Args: {
+          p_ws_id: string;
+        };
+        Returns: number;
+      };
+      get_workspace_products_count: {
+        Args: {
+          ws_id: string;
+        };
+        Returns: number;
+      };
+      get_workspace_storage_limit: {
+        Args: {
+          ws_id: string;
+        };
+        Returns: number;
+      };
+      get_workspace_transaction_categories_count: {
+        Args: {
+          ws_id: string;
+        };
+        Returns: number;
+      };
+      get_workspace_transactions_count: {
+        Args: {
+          end_date?: string;
+          start_date?: string;
+          ws_id: string;
+        };
+        Returns: number;
+      };
+      get_workspace_user_groups: {
+        Args: {
+          _ws_id: string;
+          excluded_tags: string[];
+          included_tags: string[];
+          search_query: string;
+        };
+        Returns: {
           created_at: string;
-          module_id: string;
-          set_id: string;
-        };
-        Insert: {
-          created_at?: string;
-          module_id: string;
-          set_id: string;
-        };
-        Update: {
-          created_at?: string;
-          module_id?: string;
-          set_id?: string;
-        };
-        Relationships: [
-          {
-            foreignKeyName: 'course_module_quiz_sets_module_id_fkey';
-            columns: ['module_id'];
-            isOneToOne: false;
-            referencedRelation: 'workspace_course_modules';
-            referencedColumns: ['id'];
-          },
-          {
-            foreignKeyName: 'course_module_quiz_sets_set_id_fkey';
-            columns: ['set_id'];
-            isOneToOne: false;
-            referencedRelation: 'workspace_quiz_sets';
-            referencedColumns: ['id'];
-          },
-        ];
-      };
-      course_module_quizzes: {
-        Row: {
+          id: string;
+          name: string;
+          notes: string;
+          tag_count: number;
+          tags: string[];
+          ws_id: string;
+        }[];
+      };
+      get_workspace_user_groups_count: {
+        Args: {
+          ws_id: string;
+        };
+        Returns: number;
+      };
+      get_workspace_user_with_details: {
+        Args: {
+          p_user_id: string;
+          p_ws_id: string;
+        };
+        Returns: Json;
+      };
+      get_workspace_users: {
+        Args: {
+          _ws_id: string;
+          excluded_groups: string[];
+          included_groups: string[];
+          search_query: string;
+        };
+        Returns: {
+          address: string;
+          archived: boolean;
+          archived_until: string;
+          avatar_url: string;
+          balance: number;
+          birthday: string;
           created_at: string;
-          module_id: string;
-          quiz_id: string;
-        };
-        Insert: {
-          created_at?: string;
-          module_id: string;
-          quiz_id: string;
-        };
-        Update: {
-          created_at?: string;
-          module_id?: string;
-          quiz_id?: string;
-        };
-        Relationships: [
-          {
-            foreignKeyName: 'course_module_quizzes_module_id_fkey';
-            columns: ['module_id'];
-            isOneToOne: false;
-            referencedRelation: 'workspace_course_modules';
-            referencedColumns: ['id'];
-          },
-          {
-            foreignKeyName: 'course_module_quizzes_quiz_id_fkey';
-            columns: ['quiz_id'];
-            isOneToOne: false;
-            referencedRelation: 'workspace_quizzes';
-            referencedColumns: ['id'];
-          },
-        ];
-      };
-      crawled_url_next_urls: {
-        Row: {
-          created_at: string;
-          origin_id: string;
-          skipped: boolean;
-          url: string;
-        };
-        Insert: {
-          created_at?: string;
-          origin_id?: string;
-          skipped: boolean;
-          url: string;
-        };
-        Update: {
-          created_at?: string;
-          origin_id?: string;
-          skipped?: boolean;
-          url?: string;
-        };
-        Relationships: [
-          {
-            foreignKeyName: 'crawled_url_next_urls_origin_id_fkey';
-            columns: ['origin_id'];
-            isOneToOne: false;
-            referencedRelation: 'crawled_urls';
-            referencedColumns: ['id'];
-          },
-        ];
-      };
-      crawled_urls: {
-        Row: {
-          created_at: string;
-          creator_id: string;
-          html: string | null;
-          id: string;
-          markdown: string | null;
-          url: string;
-        };
-        Insert: {
-          created_at?: string;
-          creator_id: string;
-          html?: string | null;
-          id?: string;
-          markdown?: string | null;
-          url: string;
-        };
-        Update: {
-          created_at?: string;
-          creator_id?: string;
-          html?: string | null;
-          id?: string;
-          markdown?: string | null;
-          url?: string;
-        };
-        Relationships: [
-          {
-            foreignKeyName: 'crawled_urls_creator_id_fkey';
-            columns: ['creator_id'];
-            isOneToOne: false;
-            referencedRelation: 'nova_user_challenge_leaderboard';
-            referencedColumns: ['user_id'];
-          },
-          {
-            foreignKeyName: 'crawled_urls_creator_id_fkey';
-            columns: ['creator_id'];
-            isOneToOne: false;
-            referencedRelation: 'nova_user_leaderboard';
-            referencedColumns: ['user_id'];
-          },
-          {
-            foreignKeyName: 'crawled_urls_creator_id_fkey';
-            columns: ['creator_id'];
-            isOneToOne: false;
-            referencedRelation: 'shortened_links_creator_stats';
-            referencedColumns: ['id'];
-          },
-          {
-            foreignKeyName: 'crawled_urls_creator_id_fkey';
-            columns: ['creator_id'];
-            isOneToOne: false;
-            referencedRelation: 'users';
-            referencedColumns: ['id'];
-          },
-        ];
-      };
-      credit_wallets: {
-        Row: {
-          limit: number;
-          payment_date: number;
-          statement_date: number;
-          wallet_id: string;
-        };
-<<<<<<< HEAD
+          display_name: string;
+          email: string;
+          ethnicity: string;
+          full_name: string;
+          gender: string;
+          group_count: number;
+          groups: string[];
+          guardian: string;
+          id: string;
+          linked_users: Json;
+          national_id: string;
+          note: string;
+          phone: string;
+          updated_at: string;
+          ws_id: string;
+        }[];
+      };
+      get_workspace_users_count: {
+        Args: {
+          ws_id: string;
+        };
+        Returns: number;
+      };
+      get_workspace_wallets_count: {
+        Args: {
+          ws_id: string;
+        };
+        Returns: number;
+      };
+      get_workspace_wallets_expense: {
+        Args: {
+          end_date?: string;
+          start_date?: string;
+          ws_id: string;
+        };
+        Returns: number;
+      };
+      get_workspace_wallets_income: {
+        Args: {
+          end_date?: string;
+          start_date?: string;
+          ws_id: string;
+        };
+        Returns: number;
+      };
+      hard_delete_soft_deleted_items: {
+        Args: never;
+        Returns: undefined;
+      };
+      has_other_owner: {
+        Args: {
+          _user_id: string;
+          _ws_id: string;
+        };
+        Returns: boolean;
+      };
+      has_workspace_permission: {
+        Args: {
+          p_permission: string;
+          p_user_id: string;
+          p_ws_id: string;
+        };
+        Returns: boolean;
+      };
+      insert_ai_chat_message: {
+        Args: {
+          chat_id: string;
+          message: string;
+          source: string;
+        };
         Returns: undefined;
       };
       insert_task_history: {
@@ -1629,253 +1187,158 @@
       is_list_accessible: {
         Args: {
           _list_id: string;
-=======
-        Insert: {
-          limit: number;
-          payment_date: number;
-          statement_date: number;
-          wallet_id: string;
->>>>>>> 39350241
-        };
-        Update: {
-          limit?: number;
-          payment_date?: number;
-          statement_date?: number;
-          wallet_id?: string;
-        };
-        Relationships: [
-          {
-            foreignKeyName: 'credit_wallets_wallet_id_fkey';
-            columns: ['wallet_id'];
-            isOneToOne: true;
-            referencedRelation: 'workspace_wallets';
-            referencedColumns: ['id'];
-          },
-        ];
-      };
-      cross_app_tokens: {
-        Row: {
-          created_at: string;
-          expires_at: string;
-          id: string;
-          is_revoked: boolean;
-          origin_app: string;
-          session_data: Json | null;
-          target_app: string;
-          token: string;
-          used_at: string | null;
+        };
+        Returns: boolean;
+      };
+      is_member_invited: {
+        Args: {
+          _org_id: string;
+          _user_id: string;
+        };
+        Returns: boolean;
+      };
+      is_nova_challenge_manager: {
+        Args: never;
+        Returns: boolean;
+      };
+      is_nova_role_manager: {
+        Args: never;
+        Returns: boolean;
+      };
+      is_nova_user_email_in_team: {
+        Args: {
+          _team_id: string;
+          _user_email: string;
+        };
+        Returns: boolean;
+      };
+      is_nova_user_id_in_team: {
+        Args: {
+          _team_id: string;
+          _user_id: string;
+        };
+        Returns: boolean;
+      };
+      is_org_member: {
+        Args: {
+          _org_id: string;
+          _user_id: string;
+        };
+        Returns: boolean;
+      };
+      is_personal_workspace: {
+        Args: {
+          p_ws_id: string;
+        };
+        Returns: boolean;
+      };
+      is_project_member: {
+        Args: {
+          _project_id: string;
+        };
+        Returns: boolean;
+      };
+      is_task_accessible: {
+        Args: {
+          _task_id: string;
+        };
+        Returns: boolean;
+      };
+      is_task_board_member: {
+        Args: {
+          _board_id: string;
+          _user_id: string;
+        };
+        Returns: boolean;
+      };
+      is_tuturuuu_email: {
+        Args: {
+          user_email: string;
+        };
+        Returns: boolean;
+      };
+      is_user_guest: {
+        Args: {
+          user_uuid: string;
+        };
+        Returns: boolean;
+      };
+      is_user_task_in_board: {
+        Args: {
+          _task_id: string;
+          _user_id: string;
+        };
+        Returns: boolean;
+      };
+      is_user_whitelisted: {
+        Args: {
+          user_id_param: string;
+        };
+        Returns: boolean;
+      };
+      is_workspace_owner: {
+        Args: {
+          p_user_id: string;
+          p_ws_id: string;
+        };
+        Returns: boolean;
+      };
+      match_tasks: {
+        Args: {
+          filter_deleted?: boolean;
+          filter_ws_id?: string;
+          match_count?: number;
+          match_threshold?: number;
+          query_embedding: string;
+          query_text: string;
+        };
+        Returns: {
+          closed_at: string;
+          completed_at: string;
+          description: string;
+          end_date: string;
+          id: string;
+          list_id: string;
+          name: string;
+          similarity: number;
+          start_date: string;
+        }[];
+      };
+      normalize_task_sort_keys: {
+        Args: never;
+        Returns: undefined;
+      };
+      nova_get_all_challenges_with_user_stats: {
+        Args: {
           user_id: string;
         };
-        Insert: {
-          created_at?: string;
-          expires_at: string;
-          id?: string;
-          is_revoked?: boolean;
-          origin_app: string;
-          session_data?: Json | null;
-          target_app: string;
-          token: string;
-          used_at?: string | null;
+        Returns: Json;
+      };
+      nova_get_challenge_with_user_stats: {
+        Args: {
+          challenge_id: string;
           user_id: string;
         };
-        Update: {
-          created_at?: string;
-          expires_at?: string;
-          id?: string;
-          is_revoked?: boolean;
-          origin_app?: string;
-          session_data?: Json | null;
-          target_app?: string;
-          token?: string;
-          used_at?: string | null;
-          user_id?: string;
-        };
-        Relationships: [
-          {
-            foreignKeyName: 'cross_app_tokens_user_id_fkey';
-            columns: ['user_id'];
-            isOneToOne: false;
-            referencedRelation: 'nova_user_challenge_leaderboard';
-            referencedColumns: ['user_id'];
-          },
-          {
-            foreignKeyName: 'cross_app_tokens_user_id_fkey';
-            columns: ['user_id'];
-            isOneToOne: false;
-            referencedRelation: 'nova_user_leaderboard';
-            referencedColumns: ['user_id'];
-          },
-          {
-            foreignKeyName: 'cross_app_tokens_user_id_fkey';
-            columns: ['user_id'];
-            isOneToOne: false;
-            referencedRelation: 'shortened_links_creator_stats';
-            referencedColumns: ['id'];
-          },
-          {
-            foreignKeyName: 'cross_app_tokens_user_id_fkey';
-            columns: ['user_id'];
-            isOneToOne: false;
-            referencedRelation: 'users';
-            referencedColumns: ['id'];
-          },
-        ];
-      };
-      currencies: {
-        Row: {
-          code: string;
-          name: string;
-        };
-        Insert: {
-          code: string;
-          name: string;
-        };
-        Update: {
-          code?: string;
-          name?: string;
-        };
-        Relationships: [];
-      };
-      discord_guild_members: {
-        Row: {
-          created_at: string;
-          discord_guild_id: string;
-          discord_user_id: string;
-          id: string;
-          platform_user_id: string;
-        };
-        Insert: {
-          created_at?: string;
-          discord_guild_id: string;
-          discord_user_id: string;
-          id?: string;
-          platform_user_id: string;
-        };
-        Update: {
-          created_at?: string;
-          discord_guild_id?: string;
-          discord_user_id?: string;
-          id?: string;
-          platform_user_id?: string;
-        };
-        Relationships: [
-          {
-            foreignKeyName: 'discord_guild_members_platform_user_id_fkey';
-            columns: ['platform_user_id'];
-            isOneToOne: false;
-            referencedRelation: 'nova_user_challenge_leaderboard';
-            referencedColumns: ['user_id'];
-          },
-          {
-            foreignKeyName: 'discord_guild_members_platform_user_id_fkey';
-            columns: ['platform_user_id'];
-            isOneToOne: false;
-            referencedRelation: 'nova_user_leaderboard';
-            referencedColumns: ['user_id'];
-          },
-          {
-            foreignKeyName: 'discord_guild_members_platform_user_id_fkey';
-            columns: ['platform_user_id'];
-            isOneToOne: false;
-            referencedRelation: 'shortened_links_creator_stats';
-            referencedColumns: ['id'];
-          },
-          {
-            foreignKeyName: 'discord_guild_members_platform_user_id_fkey';
-            columns: ['platform_user_id'];
-            isOneToOne: false;
-            referencedRelation: 'users';
-            referencedColumns: ['id'];
-          },
-        ];
-      };
-      discord_integrations: {
-        Row: {
-          created_at: string;
-          creator_id: string;
-          discord_guild_id: string;
-          id: string;
-          ws_id: string;
-        };
-        Insert: {
-          created_at?: string;
-          creator_id?: string;
-          discord_guild_id: string;
-          id?: string;
-          ws_id: string;
-        };
-        Update: {
-          created_at?: string;
-          creator_id?: string;
-          discord_guild_id?: string;
-          id?: string;
-          ws_id?: string;
-        };
-        Relationships: [
-          {
-            foreignKeyName: 'discord_integrations_creator_id_fkey';
-            columns: ['creator_id'];
-            isOneToOne: false;
-            referencedRelation: 'nova_user_challenge_leaderboard';
-            referencedColumns: ['user_id'];
-          },
-          {
-            foreignKeyName: 'discord_integrations_creator_id_fkey';
-            columns: ['creator_id'];
-            isOneToOne: false;
-            referencedRelation: 'nova_user_leaderboard';
-            referencedColumns: ['user_id'];
-          },
-          {
-            foreignKeyName: 'discord_integrations_creator_id_fkey';
-            columns: ['creator_id'];
-            isOneToOne: false;
-            referencedRelation: 'shortened_links_creator_stats';
-            referencedColumns: ['id'];
-          },
-          {
-            foreignKeyName: 'discord_integrations_creator_id_fkey';
-            columns: ['creator_id'];
-            isOneToOne: false;
-            referencedRelation: 'users';
-            referencedColumns: ['id'];
-          },
-          {
-            foreignKeyName: 'discord_integrations_ws_id_fkey';
-            columns: ['ws_id'];
-            isOneToOne: true;
-            referencedRelation: 'workspace_link_counts';
-            referencedColumns: ['id'];
-          },
-          {
-            foreignKeyName: 'discord_integrations_ws_id_fkey';
-            columns: ['ws_id'];
-            isOneToOne: true;
-            referencedRelation: 'workspaces';
-            referencedColumns: ['id'];
-          },
-        ];
-      };
-      email_blacklist: {
-        Row: {
-          added_by_user_id: string | null;
-          created_at: string;
-          entry_type: Database['public']['Enums']['blacklist_entry_type'];
-          id: string;
-          reason: string | null;
-          updated_at: string;
-          value: string;
-        };
-        Insert: {
-          added_by_user_id?: string | null;
-          created_at?: string;
-          entry_type: Database['public']['Enums']['blacklist_entry_type'];
-          id?: string;
-          reason?: string | null;
-          updated_at?: string;
-          value: string;
-        };
-<<<<<<< HEAD
+        Returns: Json;
+      };
+      nova_get_user_daily_sessions: {
+        Args: {
+          challenge_id: string;
+          user_id: string;
+        };
+        Returns: number;
+      };
+      nova_get_user_total_sessions: {
+        Args: {
+          challenge_id: string;
+          user_id: string;
+        };
+        Returns: number;
+      };
+      parse_user_agent: {
+        Args: {
+          user_agent: string;
+        };
         Returns: {
           browser: string;
           device_type: string;
@@ -1897,76 +1360,20 @@
       revoke_all_cross_app_tokens: {
         Args: {
           p_user_id: string;
-=======
-        Update: {
-          added_by_user_id?: string | null;
-          created_at?: string;
-          entry_type?: Database['public']['Enums']['blacklist_entry_type'];
-          id?: string;
-          reason?: string | null;
-          updated_at?: string;
-          value?: string;
->>>>>>> 39350241
-        };
-        Relationships: [
-          {
-            foreignKeyName: 'email_blacklist_added_by_user_id_fkey';
-            columns: ['added_by_user_id'];
-            isOneToOne: false;
-            referencedRelation: 'nova_user_challenge_leaderboard';
-            referencedColumns: ['user_id'];
-          },
-          {
-            foreignKeyName: 'email_blacklist_added_by_user_id_fkey';
-            columns: ['added_by_user_id'];
-            isOneToOne: false;
-            referencedRelation: 'nova_user_leaderboard';
-            referencedColumns: ['user_id'];
-          },
-          {
-            foreignKeyName: 'email_blacklist_added_by_user_id_fkey';
-            columns: ['added_by_user_id'];
-            isOneToOne: false;
-            referencedRelation: 'shortened_links_creator_stats';
-            referencedColumns: ['id'];
-          },
-          {
-            foreignKeyName: 'email_blacklist_added_by_user_id_fkey';
-            columns: ['added_by_user_id'];
-            isOneToOne: false;
-            referencedRelation: 'users';
-            referencedColumns: ['id'];
-          },
-        ];
-      };
-      external_user_monthly_report_logs: {
-        Row: {
-          content: string;
-          created_at: string;
-          creator_id: string | null;
-          feedback: string;
-          group_id: string;
-          id: string;
-          report_id: string;
-          score: number | null;
-          scores: number[] | null;
-          title: string;
+        };
+        Returns: undefined;
+      };
+      revoke_all_other_sessions: {
+        Args: {
           user_id: string;
         };
-        Insert: {
-          content?: string;
-          created_at?: string;
-          creator_id?: string | null;
-          feedback?: string;
-          group_id: string;
-          id?: string;
-          report_id: string;
-          score?: number | null;
-          scores?: number[] | null;
-          title?: string;
-          user_id: string;
-        };
-<<<<<<< HEAD
+        Returns: number;
+      };
+      revoke_user_session: {
+        Args: {
+          session_id: string;
+          target_user_id: string;
+        };
         Returns: boolean;
       };
       search_users: {
@@ -1985,23 +1392,7 @@
           bio: string;
           birthday: string;
           created_at: string;
-          deleted: boolean;
-          display_name: string;
           email: string;
-          enabled: boolean;
-          full_name: string;
-          handle: string;
-          id: string;
-          new_email: string;
-          team_name: string[];
-          user_id: string;
-        }[];
-      };
-      search_users_by_name: {
-        Args: {
-          min_similarity?: number;
-          result_limit?: number;
-          search_query: string;
         };
         Returns: {
           avatar_url: string;
@@ -2108,41 +1499,1559 @@
           created_at?: string;
           email: string;
         };
-        Relationships: [
-          {
+        Update: {
+          chat_id?: string;
+          created_at?: string;
+          email?: string;
+        };
+        Relationships: [
+          {
+            foreignKeyName: 'ai_chat_members_chat_id_fkey';
             columns: ['chat_id'];
-            foreignKeyName: 'ai_chat_members_chat_id_fkey';
-            isOneToOne: false;
-            referencedColumns: ['id'];
+            isOneToOne: false;
             referencedRelation: 'ai_chats';
-          },
-        ];
+            referencedColumns: ['id'];
+          },
+        ];
+      };
+      ai_chat_messages: {
         Row: {
           chat_id: string;
+          completion_tokens: number;
+          content: string | null;
           created_at: string;
-          email: string;
-        };
-        Update: {
-          chat_id?: string;
-          created_at?: string;
-          email?: string;
-        };
-      };
-      ai_chat_messages: {
+          creator_id: string | null;
+          finish_reason: string | null;
+          id: string;
+          metadata: Json | null;
+          model: string | null;
+          prompt_tokens: number;
+          role: Database['public']['Enums']['chat_role'];
+          type: Database['public']['Enums']['ai_message_type'];
+        };
         Insert: {
           chat_id: string;
           completion_tokens?: number;
-          content?: null | string;
-          created_at?: string;
-          creator_id?: null | string;
-          finish_reason?: null | string;
+          content?: string | null;
+          created_at?: string;
+          creator_id?: string | null;
+          finish_reason?: string | null;
           id?: string;
           metadata?: Json | null;
-          model?: null | string;
+          model?: string | null;
           prompt_tokens?: number;
           role: Database['public']['Enums']['chat_role'];
           type?: Database['public']['Enums']['ai_message_type'];
-=======
+        };
+        Update: {
+          chat_id?: string;
+          completion_tokens?: number;
+          content?: string | null;
+          created_at?: string;
+          creator_id?: string | null;
+          finish_reason?: string | null;
+          id?: string;
+          metadata?: Json | null;
+          model?: string | null;
+          prompt_tokens?: number;
+          role?: Database['public']['Enums']['chat_role'];
+          type?: Database['public']['Enums']['ai_message_type'];
+        };
+        Relationships: [
+          {
+            foreignKeyName: 'ai_chat_messages_chat_id_fkey';
+            columns: ['chat_id'];
+            isOneToOne: false;
+            referencedRelation: 'ai_chats';
+            referencedColumns: ['id'];
+          },
+          {
+            foreignKeyName: 'ai_chat_messages_creator_id_fkey';
+            columns: ['creator_id'];
+            isOneToOne: false;
+            referencedRelation: 'nova_user_challenge_leaderboard';
+            referencedColumns: ['user_id'];
+          },
+          {
+            foreignKeyName: 'ai_chat_messages_creator_id_fkey';
+            columns: ['creator_id'];
+            isOneToOne: false;
+            referencedRelation: 'nova_user_leaderboard';
+            referencedColumns: ['user_id'];
+          },
+          {
+            foreignKeyName: 'ai_chat_messages_creator_id_fkey';
+            columns: ['creator_id'];
+            isOneToOne: false;
+            referencedRelation: 'shortened_links_creator_stats';
+            referencedColumns: ['id'];
+          },
+          {
+            foreignKeyName: 'ai_chat_messages_creator_id_fkey';
+            columns: ['creator_id'];
+            isOneToOne: false;
+            referencedRelation: 'users';
+            referencedColumns: ['id'];
+          },
+          {
+            foreignKeyName: 'public_ai_chat_messages_model_fkey';
+            columns: ['model'];
+            isOneToOne: false;
+            referencedRelation: 'ai_models';
+            referencedColumns: ['id'];
+          },
+        ];
+      };
+      ai_chats: {
+        Row: {
+          created_at: string;
+          creator_id: string | null;
+          id: string;
+          is_public: boolean;
+          latest_summarized_message_id: string | null;
+          model: string | null;
+          pinned: boolean;
+          summary: string | null;
+          title: string | null;
+        };
+        Insert: {
+          created_at?: string;
+          creator_id?: string | null;
+          id?: string;
+          is_public?: boolean;
+          latest_summarized_message_id?: string | null;
+          model?: string | null;
+          pinned?: boolean;
+          summary?: string | null;
+          title?: string | null;
+        };
+        Update: {
+          created_at?: string;
+          creator_id?: string | null;
+          id?: string;
+          is_public?: boolean;
+          latest_summarized_message_id?: string | null;
+          model?: string | null;
+          pinned?: boolean;
+          summary?: string | null;
+          title?: string | null;
+        };
+        Relationships: [
+          {
+            foreignKeyName: 'ai_chats_creator_id_fkey';
+            columns: ['creator_id'];
+            isOneToOne: false;
+            referencedRelation: 'nova_user_challenge_leaderboard';
+            referencedColumns: ['user_id'];
+          },
+          {
+            foreignKeyName: 'ai_chats_creator_id_fkey';
+            columns: ['creator_id'];
+            isOneToOne: false;
+            referencedRelation: 'nova_user_leaderboard';
+            referencedColumns: ['user_id'];
+          },
+          {
+            foreignKeyName: 'ai_chats_creator_id_fkey';
+            columns: ['creator_id'];
+            isOneToOne: false;
+            referencedRelation: 'shortened_links_creator_stats';
+            referencedColumns: ['id'];
+          },
+          {
+            foreignKeyName: 'ai_chats_creator_id_fkey';
+            columns: ['creator_id'];
+            isOneToOne: false;
+            referencedRelation: 'users';
+            referencedColumns: ['id'];
+          },
+          {
+            foreignKeyName: 'public_ai_chats_latest_summarized_message_id_fkey';
+            columns: ['latest_summarized_message_id'];
+            isOneToOne: false;
+            referencedRelation: 'ai_chat_messages';
+            referencedColumns: ['id'];
+          },
+          {
+            foreignKeyName: 'public_ai_chats_model_fkey';
+            columns: ['model'];
+            isOneToOne: false;
+            referencedRelation: 'ai_models';
+            referencedColumns: ['id'];
+          },
+        ];
+      };
+      ai_models: {
+        Row: {
+          created_at: string;
+          enabled: boolean;
+          id: string;
+          name: string | null;
+          provider: string | null;
+        };
+        Insert: {
+          created_at?: string;
+          enabled?: boolean;
+          id: string;
+          name?: string | null;
+          provider?: string | null;
+        };
+        Update: {
+          created_at?: string;
+          enabled?: boolean;
+          id?: string;
+          name?: string | null;
+          provider?: string | null;
+        };
+        Relationships: [
+          {
+            foreignKeyName: 'public_ai_models_provider_fkey';
+            columns: ['provider'];
+            isOneToOne: false;
+            referencedRelation: 'ai_providers';
+            referencedColumns: ['id'];
+          },
+        ];
+      };
+      ai_providers: {
+        Row: {
+          created_at: string;
+          id: string;
+          name: string;
+        };
+        Insert: {
+          created_at?: string;
+          id: string;
+          name: string;
+        };
+        Update: {
+          created_at?: string;
+          id?: string;
+          name?: string;
+        };
+        Relationships: [];
+      };
+      ai_whitelisted_domains: {
+        Row: {
+          created_at: string;
+          description: string | null;
+          domain: string;
+          enabled: boolean;
+        };
+        Insert: {
+          created_at?: string;
+          description?: string | null;
+          domain: string;
+          enabled?: boolean;
+        };
+        Update: {
+          created_at?: string;
+          description?: string | null;
+          domain?: string;
+          enabled?: boolean;
+        };
+        Relationships: [];
+      };
+      ai_whitelisted_emails: {
+        Row: {
+          created_at: string;
+          email: string;
+          enabled: boolean;
+        };
+        Insert: {
+          created_at?: string;
+          email: string;
+          enabled?: boolean;
+        };
+        Update: {
+          created_at?: string;
+          email?: string;
+          enabled?: boolean;
+        };
+        Relationships: [];
+      };
+      audio_chunks: {
+        Row: {
+          chunk_order: number;
+          created_at: string;
+          id: string;
+          session_id: string;
+          storage_path: string;
+        };
+        Insert: {
+          chunk_order: number;
+          created_at?: string;
+          id?: string;
+          session_id: string;
+          storage_path: string;
+        };
+        Update: {
+          chunk_order?: number;
+          created_at?: string;
+          id?: string;
+          session_id?: string;
+          storage_path?: string;
+        };
+        Relationships: [
+          {
+            foreignKeyName: 'audio_chunks_session_id_fkey';
+            columns: ['session_id'];
+            isOneToOne: false;
+            referencedRelation: 'recording_sessions';
+            referencedColumns: ['id'];
+          },
+        ];
+      };
+      aurora_ml_forecast: {
+        Row: {
+          catboost: number;
+          created_at: string;
+          date: string;
+          elasticnet: number;
+          id: string;
+          lightgbm: number;
+          ws_id: string;
+          xgboost: number;
+        };
+        Insert: {
+          catboost: number;
+          created_at?: string;
+          date: string;
+          elasticnet: number;
+          id?: string;
+          lightgbm: number;
+          ws_id: string;
+          xgboost: number;
+        };
+        Update: {
+          catboost?: number;
+          created_at?: string;
+          date?: string;
+          elasticnet?: number;
+          id?: string;
+          lightgbm?: number;
+          ws_id?: string;
+          xgboost?: number;
+        };
+        Relationships: [
+          {
+            foreignKeyName: 'aurora_ml_forecast_ws_id_fkey';
+            columns: ['ws_id'];
+            isOneToOne: false;
+            referencedRelation: 'workspace_link_counts';
+            referencedColumns: ['id'];
+          },
+          {
+            foreignKeyName: 'aurora_ml_forecast_ws_id_fkey';
+            columns: ['ws_id'];
+            isOneToOne: false;
+            referencedRelation: 'workspaces';
+            referencedColumns: ['id'];
+          },
+        ];
+      };
+      aurora_ml_metrics: {
+        Row: {
+          created_at: string;
+          directional_accuracy: number;
+          id: string;
+          model: string;
+          rmse: number;
+          turning_point_accuracy: number;
+          weighted_score: number;
+          ws_id: string;
+        };
+        Insert: {
+          created_at?: string;
+          directional_accuracy: number;
+          id?: string;
+          model: string;
+          rmse: number;
+          turning_point_accuracy: number;
+          weighted_score: number;
+          ws_id: string;
+        };
+        Update: {
+          created_at?: string;
+          directional_accuracy?: number;
+          id?: string;
+          model?: string;
+          rmse?: number;
+          turning_point_accuracy?: number;
+          weighted_score?: number;
+          ws_id?: string;
+        };
+        Relationships: [
+          {
+            foreignKeyName: 'aurora_ml_metrics_ws_id_fkey';
+            columns: ['ws_id'];
+            isOneToOne: false;
+            referencedRelation: 'workspace_link_counts';
+            referencedColumns: ['id'];
+          },
+          {
+            foreignKeyName: 'aurora_ml_metrics_ws_id_fkey';
+            columns: ['ws_id'];
+            isOneToOne: false;
+            referencedRelation: 'workspaces';
+            referencedColumns: ['id'];
+          },
+        ];
+      };
+      aurora_statistical_forecast: {
+        Row: {
+          auto_arima: number;
+          auto_arima_hi_90: number;
+          auto_arima_lo_90: number;
+          auto_ets: number;
+          auto_ets_hi_90: number;
+          auto_ets_lo_90: number;
+          auto_theta: number;
+          auto_theta_hi_90: number;
+          auto_theta_lo_90: number;
+          ces: number;
+          ces_hi_90: number;
+          ces_lo_90: number;
+          created_at: string;
+          date: string;
+          id: string;
+          ws_id: string;
+        };
+        Insert: {
+          auto_arima: number;
+          auto_arima_hi_90: number;
+          auto_arima_lo_90: number;
+          auto_ets: number;
+          auto_ets_hi_90: number;
+          auto_ets_lo_90: number;
+          auto_theta: number;
+          auto_theta_hi_90: number;
+          auto_theta_lo_90: number;
+          ces: number;
+          ces_hi_90: number;
+          ces_lo_90: number;
+          created_at?: string;
+          date: string;
+          id?: string;
+          ws_id: string;
+        };
+        Update: {
+          auto_arima?: number;
+          auto_arima_hi_90?: number;
+          auto_arima_lo_90?: number;
+          auto_ets?: number;
+          auto_ets_hi_90?: number;
+          auto_ets_lo_90?: number;
+          auto_theta?: number;
+          auto_theta_hi_90?: number;
+          auto_theta_lo_90?: number;
+          ces?: number;
+          ces_hi_90?: number;
+          ces_lo_90?: number;
+          created_at?: string;
+          date?: string;
+          id?: string;
+          ws_id?: string;
+        };
+        Relationships: [
+          {
+            foreignKeyName: 'aurora_statistical_forecast_ws_id_fkey';
+            columns: ['ws_id'];
+            isOneToOne: false;
+            referencedRelation: 'workspace_link_counts';
+            referencedColumns: ['id'];
+          },
+          {
+            foreignKeyName: 'aurora_statistical_forecast_ws_id_fkey';
+            columns: ['ws_id'];
+            isOneToOne: false;
+            referencedRelation: 'workspaces';
+            referencedColumns: ['id'];
+          },
+        ];
+      };
+      aurora_statistical_metrics: {
+        Row: {
+          created_at: string;
+          directional_accuracy: number;
+          id: string;
+          model: string;
+          no_scaling: boolean;
+          rmse: number;
+          turning_point_accuracy: number;
+          weighted_score: number;
+          ws_id: string;
+        };
+        Insert: {
+          created_at?: string;
+          directional_accuracy: number;
+          id?: string;
+          model: string;
+          no_scaling: boolean;
+          rmse: number;
+          turning_point_accuracy: number;
+          weighted_score: number;
+          ws_id: string;
+        };
+        Update: {
+          created_at?: string;
+          directional_accuracy?: number;
+          id?: string;
+          model?: string;
+          no_scaling?: boolean;
+          rmse?: number;
+          turning_point_accuracy?: number;
+          weighted_score?: number;
+          ws_id?: string;
+        };
+        Relationships: [
+          {
+            foreignKeyName: 'aurora_statistical_metrics_ws_id_fkey';
+            columns: ['ws_id'];
+            isOneToOne: false;
+            referencedRelation: 'workspace_link_counts';
+            referencedColumns: ['id'];
+          },
+          {
+            foreignKeyName: 'aurora_statistical_metrics_ws_id_fkey';
+            columns: ['ws_id'];
+            isOneToOne: false;
+            referencedRelation: 'workspaces';
+            referencedColumns: ['id'];
+          },
+        ];
+      };
+      calendar_auth_tokens: {
+        Row: {
+          access_token: string;
+          created_at: string;
+          id: string;
+          refresh_token: string;
+          user_id: string;
+          ws_id: string;
+        };
+        Insert: {
+          access_token: string;
+          created_at?: string;
+          id?: string;
+          refresh_token: string;
+          user_id: string;
+          ws_id: string;
+        };
+        Update: {
+          access_token?: string;
+          created_at?: string;
+          id?: string;
+          refresh_token?: string;
+          user_id?: string;
+          ws_id?: string;
+        };
+        Relationships: [
+          {
+            foreignKeyName: 'calendar_auth_tokens_user_id_fkey';
+            columns: ['user_id'];
+            isOneToOne: false;
+            referencedRelation: 'nova_user_challenge_leaderboard';
+            referencedColumns: ['user_id'];
+          },
+          {
+            foreignKeyName: 'calendar_auth_tokens_user_id_fkey';
+            columns: ['user_id'];
+            isOneToOne: false;
+            referencedRelation: 'nova_user_leaderboard';
+            referencedColumns: ['user_id'];
+          },
+          {
+            foreignKeyName: 'calendar_auth_tokens_user_id_fkey';
+            columns: ['user_id'];
+            isOneToOne: false;
+            referencedRelation: 'shortened_links_creator_stats';
+            referencedColumns: ['id'];
+          },
+          {
+            foreignKeyName: 'calendar_auth_tokens_user_id_fkey';
+            columns: ['user_id'];
+            isOneToOne: false;
+            referencedRelation: 'users';
+            referencedColumns: ['id'];
+          },
+          {
+            foreignKeyName: 'calendar_auth_tokens_ws_id_fkey';
+            columns: ['ws_id'];
+            isOneToOne: false;
+            referencedRelation: 'workspace_link_counts';
+            referencedColumns: ['id'];
+          },
+          {
+            foreignKeyName: 'calendar_auth_tokens_ws_id_fkey';
+            columns: ['ws_id'];
+            isOneToOne: false;
+            referencedRelation: 'workspaces';
+            referencedColumns: ['id'];
+          },
+        ];
+      };
+      calendar_event_colors: {
+        Row: {
+          value: string;
+        };
+        Insert: {
+          value: string;
+        };
+        Update: {
+          value?: string;
+        };
+        Relationships: [];
+      };
+      calendar_event_participant_groups: {
+        Row: {
+          created_at: string | null;
+          event_id: string;
+          group_id: string;
+          notes: string | null;
+          role: string | null;
+        };
+        Insert: {
+          created_at?: string | null;
+          event_id: string;
+          group_id: string;
+          notes?: string | null;
+          role?: string | null;
+        };
+        Update: {
+          created_at?: string | null;
+          event_id?: string;
+          group_id?: string;
+          notes?: string | null;
+          role?: string | null;
+        };
+        Relationships: [
+          {
+            foreignKeyName: 'calendar_event_participant_groups_event_id_fkey';
+            columns: ['event_id'];
+            isOneToOne: false;
+            referencedRelation: 'workspace_calendar_events';
+            referencedColumns: ['id'];
+          },
+          {
+            foreignKeyName: 'calendar_event_participant_groups_group_id_fkey';
+            columns: ['group_id'];
+            isOneToOne: false;
+            referencedRelation: 'group_users_with_post_checks';
+            referencedColumns: ['group_id'];
+          },
+          {
+            foreignKeyName: 'calendar_event_participant_groups_group_id_fkey';
+            columns: ['group_id'];
+            isOneToOne: false;
+            referencedRelation: 'group_with_attendance';
+            referencedColumns: ['group_id'];
+          },
+          {
+            foreignKeyName: 'calendar_event_participant_groups_group_id_fkey';
+            columns: ['group_id'];
+            isOneToOne: false;
+            referencedRelation: 'user_groups_with_tags';
+            referencedColumns: ['id'];
+          },
+          {
+            foreignKeyName: 'calendar_event_participant_groups_group_id_fkey';
+            columns: ['group_id'];
+            isOneToOne: false;
+            referencedRelation: 'workspace_user_groups';
+            referencedColumns: ['id'];
+          },
+          {
+            foreignKeyName: 'calendar_event_participant_groups_group_id_fkey';
+            columns: ['group_id'];
+            isOneToOne: false;
+            referencedRelation: 'workspace_user_groups_with_amount';
+            referencedColumns: ['id'];
+          },
+          {
+            foreignKeyName: 'calendar_event_participant_groups_group_id_fkey';
+            columns: ['group_id'];
+            isOneToOne: false;
+            referencedRelation: 'workspace_user_groups_with_guest';
+            referencedColumns: ['id'];
+          },
+        ];
+      };
+      calendar_event_platform_participants: {
+        Row: {
+          created_at: string | null;
+          event_id: string;
+          going: boolean | null;
+          notes: string;
+          role: string | null;
+          user_id: string;
+        };
+        Insert: {
+          created_at?: string | null;
+          event_id: string;
+          going?: boolean | null;
+          notes?: string;
+          role?: string | null;
+          user_id: string;
+        };
+        Update: {
+          created_at?: string | null;
+          event_id?: string;
+          going?: boolean | null;
+          notes?: string;
+          role?: string | null;
+          user_id?: string;
+        };
+        Relationships: [
+          {
+            foreignKeyName: 'calendar_event_platform_participants_event_id_fkey';
+            columns: ['event_id'];
+            isOneToOne: false;
+            referencedRelation: 'workspace_calendar_events';
+            referencedColumns: ['id'];
+          },
+          {
+            foreignKeyName: 'calendar_event_platform_participants_user_id_fkey';
+            columns: ['user_id'];
+            isOneToOne: false;
+            referencedRelation: 'nova_user_challenge_leaderboard';
+            referencedColumns: ['user_id'];
+          },
+          {
+            foreignKeyName: 'calendar_event_platform_participants_user_id_fkey';
+            columns: ['user_id'];
+            isOneToOne: false;
+            referencedRelation: 'nova_user_leaderboard';
+            referencedColumns: ['user_id'];
+          },
+          {
+            foreignKeyName: 'calendar_event_platform_participants_user_id_fkey';
+            columns: ['user_id'];
+            isOneToOne: false;
+            referencedRelation: 'shortened_links_creator_stats';
+            referencedColumns: ['id'];
+          },
+          {
+            foreignKeyName: 'calendar_event_platform_participants_user_id_fkey';
+            columns: ['user_id'];
+            isOneToOne: false;
+            referencedRelation: 'users';
+            referencedColumns: ['id'];
+          },
+        ];
+      };
+      calendar_event_virtual_participants: {
+        Row: {
+          created_at: string | null;
+          event_id: string;
+          going: boolean | null;
+          notes: string;
+          role: string | null;
+          user_id: string;
+        };
+        Insert: {
+          created_at?: string | null;
+          event_id: string;
+          going?: boolean | null;
+          notes?: string;
+          role?: string | null;
+          user_id: string;
+        };
+        Update: {
+          created_at?: string | null;
+          event_id?: string;
+          going?: boolean | null;
+          notes?: string;
+          role?: string | null;
+          user_id?: string;
+        };
+        Relationships: [
+          {
+            foreignKeyName: 'calendar_event_virtual_participants_event_id_fkey';
+            columns: ['event_id'];
+            isOneToOne: false;
+            referencedRelation: 'workspace_calendar_events';
+            referencedColumns: ['id'];
+          },
+          {
+            foreignKeyName: 'calendar_event_virtual_participants_user_id_fkey';
+            columns: ['user_id'];
+            isOneToOne: false;
+            referencedRelation: 'distinct_invoice_creators';
+            referencedColumns: ['id'];
+          },
+          {
+            foreignKeyName: 'calendar_event_virtual_participants_user_id_fkey';
+            columns: ['user_id'];
+            isOneToOne: false;
+            referencedRelation: 'group_user_with_attendance';
+            referencedColumns: ['user_id'];
+          },
+          {
+            foreignKeyName: 'calendar_event_virtual_participants_user_id_fkey';
+            columns: ['user_id'];
+            isOneToOne: false;
+            referencedRelation: 'workspace_users';
+            referencedColumns: ['id'];
+          },
+          {
+            foreignKeyName: 'calendar_event_virtual_participants_user_id_fkey';
+            columns: ['user_id'];
+            isOneToOne: false;
+            referencedRelation: 'workspace_users_with_groups';
+            referencedColumns: ['id'];
+          },
+        ];
+      };
+      calendar_sync_dashboard: {
+        Row: {
+          deleted_events: number | null;
+          end_time: string | null;
+          id: string;
+          inserted_events: number | null;
+          source: string | null;
+          start_time: string | null;
+          status: string | null;
+          triggered_by: string;
+          type: string | null;
+          updated_at: string;
+          updated_events: number | null;
+          ws_id: string;
+        };
+        Insert: {
+          deleted_events?: number | null;
+          end_time?: string | null;
+          id?: string;
+          inserted_events?: number | null;
+          source?: string | null;
+          start_time?: string | null;
+          status?: string | null;
+          triggered_by: string;
+          type?: string | null;
+          updated_at?: string;
+          updated_events?: number | null;
+          ws_id: string;
+        };
+        Update: {
+          deleted_events?: number | null;
+          end_time?: string | null;
+          id?: string;
+          inserted_events?: number | null;
+          source?: string | null;
+          start_time?: string | null;
+          status?: string | null;
+          triggered_by?: string;
+          type?: string | null;
+          updated_at?: string;
+          updated_events?: number | null;
+          ws_id?: string;
+        };
+        Relationships: [
+          {
+            foreignKeyName: 'calendar_sync_dashboard_triggered_by_fkey';
+            columns: ['triggered_by'];
+            isOneToOne: false;
+            referencedRelation: 'nova_user_challenge_leaderboard';
+            referencedColumns: ['user_id'];
+          },
+          {
+            foreignKeyName: 'calendar_sync_dashboard_triggered_by_fkey';
+            columns: ['triggered_by'];
+            isOneToOne: false;
+            referencedRelation: 'nova_user_leaderboard';
+            referencedColumns: ['user_id'];
+          },
+          {
+            foreignKeyName: 'calendar_sync_dashboard_triggered_by_fkey';
+            columns: ['triggered_by'];
+            isOneToOne: false;
+            referencedRelation: 'shortened_links_creator_stats';
+            referencedColumns: ['id'];
+          },
+          {
+            foreignKeyName: 'calendar_sync_dashboard_triggered_by_fkey';
+            columns: ['triggered_by'];
+            isOneToOne: false;
+            referencedRelation: 'users';
+            referencedColumns: ['id'];
+          },
+          {
+            foreignKeyName: 'calendar_sync_dashboard_ws_id_fkey';
+            columns: ['ws_id'];
+            isOneToOne: false;
+            referencedRelation: 'workspace_link_counts';
+            referencedColumns: ['id'];
+          },
+          {
+            foreignKeyName: 'calendar_sync_dashboard_ws_id_fkey';
+            columns: ['ws_id'];
+            isOneToOne: false;
+            referencedRelation: 'workspaces';
+            referencedColumns: ['id'];
+          },
+        ];
+      };
+      calendar_sync_states: {
+        Row: {
+          calendar_id: string;
+          last_synced_at: string | null;
+          sync_token: string | null;
+          ws_id: string;
+        };
+        Insert: {
+          calendar_id?: string;
+          last_synced_at?: string | null;
+          sync_token?: string | null;
+          ws_id: string;
+        };
+        Update: {
+          calendar_id?: string;
+          last_synced_at?: string | null;
+          sync_token?: string | null;
+          ws_id?: string;
+        };
+        Relationships: [
+          {
+            foreignKeyName: 'calendar_sync_states_ws_id_fkey';
+            columns: ['ws_id'];
+            isOneToOne: false;
+            referencedRelation: 'workspace_link_counts';
+            referencedColumns: ['id'];
+          },
+          {
+            foreignKeyName: 'calendar_sync_states_ws_id_fkey';
+            columns: ['ws_id'];
+            isOneToOne: false;
+            referencedRelation: 'workspaces';
+            referencedColumns: ['id'];
+          },
+        ];
+      };
+      course_certificates: {
+        Row: {
+          completed_date: string;
+          course_id: string;
+          created_at: string;
+          id: string;
+          user_id: string;
+        };
+        Insert: {
+          completed_date: string;
+          course_id: string;
+          created_at?: string;
+          id?: string;
+          user_id?: string;
+        };
+        Update: {
+          completed_date?: string;
+          course_id?: string;
+          created_at?: string;
+          id?: string;
+          user_id?: string;
+        };
+        Relationships: [
+          {
+            foreignKeyName: 'course_certificates_course_id_fkey';
+            columns: ['course_id'];
+            isOneToOne: false;
+            referencedRelation: 'workspace_courses';
+            referencedColumns: ['id'];
+          },
+          {
+            foreignKeyName: 'course_certificates_user_id_fkey';
+            columns: ['user_id'];
+            isOneToOne: false;
+            referencedRelation: 'nova_user_challenge_leaderboard';
+            referencedColumns: ['user_id'];
+          },
+          {
+            foreignKeyName: 'course_certificates_user_id_fkey';
+            columns: ['user_id'];
+            isOneToOne: false;
+            referencedRelation: 'nova_user_leaderboard';
+            referencedColumns: ['user_id'];
+          },
+          {
+            foreignKeyName: 'course_certificates_user_id_fkey';
+            columns: ['user_id'];
+            isOneToOne: false;
+            referencedRelation: 'shortened_links_creator_stats';
+            referencedColumns: ['id'];
+          },
+          {
+            foreignKeyName: 'course_certificates_user_id_fkey';
+            columns: ['user_id'];
+            isOneToOne: false;
+            referencedRelation: 'users';
+            referencedColumns: ['id'];
+          },
+        ];
+      };
+      course_module_completion_status: {
+        Row: {
+          completed_at: string | null;
+          completion_id: string;
+          completion_status: boolean;
+          created_at: string | null;
+          module_id: string;
+          user_id: string | null;
+        };
+        Insert: {
+          completed_at?: string | null;
+          completion_id?: string;
+          completion_status?: boolean;
+          created_at?: string | null;
+          module_id: string;
+          user_id?: string | null;
+        };
+        Update: {
+          completed_at?: string | null;
+          completion_id?: string;
+          completion_status?: boolean;
+          created_at?: string | null;
+          module_id?: string;
+          user_id?: string | null;
+        };
+        Relationships: [
+          {
+            foreignKeyName: 'course_module_completion_status_module_id_fkey';
+            columns: ['module_id'];
+            isOneToOne: false;
+            referencedRelation: 'workspace_course_modules';
+            referencedColumns: ['id'];
+          },
+          {
+            foreignKeyName: 'course_module_completion_status_user_id_fkey';
+            columns: ['user_id'];
+            isOneToOne: false;
+            referencedRelation: 'nova_user_challenge_leaderboard';
+            referencedColumns: ['user_id'];
+          },
+          {
+            foreignKeyName: 'course_module_completion_status_user_id_fkey';
+            columns: ['user_id'];
+            isOneToOne: false;
+            referencedRelation: 'nova_user_leaderboard';
+            referencedColumns: ['user_id'];
+          },
+          {
+            foreignKeyName: 'course_module_completion_status_user_id_fkey';
+            columns: ['user_id'];
+            isOneToOne: false;
+            referencedRelation: 'shortened_links_creator_stats';
+            referencedColumns: ['id'];
+          },
+          {
+            foreignKeyName: 'course_module_completion_status_user_id_fkey';
+            columns: ['user_id'];
+            isOneToOne: false;
+            referencedRelation: 'users';
+            referencedColumns: ['id'];
+          },
+        ];
+      };
+      course_module_flashcards: {
+        Row: {
+          created_at: string;
+          flashcard_id: string;
+          module_id: string;
+        };
+        Insert: {
+          created_at?: string;
+          flashcard_id: string;
+          module_id: string;
+        };
+        Update: {
+          created_at?: string;
+          flashcard_id?: string;
+          module_id?: string;
+        };
+        Relationships: [
+          {
+            foreignKeyName: 'course_module_flashcards_flashcard_id_fkey';
+            columns: ['flashcard_id'];
+            isOneToOne: false;
+            referencedRelation: 'workspace_flashcards';
+            referencedColumns: ['id'];
+          },
+          {
+            foreignKeyName: 'course_module_flashcards_module_id_fkey';
+            columns: ['module_id'];
+            isOneToOne: false;
+            referencedRelation: 'workspace_course_modules';
+            referencedColumns: ['id'];
+          },
+        ];
+      };
+      course_module_quiz_sets: {
+        Row: {
+          created_at: string;
+          module_id: string;
+          set_id: string;
+        };
+        Insert: {
+          created_at?: string;
+          module_id: string;
+          set_id: string;
+        };
+        Update: {
+          created_at?: string;
+          module_id?: string;
+          set_id?: string;
+        };
+        Relationships: [
+          {
+            foreignKeyName: 'course_module_quiz_sets_module_id_fkey';
+            columns: ['module_id'];
+            isOneToOne: false;
+            referencedRelation: 'workspace_course_modules';
+            referencedColumns: ['id'];
+          },
+          {
+            foreignKeyName: 'course_module_quiz_sets_set_id_fkey';
+            columns: ['set_id'];
+            isOneToOne: false;
+            referencedRelation: 'workspace_quiz_sets';
+            referencedColumns: ['id'];
+          },
+        ];
+      };
+      course_module_quizzes: {
+        Row: {
+          created_at: string;
+          module_id: string;
+          quiz_id: string;
+        };
+        Insert: {
+          created_at?: string;
+          module_id: string;
+          quiz_id: string;
+        };
+        Update: {
+          created_at?: string;
+          module_id?: string;
+          quiz_id?: string;
+        };
+        Relationships: [
+          {
+            foreignKeyName: 'course_module_quizzes_module_id_fkey';
+            columns: ['module_id'];
+            isOneToOne: false;
+            referencedRelation: 'workspace_course_modules';
+            referencedColumns: ['id'];
+          },
+          {
+            foreignKeyName: 'course_module_quizzes_quiz_id_fkey';
+            columns: ['quiz_id'];
+            isOneToOne: false;
+            referencedRelation: 'workspace_quizzes';
+            referencedColumns: ['id'];
+          },
+        ];
+      };
+      crawled_url_next_urls: {
+        Row: {
+          created_at: string;
+          origin_id: string;
+          skipped: boolean;
+          url: string;
+        };
+        Insert: {
+          created_at?: string;
+          origin_id?: string;
+          skipped: boolean;
+          url: string;
+        };
+        Update: {
+          created_at?: string;
+          origin_id?: string;
+          skipped?: boolean;
+          url?: string;
+        };
+        Relationships: [
+          {
+            foreignKeyName: 'crawled_url_next_urls_origin_id_fkey';
+            columns: ['origin_id'];
+            isOneToOne: false;
+            referencedRelation: 'crawled_urls';
+            referencedColumns: ['id'];
+          },
+        ];
+      };
+      crawled_urls: {
+        Row: {
+          created_at: string;
+          creator_id: string;
+          html: string | null;
+          id: string;
+          markdown: string | null;
+          url: string;
+        };
+        Insert: {
+          created_at?: string;
+          creator_id: string;
+          html?: string | null;
+          id?: string;
+          markdown?: string | null;
+          url: string;
+        };
+        Update: {
+          created_at?: string;
+          creator_id?: string;
+          html?: string | null;
+          id?: string;
+          markdown?: string | null;
+          url?: string;
+        };
+        Relationships: [
+          {
+            foreignKeyName: 'crawled_urls_creator_id_fkey';
+            columns: ['creator_id'];
+            isOneToOne: false;
+            referencedRelation: 'nova_user_challenge_leaderboard';
+            referencedColumns: ['user_id'];
+          },
+          {
+            foreignKeyName: 'crawled_urls_creator_id_fkey';
+            columns: ['creator_id'];
+            isOneToOne: false;
+            referencedRelation: 'nova_user_leaderboard';
+            referencedColumns: ['user_id'];
+          },
+          {
+            foreignKeyName: 'crawled_urls_creator_id_fkey';
+            columns: ['creator_id'];
+            isOneToOne: false;
+            referencedRelation: 'shortened_links_creator_stats';
+            referencedColumns: ['id'];
+          },
+          {
+            foreignKeyName: 'crawled_urls_creator_id_fkey';
+            columns: ['creator_id'];
+            isOneToOne: false;
+            referencedRelation: 'users';
+            referencedColumns: ['id'];
+          },
+        ];
+      };
+      credit_wallets: {
+        Row: {
+          limit: number;
+          payment_date: number;
+          statement_date: number;
+          wallet_id: string;
+        };
+        Insert: {
+          limit: number;
+          payment_date: number;
+          statement_date: number;
+          wallet_id: string;
+        };
+        Update: {
+          limit?: number;
+          payment_date?: number;
+          statement_date?: number;
+          wallet_id?: string;
+        };
+        Relationships: [
+          {
+            foreignKeyName: 'credit_wallets_wallet_id_fkey';
+            columns: ['wallet_id'];
+            isOneToOne: true;
+            referencedRelation: 'workspace_wallets';
+            referencedColumns: ['id'];
+          },
+        ];
+      };
+      cross_app_tokens: {
+        Row: {
+          created_at: string;
+          expires_at: string;
+          id: string;
+          is_revoked: boolean;
+          origin_app: string;
+          session_data: Json | null;
+          target_app: string;
+          token: string;
+          used_at: string | null;
+          user_id: string;
+        };
+        Insert: {
+          created_at?: string;
+          expires_at: string;
+          id?: string;
+          is_revoked?: boolean;
+          origin_app: string;
+          session_data?: Json | null;
+          target_app: string;
+          token: string;
+          used_at?: string | null;
+          user_id: string;
+        };
+        Update: {
+          created_at?: string;
+          expires_at?: string;
+          id?: string;
+          is_revoked?: boolean;
+          origin_app?: string;
+          session_data?: Json | null;
+          target_app?: string;
+          token?: string;
+          used_at?: string | null;
+          user_id?: string;
+        };
+        Relationships: [
+          {
+            foreignKeyName: 'cross_app_tokens_user_id_fkey';
+            columns: ['user_id'];
+            isOneToOne: false;
+            referencedRelation: 'nova_user_challenge_leaderboard';
+            referencedColumns: ['user_id'];
+          },
+          {
+            foreignKeyName: 'cross_app_tokens_user_id_fkey';
+            columns: ['user_id'];
+            isOneToOne: false;
+            referencedRelation: 'nova_user_leaderboard';
+            referencedColumns: ['user_id'];
+          },
+          {
+            foreignKeyName: 'cross_app_tokens_user_id_fkey';
+            columns: ['user_id'];
+            isOneToOne: false;
+            referencedRelation: 'shortened_links_creator_stats';
+            referencedColumns: ['id'];
+          },
+          {
+            foreignKeyName: 'cross_app_tokens_user_id_fkey';
+            columns: ['user_id'];
+            isOneToOne: false;
+            referencedRelation: 'users';
+            referencedColumns: ['id'];
+          },
+        ];
+      };
+      currencies: {
+        Row: {
+          code: string;
+          name: string;
+        };
+        Insert: {
+          code: string;
+          name: string;
+        };
+        Update: {
+          code?: string;
+          name?: string;
+        };
+        Relationships: [];
+      };
+      discord_guild_members: {
+        Row: {
+          created_at: string;
+          discord_guild_id: string;
+          discord_user_id: string;
+          id: string;
+          platform_user_id: string;
+        };
+        Insert: {
+          created_at?: string;
+          discord_guild_id: string;
+          discord_user_id: string;
+          id?: string;
+          platform_user_id: string;
+        };
+        Update: {
+          created_at?: string;
+          discord_guild_id?: string;
+          discord_user_id?: string;
+          id?: string;
+          platform_user_id?: string;
+        };
+        Relationships: [
+          {
+            foreignKeyName: 'discord_guild_members_platform_user_id_fkey';
+            columns: ['platform_user_id'];
+            isOneToOne: false;
+            referencedRelation: 'nova_user_challenge_leaderboard';
+            referencedColumns: ['user_id'];
+          },
+          {
+            foreignKeyName: 'discord_guild_members_platform_user_id_fkey';
+            columns: ['platform_user_id'];
+            isOneToOne: false;
+            referencedRelation: 'nova_user_leaderboard';
+            referencedColumns: ['user_id'];
+          },
+          {
+            foreignKeyName: 'discord_guild_members_platform_user_id_fkey';
+            columns: ['platform_user_id'];
+            isOneToOne: false;
+            referencedRelation: 'shortened_links_creator_stats';
+            referencedColumns: ['id'];
+          },
+          {
+            foreignKeyName: 'discord_guild_members_platform_user_id_fkey';
+            columns: ['platform_user_id'];
+            isOneToOne: false;
+            referencedRelation: 'users';
+            referencedColumns: ['id'];
+          },
+        ];
+      };
+      discord_integrations: {
+        Row: {
+          created_at: string;
+          creator_id: string;
+          discord_guild_id: string;
+          id: string;
+          ws_id: string;
+        };
+        Insert: {
+          created_at?: string;
+          creator_id?: string;
+          discord_guild_id: string;
+          id?: string;
+          ws_id: string;
+        };
+        Update: {
+          created_at?: string;
+          creator_id?: string;
+          discord_guild_id?: string;
+          id?: string;
+          ws_id?: string;
+        };
+        Relationships: [
+          {
+            foreignKeyName: 'discord_integrations_creator_id_fkey';
+            columns: ['creator_id'];
+            isOneToOne: false;
+            referencedRelation: 'nova_user_challenge_leaderboard';
+            referencedColumns: ['user_id'];
+          },
+          {
+            foreignKeyName: 'discord_integrations_creator_id_fkey';
+            columns: ['creator_id'];
+            isOneToOne: false;
+            referencedRelation: 'nova_user_leaderboard';
+            referencedColumns: ['user_id'];
+          },
+          {
+            foreignKeyName: 'discord_integrations_creator_id_fkey';
+            columns: ['creator_id'];
+            isOneToOne: false;
+            referencedRelation: 'shortened_links_creator_stats';
+            referencedColumns: ['id'];
+          },
+          {
+            foreignKeyName: 'discord_integrations_creator_id_fkey';
+            columns: ['creator_id'];
+            isOneToOne: false;
+            referencedRelation: 'users';
+            referencedColumns: ['id'];
+          },
+          {
+            foreignKeyName: 'discord_integrations_ws_id_fkey';
+            columns: ['ws_id'];
+            isOneToOne: true;
+            referencedRelation: 'workspace_link_counts';
+            referencedColumns: ['id'];
+          },
+          {
+            foreignKeyName: 'discord_integrations_ws_id_fkey';
+            columns: ['ws_id'];
+            isOneToOne: true;
+            referencedRelation: 'workspaces';
+            referencedColumns: ['id'];
+          },
+        ];
+      };
+      email_blacklist: {
+        Row: {
+          added_by_user_id: string | null;
+          created_at: string;
+          entry_type: Database['public']['Enums']['blacklist_entry_type'];
+          id: string;
+          reason: string | null;
+          updated_at: string;
+          value: string;
+        };
+        Insert: {
+          added_by_user_id?: string | null;
+          created_at?: string;
+          entry_type: Database['public']['Enums']['blacklist_entry_type'];
+          id?: string;
+          reason?: string | null;
+          updated_at?: string;
+          value: string;
+        };
+        Update: {
+          added_by_user_id?: string | null;
+          created_at?: string;
+          entry_type?: Database['public']['Enums']['blacklist_entry_type'];
+          id?: string;
+          reason?: string | null;
+          updated_at?: string;
+          value?: string;
+        };
+        Relationships: [
+          {
+            foreignKeyName: 'email_blacklist_added_by_user_id_fkey';
+            columns: ['added_by_user_id'];
+            isOneToOne: false;
+            referencedRelation: 'nova_user_challenge_leaderboard';
+            referencedColumns: ['user_id'];
+          },
+          {
+            foreignKeyName: 'email_blacklist_added_by_user_id_fkey';
+            columns: ['added_by_user_id'];
+            isOneToOne: false;
+            referencedRelation: 'nova_user_leaderboard';
+            referencedColumns: ['user_id'];
+          },
+          {
+            foreignKeyName: 'email_blacklist_added_by_user_id_fkey';
+            columns: ['added_by_user_id'];
+            isOneToOne: false;
+            referencedRelation: 'shortened_links_creator_stats';
+            referencedColumns: ['id'];
+          },
+          {
+            foreignKeyName: 'email_blacklist_added_by_user_id_fkey';
+            columns: ['added_by_user_id'];
+            isOneToOne: false;
+            referencedRelation: 'users';
+            referencedColumns: ['id'];
+          },
+        ];
+      };
+      external_user_monthly_report_logs: {
+        Row: {
+          content: string;
+          created_at: string;
+          creator_id: string | null;
+          feedback: string;
+          group_id: string;
+          id: string;
+          report_id: string;
+          score: number | null;
+          scores: number[] | null;
+          title: string;
+          user_id: string;
+        };
+        Insert: {
+          content?: string;
+          created_at?: string;
+          creator_id?: string | null;
+          feedback?: string;
+          group_id: string;
+          id?: string;
+          report_id: string;
+          score?: number | null;
+          scores?: number[] | null;
+          title?: string;
+          user_id: string;
+        };
         Update: {
           content?: string;
           created_at?: string;
@@ -2155,7 +3064,6 @@
           scores?: number[] | null;
           title?: string;
           user_id?: string;
->>>>>>> 39350241
         };
         Relationships: [
           {
@@ -4163,6 +5071,285 @@
           id: string;
           name: string;
         };
+        Update: {
+          archived?: boolean | null;
+          content?: Json;
+          created_at?: null | string;
+          creator_id?: string;
+          deleted?: boolean | null;
+          id?: string;
+          updated_at?: null | string;
+          ws_id?: string;
+        };
+      };
+      notification_batches: {
+        Insert: {
+          channel: string;
+          created_at?: string;
+          email?: null | string;
+          error_message?: null | string;
+          id?: string;
+          notification_count?: number;
+          sent_at?: null | string;
+          status?: string;
+          updated_at?: string;
+          user_id?: null | string;
+          window_end: string;
+          window_start: string;
+          ws_id?: null | string;
+        };
+        Relationships: [
+          {
+            columns: ['ws_id'];
+            foreignKeyName: 'notification_batches_ws_id_fkey';
+            isOneToOne: false;
+            referencedColumns: ['id'];
+            referencedRelation: 'workspace_link_counts';
+          },
+          {
+            columns: ['ws_id'];
+            foreignKeyName: 'notification_batches_ws_id_fkey';
+            isOneToOne: false;
+            referencedColumns: ['id'];
+            referencedRelation: 'workspaces';
+          },
+        ];
+        Row: {
+          channel: string;
+          created_at: string;
+          email: null | string;
+          error_message: null | string;
+          id: string;
+          notification_count: number;
+          sent_at: null | string;
+          status: string;
+          updated_at: string;
+          user_id: null | string;
+          window_end: string;
+          window_start: string;
+          ws_id: null | string;
+        };
+        Update: {
+          channel?: string;
+          created_at?: string;
+          email?: null | string;
+          error_message?: null | string;
+          id?: string;
+          notification_count?: number;
+          sent_at?: null | string;
+          status?: string;
+          updated_at?: string;
+          user_id?: null | string;
+          window_end?: string;
+          window_start?: string;
+          ws_id?: null | string;
+        };
+      };
+      notification_delivery_log: {
+        Insert: {
+          batch_id?: null | string;
+          channel: string;
+          created_at?: string;
+          error_message?: null | string;
+          id?: string;
+          notification_id: string;
+          retry_count?: number;
+          sent_at?: null | string;
+          status?: string;
+          updated_at?: string;
+        };
+        Relationships: [
+          {
+            columns: ['notification_id'];
+            foreignKeyName: 'notification_delivery_log_notification_id_fkey';
+            isOneToOne: false;
+            referencedColumns: ['id'];
+            referencedRelation: 'notifications';
+          },
+        ];
+        Row: {
+          batch_id: null | string;
+          channel: string;
+          created_at: string;
+          error_message: null | string;
+          id: string;
+          notification_id: string;
+          retry_count: number;
+          sent_at: null | string;
+          status: string;
+          updated_at: string;
+        };
+        Update: {
+          batch_id?: null | string;
+          channel?: string;
+          created_at?: string;
+          error_message?: null | string;
+          id?: string;
+          notification_id?: string;
+          retry_count?: number;
+          sent_at?: null | string;
+          status?: string;
+          updated_at?: string;
+        };
+      };
+      notification_preferences: {
+        Insert: {
+          channel: string;
+          created_at?: string;
+          digest_frequency?: null | string;
+          enabled?: boolean;
+          event_type: string;
+          id?: string;
+          quiet_hours_end?: null | string;
+          quiet_hours_start?: null | string;
+          scope?: Database['public']['Enums']['notification_scope'];
+          timezone?: null | string;
+          updated_at?: string;
+          user_id: string;
+          ws_id?: null | string;
+        };
+        Relationships: [
+          {
+            columns: ['ws_id'];
+            foreignKeyName: 'notification_preferences_ws_id_fkey';
+            isOneToOne: false;
+            referencedColumns: ['id'];
+            referencedRelation: 'workspace_link_counts';
+          },
+          {
+            columns: ['ws_id'];
+            foreignKeyName: 'notification_preferences_ws_id_fkey';
+            isOneToOne: false;
+            referencedColumns: ['id'];
+            referencedRelation: 'workspaces';
+          },
+        ];
+        Row: {
+          channel: string;
+          created_at: string;
+          digest_frequency: null | string;
+          enabled: boolean;
+          event_type: string;
+          id: string;
+          quiet_hours_end: null | string;
+          quiet_hours_start: null | string;
+          scope: Database['public']['Enums']['notification_scope'];
+          timezone: null | string;
+          updated_at: string;
+          user_id: string;
+          ws_id: null | string;
+        };
+        Update: {
+          channel?: string;
+          created_at?: string;
+          digest_frequency?: null | string;
+          enabled?: boolean;
+          event_type?: string;
+          id?: string;
+          quiet_hours_end?: null | string;
+          quiet_hours_start?: null | string;
+          scope?: Database['public']['Enums']['notification_scope'];
+          timezone?: null | string;
+          updated_at?: string;
+          user_id?: string;
+          ws_id?: null | string;
+        };
+      };
+      notifications: {
+        Insert: {
+          action_url?: null | string;
+          archived_at?: null | string;
+          code?: null | string;
+          created_at?: string;
+          created_by?: null | string;
+          data?: Json | null;
+          description?: null | string;
+          email?: null | string;
+          entity_id?: null | string;
+          entity_type?: null | string;
+          expires_at?: null | string;
+          id?: string;
+          metadata?: Json | null;
+          parent_id?: null | string;
+          priority?: Database['public']['Enums']['notification_priority'];
+          read_at?: null | string;
+          scope?: Database['public']['Enums']['notification_scope'];
+          title: string;
+          type: string;
+          user_id?: null | string;
+          ws_id?: null | string;
+        };
+        Relationships: [
+          {
+            columns: ['parent_id'];
+            foreignKeyName: 'notifications_parent_id_fkey';
+            isOneToOne: false;
+            referencedColumns: ['id'];
+            referencedRelation: 'notifications';
+          },
+          {
+            columns: ['ws_id'];
+            foreignKeyName: 'notifications_ws_id_fkey';
+            isOneToOne: false;
+            referencedColumns: ['id'];
+            referencedRelation: 'workspace_link_counts';
+          },
+          {
+            columns: ['ws_id'];
+            foreignKeyName: 'notifications_ws_id_fkey';
+            isOneToOne: false;
+            referencedColumns: ['id'];
+            referencedRelation: 'workspaces';
+          },
+        ];
+        Row: {
+          action_url: null | string;
+          archived_at: null | string;
+          code: null | string;
+          created_at: string;
+          created_by: null | string;
+          data: Json | null;
+          description: null | string;
+          email: null | string;
+          entity_id: null | string;
+          entity_type: null | string;
+          expires_at: null | string;
+          id: string;
+          metadata: Json | null;
+          parent_id: null | string;
+          priority: Database['public']['Enums']['notification_priority'];
+          read_at: null | string;
+          scope: Database['public']['Enums']['notification_scope'];
+          title: string;
+          type: string;
+          user_id: null | string;
+          ws_id: null | string;
+        };
+        Update: {
+          action_url?: null | string;
+          archived_at?: null | string;
+          code?: null | string;
+          created_at?: string;
+          created_by?: null | string;
+          data?: Json | null;
+          description?: null | string;
+          email?: null | string;
+          entity_id?: null | string;
+          entity_type?: null | string;
+          expires_at?: null | string;
+          id?: string;
+          metadata?: Json | null;
+          parent_id?: null | string;
+          priority?: Database['public']['Enums']['notification_priority'];
+          read_at?: null | string;
+          scope?: Database['public']['Enums']['notification_scope'];
+          title?: string;
+          type?: string;
+          user_id?: null | string;
+          ws_id?: null | string;
+        };
+      };
+      nova_challenge_criteria: {
         Insert: {
           challenge_id: string;
           created_at?: string;
@@ -5927,278 +7114,6 @@
           subject: string;
           type: Database['public']['Enums']['support_type'];
         };
-<<<<<<< HEAD
-      };
-      notification_batches: {
-        Insert: {
-          channel: string;
-          created_at?: string;
-          email?: null | string;
-          error_message?: null | string;
-          id?: string;
-          notification_count?: number;
-          sent_at?: null | string;
-          status?: string;
-          updated_at?: string;
-          user_id?: null | string;
-          window_end: string;
-          window_start: string;
-          ws_id?: null | string;
-        };
-        Relationships: [
-          {
-            columns: ['ws_id'];
-            foreignKeyName: 'notification_batches_ws_id_fkey';
-            isOneToOne: false;
-            referencedColumns: ['id'];
-            referencedRelation: 'workspace_link_counts';
-          },
-          {
-            columns: ['ws_id'];
-            foreignKeyName: 'notification_batches_ws_id_fkey';
-            isOneToOne: false;
-            referencedColumns: ['id'];
-            referencedRelation: 'workspaces';
-          },
-        ];
-        Row: {
-          channel: string;
-          created_at: string;
-          email: null | string;
-          error_message: null | string;
-          id: string;
-          notification_count: number;
-          sent_at: null | string;
-          status: string;
-          updated_at: string;
-          user_id: null | string;
-          window_end: string;
-          window_start: string;
-          ws_id: null | string;
-        };
-        Update: {
-          channel?: string;
-          created_at?: string;
-          email?: null | string;
-          error_message?: null | string;
-          id?: string;
-          notification_count?: number;
-          sent_at?: null | string;
-          status?: string;
-          updated_at?: string;
-          user_id?: null | string;
-          window_end?: string;
-          window_start?: string;
-          ws_id?: null | string;
-        };
-      };
-      notification_delivery_log: {
-        Insert: {
-          batch_id?: null | string;
-          channel: string;
-          created_at?: string;
-          error_message?: null | string;
-          id?: string;
-          notification_id: string;
-          retry_count?: number;
-          sent_at?: null | string;
-          status?: string;
-          updated_at?: string;
-        };
-        Relationships: [
-          {
-            columns: ['notification_id'];
-            foreignKeyName: 'notification_delivery_log_notification_id_fkey';
-            isOneToOne: false;
-            referencedColumns: ['id'];
-            referencedRelation: 'notifications';
-          },
-        ];
-        Row: {
-          batch_id: null | string;
-          channel: string;
-          created_at: string;
-          error_message: null | string;
-          id: string;
-          notification_id: string;
-          retry_count: number;
-          sent_at: null | string;
-          status: string;
-          updated_at: string;
-        };
-        Update: {
-          batch_id?: null | string;
-          channel?: string;
-          created_at?: string;
-          error_message?: null | string;
-          id?: string;
-          notification_id?: string;
-          retry_count?: number;
-          sent_at?: null | string;
-          status?: string;
-          updated_at?: string;
-        };
-      };
-      notification_preferences: {
-        Insert: {
-          channel: string;
-          created_at?: string;
-          digest_frequency?: null | string;
-          enabled?: boolean;
-          event_type: string;
-          id?: string;
-          quiet_hours_end?: null | string;
-          quiet_hours_start?: null | string;
-          scope?: Database['public']['Enums']['notification_scope'];
-          timezone?: null | string;
-          updated_at?: string;
-          user_id: string;
-          ws_id?: null | string;
-        };
-        Relationships: [
-          {
-            columns: ['ws_id'];
-            foreignKeyName: 'notification_preferences_ws_id_fkey';
-            isOneToOne: false;
-            referencedColumns: ['id'];
-            referencedRelation: 'workspace_link_counts';
-          },
-          {
-            columns: ['ws_id'];
-            foreignKeyName: 'notification_preferences_ws_id_fkey';
-            isOneToOne: false;
-            referencedColumns: ['id'];
-            referencedRelation: 'workspaces';
-          },
-        ];
-        Row: {
-          channel: string;
-          created_at: string;
-          digest_frequency: null | string;
-          enabled: boolean;
-          event_type: string;
-          id: string;
-          quiet_hours_end: null | string;
-          quiet_hours_start: null | string;
-          scope: Database['public']['Enums']['notification_scope'];
-          timezone: null | string;
-          updated_at: string;
-          user_id: string;
-          ws_id: null | string;
-        };
-        Update: {
-          channel?: string;
-          created_at?: string;
-          digest_frequency?: null | string;
-          enabled?: boolean;
-          event_type?: string;
-          id?: string;
-          quiet_hours_end?: null | string;
-          quiet_hours_start?: null | string;
-          scope?: Database['public']['Enums']['notification_scope'];
-          timezone?: null | string;
-          updated_at?: string;
-          user_id?: string;
-          ws_id?: null | string;
-        };
-      };
-      notifications: {
-        Insert: {
-          action_url?: null | string;
-          archived_at?: null | string;
-          code?: null | string;
-          created_at?: string;
-          created_by?: null | string;
-          data?: Json | null;
-          description?: null | string;
-          email?: null | string;
-          entity_id?: null | string;
-          entity_type?: null | string;
-          expires_at?: null | string;
-          id?: string;
-          metadata?: Json | null;
-          parent_id?: null | string;
-          priority?: Database['public']['Enums']['notification_priority'];
-          read_at?: null | string;
-          scope?: Database['public']['Enums']['notification_scope'];
-          title: string;
-          type: string;
-          user_id?: null | string;
-          ws_id?: null | string;
-        };
-        Relationships: [
-          {
-            columns: ['parent_id'];
-            foreignKeyName: 'notifications_parent_id_fkey';
-            isOneToOne: false;
-            referencedColumns: ['id'];
-            referencedRelation: 'notifications';
-          },
-          {
-            columns: ['ws_id'];
-            foreignKeyName: 'notifications_ws_id_fkey';
-            isOneToOne: false;
-            referencedColumns: ['id'];
-            referencedRelation: 'workspace_link_counts';
-          },
-          {
-            columns: ['ws_id'];
-            foreignKeyName: 'notifications_ws_id_fkey';
-            isOneToOne: false;
-            referencedColumns: ['id'];
-            referencedRelation: 'workspaces';
-          },
-        ];
-        Row: {
-          action_url: null | string;
-          archived_at: null | string;
-          code: null | string;
-          created_at: string;
-          created_by: null | string;
-          data: Json | null;
-          description: null | string;
-          email: null | string;
-          entity_id: null | string;
-          entity_type: null | string;
-          expires_at: null | string;
-          id: string;
-          metadata: Json | null;
-          parent_id: null | string;
-          priority: Database['public']['Enums']['notification_priority'];
-          read_at: null | string;
-          scope: Database['public']['Enums']['notification_scope'];
-          title: string;
-          type: string;
-          user_id: null | string;
-          ws_id: null | string;
-        };
-        Update: {
-          action_url?: null | string;
-          archived_at?: null | string;
-          code?: null | string;
-          created_at?: string;
-          created_by?: null | string;
-          data?: Json | null;
-          description?: null | string;
-          email?: null | string;
-          entity_id?: null | string;
-          entity_type?: null | string;
-          expires_at?: null | string;
-          id?: string;
-          metadata?: Json | null;
-          parent_id?: null | string;
-          priority?: Database['public']['Enums']['notification_priority'];
-          read_at?: null | string;
-          scope?: Database['public']['Enums']['notification_scope'];
-          title?: string;
-          type?: string;
-          user_id?: null | string;
-          ws_id?: null | string;
-        };
-      };
-      nova_challenge_criteria: {
-=======
->>>>>>> 39350241
         Insert: {
           created_at?: string;
           creator_id?: string | null;
@@ -6488,7 +7403,56 @@
           updated_at?: string | null;
           ws_id: string;
         };
-        Update: {
+      };
+      task_history: {
+        Insert: {
+          change_type: string;
+          changed_at?: string;
+          changed_by?: null | string;
+          deleted_at?: null | string;
+          field_name?: null | string;
+          id?: string;
+          metadata?: Json | null;
+          new_value?: Json | null;
+          old_value?: Json | null;
+          task_id: string;
+        };
+        Relationships: [
+          {
+            columns: ['task_id'];
+            foreignKeyName: 'task_history_task_id_fkey';
+            isOneToOne: false;
+            referencedColumns: ['id'];
+            referencedRelation: 'tasks';
+          },
+        ];
+        Row: {
+          change_type: string;
+          changed_at: string;
+          changed_by: null | string;
+          deleted_at: null | string;
+          field_name: null | string;
+          id: string;
+          metadata: Json | null;
+          new_value: Json | null;
+          old_value: Json | null;
+          task_id: string;
+        };
+        Update: {
+          change_type?: string;
+          changed_at?: string;
+          changed_by?: null | string;
+          deleted_at?: null | string;
+          field_name?: null | string;
+          id?: string;
+          metadata?: Json | null;
+          new_value?: Json | null;
+          old_value?: Json | null;
+          task_id?: string;
+        };
+      };
+      task_initiatives: {
+        Insert: {
           archived?: boolean | null;
           created_at?: string | null;
           creator_id?: string;
@@ -8125,58 +9089,6 @@
           user_id: string;
           value: number | null;
         };
-<<<<<<< HEAD
-      };
-      task_history: {
-        Insert: {
-          change_type: string;
-          changed_at?: string;
-          changed_by?: null | string;
-          deleted_at?: null | string;
-          field_name?: null | string;
-          id?: string;
-          metadata?: Json | null;
-          new_value?: Json | null;
-          old_value?: Json | null;
-          task_id: string;
-        };
-        Relationships: [
-          {
-            columns: ['task_id'];
-            foreignKeyName: 'task_history_task_id_fkey';
-            isOneToOne: false;
-            referencedColumns: ['id'];
-            referencedRelation: 'tasks';
-          },
-        ];
-        Row: {
-          change_type: string;
-          changed_at: string;
-          changed_by: null | string;
-          deleted_at: null | string;
-          field_name: null | string;
-          id: string;
-          metadata: Json | null;
-          new_value: Json | null;
-          old_value: Json | null;
-          task_id: string;
-        };
-        Update: {
-          change_type?: string;
-          changed_at?: string;
-          changed_by?: null | string;
-          deleted_at?: null | string;
-          field_name?: null | string;
-          id?: string;
-          metadata?: Json | null;
-          new_value?: Json | null;
-          old_value?: Json | null;
-          task_id?: string;
-        };
-      };
-      task_initiatives: {
-=======
->>>>>>> 39350241
         Insert: {
           created_at?: string;
           creator_id?: string | null;
@@ -14861,13 +15773,9 @@
         'ENABLE_CHALLENGES',
         'ENABLE_QUIZZES',
       ],
-<<<<<<< HEAD
       notification_priority: ['high', 'low', 'medium', 'urgent'],
       notification_scope: ['system', 'user', 'workspace'],
       platform_service: ['NOVA', 'REWISE', 'TUTURUUU', 'UPSKII'],
-=======
-      platform_service: ['TUTURUUU', 'REWISE', 'NOVA', 'UPSKII'],
->>>>>>> 39350241
       product: [
         'web',
         'nova',
