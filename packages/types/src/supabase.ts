--- conflicted
+++ resolved
@@ -7380,19 +7380,6 @@
       generate_cross_app_token: {
         Args:
           | {
-<<<<<<< HEAD
-              p_user_id: string;
-              p_origin_app: string;
-              p_target_app: string;
-              p_expiry_seconds?: number;
-            }
-          | {
-              p_user_id: string;
-              p_origin_app: string;
-              p_target_app: string;
-              p_expiry_seconds?: number;
-              p_session_data?: Json;
-=======
               p_expiry_seconds?: number;
               p_target_app: string;
               p_origin_app: string;
@@ -7404,7 +7391,6 @@
               p_expiry_seconds?: number;
               p_target_app: string;
               p_user_id: string;
->>>>>>> 0b0172d6
             };
         Returns: string;
       };
@@ -7418,11 +7404,6 @@
       get_daily_income_expense: {
         Args: { _ws_id: string; past_days?: number };
         Returns: {
-<<<<<<< HEAD
-          day: string;
-          total_income: number;
-=======
->>>>>>> 0b0172d6
           total_expense: number;
           day: string;
           total_income: number;
@@ -7459,11 +7440,6 @@
       get_hourly_prompt_completion_tokens: {
         Args: { past_hours?: number };
         Returns: {
-<<<<<<< HEAD
-=======
-          total_prompt_tokens: number;
-          total_completion_tokens: number;
->>>>>>> 0b0172d6
           hour: string;
           total_prompt_tokens: number;
           total_completion_tokens: number;
@@ -7485,18 +7461,6 @@
           _category_ids?: string[];
         };
         Returns: {
-<<<<<<< HEAD
-          id: string;
-          name: string;
-          manufacturer: string;
-          unit: string;
-          unit_id: string;
-          category: string;
-          price: number;
-          amount: number;
-          ws_id: string;
-          created_at: string;
-=======
           ws_id: string;
           created_at: string;
           amount: number;
@@ -7507,7 +7471,6 @@
           manufacturer: string;
           name: string;
           id: string;
->>>>>>> 0b0172d6
         }[];
       };
       get_inventory_products_count: {
@@ -7537,13 +7500,8 @@
       get_monthly_prompt_completion_tokens: {
         Args: { past_months?: number };
         Returns: {
-<<<<<<< HEAD
-          month: string;
-          total_prompt_tokens: number;
-=======
           total_prompt_tokens: number;
           month: string;
->>>>>>> 0b0172d6
           total_completion_tokens: number;
         }[];
       };
@@ -7554,17 +7512,10 @@
       get_possible_excluded_groups: {
         Args: { _ws_id: string; included_groups: string[] };
         Returns: {
-<<<<<<< HEAD
+          amount: number;
           id: string;
           name: string;
           ws_id: string;
-          amount: number;
-=======
-          amount: number;
-          id: string;
-          name: string;
-          ws_id: string;
->>>>>>> 0b0172d6
         }[];
       };
       get_possible_excluded_tags: {
@@ -7580,17 +7531,10 @@
         Args: Record<PropertyKey, never>;
         Returns: {
           total_count: number;
-<<<<<<< HEAD
-          unique_users_count: number;
-          active_count: number;
-          completed_count: number;
-          latest_session_date: string;
-=======
           latest_session_date: string;
           completed_count: number;
           active_count: number;
           unique_users_count: number;
->>>>>>> 0b0172d6
         }[];
       };
       get_session_templates: {
@@ -7600,19 +7544,11 @@
           limit_count?: number;
         };
         Returns: {
-<<<<<<< HEAD
-=======
-          category_name: string;
->>>>>>> 0b0172d6
           title: string;
           description: string;
           category_id: string;
           task_id: string;
           tags: string[];
-<<<<<<< HEAD
-          category_name: string;
-=======
->>>>>>> 0b0172d6
           category_color: string;
           task_name: string;
           usage_count: number;
@@ -7631,21 +7567,12 @@
       get_transaction_categories_with_amount: {
         Args: Record<PropertyKey, never>;
         Returns: {
-<<<<<<< HEAD
-          id: string;
-          name: string;
-          is_expense: boolean;
-          ws_id: string;
-          created_at: string;
-          amount: number;
-=======
           name: string;
           amount: number;
           created_at: string;
           ws_id: string;
           is_expense: boolean;
           id: string;
->>>>>>> 0b0172d6
         }[];
       };
       get_user_role: {
@@ -7675,14 +7602,6 @@
         Args: { _board_id: string };
         Returns: {
           id: string;
-<<<<<<< HEAD
-          name: string;
-          description: string;
-          priority: number;
-          completed: boolean;
-          start_date: string;
-=======
->>>>>>> 0b0172d6
           end_date: string;
           start_date: string;
           completed: boolean;
@@ -7711,17 +7630,10 @@
       };
       get_workspace_user_groups: {
         Args: {
-<<<<<<< HEAD
-          _ws_id: string;
-          included_tags: string[];
-          excluded_tags: string[];
-          search_query: string;
-=======
           search_query: string;
           _ws_id: string;
           included_tags: string[];
           excluded_tags: string[];
->>>>>>> 0b0172d6
         };
         Returns: {
           id: string;
@@ -7739,34 +7651,6 @@
       };
       get_workspace_users: {
         Args: {
-<<<<<<< HEAD
-          _ws_id: string;
-          included_groups: string[];
-          excluded_groups: string[];
-          search_query: string;
-        };
-        Returns: {
-          id: string;
-          avatar_url: string;
-          full_name: string;
-          display_name: string;
-          email: string;
-          phone: string;
-          gender: string;
-          birthday: string;
-          ethnicity: string;
-          guardian: string;
-          address: string;
-          national_id: string;
-          note: string;
-          balance: number;
-          ws_id: string;
-          groups: string[];
-          group_count: number;
-          linked_users: Json;
-          created_at: string;
-          updated_at: string;
-=======
           search_query: string;
           excluded_groups: string[];
           included_groups: string[];
@@ -7793,7 +7677,6 @@
           display_name: string;
           full_name: string;
           avatar_url: string;
->>>>>>> 0b0172d6
         }[];
       };
       get_workspace_users_count: {
@@ -7805,19 +7688,11 @@
         Returns: number;
       };
       get_workspace_wallets_expense: {
-<<<<<<< HEAD
-        Args: { ws_id: string; start_date?: string; end_date?: string };
-        Returns: number;
-      };
-      get_workspace_wallets_income: {
-        Args: { ws_id: string; start_date?: string; end_date?: string };
-=======
         Args: { ws_id: string; end_date?: string; start_date?: string };
         Returns: number;
       };
       get_workspace_wallets_income: {
         Args: { start_date?: string; ws_id: string; end_date?: string };
->>>>>>> 0b0172d6
         Returns: number;
       };
       has_other_owner: {
@@ -7904,21 +7779,13 @@
         Args:
           | { search_query: string; page_number: number; page_size: number }
           | {
-<<<<<<< HEAD
-=======
               enabled_filter?: boolean;
->>>>>>> 0b0172d6
               search_query: string;
               page_number: number;
               page_size: number;
               role_filter?: string;
-<<<<<<< HEAD
-              enabled_filter?: boolean;
-            };
-=======
             }
           | { search_query: string; page_number: number; page_size: number };
->>>>>>> 0b0172d6
         Returns: {
           id: string;
           display_name: string;
@@ -7945,19 +7812,11 @@
           min_similarity?: number;
         };
         Returns: {
-<<<<<<< HEAD
-          id: string;
           handle: string;
+          relevance: number;
+          id: string;
           display_name: string;
           avatar_url: string;
-          relevance: number;
-=======
-          handle: string;
-          relevance: number;
-          id: string;
-          display_name: string;
-          avatar_url: string;
->>>>>>> 0b0172d6
         }[];
       };
       sum_quiz_scores: {
