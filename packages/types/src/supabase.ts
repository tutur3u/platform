export type Json =
  | string
  | number
  | boolean
  | null
  | { [key: string]: Json | undefined }
  | Json[];

export type Database = {
  public: {
    Tables: {
      ai_chat_members: {
        Row: {
          chat_id: string;
          created_at: string;
          email: string;
        };
        Insert: {
          chat_id: string;
          created_at?: string;
          email: string;
        };
        Update: {
          chat_id?: string;
          created_at?: string;
          email?: string;
        };
        Relationships: [
          {
            foreignKeyName: 'ai_chat_members_chat_id_fkey';
            columns: ['chat_id'];
            isOneToOne: false;
            referencedRelation: 'ai_chats';
            referencedColumns: ['id'];
          },
        ];
      };
      ai_chat_messages: {
        Row: {
          chat_id: string;
          completion_tokens: number;
          content: string | null;
          created_at: string;
          creator_id: string | null;
          finish_reason: string | null;
          id: string;
          metadata: Json | null;
          model: string | null;
          prompt_tokens: number;
          role: Database['public']['Enums']['chat_role'];
          type: Database['public']['Enums']['ai_message_type'];
        };
        Insert: {
          chat_id: string;
          completion_tokens?: number;
          content?: string | null;
          created_at?: string;
          creator_id?: string | null;
          finish_reason?: string | null;
          id?: string;
          metadata?: Json | null;
          model?: string | null;
          prompt_tokens?: number;
          role: Database['public']['Enums']['chat_role'];
          type?: Database['public']['Enums']['ai_message_type'];
        };
        Update: {
          chat_id?: string;
          completion_tokens?: number;
          content?: string | null;
          created_at?: string;
          creator_id?: string | null;
          finish_reason?: string | null;
          id?: string;
          metadata?: Json | null;
          model?: string | null;
          prompt_tokens?: number;
          role?: Database['public']['Enums']['chat_role'];
          type?: Database['public']['Enums']['ai_message_type'];
        };
        Relationships: [
          {
            foreignKeyName: 'ai_chat_messages_chat_id_fkey';
            columns: ['chat_id'];
            isOneToOne: false;
            referencedRelation: 'ai_chats';
            referencedColumns: ['id'];
          },
          {
            foreignKeyName: 'ai_chat_messages_creator_id_fkey';
            columns: ['creator_id'];
            isOneToOne: false;
            referencedRelation: 'nova_user_challenge_leaderboard';
            referencedColumns: ['user_id'];
          },
          {
            foreignKeyName: 'ai_chat_messages_creator_id_fkey';
            columns: ['creator_id'];
            isOneToOne: false;
            referencedRelation: 'nova_user_leaderboard';
            referencedColumns: ['user_id'];
          },
          {
            foreignKeyName: 'ai_chat_messages_creator_id_fkey';
            columns: ['creator_id'];
            isOneToOne: false;
            referencedRelation: 'users';
            referencedColumns: ['id'];
          },
          {
            foreignKeyName: 'public_ai_chat_messages_model_fkey';
            columns: ['model'];
            isOneToOne: false;
            referencedRelation: 'ai_models';
            referencedColumns: ['id'];
          },
        ];
      };
      ai_chats: {
        Row: {
          created_at: string;
          creator_id: string | null;
          id: string;
          is_public: boolean;
          latest_summarized_message_id: string | null;
          model: string | null;
          pinned: boolean;
          summary: string | null;
          title: string | null;
        };
        Insert: {
          created_at?: string;
          creator_id?: string | null;
          id?: string;
          is_public?: boolean;
          latest_summarized_message_id?: string | null;
          model?: string | null;
          pinned?: boolean;
          summary?: string | null;
          title?: string | null;
        };
        Update: {
          created_at?: string;
          creator_id?: string | null;
          id?: string;
          is_public?: boolean;
          latest_summarized_message_id?: string | null;
          model?: string | null;
          pinned?: boolean;
          summary?: string | null;
          title?: string | null;
        };
        Relationships: [
          {
            foreignKeyName: 'ai_chats_creator_id_fkey';
            columns: ['creator_id'];
            isOneToOne: false;
            referencedRelation: 'nova_user_challenge_leaderboard';
            referencedColumns: ['user_id'];
          },
          {
            foreignKeyName: 'ai_chats_creator_id_fkey';
            columns: ['creator_id'];
            isOneToOne: false;
            referencedRelation: 'nova_user_leaderboard';
            referencedColumns: ['user_id'];
          },
          {
            foreignKeyName: 'ai_chats_creator_id_fkey';
            columns: ['creator_id'];
            isOneToOne: false;
            referencedRelation: 'users';
            referencedColumns: ['id'];
          },
          {
            foreignKeyName: 'public_ai_chats_latest_summarized_message_id_fkey';
            columns: ['latest_summarized_message_id'];
            isOneToOne: false;
            referencedRelation: 'ai_chat_messages';
            referencedColumns: ['id'];
          },
          {
            foreignKeyName: 'public_ai_chats_model_fkey';
            columns: ['model'];
            isOneToOne: false;
            referencedRelation: 'ai_models';
            referencedColumns: ['id'];
          },
        ];
      };
      ai_models: {
        Row: {
          created_at: string;
          enabled: boolean;
          id: string;
          name: string | null;
          provider: string | null;
        };
        Insert: {
          created_at?: string;
          enabled?: boolean;
          id: string;
          name?: string | null;
          provider?: string | null;
        };
        Update: {
          created_at?: string;
          enabled?: boolean;
          id?: string;
          name?: string | null;
          provider?: string | null;
        };
        Relationships: [
          {
            foreignKeyName: 'public_ai_models_provider_fkey';
            columns: ['provider'];
            isOneToOne: false;
            referencedRelation: 'ai_providers';
            referencedColumns: ['id'];
          },
        ];
      };
      ai_providers: {
        Row: {
          created_at: string;
          id: string;
          name: string;
        };
        Insert: {
          created_at?: string;
          id: string;
          name: string;
        };
        Update: {
          created_at?: string;
          id?: string;
          name?: string;
        };
        Relationships: [];
      };
      ai_whitelisted_domains: {
        Row: {
          created_at: string;
          description: string | null;
          domain: string;
          enabled: boolean;
        };
        Insert: {
          created_at?: string;
          description?: string | null;
          domain: string;
          enabled?: boolean;
        };
        Update: {
          created_at?: string;
          description?: string | null;
          domain?: string;
          enabled?: boolean;
        };
        Relationships: [];
      };
      ai_whitelisted_emails: {
        Row: {
          created_at: string;
          email: string;
          enabled: boolean;
        };
        Insert: {
          created_at?: string;
          email: string;
          enabled?: boolean;
        };
        Update: {
          created_at?: string;
          email?: string;
          enabled?: boolean;
        };
        Relationships: [];
      };
      aurora_ml_forecast: {
        Row: {
          catboost: number;
          created_at: string;
          date: string;
          elasticnet: number;
          id: string;
          lightgbm: number;
          ws_id: string;
          xgboost: number;
        };
        Insert: {
          catboost: number;
          created_at?: string;
          date: string;
          elasticnet: number;
          id?: string;
          lightgbm: number;
          ws_id: string;
          xgboost: number;
        };
        Update: {
          catboost?: number;
          created_at?: string;
          date?: string;
          elasticnet?: number;
          id?: string;
          lightgbm?: number;
          ws_id?: string;
          xgboost?: number;
        };
        Relationships: [
          {
            foreignKeyName: 'aurora_ml_forecast_ws_id_fkey';
            columns: ['ws_id'];
            isOneToOne: false;
            referencedRelation: 'workspaces';
            referencedColumns: ['id'];
          },
        ];
      };
      aurora_ml_metrics: {
        Row: {
          created_at: string;
          directional_accuracy: number;
          id: string;
          model: string;
          rmse: number;
          turning_point_accuracy: number;
          weighted_score: number;
          ws_id: string;
        };
        Insert: {
          created_at?: string;
          directional_accuracy: number;
          id?: string;
          model: string;
          rmse: number;
          turning_point_accuracy: number;
          weighted_score: number;
          ws_id: string;
        };
        Update: {
          created_at?: string;
          directional_accuracy?: number;
          id?: string;
          model?: string;
          rmse?: number;
          turning_point_accuracy?: number;
          weighted_score?: number;
          ws_id?: string;
        };
        Relationships: [
          {
            foreignKeyName: 'aurora_ml_metrics_ws_id_fkey';
            columns: ['ws_id'];
            isOneToOne: false;
            referencedRelation: 'workspaces';
            referencedColumns: ['id'];
          },
        ];
      };
      aurora_statistical_forecast: {
        Row: {
          auto_arima: number;
          auto_arima_hi_90: number;
          auto_arima_lo_90: number;
          auto_ets: number;
          auto_ets_hi_90: number;
          auto_ets_lo_90: number;
          auto_theta: number;
          auto_theta_hi_90: number;
          auto_theta_lo_90: number;
          ces: number;
          ces_hi_90: number;
          ces_lo_90: number;
          created_at: string;
          date: string;
          id: string;
          ws_id: string;
        };
        Insert: {
          auto_arima: number;
          auto_arima_hi_90: number;
          auto_arima_lo_90: number;
          auto_ets: number;
          auto_ets_hi_90: number;
          auto_ets_lo_90: number;
          auto_theta: number;
          auto_theta_hi_90: number;
          auto_theta_lo_90: number;
          ces: number;
          ces_hi_90: number;
          ces_lo_90: number;
          created_at?: string;
          date: string;
          id?: string;
          ws_id: string;
        };
        Update: {
          auto_arima?: number;
          auto_arima_hi_90?: number;
          auto_arima_lo_90?: number;
          auto_ets?: number;
          auto_ets_hi_90?: number;
          auto_ets_lo_90?: number;
          auto_theta?: number;
          auto_theta_hi_90?: number;
          auto_theta_lo_90?: number;
          ces?: number;
          ces_hi_90?: number;
          ces_lo_90?: number;
          created_at?: string;
          date?: string;
          id?: string;
          ws_id?: string;
        };
        Relationships: [
          {
            foreignKeyName: 'aurora_statistical_forecast_ws_id_fkey';
            columns: ['ws_id'];
            isOneToOne: false;
            referencedRelation: 'workspaces';
            referencedColumns: ['id'];
          },
        ];
      };
      aurora_statistical_metrics: {
        Row: {
          created_at: string;
          directional_accuracy: number;
          id: string;
          model: string;
          no_scaling: boolean;
          rmse: number;
          turning_point_accuracy: number;
          weighted_score: number;
          ws_id: string;
        };
        Insert: {
          created_at?: string;
          directional_accuracy: number;
          id?: string;
          model: string;
          no_scaling: boolean;
          rmse: number;
          turning_point_accuracy: number;
          weighted_score: number;
          ws_id: string;
        };
        Update: {
          created_at?: string;
          directional_accuracy?: number;
          id?: string;
          model?: string;
          no_scaling?: boolean;
          rmse?: number;
          turning_point_accuracy?: number;
          weighted_score?: number;
          ws_id?: string;
        };
        Relationships: [
          {
            foreignKeyName: 'aurora_statistical_metrics_ws_id_fkey';
            columns: ['ws_id'];
            isOneToOne: false;
            referencedRelation: 'workspaces';
            referencedColumns: ['id'];
          },
        ];
      };
      calendar_auth_tokens: {
        Row: {
          access_token: string;
          created_at: string;
          id: string;
          refresh_token: string;
          user_id: string;
          ws_id: string;
        };
        Insert: {
          access_token: string;
          created_at?: string;
          id?: string;
          refresh_token: string;
          user_id: string;
          ws_id: string;
        };
        Update: {
          access_token?: string;
          created_at?: string;
          id?: string;
          refresh_token?: string;
          user_id?: string;
          ws_id?: string;
        };
        Relationships: [
          {
            foreignKeyName: 'calendar_auth_tokens_user_id_fkey';
            columns: ['user_id'];
            isOneToOne: false;
            referencedRelation: 'nova_user_challenge_leaderboard';
            referencedColumns: ['user_id'];
          },
          {
            foreignKeyName: 'calendar_auth_tokens_user_id_fkey';
            columns: ['user_id'];
            isOneToOne: false;
            referencedRelation: 'nova_user_leaderboard';
            referencedColumns: ['user_id'];
          },
          {
            foreignKeyName: 'calendar_auth_tokens_user_id_fkey';
            columns: ['user_id'];
            isOneToOne: false;
            referencedRelation: 'users';
            referencedColumns: ['id'];
          },
          {
            foreignKeyName: 'calendar_auth_tokens_ws_id_fkey';
            columns: ['ws_id'];
            isOneToOne: false;
            referencedRelation: 'workspaces';
            referencedColumns: ['id'];
          },
        ];
      };
      calendar_event_colors: {
        Row: {
          value: string;
        };
        Insert: {
          value: string;
        };
        Update: {
          value?: string;
        };
        Relationships: [];
      };
      calendar_event_participant_groups: {
        Row: {
          created_at: string | null;
          event_id: string;
          group_id: string;
          notes: string | null;
          role: string | null;
        };
        Insert: {
          created_at?: string | null;
          event_id: string;
          group_id: string;
          notes?: string | null;
          role?: string | null;
        };
        Update: {
          created_at?: string | null;
          event_id?: string;
          group_id?: string;
          notes?: string | null;
          role?: string | null;
        };
        Relationships: [
          {
            foreignKeyName: 'calendar_event_participant_groups_event_id_fkey';
            columns: ['event_id'];
            isOneToOne: false;
            referencedRelation: 'workspace_calendar_events';
            referencedColumns: ['id'];
          },
          {
            foreignKeyName: 'calendar_event_participant_groups_group_id_fkey';
            columns: ['group_id'];
            isOneToOne: false;
            referencedRelation: 'user_groups_with_tags';
            referencedColumns: ['id'];
          },
          {
            foreignKeyName: 'calendar_event_participant_groups_group_id_fkey';
            columns: ['group_id'];
            isOneToOne: false;
            referencedRelation: 'workspace_user_groups';
            referencedColumns: ['id'];
          },
          {
            foreignKeyName: 'calendar_event_participant_groups_group_id_fkey';
            columns: ['group_id'];
            isOneToOne: false;
            referencedRelation: 'workspace_user_groups_with_amount';
            referencedColumns: ['id'];
          },
        ];
      };
      calendar_event_platform_participants: {
        Row: {
          created_at: string | null;
          event_id: string;
          going: boolean | null;
          notes: string;
          role: string | null;
          user_id: string;
        };
        Insert: {
          created_at?: string | null;
          event_id: string;
          going?: boolean | null;
          notes?: string;
          role?: string | null;
          user_id: string;
        };
        Update: {
          created_at?: string | null;
          event_id?: string;
          going?: boolean | null;
          notes?: string;
          role?: string | null;
          user_id?: string;
        };
        Relationships: [
          {
            foreignKeyName: 'calendar_event_platform_participants_event_id_fkey';
            columns: ['event_id'];
            isOneToOne: false;
            referencedRelation: 'workspace_calendar_events';
            referencedColumns: ['id'];
          },
          {
            foreignKeyName: 'calendar_event_platform_participants_user_id_fkey';
            columns: ['user_id'];
            isOneToOne: false;
            referencedRelation: 'nova_user_challenge_leaderboard';
            referencedColumns: ['user_id'];
          },
          {
            foreignKeyName: 'calendar_event_platform_participants_user_id_fkey';
            columns: ['user_id'];
            isOneToOne: false;
            referencedRelation: 'nova_user_leaderboard';
            referencedColumns: ['user_id'];
          },
          {
            foreignKeyName: 'calendar_event_platform_participants_user_id_fkey';
            columns: ['user_id'];
            isOneToOne: false;
            referencedRelation: 'users';
            referencedColumns: ['id'];
          },
        ];
      };
      calendar_event_virtual_participants: {
        Row: {
          created_at: string | null;
          event_id: string;
          going: boolean | null;
          notes: string;
          role: string | null;
          user_id: string;
        };
        Insert: {
          created_at?: string | null;
          event_id: string;
          going?: boolean | null;
          notes?: string;
          role?: string | null;
          user_id: string;
        };
        Update: {
          created_at?: string | null;
          event_id?: string;
          going?: boolean | null;
          notes?: string;
          role?: string | null;
          user_id?: string;
        };
        Relationships: [
          {
            foreignKeyName: 'calendar_event_virtual_participants_event_id_fkey';
            columns: ['event_id'];
            isOneToOne: false;
            referencedRelation: 'workspace_calendar_events';
            referencedColumns: ['id'];
          },
          {
            foreignKeyName: 'calendar_event_virtual_participants_user_id_fkey';
            columns: ['user_id'];
            isOneToOne: false;
            referencedRelation: 'distinct_invoice_creators';
            referencedColumns: ['id'];
          },
          {
            foreignKeyName: 'calendar_event_virtual_participants_user_id_fkey';
            columns: ['user_id'];
            isOneToOne: false;
            referencedRelation: 'workspace_users';
            referencedColumns: ['id'];
          },
          {
            foreignKeyName: 'calendar_event_virtual_participants_user_id_fkey';
            columns: ['user_id'];
            isOneToOne: false;
            referencedRelation: 'workspace_users_with_groups';
            referencedColumns: ['id'];
          },
        ];
      };
      course_certificates: {
        Row: {
          completed_date: string;
          course_id: string;
          created_at: string;
          id: string;
          user_id: string;
        };
        Insert: {
          completed_date: string;
          course_id: string;
          created_at?: string;
          id?: string;
          user_id?: string;
        };
        Update: {
          completed_date?: string;
          course_id?: string;
          created_at?: string;
          id?: string;
          user_id?: string;
        };
        Relationships: [
          {
            foreignKeyName: 'course_certificates_course_id_fkey';
            columns: ['course_id'];
            isOneToOne: false;
            referencedRelation: 'workspace_courses';
            referencedColumns: ['id'];
          },
          {
            foreignKeyName: 'course_certificates_user_id_fkey';
            columns: ['user_id'];
            isOneToOne: false;
            referencedRelation: 'nova_user_challenge_leaderboard';
            referencedColumns: ['user_id'];
          },
          {
            foreignKeyName: 'course_certificates_user_id_fkey';
            columns: ['user_id'];
            isOneToOne: false;
            referencedRelation: 'nova_user_leaderboard';
            referencedColumns: ['user_id'];
          },
          {
            foreignKeyName: 'course_certificates_user_id_fkey';
            columns: ['user_id'];
            isOneToOne: false;
            referencedRelation: 'users';
            referencedColumns: ['id'];
          },
        ];
      };
      course_module_completion_status: {
        Row: {
          completed_at: string | null;
          completion_id: string;
          completion_status: boolean;
          created_at: string | null;
          module_id: string;
          user_id: string | null;
        };
        Insert: {
          completed_at?: string | null;
          completion_id?: string;
          completion_status?: boolean;
          created_at?: string | null;
          module_id: string;
          user_id?: string | null;
        };
        Update: {
          completed_at?: string | null;
          completion_id?: string;
          completion_status?: boolean;
          created_at?: string | null;
          module_id?: string;
          user_id?: string | null;
        };
        Relationships: [
          {
            foreignKeyName: 'course_module_completion_status_module_id_fkey';
            columns: ['module_id'];
            isOneToOne: false;
            referencedRelation: 'workspace_course_modules';
            referencedColumns: ['id'];
          },
          {
            foreignKeyName: 'course_module_completion_status_user_id_fkey';
            columns: ['user_id'];
            isOneToOne: false;
            referencedRelation: 'nova_user_challenge_leaderboard';
            referencedColumns: ['user_id'];
          },
          {
            foreignKeyName: 'course_module_completion_status_user_id_fkey';
            columns: ['user_id'];
            isOneToOne: false;
            referencedRelation: 'nova_user_leaderboard';
            referencedColumns: ['user_id'];
          },
          {
            foreignKeyName: 'course_module_completion_status_user_id_fkey';
            columns: ['user_id'];
            isOneToOne: false;
            referencedRelation: 'users';
            referencedColumns: ['id'];
          },
        ];
      };
      course_module_flashcards: {
        Row: {
          created_at: string;
          flashcard_id: string;
          module_id: string;
        };
        Insert: {
          created_at?: string;
          flashcard_id: string;
          module_id: string;
        };
        Update: {
          created_at?: string;
          flashcard_id?: string;
          module_id?: string;
        };
        Relationships: [
          {
            foreignKeyName: 'course_module_flashcards_flashcard_id_fkey';
            columns: ['flashcard_id'];
            isOneToOne: false;
            referencedRelation: 'workspace_flashcards';
            referencedColumns: ['id'];
          },
          {
            foreignKeyName: 'course_module_flashcards_module_id_fkey';
            columns: ['module_id'];
            isOneToOne: false;
            referencedRelation: 'workspace_course_modules';
            referencedColumns: ['id'];
          },
        ];
      };
      course_module_quiz_sets: {
        Row: {
          created_at: string;
          module_id: string;
          set_id: string;
        };
        Insert: {
          created_at?: string;
          module_id: string;
          set_id: string;
        };
        Update: {
          created_at?: string;
          module_id?: string;
          set_id?: string;
        };
        Relationships: [
          {
            foreignKeyName: 'course_module_quiz_sets_module_id_fkey';
            columns: ['module_id'];
            isOneToOne: false;
            referencedRelation: 'workspace_course_modules';
            referencedColumns: ['id'];
          },
          {
            foreignKeyName: 'course_module_quiz_sets_set_id_fkey';
            columns: ['set_id'];
            isOneToOne: false;
            referencedRelation: 'workspace_quiz_sets';
            referencedColumns: ['id'];
          },
        ];
      };
      course_module_quizzes: {
        Row: {
          created_at: string;
          module_id: string;
          quiz_id: string;
        };
        Insert: {
          created_at?: string;
          module_id: string;
          quiz_id: string;
        };
        Update: {
          created_at?: string;
          module_id?: string;
          quiz_id?: string;
        };
        Relationships: [
          {
            foreignKeyName: 'course_module_quizzes_module_id_fkey';
            columns: ['module_id'];
            isOneToOne: false;
            referencedRelation: 'workspace_course_modules';
            referencedColumns: ['id'];
          },
          {
            foreignKeyName: 'course_module_quizzes_quiz_id_fkey';
            columns: ['quiz_id'];
            isOneToOne: false;
            referencedRelation: 'workspace_quizzes';
            referencedColumns: ['id'];
          },
        ];
      };
      crawled_url_next_urls: {
        Row: {
          created_at: string;
          origin_id: string;
          skipped: boolean;
          url: string;
        };
        Insert: {
          created_at?: string;
          origin_id?: string;
          skipped: boolean;
          url: string;
        };
        Update: {
          created_at?: string;
          origin_id?: string;
          skipped?: boolean;
          url?: string;
        };
        Relationships: [
          {
            foreignKeyName: 'crawled_url_next_urls_origin_id_fkey';
            columns: ['origin_id'];
            isOneToOne: false;
            referencedRelation: 'crawled_urls';
            referencedColumns: ['id'];
          },
        ];
      };
      crawled_urls: {
        Row: {
          created_at: string;
          creator_id: string;
          html: string | null;
          id: string;
          markdown: string | null;
          url: string;
        };
        Insert: {
          created_at?: string;
          creator_id: string;
          html?: string | null;
          id?: string;
          markdown?: string | null;
          url: string;
        };
        Update: {
          created_at?: string;
          creator_id?: string;
          html?: string | null;
          id?: string;
          markdown?: string | null;
          url?: string;
        };
        Relationships: [
          {
            foreignKeyName: 'crawled_urls_creator_id_fkey';
            columns: ['creator_id'];
            isOneToOne: false;
            referencedRelation: 'nova_user_challenge_leaderboard';
            referencedColumns: ['user_id'];
          },
          {
            foreignKeyName: 'crawled_urls_creator_id_fkey';
            columns: ['creator_id'];
            isOneToOne: false;
            referencedRelation: 'nova_user_leaderboard';
            referencedColumns: ['user_id'];
          },
          {
            foreignKeyName: 'crawled_urls_creator_id_fkey';
            columns: ['creator_id'];
            isOneToOne: false;
            referencedRelation: 'users';
            referencedColumns: ['id'];
          },
        ];
      };
      credit_wallets: {
        Row: {
          limit: number;
          payment_date: number;
          statement_date: number;
          wallet_id: string;
        };
        Insert: {
          limit: number;
          payment_date: number;
          statement_date: number;
          wallet_id: string;
        };
        Update: {
          limit?: number;
          payment_date?: number;
          statement_date?: number;
          wallet_id?: string;
        };
        Relationships: [
          {
            foreignKeyName: 'credit_wallets_wallet_id_fkey';
            columns: ['wallet_id'];
            isOneToOne: true;
            referencedRelation: 'workspace_wallets';
            referencedColumns: ['id'];
          },
        ];
      };
      cross_app_tokens: {
        Row: {
          created_at: string;
          expires_at: string;
          id: string;
          is_revoked: boolean;
          origin_app: string;
          session_data: Json | null;
          target_app: string;
          token: string;
          used_at: string | null;
          user_id: string;
        };
        Insert: {
          created_at?: string;
          expires_at: string;
          id?: string;
          is_revoked?: boolean;
          origin_app: string;
          session_data?: Json | null;
          target_app: string;
          token: string;
          used_at?: string | null;
          user_id: string;
        };
        Update: {
          created_at?: string;
          expires_at?: string;
          id?: string;
          is_revoked?: boolean;
          origin_app?: string;
          session_data?: Json | null;
          target_app?: string;
          token?: string;
          used_at?: string | null;
          user_id?: string;
        };
        Relationships: [
          {
            foreignKeyName: 'cross_app_tokens_user_id_fkey';
            columns: ['user_id'];
            isOneToOne: false;
            referencedRelation: 'nova_user_challenge_leaderboard';
            referencedColumns: ['user_id'];
          },
          {
            foreignKeyName: 'cross_app_tokens_user_id_fkey';
            columns: ['user_id'];
            isOneToOne: false;
            referencedRelation: 'nova_user_leaderboard';
            referencedColumns: ['user_id'];
          },
          {
            foreignKeyName: 'cross_app_tokens_user_id_fkey';
            columns: ['user_id'];
            isOneToOne: false;
            referencedRelation: 'users';
            referencedColumns: ['id'];
          },
        ];
      };
      currencies: {
        Row: {
          code: string;
          name: string;
        };
        Insert: {
          code: string;
          name: string;
        };
        Update: {
          code?: string;
          name?: string;
        };
        Relationships: [];
      };
      external_user_monthly_report_logs: {
        Row: {
          content: string;
          created_at: string;
          creator_id: string | null;
          feedback: string;
          group_id: string;
          id: string;
          report_id: string;
          score: number | null;
          scores: number[] | null;
          title: string;
          user_id: string;
        };
        Insert: {
          content?: string;
          created_at?: string;
          creator_id?: string | null;
          feedback?: string;
          group_id: string;
          id?: string;
          report_id: string;
          score?: number | null;
          scores?: number[] | null;
          title?: string;
          user_id: string;
        };
        Update: {
          content?: string;
          created_at?: string;
          creator_id?: string | null;
          feedback?: string;
          group_id?: string;
          id?: string;
          report_id?: string;
          score?: number | null;
          scores?: number[] | null;
          title?: string;
          user_id?: string;
        };
        Relationships: [
          {
            foreignKeyName: 'external_user_monthly_report_logs_creator_id_fkey';
            columns: ['creator_id'];
            isOneToOne: false;
            referencedRelation: 'distinct_invoice_creators';
            referencedColumns: ['id'];
          },
          {
            foreignKeyName: 'external_user_monthly_report_logs_creator_id_fkey';
            columns: ['creator_id'];
            isOneToOne: false;
            referencedRelation: 'workspace_users';
            referencedColumns: ['id'];
          },
          {
            foreignKeyName: 'external_user_monthly_report_logs_creator_id_fkey';
            columns: ['creator_id'];
            isOneToOne: false;
            referencedRelation: 'workspace_users_with_groups';
            referencedColumns: ['id'];
          },
          {
            foreignKeyName: 'external_user_monthly_report_logs_group_id_fkey';
            columns: ['group_id'];
            isOneToOne: false;
            referencedRelation: 'user_groups_with_tags';
            referencedColumns: ['id'];
          },
          {
            foreignKeyName: 'external_user_monthly_report_logs_group_id_fkey';
            columns: ['group_id'];
            isOneToOne: false;
            referencedRelation: 'workspace_user_groups';
            referencedColumns: ['id'];
          },
          {
            foreignKeyName: 'external_user_monthly_report_logs_group_id_fkey';
            columns: ['group_id'];
            isOneToOne: false;
            referencedRelation: 'workspace_user_groups_with_amount';
            referencedColumns: ['id'];
          },
          {
            foreignKeyName: 'external_user_monthly_report_logs_report_id_fkey';
            columns: ['report_id'];
            isOneToOne: false;
            referencedRelation: 'external_user_monthly_reports';
            referencedColumns: ['id'];
          },
          {
            foreignKeyName: 'external_user_monthly_report_logs_user_id_fkey';
            columns: ['user_id'];
            isOneToOne: false;
            referencedRelation: 'distinct_invoice_creators';
            referencedColumns: ['id'];
          },
          {
            foreignKeyName: 'external_user_monthly_report_logs_user_id_fkey';
            columns: ['user_id'];
            isOneToOne: false;
            referencedRelation: 'workspace_users';
            referencedColumns: ['id'];
          },
          {
            foreignKeyName: 'external_user_monthly_report_logs_user_id_fkey';
            columns: ['user_id'];
            isOneToOne: false;
            referencedRelation: 'workspace_users_with_groups';
            referencedColumns: ['id'];
          },
        ];
      };
      external_user_monthly_reports: {
        Row: {
          content: string;
          created_at: string;
          creator_id: string | null;
          feedback: string;
          group_id: string;
          id: string;
          score: number | null;
          scores: number[] | null;
          title: string;
          updated_at: string;
          user_id: string;
        };
        Insert: {
          content: string;
          created_at?: string;
          creator_id?: string | null;
          feedback: string;
          group_id: string;
          id?: string;
          score?: number | null;
          scores?: number[] | null;
          title: string;
          updated_at: string;
          user_id: string;
        };
        Update: {
          content?: string;
          created_at?: string;
          creator_id?: string | null;
          feedback?: string;
          group_id?: string;
          id?: string;
          score?: number | null;
          scores?: number[] | null;
          title?: string;
          updated_at?: string;
          user_id?: string;
        };
        Relationships: [
          {
            foreignKeyName: 'external_user_monthly_reports_creator_id_fkey';
            columns: ['creator_id'];
            isOneToOne: false;
            referencedRelation: 'distinct_invoice_creators';
            referencedColumns: ['id'];
          },
          {
            foreignKeyName: 'external_user_monthly_reports_creator_id_fkey';
            columns: ['creator_id'];
            isOneToOne: false;
            referencedRelation: 'workspace_users';
            referencedColumns: ['id'];
          },
          {
            foreignKeyName: 'external_user_monthly_reports_creator_id_fkey';
            columns: ['creator_id'];
            isOneToOne: false;
            referencedRelation: 'workspace_users_with_groups';
            referencedColumns: ['id'];
          },
          {
            foreignKeyName: 'external_user_monthly_reports_group_id_fkey';
            columns: ['group_id'];
            isOneToOne: false;
            referencedRelation: 'user_groups_with_tags';
            referencedColumns: ['id'];
          },
          {
            foreignKeyName: 'external_user_monthly_reports_group_id_fkey';
            columns: ['group_id'];
            isOneToOne: false;
            referencedRelation: 'workspace_user_groups';
            referencedColumns: ['id'];
          },
          {
            foreignKeyName: 'external_user_monthly_reports_group_id_fkey';
            columns: ['group_id'];
            isOneToOne: false;
            referencedRelation: 'workspace_user_groups_with_amount';
            referencedColumns: ['id'];
          },
          {
            foreignKeyName: 'public_external_user_monthly_reports_user_id_fkey';
            columns: ['user_id'];
            isOneToOne: false;
            referencedRelation: 'distinct_invoice_creators';
            referencedColumns: ['id'];
          },
          {
            foreignKeyName: 'public_external_user_monthly_reports_user_id_fkey';
            columns: ['user_id'];
            isOneToOne: false;
            referencedRelation: 'workspace_users';
            referencedColumns: ['id'];
          },
          {
            foreignKeyName: 'public_external_user_monthly_reports_user_id_fkey';
            columns: ['user_id'];
            isOneToOne: false;
            referencedRelation: 'workspace_users_with_groups';
            referencedColumns: ['id'];
          },
        ];
      };
      field_types: {
        Row: {
          enabled: boolean;
          id: string;
        };
        Insert: {
          enabled?: boolean;
          id: string;
        };
        Update: {
          enabled?: boolean;
          id?: string;
        };
        Relationships: [];
      };
      finance_invoice_products: {
        Row: {
          amount: number;
          created_at: string | null;
          invoice_id: string;
          price: number;
          product_id: string | null;
          product_name: string;
          product_unit: string;
          total_diff: number;
          unit_id: string;
          warehouse: string;
          warehouse_id: string;
        };
        Insert: {
          amount: number;
          created_at?: string | null;
          invoice_id: string;
          price: number;
          product_id?: string | null;
          product_name?: string;
          product_unit?: string;
          total_diff?: number;
          unit_id: string;
          warehouse?: string;
          warehouse_id: string;
        };
        Update: {
          amount?: number;
          created_at?: string | null;
          invoice_id?: string;
          price?: number;
          product_id?: string | null;
          product_name?: string;
          product_unit?: string;
          total_diff?: number;
          unit_id?: string;
          warehouse?: string;
          warehouse_id?: string;
        };
        Relationships: [
          {
            foreignKeyName: 'finance_invoice_products_invoice_id_fkey';
            columns: ['invoice_id'];
            isOneToOne: false;
            referencedRelation: 'finance_invoices';
            referencedColumns: ['id'];
          },
          {
            foreignKeyName: 'finance_invoice_products_product_id_fkey';
            columns: ['product_id'];
            isOneToOne: false;
            referencedRelation: 'workspace_products';
            referencedColumns: ['id'];
          },
          {
            foreignKeyName: 'finance_invoice_products_unit_id_fkey';
            columns: ['unit_id'];
            isOneToOne: false;
            referencedRelation: 'inventory_units';
            referencedColumns: ['id'];
          },
          {
            foreignKeyName: 'finance_invoice_products_warehouse_id_fkey';
            columns: ['warehouse_id'];
            isOneToOne: false;
            referencedRelation: 'inventory_warehouses';
            referencedColumns: ['id'];
          },
        ];
      };
      finance_invoice_promotions: {
        Row: {
          code: string;
          created_at: string;
          description: string | null;
          invoice_id: string | null;
          name: string | null;
          promo_id: string | null;
          use_ratio: boolean;
          value: number;
        };
        Insert: {
          code?: string;
          created_at?: string;
          description?: string | null;
          invoice_id?: string | null;
          name?: string | null;
          promo_id?: string | null;
          use_ratio: boolean;
          value: number;
        };
        Update: {
          code?: string;
          created_at?: string;
          description?: string | null;
          invoice_id?: string | null;
          name?: string | null;
          promo_id?: string | null;
          use_ratio?: boolean;
          value?: number;
        };
        Relationships: [
          {
            foreignKeyName: 'finance_invoice_promotions_invoice_id_fkey';
            columns: ['invoice_id'];
            isOneToOne: false;
            referencedRelation: 'finance_invoices';
            referencedColumns: ['id'];
          },
          {
            foreignKeyName: 'finance_invoice_promotions_promo_id_fkey';
            columns: ['promo_id'];
            isOneToOne: false;
            referencedRelation: 'workspace_promotions';
            referencedColumns: ['id'];
          },
        ];
      };
      finance_invoices: {
        Row: {
          category_id: string;
          completed_at: string | null;
          created_at: string | null;
          creator_id: string | null;
          customer_id: string | null;
          id: string;
          note: string | null;
          notice: string | null;
          paid_amount: number;
          price: number;
          total_diff: number;
          transaction_id: string | null;
          user_group_id: string | null;
          valid_until: string | null;
          wallet_id: string;
          ws_id: string;
        };
        Insert: {
          category_id: string;
          completed_at?: string | null;
          created_at?: string | null;
          creator_id?: string | null;
          customer_id?: string | null;
          id?: string;
          note?: string | null;
          notice?: string | null;
          paid_amount?: number;
          price: number;
          total_diff?: number;
          transaction_id?: string | null;
          user_group_id?: string | null;
          valid_until?: string | null;
          wallet_id: string;
          ws_id: string;
        };
        Update: {
          category_id?: string;
          completed_at?: string | null;
          created_at?: string | null;
          creator_id?: string | null;
          customer_id?: string | null;
          id?: string;
          note?: string | null;
          notice?: string | null;
          paid_amount?: number;
          price?: number;
          total_diff?: number;
          transaction_id?: string | null;
          user_group_id?: string | null;
          valid_until?: string | null;
          wallet_id?: string;
          ws_id?: string;
        };
        Relationships: [
          {
            foreignKeyName: 'finance_invoices_category_id_fkey';
            columns: ['category_id'];
            isOneToOne: false;
            referencedRelation: 'transaction_categories';
            referencedColumns: ['id'];
          },
          {
            foreignKeyName: 'finance_invoices_creator_id_fkey';
            columns: ['creator_id'];
            isOneToOne: false;
            referencedRelation: 'distinct_invoice_creators';
            referencedColumns: ['id'];
          },
          {
            foreignKeyName: 'finance_invoices_creator_id_fkey';
            columns: ['creator_id'];
            isOneToOne: false;
            referencedRelation: 'workspace_users';
            referencedColumns: ['id'];
          },
          {
            foreignKeyName: 'finance_invoices_creator_id_fkey';
            columns: ['creator_id'];
            isOneToOne: false;
            referencedRelation: 'workspace_users_with_groups';
            referencedColumns: ['id'];
          },
          {
            foreignKeyName: 'finance_invoices_customer_id_fkey';
            columns: ['customer_id'];
            isOneToOne: false;
            referencedRelation: 'distinct_invoice_creators';
            referencedColumns: ['id'];
          },
          {
            foreignKeyName: 'finance_invoices_customer_id_fkey';
            columns: ['customer_id'];
            isOneToOne: false;
            referencedRelation: 'workspace_users';
            referencedColumns: ['id'];
          },
          {
            foreignKeyName: 'finance_invoices_customer_id_fkey';
            columns: ['customer_id'];
            isOneToOne: false;
            referencedRelation: 'workspace_users_with_groups';
            referencedColumns: ['id'];
          },
          {
            foreignKeyName: 'finance_invoices_transaction_id_fkey';
            columns: ['transaction_id'];
            isOneToOne: true;
            referencedRelation: 'wallet_transactions';
            referencedColumns: ['id'];
          },
          {
            foreignKeyName: 'finance_invoices_wallet_id_fkey';
            columns: ['wallet_id'];
            isOneToOne: false;
            referencedRelation: 'workspace_wallets';
            referencedColumns: ['id'];
          },
          {
            foreignKeyName: 'finance_invoices_ws_id_fkey';
            columns: ['ws_id'];
            isOneToOne: false;
            referencedRelation: 'workspaces';
            referencedColumns: ['id'];
          },
          {
            foreignKeyName: 'public_finance_invoices_user_group_id_fkey';
            columns: ['user_group_id'];
            isOneToOne: false;
            referencedRelation: 'user_groups_with_tags';
            referencedColumns: ['id'];
          },
          {
            foreignKeyName: 'public_finance_invoices_user_group_id_fkey';
            columns: ['user_group_id'];
            isOneToOne: false;
            referencedRelation: 'workspace_user_groups';
            referencedColumns: ['id'];
          },
          {
            foreignKeyName: 'public_finance_invoices_user_group_id_fkey';
            columns: ['user_group_id'];
            isOneToOne: false;
            referencedRelation: 'workspace_user_groups_with_amount';
            referencedColumns: ['id'];
          },
        ];
      };
      handles: {
        Row: {
          created_at: string | null;
          creator_id: string | null;
          value: string;
        };
        Insert: {
          created_at?: string | null;
          creator_id?: string | null;
          value: string;
        };
        Update: {
          created_at?: string | null;
          creator_id?: string | null;
          value?: string;
        };
        Relationships: [
          {
            foreignKeyName: 'handles_creator_id_fkey';
            columns: ['creator_id'];
            isOneToOne: false;
            referencedRelation: 'nova_user_challenge_leaderboard';
            referencedColumns: ['user_id'];
          },
          {
            foreignKeyName: 'handles_creator_id_fkey';
            columns: ['creator_id'];
            isOneToOne: false;
            referencedRelation: 'nova_user_leaderboard';
            referencedColumns: ['user_id'];
          },
          {
            foreignKeyName: 'handles_creator_id_fkey';
            columns: ['creator_id'];
            isOneToOne: false;
            referencedRelation: 'users';
            referencedColumns: ['id'];
          },
        ];
      };
      healthcare_checkup_vital_groups: {
        Row: {
          checkup_id: string;
          created_at: string | null;
          group_id: string;
        };
        Insert: {
          checkup_id: string;
          created_at?: string | null;
          group_id: string;
        };
        Update: {
          checkup_id?: string;
          created_at?: string | null;
          group_id?: string;
        };
        Relationships: [
          {
            foreignKeyName: 'healthcare_checkup_vital_groups_checkup_id_fkey';
            columns: ['checkup_id'];
            isOneToOne: false;
            referencedRelation: 'healthcare_checkups';
            referencedColumns: ['id'];
          },
          {
            foreignKeyName: 'healthcare_checkup_vital_groups_group_id_fkey';
            columns: ['group_id'];
            isOneToOne: false;
            referencedRelation: 'healthcare_vital_groups';
            referencedColumns: ['id'];
          },
        ];
      };
      healthcare_checkup_vitals: {
        Row: {
          checkup_id: string;
          created_at: string | null;
          value: number | null;
          vital_id: string;
        };
        Insert: {
          checkup_id: string;
          created_at?: string | null;
          value?: number | null;
          vital_id: string;
        };
        Update: {
          checkup_id?: string;
          created_at?: string | null;
          value?: number | null;
          vital_id?: string;
        };
        Relationships: [
          {
            foreignKeyName: 'healthcare_checkup_vitals_checkup_id_fkey';
            columns: ['checkup_id'];
            isOneToOne: false;
            referencedRelation: 'healthcare_checkups';
            referencedColumns: ['id'];
          },
          {
            foreignKeyName: 'healthcare_checkup_vitals_vital_id_fkey';
            columns: ['vital_id'];
            isOneToOne: false;
            referencedRelation: 'healthcare_vitals';
            referencedColumns: ['id'];
          },
        ];
      };
      healthcare_checkups: {
        Row: {
          checked: boolean;
          checkup_at: string;
          completed_at: string | null;
          created_at: string | null;
          creator_id: string;
          diagnosis_id: string | null;
          id: string;
          next_checked: boolean | null;
          next_checkup_at: string | null;
          note: string | null;
          patient_id: string;
          ws_id: string;
        };
        Insert: {
          checked?: boolean;
          checkup_at?: string;
          completed_at?: string | null;
          created_at?: string | null;
          creator_id: string;
          diagnosis_id?: string | null;
          id?: string;
          next_checked?: boolean | null;
          next_checkup_at?: string | null;
          note?: string | null;
          patient_id: string;
          ws_id: string;
        };
        Update: {
          checked?: boolean;
          checkup_at?: string;
          completed_at?: string | null;
          created_at?: string | null;
          creator_id?: string;
          diagnosis_id?: string | null;
          id?: string;
          next_checked?: boolean | null;
          next_checkup_at?: string | null;
          note?: string | null;
          patient_id?: string;
          ws_id?: string;
        };
        Relationships: [
          {
            foreignKeyName: 'healthcare_checkups_creator_id_fkey';
            columns: ['creator_id'];
            isOneToOne: false;
            referencedRelation: 'nova_user_challenge_leaderboard';
            referencedColumns: ['user_id'];
          },
          {
            foreignKeyName: 'healthcare_checkups_creator_id_fkey';
            columns: ['creator_id'];
            isOneToOne: false;
            referencedRelation: 'nova_user_leaderboard';
            referencedColumns: ['user_id'];
          },
          {
            foreignKeyName: 'healthcare_checkups_creator_id_fkey';
            columns: ['creator_id'];
            isOneToOne: false;
            referencedRelation: 'users';
            referencedColumns: ['id'];
          },
          {
            foreignKeyName: 'healthcare_checkups_diagnosis_id_fkey';
            columns: ['diagnosis_id'];
            isOneToOne: false;
            referencedRelation: 'healthcare_diagnoses';
            referencedColumns: ['id'];
          },
          {
            foreignKeyName: 'healthcare_checkups_patient_id_fkey';
            columns: ['patient_id'];
            isOneToOne: false;
            referencedRelation: 'distinct_invoice_creators';
            referencedColumns: ['id'];
          },
          {
            foreignKeyName: 'healthcare_checkups_patient_id_fkey';
            columns: ['patient_id'];
            isOneToOne: false;
            referencedRelation: 'workspace_users';
            referencedColumns: ['id'];
          },
          {
            foreignKeyName: 'healthcare_checkups_patient_id_fkey';
            columns: ['patient_id'];
            isOneToOne: false;
            referencedRelation: 'workspace_users_with_groups';
            referencedColumns: ['id'];
          },
          {
            foreignKeyName: 'healthcare_checkups_ws_id_fkey';
            columns: ['ws_id'];
            isOneToOne: false;
            referencedRelation: 'workspaces';
            referencedColumns: ['id'];
          },
        ];
      };
      healthcare_diagnoses: {
        Row: {
          created_at: string | null;
          description: string | null;
          id: string;
          name: string | null;
          note: string | null;
          ws_id: string;
        };
        Insert: {
          created_at?: string | null;
          description?: string | null;
          id?: string;
          name?: string | null;
          note?: string | null;
          ws_id: string;
        };
        Update: {
          created_at?: string | null;
          description?: string | null;
          id?: string;
          name?: string | null;
          note?: string | null;
          ws_id?: string;
        };
        Relationships: [
          {
            foreignKeyName: 'healthcare_diagnoses_ws_id_fkey';
            columns: ['ws_id'];
            isOneToOne: false;
            referencedRelation: 'workspaces';
            referencedColumns: ['id'];
          },
        ];
      };
      healthcare_vital_groups: {
        Row: {
          created_at: string | null;
          description: string | null;
          id: string;
          name: string;
          note: string | null;
          ws_id: string;
        };
        Insert: {
          created_at?: string | null;
          description?: string | null;
          id?: string;
          name: string;
          note?: string | null;
          ws_id: string;
        };
        Update: {
          created_at?: string | null;
          description?: string | null;
          id?: string;
          name?: string;
          note?: string | null;
          ws_id?: string;
        };
        Relationships: [
          {
            foreignKeyName: 'healthcare_vital_groups_ws_id_fkey';
            columns: ['ws_id'];
            isOneToOne: false;
            referencedRelation: 'workspaces';
            referencedColumns: ['id'];
          },
        ];
      };
      healthcare_vitals: {
        Row: {
          created_at: string | null;
          factor: number;
          group_id: string | null;
          id: string;
          name: string;
          unit: string;
          ws_id: string;
        };
        Insert: {
          created_at?: string | null;
          factor?: number;
          group_id?: string | null;
          id?: string;
          name: string;
          unit: string;
          ws_id: string;
        };
        Update: {
          created_at?: string | null;
          factor?: number;
          group_id?: string | null;
          id?: string;
          name?: string;
          unit?: string;
          ws_id?: string;
        };
        Relationships: [
          {
            foreignKeyName: 'healthcare_vitals_ws_id_fkey';
            columns: ['ws_id'];
            isOneToOne: false;
            referencedRelation: 'workspaces';
            referencedColumns: ['id'];
          },
          {
            foreignKeyName: 'public_healthcare_vitals_group_id_fkey';
            columns: ['group_id'];
            isOneToOne: false;
            referencedRelation: 'user_groups_with_tags';
            referencedColumns: ['id'];
          },
          {
            foreignKeyName: 'public_healthcare_vitals_group_id_fkey';
            columns: ['group_id'];
            isOneToOne: false;
            referencedRelation: 'workspace_user_groups';
            referencedColumns: ['id'];
          },
          {
            foreignKeyName: 'public_healthcare_vitals_group_id_fkey';
            columns: ['group_id'];
            isOneToOne: false;
            referencedRelation: 'workspace_user_groups_with_amount';
            referencedColumns: ['id'];
          },
        ];
      };
      inventory_batch_products: {
        Row: {
          amount: number;
          batch_id: string;
          created_at: string | null;
          price: number;
          product_id: string;
          unit_id: string;
        };
        Insert: {
          amount?: number;
          batch_id: string;
          created_at?: string | null;
          price?: number;
          product_id: string;
          unit_id: string;
        };
        Update: {
          amount?: number;
          batch_id?: string;
          created_at?: string | null;
          price?: number;
          product_id?: string;
          unit_id?: string;
        };
        Relationships: [
          {
            foreignKeyName: 'inventory_batch_products_batch_id_fkey';
            columns: ['batch_id'];
            isOneToOne: false;
            referencedRelation: 'inventory_batches';
            referencedColumns: ['id'];
          },
          {
            foreignKeyName: 'inventory_batch_products_product_id_fkey';
            columns: ['product_id'];
            isOneToOne: false;
            referencedRelation: 'workspace_products';
            referencedColumns: ['id'];
          },
          {
            foreignKeyName: 'inventory_batch_products_unit_id_fkey';
            columns: ['unit_id'];
            isOneToOne: false;
            referencedRelation: 'inventory_units';
            referencedColumns: ['id'];
          },
        ];
      };
      inventory_batches: {
        Row: {
          created_at: string | null;
          id: string;
          price: number;
          supplier_id: string | null;
          total_diff: number;
          warehouse_id: string;
        };
        Insert: {
          created_at?: string | null;
          id?: string;
          price?: number;
          supplier_id?: string | null;
          total_diff?: number;
          warehouse_id: string;
        };
        Update: {
          created_at?: string | null;
          id?: string;
          price?: number;
          supplier_id?: string | null;
          total_diff?: number;
          warehouse_id?: string;
        };
        Relationships: [
          {
            foreignKeyName: 'inventory_batches_supplier_id_fkey';
            columns: ['supplier_id'];
            isOneToOne: false;
            referencedRelation: 'inventory_suppliers';
            referencedColumns: ['id'];
          },
          {
            foreignKeyName: 'inventory_batches_warehouse_id_fkey';
            columns: ['warehouse_id'];
            isOneToOne: false;
            referencedRelation: 'inventory_warehouses';
            referencedColumns: ['id'];
          },
        ];
      };
      inventory_products: {
        Row: {
          amount: number | null;
          created_at: string | null;
          min_amount: number;
          price: number;
          product_id: string;
          unit_id: string;
          warehouse_id: string;
        };
        Insert: {
          amount?: number | null;
          created_at?: string | null;
          min_amount?: number;
          price?: number;
          product_id: string;
          unit_id: string;
          warehouse_id: string;
        };
        Update: {
          amount?: number | null;
          created_at?: string | null;
          min_amount?: number;
          price?: number;
          product_id?: string;
          unit_id?: string;
          warehouse_id?: string;
        };
        Relationships: [
          {
            foreignKeyName: 'inventory_products_product_id_fkey';
            columns: ['product_id'];
            isOneToOne: false;
            referencedRelation: 'workspace_products';
            referencedColumns: ['id'];
          },
          {
            foreignKeyName: 'inventory_products_unit_id_fkey';
            columns: ['unit_id'];
            isOneToOne: false;
            referencedRelation: 'inventory_units';
            referencedColumns: ['id'];
          },
          {
            foreignKeyName: 'inventory_products_warehouse_id_fkey';
            columns: ['warehouse_id'];
            isOneToOne: false;
            referencedRelation: 'inventory_warehouses';
            referencedColumns: ['id'];
          },
        ];
      };
      inventory_suppliers: {
        Row: {
          created_at: string | null;
          id: string;
          name: string | null;
          ws_id: string;
        };
        Insert: {
          created_at?: string | null;
          id?: string;
          name?: string | null;
          ws_id: string;
        };
        Update: {
          created_at?: string | null;
          id?: string;
          name?: string | null;
          ws_id?: string;
        };
        Relationships: [
          {
            foreignKeyName: 'inventory_suppliers_ws_id_fkey';
            columns: ['ws_id'];
            isOneToOne: false;
            referencedRelation: 'workspaces';
            referencedColumns: ['id'];
          },
        ];
      };
      inventory_units: {
        Row: {
          created_at: string | null;
          id: string;
          name: string | null;
          ws_id: string;
        };
        Insert: {
          created_at?: string | null;
          id?: string;
          name?: string | null;
          ws_id: string;
        };
        Update: {
          created_at?: string | null;
          id?: string;
          name?: string | null;
          ws_id?: string;
        };
        Relationships: [
          {
            foreignKeyName: 'inventory_units_ws_id_fkey';
            columns: ['ws_id'];
            isOneToOne: false;
            referencedRelation: 'workspaces';
            referencedColumns: ['id'];
          },
        ];
      };
      inventory_warehouses: {
        Row: {
          created_at: string | null;
          id: string;
          name: string | null;
          ws_id: string;
        };
        Insert: {
          created_at?: string | null;
          id?: string;
          name?: string | null;
          ws_id: string;
        };
        Update: {
          created_at?: string | null;
          id?: string;
          name?: string | null;
          ws_id?: string;
        };
        Relationships: [
          {
            foreignKeyName: 'inventory_warehouses_ws_id_fkey';
            columns: ['ws_id'];
            isOneToOne: false;
            referencedRelation: 'workspaces';
            referencedColumns: ['id'];
          },
        ];
      };
      meet_together_guest_timeblocks: {
        Row: {
          created_at: string;
          date: string;
          end_time: string;
          id: string;
          plan_id: string;
          start_time: string;
          user_id: string;
        };
        Insert: {
          created_at?: string;
          date: string;
          end_time: string;
          id?: string;
          plan_id: string;
          start_time: string;
          user_id: string;
        };
        Update: {
          created_at?: string;
          date?: string;
          end_time?: string;
          id?: string;
          plan_id?: string;
          start_time?: string;
          user_id?: string;
        };
        Relationships: [
          {
            foreignKeyName: 'meet_together_guest_timeblocks_plan_id_fkey';
            columns: ['plan_id'];
            isOneToOne: false;
            referencedRelation: 'meet_together_plans';
            referencedColumns: ['id'];
          },
          {
            foreignKeyName: 'meet_together_guest_timeblocks_user_id_fkey';
            columns: ['user_id'];
            isOneToOne: false;
            referencedRelation: 'meet_together_guests';
            referencedColumns: ['id'];
          },
        ];
      };
      meet_together_guests: {
        Row: {
          created_at: string;
          id: string;
          name: string;
          password_hash: string;
          password_salt: string;
          plan_id: string;
        };
        Insert: {
          created_at?: string;
          id?: string;
          name: string;
          password_hash: string;
          password_salt: string;
          plan_id: string;
        };
        Update: {
          created_at?: string;
          id?: string;
          name?: string;
          password_hash?: string;
          password_salt?: string;
          plan_id?: string;
        };
        Relationships: [
          {
            foreignKeyName: 'meet_together_guests_plan_id_fkey';
            columns: ['plan_id'];
            isOneToOne: false;
            referencedRelation: 'meet_together_plans';
            referencedColumns: ['id'];
          },
        ];
      };
      meet_together_plans: {
        Row: {
          created_at: string | null;
          creator_id: string | null;
          dates: string[];
          description: string | null;
          end_time: string;
          id: string;
          is_public: boolean;
          name: string | null;
          start_time: string;
        };
        Insert: {
          created_at?: string | null;
          creator_id?: string | null;
          dates: string[];
          description?: string | null;
          end_time: string;
          id?: string;
          is_public?: boolean;
          name?: string | null;
          start_time: string;
        };
        Update: {
          created_at?: string | null;
          creator_id?: string | null;
          dates?: string[];
          description?: string | null;
          end_time?: string;
          id?: string;
          is_public?: boolean;
          name?: string | null;
          start_time?: string;
        };
        Relationships: [
          {
            foreignKeyName: 'meet_together_plans_creator_id_fkey';
            columns: ['creator_id'];
            isOneToOne: false;
            referencedRelation: 'nova_user_challenge_leaderboard';
            referencedColumns: ['user_id'];
          },
          {
            foreignKeyName: 'meet_together_plans_creator_id_fkey';
            columns: ['creator_id'];
            isOneToOne: false;
            referencedRelation: 'nova_user_leaderboard';
            referencedColumns: ['user_id'];
          },
          {
            foreignKeyName: 'meet_together_plans_creator_id_fkey';
            columns: ['creator_id'];
            isOneToOne: false;
            referencedRelation: 'users';
            referencedColumns: ['id'];
          },
        ];
      };
      meet_together_user_timeblocks: {
        Row: {
          created_at: string;
          date: string;
          end_time: string;
          id: string;
          plan_id: string;
          start_time: string;
          user_id: string;
        };
        Insert: {
          created_at?: string;
          date: string;
          end_time: string;
          id?: string;
          plan_id: string;
          start_time: string;
          user_id: string;
        };
        Update: {
          created_at?: string;
          date?: string;
          end_time?: string;
          id?: string;
          plan_id?: string;
          start_time?: string;
          user_id?: string;
        };
        Relationships: [
          {
            foreignKeyName: 'meet_together_user_timeblocks_plan_id_fkey';
            columns: ['plan_id'];
            isOneToOne: false;
            referencedRelation: 'meet_together_plans';
            referencedColumns: ['id'];
          },
          {
            foreignKeyName: 'meet_together_user_timeblocks_user_id_fkey';
            columns: ['user_id'];
            isOneToOne: false;
            referencedRelation: 'nova_user_challenge_leaderboard';
            referencedColumns: ['user_id'];
          },
          {
            foreignKeyName: 'meet_together_user_timeblocks_user_id_fkey';
            columns: ['user_id'];
            isOneToOne: false;
            referencedRelation: 'nova_user_leaderboard';
            referencedColumns: ['user_id'];
          },
          {
            foreignKeyName: 'meet_together_user_timeblocks_user_id_fkey';
            columns: ['user_id'];
            isOneToOne: false;
            referencedRelation: 'users';
            referencedColumns: ['id'];
          },
        ];
      };
      nova_challenge_criteria: {
        Row: {
          challenge_id: string;
          created_at: string;
          description: string;
          id: string;
          name: string;
        };
        Insert: {
          challenge_id: string;
          created_at?: string;
          description: string;
          id?: string;
          name: string;
        };
        Update: {
          challenge_id?: string;
          created_at?: string;
          description?: string;
          id?: string;
          name?: string;
        };
        Relationships: [
          {
            foreignKeyName: 'nova_challenge_criteria_challenge_id_fkey';
            columns: ['challenge_id'];
            isOneToOne: false;
            referencedRelation: 'nova_challenges';
            referencedColumns: ['id'];
          },
          {
            foreignKeyName: 'nova_challenge_criteria_challenge_id_fkey';
            columns: ['challenge_id'];
            isOneToOne: false;
            referencedRelation: 'nova_user_challenge_leaderboard';
            referencedColumns: ['challenge_id'];
          },
        ];
      };
      nova_challenge_manager_emails: {
        Row: {
          challenge_id: string;
          created_at: string;
          email: string;
        };
        Insert: {
          challenge_id?: string;
          created_at?: string;
          email: string;
        };
        Update: {
          challenge_id?: string;
          created_at?: string;
          email?: string;
        };
        Relationships: [
          {
            foreignKeyName: 'nova_challenge_manager_emails_challenge_id_fkey';
            columns: ['challenge_id'];
            isOneToOne: false;
            referencedRelation: 'nova_challenges';
            referencedColumns: ['id'];
          },
          {
            foreignKeyName: 'nova_challenge_manager_emails_challenge_id_fkey';
            columns: ['challenge_id'];
            isOneToOne: false;
            referencedRelation: 'nova_user_challenge_leaderboard';
            referencedColumns: ['challenge_id'];
          },
        ];
      };
      nova_challenge_whitelisted_emails: {
        Row: {
          challenge_id: string;
          created_at: string;
          email: string;
        };
        Insert: {
          challenge_id: string;
          created_at?: string;
          email: string;
        };
        Update: {
          challenge_id?: string;
          created_at?: string;
          email?: string;
        };
        Relationships: [
          {
            foreignKeyName: 'nova_challenge_whitelisted_emails_challenge_id_fkey';
            columns: ['challenge_id'];
            isOneToOne: false;
            referencedRelation: 'nova_challenges';
            referencedColumns: ['id'];
          },
          {
            foreignKeyName: 'nova_challenge_whitelisted_emails_challenge_id_fkey';
            columns: ['challenge_id'];
            isOneToOne: false;
            referencedRelation: 'nova_user_challenge_leaderboard';
            referencedColumns: ['challenge_id'];
          },
        ];
      };
      nova_challenges: {
        Row: {
          close_at: string | null;
          created_at: string;
          description: string;
          duration: number;
          enabled: boolean;
          id: string;
          max_attempts: number;
          max_daily_attempts: number;
          open_at: string | null;
          password_hash: string | null;
          password_salt: string | null;
          previewable_at: string | null;
          title: string;
          whitelisted_only: boolean;
        };
        Insert: {
          close_at?: string | null;
          created_at?: string;
          description: string;
          duration: number;
          enabled?: boolean;
          id?: string;
          max_attempts?: number;
          max_daily_attempts?: number;
          open_at?: string | null;
          password_hash?: string | null;
          password_salt?: string | null;
          previewable_at?: string | null;
          title: string;
          whitelisted_only?: boolean;
        };
        Update: {
          close_at?: string | null;
          created_at?: string;
          description?: string;
          duration?: number;
          enabled?: boolean;
          id?: string;
          max_attempts?: number;
          max_daily_attempts?: number;
          open_at?: string | null;
          password_hash?: string | null;
          password_salt?: string | null;
          previewable_at?: string | null;
          title?: string;
          whitelisted_only?: boolean;
        };
        Relationships: [];
      };
      nova_problem_test_cases: {
        Row: {
          created_at: string;
          hidden: boolean;
          id: string;
          input: string;
          output: string;
          problem_id: string;
        };
        Insert: {
          created_at?: string;
          hidden?: boolean;
          id?: string;
          input: string;
          output: string;
          problem_id: string;
        };
        Update: {
          created_at?: string;
          hidden?: boolean;
          id?: string;
          input?: string;
          output?: string;
          problem_id?: string;
        };
        Relationships: [
          {
            foreignKeyName: 'nova_problem_testcases_problem_id_fkey';
            columns: ['problem_id'];
            isOneToOne: false;
            referencedRelation: 'nova_problems';
            referencedColumns: ['id'];
          },
        ];
      };
      nova_problems: {
        Row: {
          challenge_id: string;
          created_at: string;
          description: string;
          example_input: string;
          example_output: string;
          id: string;
          max_prompt_length: number;
          title: string;
        };
        Insert: {
          challenge_id: string;
          created_at?: string;
          description: string;
          example_input: string;
          example_output: string;
          id?: string;
          max_prompt_length: number;
          title: string;
        };
        Update: {
          challenge_id?: string;
          created_at?: string;
          description?: string;
          example_input?: string;
          example_output?: string;
          id?: string;
          max_prompt_length?: number;
          title?: string;
        };
        Relationships: [
          {
            foreignKeyName: 'nova_problems_challenge_id_fkey';
            columns: ['challenge_id'];
            isOneToOne: false;
            referencedRelation: 'nova_challenges';
            referencedColumns: ['id'];
          },
          {
            foreignKeyName: 'nova_problems_challenge_id_fkey';
            columns: ['challenge_id'];
            isOneToOne: false;
            referencedRelation: 'nova_user_challenge_leaderboard';
            referencedColumns: ['challenge_id'];
          },
        ];
      };
      nova_sessions: {
        Row: {
          challenge_id: string;
          created_at: string;
          end_time: string | null;
          id: string;
          start_time: string;
          status: string;
          user_id: string;
        };
        Insert: {
          challenge_id: string;
          created_at?: string;
          end_time?: string | null;
          id?: string;
          start_time: string;
          status: string;
          user_id: string;
        };
        Update: {
          challenge_id?: string;
          created_at?: string;
          end_time?: string | null;
          id?: string;
          start_time?: string;
          status?: string;
          user_id?: string;
        };
        Relationships: [
          {
            foreignKeyName: 'nova_sessions_challenge_id_fkey';
            columns: ['challenge_id'];
            isOneToOne: false;
            referencedRelation: 'nova_challenges';
            referencedColumns: ['id'];
          },
          {
            foreignKeyName: 'nova_sessions_challenge_id_fkey';
            columns: ['challenge_id'];
            isOneToOne: false;
            referencedRelation: 'nova_user_challenge_leaderboard';
            referencedColumns: ['challenge_id'];
          },
          {
            foreignKeyName: 'nova_sessions_user_id_fkey';
            columns: ['user_id'];
            isOneToOne: false;
            referencedRelation: 'nova_user_challenge_leaderboard';
            referencedColumns: ['user_id'];
          },
          {
            foreignKeyName: 'nova_sessions_user_id_fkey';
            columns: ['user_id'];
            isOneToOne: false;
            referencedRelation: 'nova_user_leaderboard';
            referencedColumns: ['user_id'];
          },
          {
            foreignKeyName: 'nova_sessions_user_id_fkey';
            columns: ['user_id'];
            isOneToOne: false;
            referencedRelation: 'users';
            referencedColumns: ['id'];
          },
        ];
      };
      nova_submission_criteria: {
        Row: {
          created_at: string;
          criteria_id: string;
          feedback: string;
          improvements: string[] | null;
          score: number;
          strengths: string[] | null;
          submission_id: string;
        };
        Insert: {
          created_at?: string;
          criteria_id: string;
          feedback: string;
          improvements?: string[] | null;
          score: number;
          strengths?: string[] | null;
          submission_id: string;
        };
        Update: {
          created_at?: string;
          criteria_id?: string;
          feedback?: string;
          improvements?: string[] | null;
          score?: number;
          strengths?: string[] | null;
          submission_id?: string;
        };
        Relationships: [
          {
            foreignKeyName: 'nova_submission_criteria_criteria_id_fkey';
            columns: ['criteria_id'];
            isOneToOne: false;
            referencedRelation: 'nova_challenge_criteria';
            referencedColumns: ['id'];
          },
          {
            foreignKeyName: 'nova_submission_criteria_submission_id_fkey';
            columns: ['submission_id'];
            isOneToOne: false;
            referencedRelation: 'nova_submissions';
            referencedColumns: ['id'];
          },
          {
            foreignKeyName: 'nova_submission_criteria_submission_id_fkey';
            columns: ['submission_id'];
            isOneToOne: false;
            referencedRelation: 'nova_submissions_with_scores';
            referencedColumns: ['id'];
          },
        ];
      };
      nova_submission_test_cases: {
        Row: {
          confidence: number | null;
          created_at: string;
          matched: boolean;
          output: string;
          reasoning: string | null;
          submission_id: string;
          test_case_id: string;
        };
        Insert: {
          confidence?: number | null;
          created_at?: string;
          matched?: boolean;
          output: string;
          reasoning?: string | null;
          submission_id: string;
          test_case_id: string;
        };
        Update: {
          confidence?: number | null;
          created_at?: string;
          matched?: boolean;
          output?: string;
          reasoning?: string | null;
          submission_id?: string;
          test_case_id?: string;
        };
        Relationships: [
          {
            foreignKeyName: 'nova_submission_test_cases_submission_id_fkey';
            columns: ['submission_id'];
            isOneToOne: false;
            referencedRelation: 'nova_submissions';
            referencedColumns: ['id'];
          },
          {
            foreignKeyName: 'nova_submission_test_cases_submission_id_fkey';
            columns: ['submission_id'];
            isOneToOne: false;
            referencedRelation: 'nova_submissions_with_scores';
            referencedColumns: ['id'];
          },
          {
            foreignKeyName: 'nova_submission_test_cases_test_case_id_fkey';
            columns: ['test_case_id'];
            isOneToOne: false;
            referencedRelation: 'nova_problem_test_cases';
            referencedColumns: ['id'];
          },
        ];
      };
      nova_submissions: {
        Row: {
          created_at: string;
          id: string;
          overall_assessment: string | null;
          problem_id: string;
          prompt: string;
          session_id: string | null;
          user_id: string;
        };
        Insert: {
          created_at?: string;
          id?: string;
          overall_assessment?: string | null;
          problem_id: string;
          prompt: string;
          session_id?: string | null;
          user_id: string;
        };
        Update: {
          created_at?: string;
          id?: string;
          overall_assessment?: string | null;
          problem_id?: string;
          prompt?: string;
          session_id?: string | null;
          user_id?: string;
        };
        Relationships: [
          {
            foreignKeyName: 'nova_submissions_problem_id_fkey';
            columns: ['problem_id'];
            isOneToOne: false;
            referencedRelation: 'nova_problems';
            referencedColumns: ['id'];
          },
          {
            foreignKeyName: 'nova_submissions_session_id_fkey';
            columns: ['session_id'];
            isOneToOne: false;
            referencedRelation: 'nova_sessions';
            referencedColumns: ['id'];
          },
          {
            foreignKeyName: 'nova_submissions_user_id_fkey';
            columns: ['user_id'];
            isOneToOne: false;
            referencedRelation: 'nova_user_challenge_leaderboard';
            referencedColumns: ['user_id'];
          },
          {
            foreignKeyName: 'nova_submissions_user_id_fkey';
            columns: ['user_id'];
            isOneToOne: false;
            referencedRelation: 'nova_user_leaderboard';
            referencedColumns: ['user_id'];
          },
          {
            foreignKeyName: 'nova_submissions_user_id_fkey';
            columns: ['user_id'];
            isOneToOne: false;
            referencedRelation: 'users';
            referencedColumns: ['id'];
          },
        ];
      };
      nova_team_emails: {
        Row: {
          created_at: string;
          email: string;
          team_id: string;
        };
        Insert: {
          created_at?: string;
          email: string;
          team_id: string;
        };
        Update: {
          created_at?: string;
          email?: string;
          team_id?: string;
        };
        Relationships: [
          {
            foreignKeyName: 'nova_team_emails_team_id_fkey';
            columns: ['team_id'];
            isOneToOne: false;
            referencedRelation: 'nova_team_challenge_leaderboard';
            referencedColumns: ['team_id'];
          },
          {
            foreignKeyName: 'nova_team_emails_team_id_fkey';
            columns: ['team_id'];
            isOneToOne: false;
            referencedRelation: 'nova_team_leaderboard';
            referencedColumns: ['team_id'];
          },
          {
            foreignKeyName: 'nova_team_emails_team_id_fkey';
            columns: ['team_id'];
            isOneToOne: false;
            referencedRelation: 'nova_teams';
            referencedColumns: ['id'];
          },
        ];
      };
      nova_team_members: {
        Row: {
          created_at: string;
          team_id: string;
          user_id: string;
        };
        Insert: {
          created_at?: string;
          team_id: string;
          user_id: string;
        };
        Update: {
          created_at?: string;
          team_id?: string;
          user_id?: string;
        };
        Relationships: [
          {
            foreignKeyName: 'nova_team_members_team_id_fkey';
            columns: ['team_id'];
            isOneToOne: false;
            referencedRelation: 'nova_team_challenge_leaderboard';
            referencedColumns: ['team_id'];
          },
          {
            foreignKeyName: 'nova_team_members_team_id_fkey';
            columns: ['team_id'];
            isOneToOne: false;
            referencedRelation: 'nova_team_leaderboard';
            referencedColumns: ['team_id'];
          },
          {
            foreignKeyName: 'nova_team_members_team_id_fkey';
            columns: ['team_id'];
            isOneToOne: false;
            referencedRelation: 'nova_teams';
            referencedColumns: ['id'];
          },
          {
            foreignKeyName: 'nova_team_members_user_id_fkey';
            columns: ['user_id'];
            isOneToOne: false;
            referencedRelation: 'nova_user_challenge_leaderboard';
            referencedColumns: ['user_id'];
          },
          {
            foreignKeyName: 'nova_team_members_user_id_fkey';
            columns: ['user_id'];
            isOneToOne: false;
            referencedRelation: 'nova_user_leaderboard';
            referencedColumns: ['user_id'];
          },
          {
            foreignKeyName: 'nova_team_members_user_id_fkey';
            columns: ['user_id'];
            isOneToOne: false;
            referencedRelation: 'users';
            referencedColumns: ['id'];
          },
        ];
      };
      nova_teams: {
        Row: {
          created_at: string;
          description: string | null;
          goals: string | null;
          id: string;
          name: string;
        };
        Insert: {
          created_at?: string;
          description?: string | null;
          goals?: string | null;
          id?: string;
          name: string;
        };
        Update: {
          created_at?: string;
          description?: string | null;
          goals?: string | null;
          id?: string;
          name?: string;
        };
        Relationships: [];
      };
      personal_notes: {
        Row: {
          content: string | null;
          created_at: string | null;
          owner_id: string;
          user_id: string;
        };
        Insert: {
          content?: string | null;
          created_at?: string | null;
          owner_id: string;
          user_id: string;
        };
        Update: {
          content?: string | null;
          created_at?: string | null;
          owner_id?: string;
          user_id?: string;
        };
        Relationships: [
          {
            foreignKeyName: 'personal_notes_owner_id_fkey';
            columns: ['owner_id'];
            isOneToOne: false;
            referencedRelation: 'nova_user_challenge_leaderboard';
            referencedColumns: ['user_id'];
          },
          {
            foreignKeyName: 'personal_notes_owner_id_fkey';
            columns: ['owner_id'];
            isOneToOne: false;
            referencedRelation: 'nova_user_leaderboard';
            referencedColumns: ['user_id'];
          },
          {
            foreignKeyName: 'personal_notes_owner_id_fkey';
            columns: ['owner_id'];
            isOneToOne: false;
            referencedRelation: 'users';
            referencedColumns: ['id'];
          },
          {
            foreignKeyName: 'personal_notes_user_id_fkey';
            columns: ['user_id'];
            isOneToOne: false;
            referencedRelation: 'nova_user_challenge_leaderboard';
            referencedColumns: ['user_id'];
          },
          {
            foreignKeyName: 'personal_notes_user_id_fkey';
            columns: ['user_id'];
            isOneToOne: false;
            referencedRelation: 'nova_user_leaderboard';
            referencedColumns: ['user_id'];
          },
          {
            foreignKeyName: 'personal_notes_user_id_fkey';
            columns: ['user_id'];
            isOneToOne: false;
            referencedRelation: 'users';
            referencedColumns: ['id'];
          },
        ];
      };
      platform_email_roles: {
        Row: {
          allow_challenge_management: boolean;
          allow_manage_all_challenges: boolean;
          allow_role_management: boolean;
          created_at: string;
          email: string;
          enabled: boolean;
        };
        Insert: {
          allow_challenge_management?: boolean;
          allow_manage_all_challenges?: boolean;
          allow_role_management?: boolean;
          created_at?: string;
          email: string;
          enabled: boolean;
        };
        Update: {
          allow_challenge_management?: boolean;
          allow_manage_all_challenges?: boolean;
          allow_role_management?: boolean;
          created_at?: string;
          email?: string;
          enabled?: boolean;
        };
        Relationships: [];
      };
      platform_user_roles: {
        Row: {
          allow_challenge_management: boolean;
          allow_manage_all_challenges: boolean;
          allow_role_management: boolean;
          created_at: string;
          enabled: boolean;
          user_id: string;
        };
        Insert: {
          allow_challenge_management?: boolean;
          allow_manage_all_challenges?: boolean;
          allow_role_management?: boolean;
          created_at?: string;
          enabled?: boolean;
          user_id: string;
        };
        Update: {
          allow_challenge_management?: boolean;
          allow_manage_all_challenges?: boolean;
          allow_role_management?: boolean;
          created_at?: string;
          enabled?: boolean;
          user_id?: string;
        };
        Relationships: [
          {
            foreignKeyName: 'platform_user_roles_user_id_fkey1';
            columns: ['user_id'];
            isOneToOne: true;
            referencedRelation: 'nova_user_challenge_leaderboard';
            referencedColumns: ['user_id'];
          },
          {
            foreignKeyName: 'platform_user_roles_user_id_fkey1';
            columns: ['user_id'];
            isOneToOne: true;
            referencedRelation: 'nova_user_leaderboard';
            referencedColumns: ['user_id'];
          },
          {
            foreignKeyName: 'platform_user_roles_user_id_fkey1';
            columns: ['user_id'];
            isOneToOne: true;
            referencedRelation: 'users';
            referencedColumns: ['id'];
          },
        ];
      };
      product_categories: {
        Row: {
          created_at: string | null;
          id: string;
          name: string | null;
          ws_id: string;
        };
        Insert: {
          created_at?: string | null;
          id?: string;
          name?: string | null;
          ws_id: string;
        };
        Update: {
          created_at?: string | null;
          id?: string;
          name?: string | null;
          ws_id?: string;
        };
        Relationships: [
          {
            foreignKeyName: 'product_categories_ws_id_fkey';
            columns: ['ws_id'];
            isOneToOne: false;
            referencedRelation: 'workspaces';
            referencedColumns: ['id'];
          },
        ];
      };
      product_stock_changes: {
        Row: {
          amount: number;
          beneficiary_id: string | null;
          created_at: string;
          creator_id: string;
          id: string;
          product_id: string;
          unit_id: string;
          warehouse_id: string;
        };
        Insert: {
          amount: number;
          beneficiary_id?: string | null;
          created_at?: string;
          creator_id: string;
          id?: string;
          product_id: string;
          unit_id: string;
          warehouse_id: string;
        };
        Update: {
          amount?: number;
          beneficiary_id?: string | null;
          created_at?: string;
          creator_id?: string;
          id?: string;
          product_id?: string;
          unit_id?: string;
          warehouse_id?: string;
        };
        Relationships: [
          {
            foreignKeyName: 'product_stock_changes_beneficiary_id_fkey';
            columns: ['beneficiary_id'];
            isOneToOne: false;
            referencedRelation: 'distinct_invoice_creators';
            referencedColumns: ['id'];
          },
          {
            foreignKeyName: 'product_stock_changes_beneficiary_id_fkey';
            columns: ['beneficiary_id'];
            isOneToOne: false;
            referencedRelation: 'workspace_users';
            referencedColumns: ['id'];
          },
          {
            foreignKeyName: 'product_stock_changes_beneficiary_id_fkey';
            columns: ['beneficiary_id'];
            isOneToOne: false;
            referencedRelation: 'workspace_users_with_groups';
            referencedColumns: ['id'];
          },
          {
            foreignKeyName: 'product_stock_changes_creator_id_fkey';
            columns: ['creator_id'];
            isOneToOne: false;
            referencedRelation: 'distinct_invoice_creators';
            referencedColumns: ['id'];
          },
          {
            foreignKeyName: 'product_stock_changes_creator_id_fkey';
            columns: ['creator_id'];
            isOneToOne: false;
            referencedRelation: 'workspace_users';
            referencedColumns: ['id'];
          },
          {
            foreignKeyName: 'product_stock_changes_creator_id_fkey';
            columns: ['creator_id'];
            isOneToOne: false;
            referencedRelation: 'workspace_users_with_groups';
            referencedColumns: ['id'];
          },
          {
            foreignKeyName: 'product_stock_changes_product_id_fkey';
            columns: ['product_id'];
            isOneToOne: false;
            referencedRelation: 'workspace_products';
            referencedColumns: ['id'];
          },
          {
            foreignKeyName: 'product_stock_changes_unit_id_fkey';
            columns: ['unit_id'];
            isOneToOne: false;
            referencedRelation: 'inventory_units';
            referencedColumns: ['id'];
          },
          {
            foreignKeyName: 'product_stock_changes_warehouse_id_fkey';
            columns: ['warehouse_id'];
            isOneToOne: false;
            referencedRelation: 'inventory_warehouses';
            referencedColumns: ['id'];
          },
        ];
      };
      quiz_options: {
        Row: {
          created_at: string;
          explanation: string | null;
          id: string;
          is_correct: boolean;
          points: number | null;
          quiz_id: string;
          value: string;
        };
        Insert: {
          created_at?: string;
          explanation?: string | null;
          id?: string;
          is_correct: boolean;
          points?: number | null;
          quiz_id: string;
          value: string;
        };
        Update: {
          created_at?: string;
          explanation?: string | null;
          id?: string;
          is_correct?: boolean;
          points?: number | null;
          quiz_id?: string;
          value?: string;
        };
        Relationships: [
          {
            foreignKeyName: 'quiz_options_quiz_id_fkey';
            columns: ['quiz_id'];
            isOneToOne: false;
            referencedRelation: 'workspace_quizzes';
            referencedColumns: ['id'];
          },
        ];
      };
      quiz_set_quizzes: {
        Row: {
          created_at: string;
          quiz_id: string;
          set_id: string;
        };
        Insert: {
          created_at?: string;
          quiz_id: string;
          set_id: string;
        };
        Update: {
          created_at?: string;
          quiz_id?: string;
          set_id?: string;
        };
        Relationships: [
          {
            foreignKeyName: 'quiz_set_quizzes_quiz_id_fkey';
            columns: ['quiz_id'];
            isOneToOne: false;
            referencedRelation: 'workspace_quizzes';
            referencedColumns: ['id'];
          },
          {
            foreignKeyName: 'quiz_set_quizzes_set_id_fkey';
            columns: ['set_id'];
            isOneToOne: false;
            referencedRelation: 'workspace_quiz_sets';
            referencedColumns: ['id'];
          },
        ];
      };
      sent_emails: {
        Row: {
          content: string;
          created_at: string;
          email: string;
          id: string;
          post_id: string | null;
          receiver_id: string;
          sender_id: string;
          source_email: string;
          source_name: string;
          subject: string;
        };
        Insert: {
          content: string;
          created_at?: string;
          email: string;
          id?: string;
          post_id?: string | null;
          receiver_id: string;
          sender_id: string;
          source_email: string;
          source_name: string;
          subject: string;
        };
        Update: {
          content?: string;
          created_at?: string;
          email?: string;
          id?: string;
          post_id?: string | null;
          receiver_id?: string;
          sender_id?: string;
          source_email?: string;
          source_name?: string;
          subject?: string;
        };
        Relationships: [
          {
            foreignKeyName: 'sent_emails_post_id_fkey';
            columns: ['post_id'];
            isOneToOne: false;
            referencedRelation: 'user_group_posts';
            referencedColumns: ['id'];
          },
          {
            foreignKeyName: 'sent_emails_receiver_id_fkey';
            columns: ['receiver_id'];
            isOneToOne: false;
            referencedRelation: 'distinct_invoice_creators';
            referencedColumns: ['id'];
          },
          {
            foreignKeyName: 'sent_emails_receiver_id_fkey';
            columns: ['receiver_id'];
            isOneToOne: false;
            referencedRelation: 'workspace_users';
            referencedColumns: ['id'];
          },
          {
            foreignKeyName: 'sent_emails_receiver_id_fkey';
            columns: ['receiver_id'];
            isOneToOne: false;
            referencedRelation: 'workspace_users_with_groups';
            referencedColumns: ['id'];
          },
          {
            foreignKeyName: 'sent_emails_sender_id_fkey';
            columns: ['sender_id'];
            isOneToOne: false;
            referencedRelation: 'nova_user_challenge_leaderboard';
            referencedColumns: ['user_id'];
          },
          {
            foreignKeyName: 'sent_emails_sender_id_fkey';
            columns: ['sender_id'];
            isOneToOne: false;
            referencedRelation: 'nova_user_leaderboard';
            referencedColumns: ['user_id'];
          },
          {
            foreignKeyName: 'sent_emails_sender_id_fkey';
            columns: ['sender_id'];
            isOneToOne: false;
            referencedRelation: 'users';
            referencedColumns: ['id'];
          },
        ];
      };
      support_inquiries: {
        Row: {
          created_at: string;
          email: string;
          id: string;
          is_read: boolean;
          is_resolved: boolean;
          message: string;
          name: string;
          subject: string;
        };
        Insert: {
          created_at?: string;
          email: string;
          id?: string;
          is_read?: boolean;
          is_resolved?: boolean;
          message: string;
          name: string;
          subject: string;
        };
        Update: {
          created_at?: string;
          email?: string;
          id?: string;
          is_read?: boolean;
          is_resolved?: boolean;
          message?: string;
          name?: string;
          subject?: string;
        };
        Relationships: [];
      };
      task_assignees: {
        Row: {
          created_at: string | null;
          task_id: string;
          user_id: string;
        };
        Insert: {
          created_at?: string | null;
          task_id: string;
          user_id: string;
        };
        Update: {
          created_at?: string | null;
          task_id?: string;
          user_id?: string;
        };
        Relationships: [
          {
            foreignKeyName: 'task_assignees_task_id_fkey';
            columns: ['task_id'];
            isOneToOne: false;
            referencedRelation: 'tasks';
            referencedColumns: ['id'];
          },
          {
            foreignKeyName: 'task_assignees_user_id_fkey';
            columns: ['user_id'];
            isOneToOne: false;
            referencedRelation: 'nova_user_challenge_leaderboard';
            referencedColumns: ['user_id'];
          },
          {
            foreignKeyName: 'task_assignees_user_id_fkey';
            columns: ['user_id'];
            isOneToOne: false;
            referencedRelation: 'nova_user_leaderboard';
            referencedColumns: ['user_id'];
          },
          {
            foreignKeyName: 'task_assignees_user_id_fkey';
            columns: ['user_id'];
            isOneToOne: false;
            referencedRelation: 'users';
            referencedColumns: ['id'];
          },
        ];
      };
      task_board_status_templates: {
        Row: {
          created_at: string | null;
          description: string | null;
          id: string;
          is_default: boolean | null;
          name: string;
          statuses: Json;
          updated_at: string | null;
        };
        Insert: {
          created_at?: string | null;
          description?: string | null;
          id?: string;
          is_default?: boolean | null;
          name: string;
          statuses: Json;
          updated_at?: string | null;
        };
        Update: {
          created_at?: string | null;
          description?: string | null;
          id?: string;
          is_default?: boolean | null;
          name?: string;
          statuses?: Json;
          updated_at?: string | null;
        };
        Relationships: [];
      };
      task_lists: {
        Row: {
          archived: boolean | null;
          board_id: string;
          color: string | null;
          created_at: string | null;
          creator_id: string | null;
          deleted: boolean | null;
          id: string;
          name: string | null;
          position: number | null;
          status: Database['public']['Enums']['task_board_status'] | null;
        };
        Insert: {
          archived?: boolean | null;
          board_id: string;
          color?: string | null;
          created_at?: string | null;
          creator_id?: string | null;
          deleted?: boolean | null;
          id?: string;
          name?: string | null;
          position?: number | null;
          status?: Database['public']['Enums']['task_board_status'] | null;
        };
        Update: {
          archived?: boolean | null;
          board_id?: string;
          color?: string | null;
          created_at?: string | null;
          creator_id?: string | null;
          deleted?: boolean | null;
          id?: string;
          name?: string | null;
          position?: number | null;
          status?: Database['public']['Enums']['task_board_status'] | null;
        };
        Relationships: [
          {
            foreignKeyName: 'task_lists_board_id_fkey';
            columns: ['board_id'];
            isOneToOne: false;
            referencedRelation: 'workspace_boards';
            referencedColumns: ['id'];
          },
          {
            foreignKeyName: 'task_lists_creator_id_fkey';
            columns: ['creator_id'];
            isOneToOne: false;
            referencedRelation: 'nova_user_challenge_leaderboard';
            referencedColumns: ['user_id'];
          },
          {
            foreignKeyName: 'task_lists_creator_id_fkey';
            columns: ['creator_id'];
            isOneToOne: false;
            referencedRelation: 'nova_user_leaderboard';
            referencedColumns: ['user_id'];
          },
          {
            foreignKeyName: 'task_lists_creator_id_fkey';
            columns: ['creator_id'];
            isOneToOne: false;
            referencedRelation: 'users';
            referencedColumns: ['id'];
          },
        ];
      };
      tasks: {
        Row: {
          archived: boolean | null;
          completed: boolean | null;
          created_at: string | null;
          creator_id: string | null;
          deleted: boolean | null;
          description: string | null;
          end_date: string | null;
          id: string;
          list_id: string;
          name: string;
          priority: number | null;
          start_date: string | null;
        };
        Insert: {
          archived?: boolean | null;
          completed?: boolean | null;
          created_at?: string | null;
          creator_id?: string | null;
          deleted?: boolean | null;
          description?: string | null;
          end_date?: string | null;
          id?: string;
          list_id: string;
          name: string;
          priority?: number | null;
          start_date?: string | null;
        };
        Update: {
          archived?: boolean | null;
          completed?: boolean | null;
          created_at?: string | null;
          creator_id?: string | null;
          deleted?: boolean | null;
          description?: string | null;
          end_date?: string | null;
          id?: string;
          list_id?: string;
          name?: string;
          priority?: number | null;
          start_date?: string | null;
        };
        Relationships: [
          {
            foreignKeyName: 'tasks_creator_id_fkey';
            columns: ['creator_id'];
            isOneToOne: false;
            referencedRelation: 'nova_user_challenge_leaderboard';
            referencedColumns: ['user_id'];
          },
          {
            foreignKeyName: 'tasks_creator_id_fkey';
            columns: ['creator_id'];
            isOneToOne: false;
            referencedRelation: 'nova_user_leaderboard';
            referencedColumns: ['user_id'];
          },
          {
            foreignKeyName: 'tasks_creator_id_fkey';
            columns: ['creator_id'];
            isOneToOne: false;
            referencedRelation: 'users';
            referencedColumns: ['id'];
          },
          {
            foreignKeyName: 'tasks_list_id_fkey';
            columns: ['list_id'];
            isOneToOne: false;
            referencedRelation: 'task_lists';
            referencedColumns: ['id'];
          },
        ];
      };
      team_members: {
        Row: {
          team_id: string;
          user_id: string;
        };
        Insert: {
          team_id: string;
          user_id: string;
        };
        Update: {
          team_id?: string;
          user_id?: string;
        };
        Relationships: [
          {
            foreignKeyName: 'project_members_project_id_fkey';
            columns: ['team_id'];
            isOneToOne: false;
            referencedRelation: 'workspace_teams';
            referencedColumns: ['id'];
          },
          {
            foreignKeyName: 'project_members_user_id_fkey';
            columns: ['user_id'];
            isOneToOne: false;
            referencedRelation: 'nova_user_challenge_leaderboard';
            referencedColumns: ['user_id'];
          },
          {
            foreignKeyName: 'project_members_user_id_fkey';
            columns: ['user_id'];
            isOneToOne: false;
            referencedRelation: 'nova_user_leaderboard';
            referencedColumns: ['user_id'];
          },
          {
            foreignKeyName: 'project_members_user_id_fkey';
            columns: ['user_id'];
            isOneToOne: false;
            referencedRelation: 'users';
            referencedColumns: ['id'];
          },
        ];
      };
      time_tracking_categories: {
        Row: {
          color: string | null;
          created_at: string | null;
          description: string | null;
          id: string;
          name: string;
          updated_at: string | null;
          ws_id: string;
        };
        Insert: {
          color?: string | null;
          created_at?: string | null;
          description?: string | null;
          id?: string;
          name: string;
          updated_at?: string | null;
          ws_id: string;
        };
        Update: {
          color?: string | null;
          created_at?: string | null;
          description?: string | null;
          id?: string;
          name?: string;
          updated_at?: string | null;
          ws_id?: string;
        };
        Relationships: [
          {
            foreignKeyName: 'time_tracking_categories_color_fkey';
            columns: ['color'];
            isOneToOne: false;
            referencedRelation: 'calendar_event_colors';
            referencedColumns: ['value'];
          },
          {
            foreignKeyName: 'time_tracking_categories_ws_id_fkey';
            columns: ['ws_id'];
            isOneToOne: false;
            referencedRelation: 'workspaces';
            referencedColumns: ['id'];
          },
        ];
      };
      time_tracking_goals: {
        Row: {
          category_id: string | null;
          created_at: string | null;
          daily_goal_minutes: number;
          id: string;
          is_active: boolean | null;
          updated_at: string | null;
          user_id: string;
          weekly_goal_minutes: number | null;
          ws_id: string;
        };
        Insert: {
          category_id?: string | null;
          created_at?: string | null;
          daily_goal_minutes?: number;
          id?: string;
          is_active?: boolean | null;
          updated_at?: string | null;
          user_id: string;
          weekly_goal_minutes?: number | null;
          ws_id: string;
        };
        Update: {
          category_id?: string | null;
          created_at?: string | null;
          daily_goal_minutes?: number;
          id?: string;
          is_active?: boolean | null;
          updated_at?: string | null;
          user_id?: string;
          weekly_goal_minutes?: number | null;
          ws_id?: string;
        };
        Relationships: [
          {
            foreignKeyName: 'time_tracking_goals_category_id_fkey';
            columns: ['category_id'];
            isOneToOne: false;
            referencedRelation: 'time_tracking_categories';
            referencedColumns: ['id'];
          },
          {
            foreignKeyName: 'time_tracking_goals_ws_id_fkey';
            columns: ['ws_id'];
            isOneToOne: false;
            referencedRelation: 'workspaces';
            referencedColumns: ['id'];
          },
        ];
      };
      time_tracking_sessions: {
        Row: {
          category_id: string | null;
          created_at: string | null;
          description: string | null;
          duration_seconds: number | null;
          end_time: string | null;
          id: string;
          is_running: boolean | null;
          productivity_score: number | null;
          start_time: string;
          tags: string[] | null;
          task_id: string | null;
          title: string;
          updated_at: string | null;
          user_id: string;
          ws_id: string;
        };
        Insert: {
          category_id?: string | null;
          created_at?: string | null;
          description?: string | null;
          duration_seconds?: number | null;
          end_time?: string | null;
          id?: string;
          is_running?: boolean | null;
          productivity_score?: number | null;
          start_time: string;
          tags?: string[] | null;
          task_id?: string | null;
          title: string;
          updated_at?: string | null;
          user_id: string;
          ws_id: string;
        };
        Update: {
          category_id?: string | null;
          created_at?: string | null;
          description?: string | null;
          duration_seconds?: number | null;
          end_time?: string | null;
          id?: string;
          is_running?: boolean | null;
          productivity_score?: number | null;
          start_time?: string;
          tags?: string[] | null;
          task_id?: string | null;
          title?: string;
          updated_at?: string | null;
          user_id?: string;
          ws_id?: string;
        };
        Relationships: [
          {
            foreignKeyName: 'time_tracking_sessions_category_id_fkey';
            columns: ['category_id'];
            isOneToOne: false;
            referencedRelation: 'time_tracking_categories';
            referencedColumns: ['id'];
          },
          {
            foreignKeyName: 'time_tracking_sessions_task_id_fkey';
            columns: ['task_id'];
            isOneToOne: false;
            referencedRelation: 'tasks';
            referencedColumns: ['id'];
          },
          {
            foreignKeyName: 'time_tracking_sessions_ws_id_fkey';
            columns: ['ws_id'];
            isOneToOne: false;
            referencedRelation: 'workspaces';
            referencedColumns: ['id'];
          },
        ];
      };
      timezones: {
        Row: {
          abbr: string;
          created_at: string | null;
          id: string;
          isdst: boolean;
          offset: number;
          text: string;
          utc: string[];
          value: string;
        };
        Insert: {
          abbr: string;
          created_at?: string | null;
          id?: string;
          isdst: boolean;
          offset: number;
          text: string;
          utc: string[];
          value: string;
        };
        Update: {
          abbr?: string;
          created_at?: string | null;
          id?: string;
          isdst?: boolean;
          offset?: number;
          text?: string;
          utc?: string[];
          value?: string;
        };
        Relationships: [];
      };
      transaction_categories: {
        Row: {
          created_at: string | null;
          id: string;
          is_expense: boolean | null;
          name: string;
          ws_id: string;
        };
        Insert: {
          created_at?: string | null;
          id?: string;
          is_expense?: boolean | null;
          name: string;
          ws_id: string;
        };
        Update: {
          created_at?: string | null;
          id?: string;
          is_expense?: boolean | null;
          name?: string;
          ws_id?: string;
        };
        Relationships: [
          {
            foreignKeyName: 'transaction_categories_ws_id_fkey';
            columns: ['ws_id'];
            isOneToOne: false;
            referencedRelation: 'workspaces';
            referencedColumns: ['id'];
          },
        ];
      };
      user_feedbacks: {
        Row: {
          content: string;
          created_at: string;
          creator_id: string | null;
          group_id: string | null;
          id: string;
          require_attention: boolean;
          user_id: string;
        };
        Insert: {
          content: string;
          created_at?: string;
          creator_id?: string | null;
          group_id?: string | null;
          id?: string;
          require_attention?: boolean;
          user_id: string;
        };
        Update: {
          content?: string;
          created_at?: string;
          creator_id?: string | null;
          group_id?: string | null;
          id?: string;
          require_attention?: boolean;
          user_id?: string;
        };
        Relationships: [
          {
            foreignKeyName: 'user_feedbacks_creator_id_fkey';
            columns: ['creator_id'];
            isOneToOne: false;
            referencedRelation: 'distinct_invoice_creators';
            referencedColumns: ['id'];
          },
          {
            foreignKeyName: 'user_feedbacks_creator_id_fkey';
            columns: ['creator_id'];
            isOneToOne: false;
            referencedRelation: 'workspace_users';
            referencedColumns: ['id'];
          },
          {
            foreignKeyName: 'user_feedbacks_creator_id_fkey';
            columns: ['creator_id'];
            isOneToOne: false;
            referencedRelation: 'workspace_users_with_groups';
            referencedColumns: ['id'];
          },
          {
            foreignKeyName: 'user_feedbacks_group_id_fkey';
            columns: ['group_id'];
            isOneToOne: false;
            referencedRelation: 'user_groups_with_tags';
            referencedColumns: ['id'];
          },
          {
            foreignKeyName: 'user_feedbacks_group_id_fkey';
            columns: ['group_id'];
            isOneToOne: false;
            referencedRelation: 'workspace_user_groups';
            referencedColumns: ['id'];
          },
          {
            foreignKeyName: 'user_feedbacks_group_id_fkey';
            columns: ['group_id'];
            isOneToOne: false;
            referencedRelation: 'workspace_user_groups_with_amount';
            referencedColumns: ['id'];
          },
          {
            foreignKeyName: 'user_feedbacks_user_id_fkey';
            columns: ['user_id'];
            isOneToOne: false;
            referencedRelation: 'distinct_invoice_creators';
            referencedColumns: ['id'];
          },
          {
            foreignKeyName: 'user_feedbacks_user_id_fkey';
            columns: ['user_id'];
            isOneToOne: false;
            referencedRelation: 'workspace_users';
            referencedColumns: ['id'];
          },
          {
            foreignKeyName: 'user_feedbacks_user_id_fkey';
            columns: ['user_id'];
            isOneToOne: false;
            referencedRelation: 'workspace_users_with_groups';
            referencedColumns: ['id'];
          },
        ];
      };
      user_group_attendance: {
        Row: {
          created_at: string;
          date: string;
          group_id: string;
          notes: string;
          status: string;
          user_id: string;
        };
        Insert: {
          created_at?: string;
          date: string;
          group_id: string;
          notes?: string;
          status: string;
          user_id: string;
        };
        Update: {
          created_at?: string;
          date?: string;
          group_id?: string;
          notes?: string;
          status?: string;
          user_id?: string;
        };
        Relationships: [
          {
            foreignKeyName: 'user_group_attendance_group_id_fkey';
            columns: ['group_id'];
            isOneToOne: false;
            referencedRelation: 'user_groups_with_tags';
            referencedColumns: ['id'];
          },
          {
            foreignKeyName: 'user_group_attendance_group_id_fkey';
            columns: ['group_id'];
            isOneToOne: false;
            referencedRelation: 'workspace_user_groups';
            referencedColumns: ['id'];
          },
          {
            foreignKeyName: 'user_group_attendance_group_id_fkey';
            columns: ['group_id'];
            isOneToOne: false;
            referencedRelation: 'workspace_user_groups_with_amount';
            referencedColumns: ['id'];
          },
          {
            foreignKeyName: 'user_group_attendance_user_id_fkey';
            columns: ['user_id'];
            isOneToOne: false;
            referencedRelation: 'distinct_invoice_creators';
            referencedColumns: ['id'];
          },
          {
            foreignKeyName: 'user_group_attendance_user_id_fkey';
            columns: ['user_id'];
            isOneToOne: false;
            referencedRelation: 'workspace_users';
            referencedColumns: ['id'];
          },
          {
            foreignKeyName: 'user_group_attendance_user_id_fkey';
            columns: ['user_id'];
            isOneToOne: false;
            referencedRelation: 'workspace_users_with_groups';
            referencedColumns: ['id'];
          },
        ];
      };
      user_group_indicators: {
        Row: {
          created_at: string;
          group_id: string;
          indicator_id: string;
        };
        Insert: {
          created_at?: string;
          group_id: string;
          indicator_id: string;
        };
        Update: {
          created_at?: string;
          group_id?: string;
          indicator_id?: string;
        };
        Relationships: [
          {
            foreignKeyName: 'user_group_indicators_group_id_fkey';
            columns: ['group_id'];
            isOneToOne: false;
            referencedRelation: 'user_groups_with_tags';
            referencedColumns: ['id'];
          },
          {
            foreignKeyName: 'user_group_indicators_group_id_fkey';
            columns: ['group_id'];
            isOneToOne: false;
            referencedRelation: 'workspace_user_groups';
            referencedColumns: ['id'];
          },
          {
            foreignKeyName: 'user_group_indicators_group_id_fkey';
            columns: ['group_id'];
            isOneToOne: false;
            referencedRelation: 'workspace_user_groups_with_amount';
            referencedColumns: ['id'];
          },
          {
            foreignKeyName: 'user_group_indicators_indicator_id_fkey';
            columns: ['indicator_id'];
            isOneToOne: false;
            referencedRelation: 'healthcare_vitals';
            referencedColumns: ['id'];
          },
        ];
      };
      user_group_linked_products: {
        Row: {
          created_at: string;
          group_id: string;
          product_id: string;
          unit_id: string;
        };
        Insert: {
          created_at?: string;
          group_id: string;
          product_id: string;
          unit_id: string;
        };
        Update: {
          created_at?: string;
          group_id?: string;
          product_id?: string;
          unit_id?: string;
        };
        Relationships: [
          {
            foreignKeyName: 'user_group_linked_products_group_id_fkey';
            columns: ['group_id'];
            isOneToOne: false;
            referencedRelation: 'user_groups_with_tags';
            referencedColumns: ['id'];
          },
          {
            foreignKeyName: 'user_group_linked_products_group_id_fkey';
            columns: ['group_id'];
            isOneToOne: false;
            referencedRelation: 'workspace_user_groups';
            referencedColumns: ['id'];
          },
          {
            foreignKeyName: 'user_group_linked_products_group_id_fkey';
            columns: ['group_id'];
            isOneToOne: false;
            referencedRelation: 'workspace_user_groups_with_amount';
            referencedColumns: ['id'];
          },
          {
            foreignKeyName: 'user_group_linked_products_product_id_fkey';
            columns: ['product_id'];
            isOneToOne: false;
            referencedRelation: 'workspace_products';
            referencedColumns: ['id'];
          },
          {
            foreignKeyName: 'user_group_linked_products_unit_id_fkey';
            columns: ['unit_id'];
            isOneToOne: false;
            referencedRelation: 'inventory_units';
            referencedColumns: ['id'];
          },
        ];
      };
      user_group_post_checks: {
        Row: {
          created_at: string;
          email_id: string | null;
          is_completed: boolean;
          notes: string | null;
          post_id: string;
          user_id: string;
        };
        Insert: {
          created_at?: string;
          email_id?: string | null;
          is_completed: boolean;
          notes?: string | null;
          post_id: string;
          user_id: string;
        };
        Update: {
          created_at?: string;
          email_id?: string | null;
          is_completed?: boolean;
          notes?: string | null;
          post_id?: string;
          user_id?: string;
        };
        Relationships: [
          {
            foreignKeyName: 'user_group_post_checks_email_id_fkey';
            columns: ['email_id'];
            isOneToOne: true;
            referencedRelation: 'sent_emails';
            referencedColumns: ['id'];
          },
          {
            foreignKeyName: 'user_group_post_checks_post_id_fkey';
            columns: ['post_id'];
            isOneToOne: false;
            referencedRelation: 'user_group_posts';
            referencedColumns: ['id'];
          },
          {
            foreignKeyName: 'user_group_post_checks_user_id_fkey';
            columns: ['user_id'];
            isOneToOne: false;
            referencedRelation: 'distinct_invoice_creators';
            referencedColumns: ['id'];
          },
          {
            foreignKeyName: 'user_group_post_checks_user_id_fkey';
            columns: ['user_id'];
            isOneToOne: false;
            referencedRelation: 'workspace_users';
            referencedColumns: ['id'];
          },
          {
            foreignKeyName: 'user_group_post_checks_user_id_fkey';
            columns: ['user_id'];
            isOneToOne: false;
            referencedRelation: 'workspace_users_with_groups';
            referencedColumns: ['id'];
          },
        ];
      };
      user_group_posts: {
        Row: {
          content: string | null;
          created_at: string;
          group_id: string;
          id: string;
          notes: string | null;
          title: string | null;
        };
        Insert: {
          content?: string | null;
          created_at?: string;
          group_id: string;
          id?: string;
          notes?: string | null;
          title?: string | null;
        };
        Update: {
          content?: string | null;
          created_at?: string;
          group_id?: string;
          id?: string;
          notes?: string | null;
          title?: string | null;
        };
        Relationships: [
          {
            foreignKeyName: 'user_group_posts_group_id_fkey';
            columns: ['group_id'];
            isOneToOne: false;
            referencedRelation: 'user_groups_with_tags';
            referencedColumns: ['id'];
          },
          {
            foreignKeyName: 'user_group_posts_group_id_fkey';
            columns: ['group_id'];
            isOneToOne: false;
            referencedRelation: 'workspace_user_groups';
            referencedColumns: ['id'];
          },
          {
            foreignKeyName: 'user_group_posts_group_id_fkey';
            columns: ['group_id'];
            isOneToOne: false;
            referencedRelation: 'workspace_user_groups_with_amount';
            referencedColumns: ['id'];
          },
        ];
      };
      user_indicators: {
        Row: {
          created_at: string;
          creator_id: string | null;
          group_id: string;
          indicator_id: string;
          user_id: string;
          value: number | null;
        };
        Insert: {
          created_at?: string;
          creator_id?: string | null;
          group_id: string;
          indicator_id: string;
          user_id: string;
          value?: number | null;
        };
        Update: {
          created_at?: string;
          creator_id?: string | null;
          group_id?: string;
          indicator_id?: string;
          user_id?: string;
          value?: number | null;
        };
        Relationships: [
          {
            foreignKeyName: 'user_indicators_creator_id_fkey';
            columns: ['creator_id'];
            isOneToOne: false;
            referencedRelation: 'distinct_invoice_creators';
            referencedColumns: ['id'];
          },
          {
            foreignKeyName: 'user_indicators_creator_id_fkey';
            columns: ['creator_id'];
            isOneToOne: false;
            referencedRelation: 'workspace_users';
            referencedColumns: ['id'];
          },
          {
            foreignKeyName: 'user_indicators_creator_id_fkey';
            columns: ['creator_id'];
            isOneToOne: false;
            referencedRelation: 'workspace_users_with_groups';
            referencedColumns: ['id'];
          },
          {
            foreignKeyName: 'user_indicators_group_id_fkey';
            columns: ['group_id'];
            isOneToOne: false;
            referencedRelation: 'user_groups_with_tags';
            referencedColumns: ['id'];
          },
          {
            foreignKeyName: 'user_indicators_group_id_fkey';
            columns: ['group_id'];
            isOneToOne: false;
            referencedRelation: 'workspace_user_groups';
            referencedColumns: ['id'];
          },
          {
            foreignKeyName: 'user_indicators_group_id_fkey';
            columns: ['group_id'];
            isOneToOne: false;
            referencedRelation: 'workspace_user_groups_with_amount';
            referencedColumns: ['id'];
          },
          {
            foreignKeyName: 'user_indicators_indicator_id_fkey';
            columns: ['indicator_id'];
            isOneToOne: false;
            referencedRelation: 'healthcare_vitals';
            referencedColumns: ['id'];
          },
          {
            foreignKeyName: 'user_indicators_user_id_fkey';
            columns: ['user_id'];
            isOneToOne: false;
            referencedRelation: 'distinct_invoice_creators';
            referencedColumns: ['id'];
          },
          {
            foreignKeyName: 'user_indicators_user_id_fkey';
            columns: ['user_id'];
            isOneToOne: false;
            referencedRelation: 'workspace_users';
            referencedColumns: ['id'];
          },
          {
            foreignKeyName: 'user_indicators_user_id_fkey';
            columns: ['user_id'];
            isOneToOne: false;
            referencedRelation: 'workspace_users_with_groups';
            referencedColumns: ['id'];
          },
        ];
      };
      user_linked_promotions: {
        Row: {
          created_at: string;
          promo_id: string;
          user_id: string;
        };
        Insert: {
          created_at?: string;
          promo_id: string;
          user_id: string;
        };
        Update: {
          created_at?: string;
          promo_id?: string;
          user_id?: string;
        };
        Relationships: [
          {
            foreignKeyName: 'user_linked_promotions_promo_id_fkey';
            columns: ['promo_id'];
            isOneToOne: false;
            referencedRelation: 'workspace_promotions';
            referencedColumns: ['id'];
          },
          {
            foreignKeyName: 'user_linked_promotions_user_id_fkey';
            columns: ['user_id'];
            isOneToOne: false;
            referencedRelation: 'distinct_invoice_creators';
            referencedColumns: ['id'];
          },
          {
            foreignKeyName: 'user_linked_promotions_user_id_fkey';
            columns: ['user_id'];
            isOneToOne: false;
            referencedRelation: 'workspace_users';
            referencedColumns: ['id'];
          },
          {
            foreignKeyName: 'user_linked_promotions_user_id_fkey';
            columns: ['user_id'];
            isOneToOne: false;
            referencedRelation: 'workspace_users_with_groups';
            referencedColumns: ['id'];
          },
        ];
      };
      user_private_details: {
        Row: {
          birthday: string | null;
          default_workspace_id: string | null;
          email: string | null;
          full_name: string | null;
          new_email: string | null;
          user_id: string;
        };
        Insert: {
          birthday?: string | null;
          default_workspace_id?: string | null;
          email?: string | null;
          full_name?: string | null;
          new_email?: string | null;
          user_id: string;
        };
        Update: {
          birthday?: string | null;
          default_workspace_id?: string | null;
          email?: string | null;
          full_name?: string | null;
          new_email?: string | null;
          user_id?: string;
        };
        Relationships: [
          {
            foreignKeyName: 'user_private_details_default_workspace_id_fkey';
            columns: ['default_workspace_id'];
            isOneToOne: false;
            referencedRelation: 'workspaces';
            referencedColumns: ['id'];
          },
          {
            foreignKeyName: 'user_private_details_user_id_fkey';
            columns: ['user_id'];
            isOneToOne: true;
            referencedRelation: 'nova_user_challenge_leaderboard';
            referencedColumns: ['user_id'];
          },
          {
            foreignKeyName: 'user_private_details_user_id_fkey';
            columns: ['user_id'];
            isOneToOne: true;
            referencedRelation: 'nova_user_leaderboard';
            referencedColumns: ['user_id'];
          },
          {
            foreignKeyName: 'user_private_details_user_id_fkey';
            columns: ['user_id'];
            isOneToOne: true;
            referencedRelation: 'users';
            referencedColumns: ['id'];
          },
        ];
      };
      users: {
        Row: {
          avatar_url: string | null;
          bio: string | null;
          created_at: string | null;
          deleted: boolean | null;
          display_name: string | null;
          handle: string | null;
          id: string;
          services: Database['public']['Enums']['platform_service'][];
        };
        Insert: {
          avatar_url?: string | null;
          bio?: string | null;
          created_at?: string | null;
          deleted?: boolean | null;
          display_name?: string | null;
          handle?: string | null;
          id?: string;
          services?: Database['public']['Enums']['platform_service'][];
        };
        Update: {
          avatar_url?: string | null;
          bio?: string | null;
          created_at?: string | null;
          deleted?: boolean | null;
          display_name?: string | null;
          handle?: string | null;
          id?: string;
          services?: Database['public']['Enums']['platform_service'][];
        };
        Relationships: [
          {
            foreignKeyName: 'users_handle_fkey';
            columns: ['handle'];
            isOneToOne: true;
            referencedRelation: 'handles';
            referencedColumns: ['value'];
          },
        ];
      };
      vital_group_vitals: {
        Row: {
          created_at: string | null;
          group_id: string;
          vital_id: string;
        };
        Insert: {
          created_at?: string | null;
          group_id: string;
          vital_id: string;
        };
        Update: {
          created_at?: string | null;
          group_id?: string;
          vital_id?: string;
        };
        Relationships: [
          {
            foreignKeyName: 'vital_group_vitals_group_id_fkey';
            columns: ['group_id'];
            isOneToOne: false;
            referencedRelation: 'healthcare_vital_groups';
            referencedColumns: ['id'];
          },
          {
            foreignKeyName: 'vital_group_vitals_vital_id_fkey';
            columns: ['vital_id'];
            isOneToOne: false;
            referencedRelation: 'healthcare_vitals';
            referencedColumns: ['id'];
          },
        ];
      };
      wallet_transactions: {
        Row: {
          amount: number | null;
          category_id: string | null;
          created_at: string | null;
          creator_id: string | null;
          description: string | null;
          id: string;
          invoice_id: string | null;
          report_opt_in: boolean;
          taken_at: string;
          wallet_id: string;
        };
        Insert: {
          amount?: number | null;
          category_id?: string | null;
          created_at?: string | null;
          creator_id?: string | null;
          description?: string | null;
          id?: string;
          invoice_id?: string | null;
          report_opt_in?: boolean;
          taken_at?: string;
          wallet_id: string;
        };
        Update: {
          amount?: number | null;
          category_id?: string | null;
          created_at?: string | null;
          creator_id?: string | null;
          description?: string | null;
          id?: string;
          invoice_id?: string | null;
          report_opt_in?: boolean;
          taken_at?: string;
          wallet_id?: string;
        };
        Relationships: [
          {
            foreignKeyName: 'wallet_transactions_category_id_fkey';
            columns: ['category_id'];
            isOneToOne: false;
            referencedRelation: 'transaction_categories';
            referencedColumns: ['id'];
          },
          {
            foreignKeyName: 'wallet_transactions_creator_id_fkey';
            columns: ['creator_id'];
            isOneToOne: false;
            referencedRelation: 'distinct_invoice_creators';
            referencedColumns: ['id'];
          },
          {
            foreignKeyName: 'wallet_transactions_creator_id_fkey';
            columns: ['creator_id'];
            isOneToOne: false;
            referencedRelation: 'workspace_users';
            referencedColumns: ['id'];
          },
          {
            foreignKeyName: 'wallet_transactions_creator_id_fkey';
            columns: ['creator_id'];
            isOneToOne: false;
            referencedRelation: 'workspace_users_with_groups';
            referencedColumns: ['id'];
          },
          {
            foreignKeyName: 'wallet_transactions_invoice_id_fkey';
            columns: ['invoice_id'];
            isOneToOne: true;
            referencedRelation: 'finance_invoices';
            referencedColumns: ['id'];
          },
          {
            foreignKeyName: 'wallet_transactions_wallet_id_fkey';
            columns: ['wallet_id'];
            isOneToOne: false;
            referencedRelation: 'workspace_wallets';
            referencedColumns: ['id'];
          },
        ];
      };
      wallet_types: {
        Row: {
          id: string;
        };
        Insert: {
          id: string;
        };
        Update: {
          id?: string;
        };
        Relationships: [];
      };
      workspace_ai_models: {
        Row: {
          created_at: string;
          description: string | null;
          id: string;
          name: string;
          updated_at: string;
          url: string;
          ws_id: string;
        };
        Insert: {
          created_at?: string;
          description?: string | null;
          id?: string;
          name: string;
          updated_at?: string;
          url: string;
          ws_id: string;
        };
        Update: {
          created_at?: string;
          description?: string | null;
          id?: string;
          name?: string;
          updated_at?: string;
          url?: string;
          ws_id?: string;
        };
        Relationships: [
          {
            foreignKeyName: 'workspace_ai_models_ws_id_fkey';
            columns: ['ws_id'];
            isOneToOne: false;
            referencedRelation: 'workspaces';
            referencedColumns: ['id'];
          },
        ];
      };
      workspace_ai_prompts: {
        Row: {
          created_at: string;
          creator_id: string | null;
          id: string;
          input: string;
          model: string;
          name: string | null;
          output: string;
          ws_id: string | null;
        };
        Insert: {
          created_at?: string;
          creator_id?: string | null;
          id?: string;
          input: string;
          model: string;
          name?: string | null;
          output: string;
          ws_id?: string | null;
        };
        Update: {
          created_at?: string;
          creator_id?: string | null;
          id?: string;
          input?: string;
          model?: string;
          name?: string | null;
          output?: string;
          ws_id?: string | null;
        };
        Relationships: [
          {
            foreignKeyName: 'public_workspace_ai_prompts_creator_id_fkey';
            columns: ['creator_id'];
            isOneToOne: false;
            referencedRelation: 'nova_user_challenge_leaderboard';
            referencedColumns: ['user_id'];
          },
          {
            foreignKeyName: 'public_workspace_ai_prompts_creator_id_fkey';
            columns: ['creator_id'];
            isOneToOne: false;
            referencedRelation: 'nova_user_leaderboard';
            referencedColumns: ['user_id'];
          },
          {
            foreignKeyName: 'public_workspace_ai_prompts_creator_id_fkey';
            columns: ['creator_id'];
            isOneToOne: false;
            referencedRelation: 'users';
            referencedColumns: ['id'];
          },
          {
            foreignKeyName: 'public_workspace_ai_prompts_model_fkey';
            columns: ['model'];
            isOneToOne: false;
            referencedRelation: 'ai_models';
            referencedColumns: ['id'];
          },
          {
            foreignKeyName: 'public_workspace_ai_prompts_ws_id_fkey';
            columns: ['ws_id'];
            isOneToOne: false;
            referencedRelation: 'workspaces';
            referencedColumns: ['id'];
          },
        ];
      };
      workspace_api_keys: {
        Row: {
          created_at: string;
          id: string;
          name: string;
          value: string;
          ws_id: string;
        };
        Insert: {
          created_at?: string;
          id?: string;
          name: string;
          value: string;
          ws_id: string;
        };
        Update: {
          created_at?: string;
          id?: string;
          name?: string;
          value?: string;
          ws_id?: string;
        };
        Relationships: [
          {
            foreignKeyName: 'workspace_api_keys_ws_id_fkey';
            columns: ['ws_id'];
            isOneToOne: false;
            referencedRelation: 'workspaces';
            referencedColumns: ['id'];
          },
        ];
      };
      workspace_boards: {
        Row: {
          archived: boolean | null;
          created_at: string | null;
          creator_id: string | null;
          deleted: boolean | null;
          id: string;
          name: string | null;
          template_id: string | null;
          ws_id: string;
        };
        Insert: {
          archived?: boolean | null;
          created_at?: string | null;
          creator_id?: string | null;
          deleted?: boolean | null;
          id?: string;
          name?: string | null;
          template_id?: string | null;
          ws_id: string;
        };
        Update: {
          archived?: boolean | null;
          created_at?: string | null;
          creator_id?: string | null;
          deleted?: boolean | null;
          id?: string;
          name?: string | null;
          template_id?: string | null;
          ws_id?: string;
        };
        Relationships: [
          {
            foreignKeyName: 'project_boards_creator_id_fkey';
            columns: ['creator_id'];
            isOneToOne: false;
            referencedRelation: 'nova_user_challenge_leaderboard';
            referencedColumns: ['user_id'];
          },
          {
            foreignKeyName: 'project_boards_creator_id_fkey';
            columns: ['creator_id'];
            isOneToOne: false;
            referencedRelation: 'nova_user_leaderboard';
            referencedColumns: ['user_id'];
          },
          {
            foreignKeyName: 'project_boards_creator_id_fkey';
            columns: ['creator_id'];
            isOneToOne: false;
            referencedRelation: 'users';
            referencedColumns: ['id'];
          },
          {
            foreignKeyName: 'workspace_boards_template_id_fkey';
            columns: ['template_id'];
            isOneToOne: false;
            referencedRelation: 'task_board_status_templates';
            referencedColumns: ['id'];
          },
          {
            foreignKeyName: 'workspace_boards_ws_id_fkey';
            columns: ['ws_id'];
            isOneToOne: false;
            referencedRelation: 'workspaces';
            referencedColumns: ['id'];
          },
        ];
      };
      workspace_calendar_events: {
        Row: {
          color: string | null;
          created_at: string | null;
          description: string;
          end_at: string;
          google_event_id: string | null;
          id: string;
          location: string | null;
          locked: boolean;
          priority: string | null;
          start_at: string;
          title: string;
          ws_id: string;
        };
        Insert: {
          color?: string | null;
          created_at?: string | null;
          description?: string;
          end_at: string;
          google_event_id?: string | null;
          id?: string;
          location?: string | null;
          locked?: boolean;
          priority?: string | null;
          start_at: string;
          title?: string;
          ws_id: string;
        };
        Update: {
          color?: string | null;
          created_at?: string | null;
          description?: string;
          end_at?: string;
          google_event_id?: string | null;
          id?: string;
          location?: string | null;
          locked?: boolean;
          priority?: string | null;
          start_at?: string;
          title?: string;
          ws_id?: string;
        };
        Relationships: [
          {
            foreignKeyName: 'workspace_calendar_events_color_fkey';
            columns: ['color'];
            isOneToOne: false;
            referencedRelation: 'calendar_event_colors';
            referencedColumns: ['value'];
          },
          {
            foreignKeyName: 'workspace_calendar_events_ws_id_fkey';
            columns: ['ws_id'];
            isOneToOne: false;
            referencedRelation: 'workspaces';
            referencedColumns: ['id'];
          },
        ];
      };
      workspace_calendar_hour_settings: {
        Row: {
          created_at: string;
          data: Json;
          type: Database['public']['Enums']['calendar_hour_type'];
          ws_id: string;
        };
        Insert: {
          created_at?: string;
          data: Json;
          type: Database['public']['Enums']['calendar_hour_type'];
          ws_id: string;
        };
        Update: {
          created_at?: string;
          data?: Json;
          type?: Database['public']['Enums']['calendar_hour_type'];
          ws_id?: string;
        };
        Relationships: [
          {
            foreignKeyName: 'workspace_calendar_hour_settings_ws_id_fkey';
            columns: ['ws_id'];
            isOneToOne: false;
            referencedRelation: 'workspaces';
            referencedColumns: ['id'];
          },
        ];
      };
      workspace_calendar_sync_coordination: {
        Row: {
          created_at: string | null;
          last_upsert: string;
          updated_at: string | null;
          ws_id: string;
        };
        Insert: {
          created_at?: string | null;
          last_upsert?: string;
          updated_at?: string | null;
          ws_id: string;
        };
        Update: {
          created_at?: string | null;
          last_upsert?: string;
          updated_at?: string | null;
          ws_id?: string;
        };
        Relationships: [
          {
            foreignKeyName: 'workspace_calendar_sync_coordination_ws_id_fkey';
            columns: ['ws_id'];
            isOneToOne: true;
            referencedRelation: 'workspaces';
            referencedColumns: ['id'];
          },
        ];
      };
      workspace_configs: {
        Row: {
          created_at: string;
          id: string;
          updated_at: string;
          value: string;
          ws_id: string;
        };
        Insert: {
          created_at?: string;
          id: string;
          updated_at?: string;
          value: string;
          ws_id: string;
        };
        Update: {
          created_at?: string;
          id?: string;
          updated_at?: string;
          value?: string;
          ws_id?: string;
        };
        Relationships: [
          {
            foreignKeyName: 'public_workspace_configs_ws_id_fkey';
            columns: ['ws_id'];
            isOneToOne: false;
            referencedRelation: 'workspaces';
            referencedColumns: ['id'];
          },
        ];
      };
      workspace_course_modules: {
        Row: {
          content: Json | null;
          course_id: string;
          created_at: string;
          extra_content: Json | null;
          id: string;
          is_public: boolean;
          is_published: boolean;
          name: string;
          youtube_links: string[] | null;
        };
        Insert: {
          content?: Json | null;
          course_id: string;
          created_at?: string;
          extra_content?: Json | null;
          id?: string;
          is_public?: boolean;
          is_published?: boolean;
          name?: string;
          youtube_links?: string[] | null;
        };
        Update: {
          content?: Json | null;
          course_id?: string;
          created_at?: string;
          extra_content?: Json | null;
          id?: string;
          is_public?: boolean;
          is_published?: boolean;
          name?: string;
          youtube_links?: string[] | null;
        };
        Relationships: [
          {
            foreignKeyName: 'workspace_course_modules_course_id_fkey';
            columns: ['course_id'];
            isOneToOne: false;
            referencedRelation: 'workspace_courses';
            referencedColumns: ['id'];
          },
        ];
      };
      workspace_courses: {
        Row: {
          cert_template: Database['public']['Enums']['certificate_templates'];
          created_at: string;
          description: string | null;
          id: string;
          is_public: boolean;
          is_published: boolean;
          name: string;
          ws_id: string;
        };
        Insert: {
          cert_template?: Database['public']['Enums']['certificate_templates'];
          created_at?: string;
          description?: string | null;
          id?: string;
          is_public?: boolean;
          is_published?: boolean;
          name?: string;
          ws_id: string;
        };
        Update: {
          cert_template?: Database['public']['Enums']['certificate_templates'];
          created_at?: string;
          description?: string | null;
          id?: string;
          is_public?: boolean;
          is_published?: boolean;
          name?: string;
          ws_id?: string;
        };
        Relationships: [
          {
            foreignKeyName: 'workspace_courses_ws_id_fkey';
            columns: ['ws_id'];
            isOneToOne: false;
            referencedRelation: 'workspaces';
            referencedColumns: ['id'];
          },
        ];
      };
      workspace_cron_executions: {
        Row: {
          created_at: string;
          cron_run_id: number | null;
          end_time: string | null;
          id: string;
          job_id: string;
          response: string | null;
          start_time: string | null;
          status: string;
        };
        Insert: {
          created_at?: string;
          cron_run_id?: number | null;
          end_time?: string | null;
          id?: string;
          job_id: string;
          response?: string | null;
          start_time?: string | null;
          status: string;
        };
        Update: {
          created_at?: string;
          cron_run_id?: number | null;
          end_time?: string | null;
          id?: string;
          job_id?: string;
          response?: string | null;
          start_time?: string | null;
          status?: string;
        };
        Relationships: [
          {
            foreignKeyName: 'workspace_cron_executions_job_id_fkey';
            columns: ['job_id'];
            isOneToOne: false;
            referencedRelation: 'workspace_cron_jobs';
            referencedColumns: ['id'];
          },
        ];
      };
      workspace_cron_jobs: {
        Row: {
          active: boolean;
          created_at: string;
          cron_job_id: number | null;
          dataset_id: string;
          id: string;
          name: string;
          schedule: string;
          ws_id: string;
        };
        Insert: {
          active?: boolean;
          created_at?: string;
          cron_job_id?: number | null;
          dataset_id: string;
          id?: string;
          name: string;
          schedule: string;
          ws_id: string;
        };
        Update: {
          active?: boolean;
          created_at?: string;
          cron_job_id?: number | null;
          dataset_id?: string;
          id?: string;
          name?: string;
          schedule?: string;
          ws_id?: string;
        };
        Relationships: [
          {
            foreignKeyName: 'workspace_cron_jobs_dataset_id_fkey';
            columns: ['dataset_id'];
            isOneToOne: false;
            referencedRelation: 'workspace_datasets';
            referencedColumns: ['id'];
          },
          {
            foreignKeyName: 'workspace_cron_jobs_ws_id_fkey';
            columns: ['ws_id'];
            isOneToOne: false;
            referencedRelation: 'workspaces';
            referencedColumns: ['id'];
          },
        ];
      };
      workspace_dataset_cells: {
        Row: {
          column_id: string;
          created_at: string;
          data: string | null;
          dataset_id: string;
          id: string;
          row_id: string;
        };
        Insert: {
          column_id: string;
          created_at?: string;
          data?: string | null;
          dataset_id: string;
          id?: string;
          row_id: string;
        };
        Update: {
          column_id?: string;
          created_at?: string;
          data?: string | null;
          dataset_id?: string;
          id?: string;
          row_id?: string;
        };
        Relationships: [
          {
            foreignKeyName: 'workspace_dataset_cell_column_id_fkey';
            columns: ['column_id'];
            isOneToOne: false;
            referencedRelation: 'workspace_dataset_columns';
            referencedColumns: ['id'];
          },
          {
            foreignKeyName: 'workspace_dataset_cell_dataset_id_fkey';
            columns: ['dataset_id'];
            isOneToOne: false;
            referencedRelation: 'workspace_datasets';
            referencedColumns: ['id'];
          },
          {
            foreignKeyName: 'workspace_dataset_cell_row_id_fkey';
            columns: ['row_id'];
            isOneToOne: false;
            referencedRelation: 'workspace_dataset_row_cells';
            referencedColumns: ['row_id'];
          },
          {
            foreignKeyName: 'workspace_dataset_cell_row_id_fkey';
            columns: ['row_id'];
            isOneToOne: false;
            referencedRelation: 'workspace_dataset_rows';
            referencedColumns: ['id'];
          },
        ];
      };
      workspace_dataset_columns: {
        Row: {
          alias: string | null;
          created_at: string;
          dataset_id: string;
          description: string | null;
          id: string;
          name: string;
        };
        Insert: {
          alias?: string | null;
          created_at?: string;
          dataset_id: string;
          description?: string | null;
          id?: string;
          name: string;
        };
        Update: {
          alias?: string | null;
          created_at?: string;
          dataset_id?: string;
          description?: string | null;
          id?: string;
          name?: string;
        };
        Relationships: [
          {
            foreignKeyName: 'workspace_dataset_columns_dataset_id_fkey';
            columns: ['dataset_id'];
            isOneToOne: false;
            referencedRelation: 'workspace_datasets';
            referencedColumns: ['id'];
          },
        ];
      };
      workspace_dataset_rows: {
        Row: {
          created_at: string;
          dataset_id: string;
          id: string;
        };
        Insert: {
          created_at?: string;
          dataset_id: string;
          id?: string;
        };
        Update: {
          created_at?: string;
          dataset_id?: string;
          id?: string;
        };
        Relationships: [
          {
            foreignKeyName: 'workspace_dataset_rows_dataset_id_fkey';
            columns: ['dataset_id'];
            isOneToOne: false;
            referencedRelation: 'workspace_datasets';
            referencedColumns: ['id'];
          },
        ];
      };
      workspace_datasets: {
        Row: {
          created_at: string;
          description: string | null;
          id: string;
          name: string;
          url: string | null;
          ws_id: string;
        };
        Insert: {
          created_at?: string;
          description?: string | null;
          id?: string;
          name: string;
          url?: string | null;
          ws_id: string;
        };
        Update: {
          created_at?: string;
          description?: string | null;
          id?: string;
          name?: string;
          url?: string | null;
          ws_id?: string;
        };
        Relationships: [
          {
            foreignKeyName: 'workspace_datasets_ws_id_fkey';
            columns: ['ws_id'];
            isOneToOne: false;
            referencedRelation: 'workspaces';
            referencedColumns: ['id'];
          },
        ];
      };
      workspace_default_permissions: {
        Row: {
          created_at: string;
          enabled: boolean;
          permission: Database['public']['Enums']['workspace_role_permission'];
          ws_id: string;
        };
        Insert: {
          created_at?: string;
          enabled?: boolean;
          permission: Database['public']['Enums']['workspace_role_permission'];
          ws_id: string;
        };
        Update: {
          created_at?: string;
          enabled?: boolean;
          permission?: Database['public']['Enums']['workspace_role_permission'];
          ws_id?: string;
        };
        Relationships: [
          {
            foreignKeyName: 'public_workspace_default_permissions_ws_id_fkey';
            columns: ['ws_id'];
            isOneToOne: false;
            referencedRelation: 'workspaces';
            referencedColumns: ['id'];
          },
        ];
      };
      workspace_default_roles: {
        Row: {
          id: string;
        };
        Insert: {
          id: string;
        };
        Update: {
          id?: string;
        };
        Relationships: [];
      };
      workspace_documents: {
        Row: {
          content: Json | null;
          created_at: string;
          id: string;
          is_public: boolean | null;
          legacy_content: string | null;
          name: string | null;
          ws_id: string | null;
        };
        Insert: {
          content?: Json | null;
          created_at?: string;
          id?: string;
          is_public?: boolean | null;
          legacy_content?: string | null;
          name?: string | null;
          ws_id?: string | null;
        };
        Update: {
          content?: Json | null;
          created_at?: string;
          id?: string;
          is_public?: boolean | null;
          legacy_content?: string | null;
          name?: string | null;
          ws_id?: string | null;
        };
        Relationships: [
          {
            foreignKeyName: 'workspace_documents_ws_id_fkey';
            columns: ['ws_id'];
            isOneToOne: false;
            referencedRelation: 'workspaces';
            referencedColumns: ['id'];
          },
        ];
      };
      workspace_email_credentials: {
        Row: {
          access_id: string;
          access_key: string;
          created_at: string;
          id: string;
          region: string;
          source_email: string;
          source_name: string;
          ws_id: string;
        };
        Insert: {
          access_id: string;
          access_key: string;
          created_at?: string;
          id?: string;
          region?: string;
          source_email?: string;
          source_name?: string;
          ws_id: string;
        };
        Update: {
          access_id?: string;
          access_key?: string;
          created_at?: string;
          id?: string;
          region?: string;
          source_email?: string;
          source_name?: string;
          ws_id?: string;
        };
        Relationships: [
          {
            foreignKeyName: 'workspace_email_credentials_ws_id_fkey';
            columns: ['ws_id'];
            isOneToOne: false;
            referencedRelation: 'workspaces';
            referencedColumns: ['id'];
          },
        ];
      };
      workspace_email_invites: {
        Row: {
          created_at: string;
          email: string;
          invited_by: string | null;
          role: string;
          role_title: string;
          ws_id: string;
        };
        Insert: {
          created_at?: string;
          email: string;
          invited_by?: string | null;
          role?: string;
          role_title?: string;
          ws_id: string;
        };
        Update: {
          created_at?: string;
          email?: string;
          invited_by?: string | null;
          role?: string;
          role_title?: string;
          ws_id?: string;
        };
        Relationships: [
          {
            foreignKeyName: 'workspace_email_invites_invited_by_fkey';
            columns: ['invited_by'];
            isOneToOne: false;
            referencedRelation: 'nova_user_challenge_leaderboard';
            referencedColumns: ['user_id'];
          },
          {
            foreignKeyName: 'workspace_email_invites_invited_by_fkey';
            columns: ['invited_by'];
            isOneToOne: false;
            referencedRelation: 'nova_user_leaderboard';
            referencedColumns: ['user_id'];
          },
          {
            foreignKeyName: 'workspace_email_invites_invited_by_fkey';
            columns: ['invited_by'];
            isOneToOne: false;
            referencedRelation: 'users';
            referencedColumns: ['id'];
          },
          {
            foreignKeyName: 'workspace_email_invites_role_fkey';
            columns: ['role'];
            isOneToOne: false;
            referencedRelation: 'workspace_default_roles';
            referencedColumns: ['id'];
          },
          {
            foreignKeyName: 'workspace_email_invites_ws_id_fkey';
            columns: ['ws_id'];
            isOneToOne: false;
            referencedRelation: 'workspaces';
            referencedColumns: ['id'];
          },
        ];
      };
      workspace_flashcards: {
        Row: {
          back: string;
          created_at: string;
          front: string;
          id: string;
          ws_id: string;
        };
        Insert: {
          back: string;
          created_at?: string;
          front: string;
          id?: string;
          ws_id: string;
        };
        Update: {
          back?: string;
          created_at?: string;
          front?: string;
          id?: string;
          ws_id?: string;
        };
        Relationships: [
          {
            foreignKeyName: 'workspace_flashcards_ws_id_fkey';
            columns: ['ws_id'];
            isOneToOne: false;
            referencedRelation: 'workspaces';
            referencedColumns: ['id'];
          },
        ];
      };
      workspace_invites: {
        Row: {
          created_at: string | null;
          role: string;
          role_title: string | null;
          user_id: string;
          ws_id: string;
        };
        Insert: {
          created_at?: string | null;
          role?: string;
          role_title?: string | null;
          user_id: string;
          ws_id: string;
        };
        Update: {
          created_at?: string | null;
          role?: string;
          role_title?: string | null;
          user_id?: string;
          ws_id?: string;
        };
        Relationships: [
          {
            foreignKeyName: 'workspace_invites_role_fkey';
            columns: ['role'];
            isOneToOne: false;
            referencedRelation: 'workspace_default_roles';
            referencedColumns: ['id'];
          },
          {
            foreignKeyName: 'workspace_invites_user_id_fkey';
            columns: ['user_id'];
            isOneToOne: false;
            referencedRelation: 'nova_user_challenge_leaderboard';
            referencedColumns: ['user_id'];
          },
          {
            foreignKeyName: 'workspace_invites_user_id_fkey';
            columns: ['user_id'];
            isOneToOne: false;
            referencedRelation: 'nova_user_leaderboard';
            referencedColumns: ['user_id'];
          },
          {
            foreignKeyName: 'workspace_invites_user_id_fkey';
            columns: ['user_id'];
            isOneToOne: false;
            referencedRelation: 'users';
            referencedColumns: ['id'];
          },
          {
            foreignKeyName: 'workspace_invites_ws_id_fkey';
            columns: ['ws_id'];
            isOneToOne: false;
            referencedRelation: 'workspaces';
            referencedColumns: ['id'];
          },
        ];
      };
      workspace_members: {
        Row: {
          created_at: string | null;
          role: string;
          role_title: string;
          sort_key: number | null;
          user_id: string;
          ws_id: string;
        };
        Insert: {
          created_at?: string | null;
          role?: string;
          role_title?: string;
          sort_key?: number | null;
          user_id?: string;
          ws_id: string;
        };
        Update: {
          created_at?: string | null;
          role?: string;
          role_title?: string;
          sort_key?: number | null;
          user_id?: string;
          ws_id?: string;
        };
        Relationships: [
          {
            foreignKeyName: 'workspace_members_role_fkey';
            columns: ['role'];
            isOneToOne: false;
            referencedRelation: 'workspace_default_roles';
            referencedColumns: ['id'];
          },
          {
            foreignKeyName: 'workspace_members_user_id_fkey';
            columns: ['user_id'];
            isOneToOne: false;
            referencedRelation: 'nova_user_challenge_leaderboard';
            referencedColumns: ['user_id'];
          },
          {
            foreignKeyName: 'workspace_members_user_id_fkey';
            columns: ['user_id'];
            isOneToOne: false;
            referencedRelation: 'nova_user_leaderboard';
            referencedColumns: ['user_id'];
          },
          {
            foreignKeyName: 'workspace_members_user_id_fkey';
            columns: ['user_id'];
            isOneToOne: false;
            referencedRelation: 'users';
            referencedColumns: ['id'];
          },
          {
            foreignKeyName: 'workspace_members_ws_id_fkey';
            columns: ['ws_id'];
            isOneToOne: false;
            referencedRelation: 'workspaces';
            referencedColumns: ['id'];
          },
        ];
      };
      workspace_products: {
        Row: {
          avatar_url: string | null;
          category_id: string;
          created_at: string | null;
          creator_id: string | null;
          description: string | null;
          id: string;
          manufacturer: string | null;
          name: string | null;
          usage: string | null;
          ws_id: string;
        };
        Insert: {
          avatar_url?: string | null;
          category_id: string;
          created_at?: string | null;
          creator_id?: string | null;
          description?: string | null;
          id?: string;
          manufacturer?: string | null;
          name?: string | null;
          usage?: string | null;
          ws_id: string;
        };
        Update: {
          avatar_url?: string | null;
          category_id?: string;
          created_at?: string | null;
          creator_id?: string | null;
          description?: string | null;
          id?: string;
          manufacturer?: string | null;
          name?: string | null;
          usage?: string | null;
          ws_id?: string;
        };
        Relationships: [
          {
            foreignKeyName: 'public_workspace_products_creator_id_fkey';
            columns: ['creator_id'];
            isOneToOne: false;
            referencedRelation: 'distinct_invoice_creators';
            referencedColumns: ['id'];
          },
          {
            foreignKeyName: 'public_workspace_products_creator_id_fkey';
            columns: ['creator_id'];
            isOneToOne: false;
            referencedRelation: 'workspace_users';
            referencedColumns: ['id'];
          },
          {
            foreignKeyName: 'public_workspace_products_creator_id_fkey';
            columns: ['creator_id'];
            isOneToOne: false;
            referencedRelation: 'workspace_users_with_groups';
            referencedColumns: ['id'];
          },
          {
            foreignKeyName: 'workspace_products_category_id_fkey';
            columns: ['category_id'];
            isOneToOne: false;
            referencedRelation: 'product_categories';
            referencedColumns: ['id'];
          },
          {
            foreignKeyName: 'workspace_products_ws_id_fkey';
            columns: ['ws_id'];
            isOneToOne: false;
            referencedRelation: 'workspaces';
            referencedColumns: ['id'];
          },
        ];
      };
      workspace_promotions: {
        Row: {
          code: string | null;
          created_at: string;
          creator_id: string | null;
          description: string | null;
          id: string;
          name: string | null;
          use_ratio: boolean;
          value: number;
          ws_id: string;
        };
        Insert: {
          code?: string | null;
          created_at?: string;
          creator_id?: string | null;
          description?: string | null;
          id?: string;
          name?: string | null;
          use_ratio?: boolean;
          value: number;
          ws_id: string;
        };
        Update: {
          code?: string | null;
          created_at?: string;
          creator_id?: string | null;
          description?: string | null;
          id?: string;
          name?: string | null;
          use_ratio?: boolean;
          value?: number;
          ws_id?: string;
        };
        Relationships: [
          {
            foreignKeyName: 'public_workspace_promotions_creator_id_fkey';
            columns: ['creator_id'];
            isOneToOne: false;
            referencedRelation: 'distinct_invoice_creators';
            referencedColumns: ['id'];
          },
          {
            foreignKeyName: 'public_workspace_promotions_creator_id_fkey';
            columns: ['creator_id'];
            isOneToOne: false;
            referencedRelation: 'workspace_users';
            referencedColumns: ['id'];
          },
          {
            foreignKeyName: 'public_workspace_promotions_creator_id_fkey';
            columns: ['creator_id'];
            isOneToOne: false;
            referencedRelation: 'workspace_users_with_groups';
            referencedColumns: ['id'];
          },
          {
            foreignKeyName: 'workspace_promotions_ws_id_fkey';
            columns: ['ws_id'];
            isOneToOne: false;
            referencedRelation: 'workspaces';
            referencedColumns: ['id'];
          },
        ];
      };
      workspace_quiz_attempt_answers: {
        Row: {
          attempt_id: string;
          id: string;
          is_correct: boolean;
          quiz_id: string;
          score_awarded: number;
          selected_option_id: string;
        };
        Insert: {
          attempt_id: string;
          id?: string;
          is_correct: boolean;
          quiz_id: string;
          score_awarded: number;
          selected_option_id: string;
        };
        Update: {
          attempt_id?: string;
          id?: string;
          is_correct?: boolean;
          quiz_id?: string;
          score_awarded?: number;
          selected_option_id?: string;
        };
        Relationships: [
          {
            foreignKeyName: 'wq_answer_attempt_fkey';
            columns: ['attempt_id'];
            isOneToOne: false;
            referencedRelation: 'workspace_quiz_attempts';
            referencedColumns: ['id'];
          },
          {
            foreignKeyName: 'wq_answer_option_fkey';
            columns: ['selected_option_id'];
            isOneToOne: false;
            referencedRelation: 'quiz_options';
            referencedColumns: ['id'];
          },
          {
            foreignKeyName: 'wq_answer_quiz_fkey';
            columns: ['quiz_id'];
            isOneToOne: false;
            referencedRelation: 'workspace_quizzes';
            referencedColumns: ['id'];
          },
        ];
      };
      workspace_quiz_attempts: {
        Row: {
          attempt_number: number;
          completed_at: string | null;
          id: string;
          set_id: string;
          started_at: string;
          total_score: number | null;
          user_id: string;
        };
        Insert: {
          attempt_number: number;
          completed_at?: string | null;
          id?: string;
          set_id: string;
          started_at?: string;
          total_score?: number | null;
          user_id: string;
        };
        Update: {
          attempt_number?: number;
          completed_at?: string | null;
          id?: string;
          set_id?: string;
          started_at?: string;
          total_score?: number | null;
          user_id?: string;
        };
        Relationships: [
          {
            foreignKeyName: 'wq_attempts_set_fkey';
            columns: ['set_id'];
            isOneToOne: false;
            referencedRelation: 'workspace_quiz_sets';
            referencedColumns: ['id'];
          },
          {
            foreignKeyName: 'wq_attempts_user_fkey';
            columns: ['user_id'];
            isOneToOne: false;
            referencedRelation: 'nova_user_challenge_leaderboard';
            referencedColumns: ['user_id'];
          },
          {
            foreignKeyName: 'wq_attempts_user_fkey';
            columns: ['user_id'];
            isOneToOne: false;
            referencedRelation: 'nova_user_leaderboard';
            referencedColumns: ['user_id'];
          },
          {
            foreignKeyName: 'wq_attempts_user_fkey';
            columns: ['user_id'];
            isOneToOne: false;
            referencedRelation: 'users';
            referencedColumns: ['id'];
          },
        ];
      };
      workspace_quiz_sets: {
        Row: {
          allow_view_results: boolean;
          attempt_limit: number | null;
          created_at: string;
          due_date: string;
          id: string;
          name: string;
          release_points_immediately: boolean;
          time_limit_minutes: number | null;
          ws_id: string | null;
        };
        Insert: {
          allow_view_results?: boolean;
          attempt_limit?: number | null;
          created_at?: string;
          due_date?: string;
          id?: string;
          name?: string;
          release_points_immediately?: boolean;
          time_limit_minutes?: number | null;
          ws_id?: string | null;
        };
        Update: {
          allow_view_results?: boolean;
          attempt_limit?: number | null;
          created_at?: string;
          due_date?: string;
          id?: string;
          name?: string;
          release_points_immediately?: boolean;
          time_limit_minutes?: number | null;
          ws_id?: string | null;
        };
        Relationships: [
          {
            foreignKeyName: 'workspace_quiz_sets_ws_id_fkey';
            columns: ['ws_id'];
            isOneToOne: false;
            referencedRelation: 'workspaces';
            referencedColumns: ['id'];
          },
        ];
      };
      workspace_quizzes: {
        Row: {
          created_at: string;
          id: string;
          question: string;
          score: number;
          ws_id: string;
        };
        Insert: {
          created_at?: string;
          id?: string;
          question: string;
          score?: number;
          ws_id: string;
        };
        Update: {
          created_at?: string;
          id?: string;
          question?: string;
          score?: number;
          ws_id?: string;
        };
        Relationships: [
          {
            foreignKeyName: 'workspace_quizzes_ws_id_fkey';
            columns: ['ws_id'];
            isOneToOne: false;
            referencedRelation: 'workspaces';
            referencedColumns: ['id'];
          },
        ];
      };
      workspace_role_members: {
        Row: {
          created_at: string;
          role_id: string;
          user_id: string;
        };
        Insert: {
          created_at?: string;
          role_id: string;
          user_id: string;
        };
        Update: {
          created_at?: string;
          role_id?: string;
          user_id?: string;
        };
        Relationships: [
          {
            foreignKeyName: 'public_workspace_role_members_role_id_fkey';
            columns: ['role_id'];
            isOneToOne: false;
            referencedRelation: 'workspace_roles';
            referencedColumns: ['id'];
          },
          {
            foreignKeyName: 'public_workspace_role_members_user_id_fkey';
            columns: ['user_id'];
            isOneToOne: false;
            referencedRelation: 'nova_user_challenge_leaderboard';
            referencedColumns: ['user_id'];
          },
          {
            foreignKeyName: 'public_workspace_role_members_user_id_fkey';
            columns: ['user_id'];
            isOneToOne: false;
            referencedRelation: 'nova_user_leaderboard';
            referencedColumns: ['user_id'];
          },
          {
            foreignKeyName: 'public_workspace_role_members_user_id_fkey';
            columns: ['user_id'];
            isOneToOne: false;
            referencedRelation: 'users';
            referencedColumns: ['id'];
          },
        ];
      };
      workspace_role_permissions: {
        Row: {
          created_at: string;
          enabled: boolean;
          permission: Database['public']['Enums']['workspace_role_permission'];
          role_id: string;
          ws_id: string;
        };
        Insert: {
          created_at?: string;
          enabled?: boolean;
          permission: Database['public']['Enums']['workspace_role_permission'];
          role_id: string;
          ws_id: string;
        };
        Update: {
          created_at?: string;
          enabled?: boolean;
          permission?: Database['public']['Enums']['workspace_role_permission'];
          role_id?: string;
          ws_id?: string;
        };
        Relationships: [
          {
            foreignKeyName: 'public_workspace_role_permissions_role_id_fkey';
            columns: ['role_id'];
            isOneToOne: false;
            referencedRelation: 'workspace_roles';
            referencedColumns: ['id'];
          },
          {
            foreignKeyName: 'public_workspace_role_permissions_ws_id_fkey';
            columns: ['ws_id'];
            isOneToOne: false;
            referencedRelation: 'workspaces';
            referencedColumns: ['id'];
          },
        ];
      };
      workspace_roles: {
        Row: {
          created_at: string;
          id: string;
          name: string;
          ws_id: string;
        };
        Insert: {
          created_at?: string;
          id?: string;
          name: string;
          ws_id: string;
        };
        Update: {
          created_at?: string;
          id?: string;
          name?: string;
          ws_id?: string;
        };
        Relationships: [
          {
            foreignKeyName: 'public_workspace_roles_ws_id_fkey';
            columns: ['ws_id'];
            isOneToOne: false;
            referencedRelation: 'workspaces';
            referencedColumns: ['id'];
          },
        ];
      };
      workspace_secrets: {
        Row: {
          created_at: string;
          id: string;
          name: string;
          value: string | null;
          ws_id: string;
        };
        Insert: {
          created_at?: string;
          id?: string;
          name?: string;
          value?: string | null;
          ws_id: string;
        };
        Update: {
          created_at?: string;
          id?: string;
          name?: string;
          value?: string | null;
          ws_id?: string;
        };
        Relationships: [
          {
            foreignKeyName: 'workspace_secrets_ws_id_fkey';
            columns: ['ws_id'];
            isOneToOne: false;
            referencedRelation: 'workspaces';
            referencedColumns: ['id'];
          },
        ];
      };
      workspace_subscription: {
        Row: {
          cancel_at_period_end: boolean | null;
          created_at: string;
          current_period_end: string | null;
          current_period_start: string | null;
          id: string;
          polar_subscription_id: string;
          status: Database['public']['Enums']['subscription_status'] | null;
          updated_at: string | null;
          ws_id: string;
        };
        Insert: {
          cancel_at_period_end?: boolean | null;
          created_at?: string;
          current_period_end?: string | null;
          current_period_start?: string | null;
          id?: string;
          polar_subscription_id: string;
          status?: Database['public']['Enums']['subscription_status'] | null;
          updated_at?: string | null;
          ws_id: string;
        };
        Update: {
          cancel_at_period_end?: boolean | null;
          created_at?: string;
          current_period_end?: string | null;
          current_period_start?: string | null;
          id?: string;
          polar_subscription_id?: string;
          status?: Database['public']['Enums']['subscription_status'] | null;
          updated_at?: string | null;
          ws_id?: string;
        };
        Relationships: [
          {
            foreignKeyName: 'workspace_subscription_ws_id_fkey';
            columns: ['ws_id'];
            isOneToOne: false;
            referencedRelation: 'workspaces';
            referencedColumns: ['id'];
          },
        ];
      };
      workspace_teams: {
        Row: {
          created_at: string | null;
          deleted: boolean | null;
          id: string;
          name: string | null;
          ws_id: string;
        };
        Insert: {
          created_at?: string | null;
          deleted?: boolean | null;
          id?: string;
          name?: string | null;
          ws_id: string;
        };
        Update: {
          created_at?: string | null;
          deleted?: boolean | null;
          id?: string;
          name?: string | null;
          ws_id?: string;
        };
        Relationships: [
          {
            foreignKeyName: 'workspace_teams_ws_id_fkey';
            columns: ['ws_id'];
            isOneToOne: false;
            referencedRelation: 'workspaces';
            referencedColumns: ['id'];
          },
        ];
      };
      workspace_user_fields: {
        Row: {
          created_at: string;
          default_value: string | null;
          description: string | null;
          id: string;
          name: string;
          notes: string | null;
          possible_values: string[] | null;
          type: string;
          ws_id: string;
        };
        Insert: {
          created_at?: string;
          default_value?: string | null;
          description?: string | null;
          id?: string;
          name: string;
          notes?: string | null;
          possible_values?: string[] | null;
          type: string;
          ws_id: string;
        };
        Update: {
          created_at?: string;
          default_value?: string | null;
          description?: string | null;
          id?: string;
          name?: string;
          notes?: string | null;
          possible_values?: string[] | null;
          type?: string;
          ws_id?: string;
        };
        Relationships: [
          {
            foreignKeyName: 'public_workspace_user_fields_type_fkey';
            columns: ['type'];
            isOneToOne: false;
            referencedRelation: 'field_types';
            referencedColumns: ['id'];
          },
          {
            foreignKeyName: 'public_workspace_user_fields_ws_id_fkey';
            columns: ['ws_id'];
            isOneToOne: false;
            referencedRelation: 'workspaces';
            referencedColumns: ['id'];
          },
        ];
      };
      workspace_user_group_tag_groups: {
        Row: {
          created_at: string;
          group_id: string;
          tag_id: string;
        };
        Insert: {
          created_at?: string;
          group_id: string;
          tag_id: string;
        };
        Update: {
          created_at?: string;
          group_id?: string;
          tag_id?: string;
        };
        Relationships: [
          {
            foreignKeyName: 'public_workspace_user_group_tag_groups_group_id_fkey';
            columns: ['group_id'];
            isOneToOne: false;
            referencedRelation: 'user_groups_with_tags';
            referencedColumns: ['id'];
          },
          {
            foreignKeyName: 'public_workspace_user_group_tag_groups_group_id_fkey';
            columns: ['group_id'];
            isOneToOne: false;
            referencedRelation: 'workspace_user_groups';
            referencedColumns: ['id'];
          },
          {
            foreignKeyName: 'public_workspace_user_group_tag_groups_group_id_fkey';
            columns: ['group_id'];
            isOneToOne: false;
            referencedRelation: 'workspace_user_groups_with_amount';
            referencedColumns: ['id'];
          },
          {
            foreignKeyName: 'public_workspace_user_group_tag_groups_tag_id_fkey';
            columns: ['tag_id'];
            isOneToOne: false;
            referencedRelation: 'workspace_user_group_tags';
            referencedColumns: ['id'];
          },
        ];
      };
      workspace_user_group_tags: {
        Row: {
          color: string | null;
          created_at: string;
          id: string;
          name: string;
          ws_id: string;
        };
        Insert: {
          color?: string | null;
          created_at?: string;
          id?: string;
          name: string;
          ws_id: string;
        };
        Update: {
          color?: string | null;
          created_at?: string;
          id?: string;
          name?: string;
          ws_id?: string;
        };
        Relationships: [
          {
            foreignKeyName: 'public_workspace_user_group_tags_ws_id_fkey';
            columns: ['ws_id'];
            isOneToOne: false;
            referencedRelation: 'workspaces';
            referencedColumns: ['id'];
          },
        ];
      };
      workspace_user_groups: {
        Row: {
          archived: boolean;
          created_at: string | null;
          ending_date: string | null;
          id: string;
          name: string;
          notes: string | null;
          sessions: string[] | null;
          starting_date: string | null;
          ws_id: string;
        };
        Insert: {
          archived?: boolean;
          created_at?: string | null;
          ending_date?: string | null;
          id?: string;
          name: string;
          notes?: string | null;
          sessions?: string[] | null;
          starting_date?: string | null;
          ws_id: string;
        };
        Update: {
          archived?: boolean;
          created_at?: string | null;
          ending_date?: string | null;
          id?: string;
          name?: string;
          notes?: string | null;
          sessions?: string[] | null;
          starting_date?: string | null;
          ws_id?: string;
        };
        Relationships: [
          {
            foreignKeyName: 'workspace_user_roles_ws_id_fkey';
            columns: ['ws_id'];
            isOneToOne: false;
            referencedRelation: 'workspaces';
            referencedColumns: ['id'];
          },
        ];
      };
      workspace_user_groups_users: {
        Row: {
          created_at: string | null;
          group_id: string;
          role: string | null;
          user_id: string;
        };
        Insert: {
          created_at?: string | null;
          group_id: string;
          role?: string | null;
          user_id: string;
        };
        Update: {
          created_at?: string | null;
          group_id?: string;
          role?: string | null;
          user_id?: string;
        };
        Relationships: [
          {
            foreignKeyName: 'workspace_user_roles_users_role_id_fkey';
            columns: ['group_id'];
            isOneToOne: false;
            referencedRelation: 'user_groups_with_tags';
            referencedColumns: ['id'];
          },
          {
            foreignKeyName: 'workspace_user_roles_users_role_id_fkey';
            columns: ['group_id'];
            isOneToOne: false;
            referencedRelation: 'workspace_user_groups';
            referencedColumns: ['id'];
          },
          {
            foreignKeyName: 'workspace_user_roles_users_role_id_fkey';
            columns: ['group_id'];
            isOneToOne: false;
            referencedRelation: 'workspace_user_groups_with_amount';
            referencedColumns: ['id'];
          },
          {
            foreignKeyName: 'workspace_user_roles_users_user_id_fkey';
            columns: ['user_id'];
            isOneToOne: false;
            referencedRelation: 'distinct_invoice_creators';
            referencedColumns: ['id'];
          },
          {
            foreignKeyName: 'workspace_user_roles_users_user_id_fkey';
            columns: ['user_id'];
            isOneToOne: false;
            referencedRelation: 'workspace_users';
            referencedColumns: ['id'];
          },
          {
            foreignKeyName: 'workspace_user_roles_users_user_id_fkey';
            columns: ['user_id'];
            isOneToOne: false;
            referencedRelation: 'workspace_users_with_groups';
            referencedColumns: ['id'];
          },
        ];
      };
      workspace_user_linked_users: {
        Row: {
          created_at: string;
          platform_user_id: string;
          virtual_user_id: string;
          ws_id: string;
        };
        Insert: {
          created_at?: string;
          platform_user_id: string;
          virtual_user_id: string;
          ws_id: string;
        };
        Update: {
          created_at?: string;
          platform_user_id?: string;
          virtual_user_id?: string;
          ws_id?: string;
        };
        Relationships: [
          {
            foreignKeyName: 'workspace_user_linked_users_platform_user_id_fkey';
            columns: ['platform_user_id'];
            isOneToOne: false;
            referencedRelation: 'nova_user_challenge_leaderboard';
            referencedColumns: ['user_id'];
          },
          {
            foreignKeyName: 'workspace_user_linked_users_platform_user_id_fkey';
            columns: ['platform_user_id'];
            isOneToOne: false;
            referencedRelation: 'nova_user_leaderboard';
            referencedColumns: ['user_id'];
          },
          {
            foreignKeyName: 'workspace_user_linked_users_platform_user_id_fkey';
            columns: ['platform_user_id'];
            isOneToOne: false;
            referencedRelation: 'users';
            referencedColumns: ['id'];
          },
          {
            foreignKeyName: 'workspace_user_linked_users_virtual_user_id_fkey';
            columns: ['virtual_user_id'];
            isOneToOne: false;
            referencedRelation: 'distinct_invoice_creators';
            referencedColumns: ['id'];
          },
          {
            foreignKeyName: 'workspace_user_linked_users_virtual_user_id_fkey';
            columns: ['virtual_user_id'];
            isOneToOne: false;
            referencedRelation: 'workspace_users';
            referencedColumns: ['id'];
          },
          {
            foreignKeyName: 'workspace_user_linked_users_virtual_user_id_fkey';
            columns: ['virtual_user_id'];
            isOneToOne: false;
            referencedRelation: 'workspace_users_with_groups';
            referencedColumns: ['id'];
          },
          {
            foreignKeyName: 'workspace_user_linked_users_ws_id_fkey';
            columns: ['ws_id'];
            isOneToOne: false;
            referencedRelation: 'workspaces';
            referencedColumns: ['id'];
          },
        ];
      };
      workspace_user_status_changes: {
        Row: {
          archived: boolean;
          archived_until: string | null;
          created_at: string;
          creator_id: string;
          id: string;
          user_id: string;
          ws_id: string;
        };
        Insert: {
          archived: boolean;
          archived_until?: string | null;
          created_at?: string;
          creator_id: string;
          id?: string;
          user_id: string;
          ws_id: string;
        };
        Update: {
          archived?: boolean;
          archived_until?: string | null;
          created_at?: string;
          creator_id?: string;
          id?: string;
          user_id?: string;
          ws_id?: string;
        };
        Relationships: [
          {
            foreignKeyName: 'workspace_user_status_changes_creator_id_fkey';
            columns: ['creator_id'];
            isOneToOne: false;
            referencedRelation: 'distinct_invoice_creators';
            referencedColumns: ['id'];
          },
          {
            foreignKeyName: 'workspace_user_status_changes_creator_id_fkey';
            columns: ['creator_id'];
            isOneToOne: false;
            referencedRelation: 'workspace_users';
            referencedColumns: ['id'];
          },
          {
            foreignKeyName: 'workspace_user_status_changes_creator_id_fkey';
            columns: ['creator_id'];
            isOneToOne: false;
            referencedRelation: 'workspace_users_with_groups';
            referencedColumns: ['id'];
          },
          {
            foreignKeyName: 'workspace_user_status_changes_user_id_fkey';
            columns: ['user_id'];
            isOneToOne: false;
            referencedRelation: 'distinct_invoice_creators';
            referencedColumns: ['id'];
          },
          {
            foreignKeyName: 'workspace_user_status_changes_user_id_fkey';
            columns: ['user_id'];
            isOneToOne: false;
            referencedRelation: 'workspace_users';
            referencedColumns: ['id'];
          },
          {
            foreignKeyName: 'workspace_user_status_changes_user_id_fkey';
            columns: ['user_id'];
            isOneToOne: false;
            referencedRelation: 'workspace_users_with_groups';
            referencedColumns: ['id'];
          },
          {
            foreignKeyName: 'workspace_user_status_changes_ws_id_fkey';
            columns: ['ws_id'];
            isOneToOne: false;
            referencedRelation: 'workspaces';
            referencedColumns: ['id'];
          },
        ];
      };
      workspace_users: {
        Row: {
          address: string | null;
          archived: boolean;
          archived_until: string | null;
          avatar_url: string | null;
          balance: number | null;
          birthday: string | null;
          created_at: string | null;
          created_by: string | null;
          display_name: string | null;
          email: string | null;
          ethnicity: string | null;
          full_name: string | null;
          gender: string | null;
          guardian: string | null;
          id: string;
          national_id: string | null;
          note: string | null;
          phone: string | null;
          updated_at: string;
          updated_by: string | null;
          ws_id: string;
        };
        Insert: {
          address?: string | null;
          archived?: boolean;
          archived_until?: string | null;
          avatar_url?: string | null;
          balance?: number | null;
          birthday?: string | null;
          created_at?: string | null;
          created_by?: string | null;
          display_name?: string | null;
          email?: string | null;
          ethnicity?: string | null;
          full_name?: string | null;
          gender?: string | null;
          guardian?: string | null;
          id?: string;
          national_id?: string | null;
          note?: string | null;
          phone?: string | null;
          updated_at?: string;
          updated_by?: string | null;
          ws_id: string;
        };
        Update: {
          address?: string | null;
          archived?: boolean;
          archived_until?: string | null;
          avatar_url?: string | null;
          balance?: number | null;
          birthday?: string | null;
          created_at?: string | null;
          created_by?: string | null;
          display_name?: string | null;
          email?: string | null;
          ethnicity?: string | null;
          full_name?: string | null;
          gender?: string | null;
          guardian?: string | null;
          id?: string;
          national_id?: string | null;
          note?: string | null;
          phone?: string | null;
          updated_at?: string;
          updated_by?: string | null;
          ws_id?: string;
        };
        Relationships: [
          {
            foreignKeyName: 'public_workspace_users_updated_by_fkey';
            columns: ['updated_by'];
            isOneToOne: false;
            referencedRelation: 'distinct_invoice_creators';
            referencedColumns: ['id'];
          },
          {
            foreignKeyName: 'public_workspace_users_updated_by_fkey';
            columns: ['updated_by'];
            isOneToOne: false;
            referencedRelation: 'workspace_users';
            referencedColumns: ['id'];
          },
          {
            foreignKeyName: 'public_workspace_users_updated_by_fkey';
            columns: ['updated_by'];
            isOneToOne: false;
            referencedRelation: 'workspace_users_with_groups';
            referencedColumns: ['id'];
          },
          {
            foreignKeyName: 'workspace_users_created_by_fkey';
            columns: ['created_by'];
            isOneToOne: false;
            referencedRelation: 'distinct_invoice_creators';
            referencedColumns: ['id'];
          },
          {
            foreignKeyName: 'workspace_users_created_by_fkey';
            columns: ['created_by'];
            isOneToOne: false;
            referencedRelation: 'workspace_users';
            referencedColumns: ['id'];
          },
          {
            foreignKeyName: 'workspace_users_created_by_fkey';
            columns: ['created_by'];
            isOneToOne: false;
            referencedRelation: 'workspace_users_with_groups';
            referencedColumns: ['id'];
          },
          {
            foreignKeyName: 'workspace_users_ws_id_fkey';
            columns: ['ws_id'];
            isOneToOne: false;
            referencedRelation: 'workspaces';
            referencedColumns: ['id'];
          },
        ];
      };
      workspace_wallet_transfers: {
        Row: {
          created_at: string | null;
          from_transaction_id: string;
          to_transaction_id: string;
        };
        Insert: {
          created_at?: string | null;
          from_transaction_id: string;
          to_transaction_id: string;
        };
        Update: {
          created_at?: string | null;
          from_transaction_id?: string;
          to_transaction_id?: string;
        };
        Relationships: [
          {
            foreignKeyName: 'workspace_wallet_transfers_from_transaction_id_fkey';
            columns: ['from_transaction_id'];
            isOneToOne: false;
            referencedRelation: 'wallet_transactions';
            referencedColumns: ['id'];
          },
          {
            foreignKeyName: 'workspace_wallet_transfers_to_transaction_id_fkey';
            columns: ['to_transaction_id'];
            isOneToOne: false;
            referencedRelation: 'wallet_transactions';
            referencedColumns: ['id'];
          },
        ];
      };
      workspace_wallets: {
        Row: {
          balance: number | null;
          created_at: string | null;
          currency: string;
          description: string | null;
          id: string;
          name: string | null;
          report_opt_in: boolean;
          type: string;
          ws_id: string;
        };
        Insert: {
          balance?: number | null;
          created_at?: string | null;
          currency?: string;
          description?: string | null;
          id?: string;
          name?: string | null;
          report_opt_in?: boolean;
          type?: string;
          ws_id: string;
        };
        Update: {
          balance?: number | null;
          created_at?: string | null;
          currency?: string;
          description?: string | null;
          id?: string;
          name?: string | null;
          report_opt_in?: boolean;
          type?: string;
          ws_id?: string;
        };
        Relationships: [
          {
            foreignKeyName: 'workspace_wallets_currency_fkey';
            columns: ['currency'];
            isOneToOne: false;
            referencedRelation: 'currencies';
            referencedColumns: ['code'];
          },
          {
            foreignKeyName: 'workspace_wallets_type_fkey';
            columns: ['type'];
            isOneToOne: false;
            referencedRelation: 'wallet_types';
            referencedColumns: ['id'];
          },
          {
            foreignKeyName: 'workspace_wallets_ws_id_fkey';
            columns: ['ws_id'];
            isOneToOne: false;
            referencedRelation: 'workspaces';
            referencedColumns: ['id'];
          },
        ];
      };
      workspaces: {
        Row: {
          avatar_url: string | null;
          created_at: string | null;
          creator_id: string | null;
          deleted: boolean | null;
          handle: string | null;
          id: string;
          logo_url: string | null;
          name: string | null;
        };
        Insert: {
          avatar_url?: string | null;
          created_at?: string | null;
          creator_id?: string | null;
          deleted?: boolean | null;
          handle?: string | null;
          id?: string;
          logo_url?: string | null;
          name?: string | null;
        };
        Update: {
          avatar_url?: string | null;
          created_at?: string | null;
          creator_id?: string | null;
          deleted?: boolean | null;
          handle?: string | null;
          id?: string;
          logo_url?: string | null;
          name?: string | null;
        };
        Relationships: [
          {
            foreignKeyName: 'workspaces_creator_id_fkey';
            columns: ['creator_id'];
            isOneToOne: false;
            referencedRelation: 'nova_user_challenge_leaderboard';
            referencedColumns: ['user_id'];
          },
          {
            foreignKeyName: 'workspaces_creator_id_fkey';
            columns: ['creator_id'];
            isOneToOne: false;
            referencedRelation: 'nova_user_leaderboard';
            referencedColumns: ['user_id'];
          },
          {
            foreignKeyName: 'workspaces_creator_id_fkey';
            columns: ['creator_id'];
            isOneToOne: false;
            referencedRelation: 'users';
            referencedColumns: ['id'];
          },
        ];
      };
    };
    Views: {
      audit_logs: {
        Row: {
          auth_role: string | null;
          auth_uid: string | null;
          id: number | null;
          old_record: Json | null;
          old_record_id: string | null;
          op: 'INSERT' | 'UPDATE' | 'DELETE' | 'TRUNCATE' | null;
          record: Json | null;
          record_id: string | null;
          table_name: unknown | null;
          ts: string | null;
          ws_id: string | null;
        };
        Insert: {
          auth_role?: string | null;
          auth_uid?: string | null;
          id?: number | null;
          old_record?: Json | null;
          old_record_id?: string | null;
          op?: 'INSERT' | 'UPDATE' | 'DELETE' | 'TRUNCATE' | null;
          record?: Json | null;
          record_id?: string | null;
          table_name?: unknown | null;
          ts?: string | null;
          ws_id?: never;
        };
        Update: {
          auth_role?: string | null;
          auth_uid?: string | null;
          id?: number | null;
          old_record?: Json | null;
          old_record_id?: string | null;
          op?: 'INSERT' | 'UPDATE' | 'DELETE' | 'TRUNCATE' | null;
          record?: Json | null;
          record_id?: string | null;
          table_name?: unknown | null;
          ts?: string | null;
          ws_id?: never;
        };
        Relationships: [
          {
            foreignKeyName: 'record_version_auth_uid_fkey';
            columns: ['auth_uid'];
            isOneToOne: false;
            referencedRelation: 'nova_user_challenge_leaderboard';
            referencedColumns: ['user_id'];
          },
          {
            foreignKeyName: 'record_version_auth_uid_fkey';
            columns: ['auth_uid'];
            isOneToOne: false;
            referencedRelation: 'nova_user_leaderboard';
            referencedColumns: ['user_id'];
          },
          {
            foreignKeyName: 'record_version_auth_uid_fkey';
            columns: ['auth_uid'];
            isOneToOne: false;
            referencedRelation: 'users';
            referencedColumns: ['id'];
          },
        ];
      };
      calendar_event_participants: {
        Row: {
          created_at: string | null;
          display_name: string | null;
          event_id: string | null;
          going: boolean | null;
          handle: string | null;
          participant_id: string | null;
          type: string | null;
        };
        Relationships: [];
      };
      distinct_invoice_creators: {
        Row: {
          display_name: string | null;
          id: string | null;
        };
        Relationships: [];
      };
      meet_together_users: {
        Row: {
          display_name: string | null;
          is_guest: boolean | null;
          plan_id: string | null;
          timeblock_count: number | null;
          user_id: string | null;
        };
        Relationships: [];
      };
      nova_submissions_with_scores: {
        Row: {
          created_at: string | null;
          criteria_score: number | null;
          id: string | null;
          passed_tests: number | null;
          problem_id: string | null;
          prompt: string | null;
          session_id: string | null;
          sum_criterion_score: number | null;
          test_case_score: number | null;
          total_criteria: number | null;
          total_score: number | null;
          total_tests: number | null;
          user_id: string | null;
        };
        Relationships: [
          {
            foreignKeyName: 'nova_submissions_problem_id_fkey';
            columns: ['problem_id'];
            isOneToOne: false;
            referencedRelation: 'nova_problems';
            referencedColumns: ['id'];
          },
          {
            foreignKeyName: 'nova_submissions_session_id_fkey';
            columns: ['session_id'];
            isOneToOne: false;
            referencedRelation: 'nova_sessions';
            referencedColumns: ['id'];
          },
          {
            foreignKeyName: 'nova_submissions_user_id_fkey';
            columns: ['user_id'];
            isOneToOne: false;
            referencedRelation: 'nova_user_challenge_leaderboard';
            referencedColumns: ['user_id'];
          },
          {
            foreignKeyName: 'nova_submissions_user_id_fkey';
            columns: ['user_id'];
            isOneToOne: false;
            referencedRelation: 'nova_user_leaderboard';
            referencedColumns: ['user_id'];
          },
          {
            foreignKeyName: 'nova_submissions_user_id_fkey';
            columns: ['user_id'];
            isOneToOne: false;
            referencedRelation: 'users';
            referencedColumns: ['id'];
          },
        ];
      };
      nova_team_challenge_leaderboard: {
        Row: {
          challenge_id: string | null;
          name: string | null;
          problem_scores: Json | null;
          score: number | null;
          team_id: string | null;
        };
        Relationships: [
          {
            foreignKeyName: 'nova_problems_challenge_id_fkey';
            columns: ['challenge_id'];
            isOneToOne: false;
            referencedRelation: 'nova_challenges';
            referencedColumns: ['id'];
          },
          {
            foreignKeyName: 'nova_problems_challenge_id_fkey';
            columns: ['challenge_id'];
            isOneToOne: false;
            referencedRelation: 'nova_user_challenge_leaderboard';
            referencedColumns: ['challenge_id'];
          },
        ];
      };
      nova_team_leaderboard: {
        Row: {
          challenge_scores: Json | null;
          name: string | null;
          score: number | null;
          team_id: string | null;
        };
        Relationships: [];
      };
      nova_user_challenge_leaderboard: {
        Row: {
          avatar: string | null;
          challenge_id: string | null;
          name: string | null;
          problem_scores: Json | null;
          score: number | null;
          user_id: string | null;
        };
        Relationships: [];
      };
      nova_user_leaderboard: {
        Row: {
          avatar: string | null;
          challenge_scores: Json | null;
          name: string | null;
          score: number | null;
          user_id: string | null;
        };
        Relationships: [];
      };
      time_tracking_session_analytics: {
        Row: {
          category_color: string | null;
          category_id: string | null;
          category_name: string | null;
          created_at: string | null;
          day_of_week: number | null;
          description: string | null;
          duration_seconds: number | null;
          end_time: string | null;
          id: string | null;
          is_running: boolean | null;
          productivity_score: number | null;
          session_date: string | null;
          session_length_category: string | null;
          session_month: string | null;
          session_week: string | null;
          start_hour: number | null;
          start_time: string | null;
          tags: string[] | null;
          task_id: string | null;
          task_name: string | null;
          title: string | null;
          updated_at: string | null;
          user_id: string | null;
          ws_id: string | null;
        };
        Relationships: [
          {
            foreignKeyName: 'time_tracking_categories_color_fkey';
            columns: ['category_color'];
            isOneToOne: false;
            referencedRelation: 'calendar_event_colors';
            referencedColumns: ['value'];
          },
          {
            foreignKeyName: 'time_tracking_sessions_category_id_fkey';
            columns: ['category_id'];
            isOneToOne: false;
            referencedRelation: 'time_tracking_categories';
            referencedColumns: ['id'];
          },
          {
            foreignKeyName: 'time_tracking_sessions_task_id_fkey';
            columns: ['task_id'];
            isOneToOne: false;
            referencedRelation: 'tasks';
            referencedColumns: ['id'];
          },
          {
            foreignKeyName: 'time_tracking_sessions_ws_id_fkey';
            columns: ['ws_id'];
            isOneToOne: false;
            referencedRelation: 'workspaces';
            referencedColumns: ['id'];
          },
        ];
      };
      user_groups_with_tags: {
        Row: {
          archived: boolean | null;
          created_at: string | null;
          ending_date: string | null;
          id: string | null;
          name: string | null;
          notes: string | null;
          sessions: string[] | null;
          starting_date: string | null;
          tag_count: number | null;
          tags: Json | null;
          ws_id: string | null;
        };
        Insert: {
          archived?: boolean | null;
          created_at?: string | null;
          ending_date?: string | null;
          id?: string | null;
          name?: string | null;
          notes?: string | null;
          sessions?: string[] | null;
          starting_date?: string | null;
          tag_count?: never;
          tags?: never;
          ws_id?: string | null;
        };
        Update: {
          archived?: boolean | null;
          created_at?: string | null;
          ending_date?: string | null;
          id?: string | null;
          name?: string | null;
          notes?: string | null;
          sessions?: string[] | null;
          starting_date?: string | null;
          tag_count?: never;
          tags?: never;
          ws_id?: string | null;
        };
        Relationships: [
          {
            foreignKeyName: 'workspace_user_roles_ws_id_fkey';
            columns: ['ws_id'];
            isOneToOne: false;
            referencedRelation: 'workspaces';
            referencedColumns: ['id'];
          },
        ];
      };
      workspace_dataset_row_cells: {
        Row: {
          cells: Json | null;
          created_at: string | null;
          dataset_id: string | null;
          row_id: string | null;
        };
        Relationships: [
          {
            foreignKeyName: 'workspace_dataset_rows_dataset_id_fkey';
            columns: ['dataset_id'];
            isOneToOne: false;
            referencedRelation: 'workspace_datasets';
            referencedColumns: ['id'];
          },
        ];
      };
      workspace_members_and_invites: {
        Row: {
          avatar_url: string | null;
          created_at: string | null;
          display_name: string | null;
          email: string | null;
          handle: string | null;
          id: string | null;
          pending: boolean | null;
          role: string | null;
          role_title: string | null;
          ws_id: string | null;
        };
        Relationships: [];
      };
      workspace_user_groups_with_amount: {
        Row: {
          amount: number | null;
          archived: boolean | null;
          created_at: string | null;
          ending_date: string | null;
          id: string | null;
          name: string | null;
          notes: string | null;
          sessions: string[] | null;
          starting_date: string | null;
          ws_id: string | null;
        };
        Relationships: [
          {
            foreignKeyName: 'workspace_user_roles_ws_id_fkey';
            columns: ['ws_id'];
            isOneToOne: false;
            referencedRelation: 'workspaces';
            referencedColumns: ['id'];
          },
        ];
      };
      workspace_users_with_groups: {
        Row: {
          address: string | null;
          archived: boolean | null;
          archived_until: string | null;
          avatar_url: string | null;
          balance: number | null;
          birthday: string | null;
          created_at: string | null;
          created_by: string | null;
          display_name: string | null;
          email: string | null;
          ethnicity: string | null;
          full_name: string | null;
          gender: string | null;
          group_count: number | null;
          groups: Json | null;
          guardian: string | null;
          id: string | null;
          linked_users: Json | null;
          national_id: string | null;
          note: string | null;
          phone: string | null;
          updated_at: string | null;
          updated_by: string | null;
          ws_id: string | null;
        };
        Insert: {
          address?: string | null;
          archived?: boolean | null;
          archived_until?: string | null;
          avatar_url?: string | null;
          balance?: number | null;
          birthday?: string | null;
          created_at?: string | null;
          created_by?: string | null;
          display_name?: string | null;
          email?: string | null;
          ethnicity?: string | null;
          full_name?: string | null;
          gender?: string | null;
          group_count?: never;
          groups?: never;
          guardian?: string | null;
          id?: string | null;
          linked_users?: never;
          national_id?: string | null;
          note?: string | null;
          phone?: string | null;
          updated_at?: string | null;
          updated_by?: string | null;
          ws_id?: string | null;
        };
        Update: {
          address?: string | null;
          archived?: boolean | null;
          archived_until?: string | null;
          avatar_url?: string | null;
          balance?: number | null;
          birthday?: string | null;
          created_at?: string | null;
          created_by?: string | null;
          display_name?: string | null;
          email?: string | null;
          ethnicity?: string | null;
          full_name?: string | null;
          gender?: string | null;
          group_count?: never;
          groups?: never;
          guardian?: string | null;
          id?: string | null;
          linked_users?: never;
          national_id?: string | null;
          note?: string | null;
          phone?: string | null;
          updated_at?: string | null;
          updated_by?: string | null;
          ws_id?: string | null;
        };
        Relationships: [
          {
            foreignKeyName: 'public_workspace_users_updated_by_fkey';
            columns: ['updated_by'];
            isOneToOne: false;
            referencedRelation: 'distinct_invoice_creators';
            referencedColumns: ['id'];
          },
          {
            foreignKeyName: 'public_workspace_users_updated_by_fkey';
            columns: ['updated_by'];
            isOneToOne: false;
            referencedRelation: 'workspace_users';
            referencedColumns: ['id'];
          },
          {
            foreignKeyName: 'public_workspace_users_updated_by_fkey';
            columns: ['updated_by'];
            isOneToOne: false;
            referencedRelation: 'workspace_users_with_groups';
            referencedColumns: ['id'];
          },
          {
            foreignKeyName: 'workspace_users_created_by_fkey';
            columns: ['created_by'];
            isOneToOne: false;
            referencedRelation: 'distinct_invoice_creators';
            referencedColumns: ['id'];
          },
          {
            foreignKeyName: 'workspace_users_created_by_fkey';
            columns: ['created_by'];
            isOneToOne: false;
            referencedRelation: 'workspace_users';
            referencedColumns: ['id'];
          },
          {
            foreignKeyName: 'workspace_users_created_by_fkey';
            columns: ['created_by'];
            isOneToOne: false;
            referencedRelation: 'workspace_users_with_groups';
            referencedColumns: ['id'];
          },
          {
            foreignKeyName: 'workspace_users_ws_id_fkey';
            columns: ['ws_id'];
            isOneToOne: false;
            referencedRelation: 'workspaces';
            referencedColumns: ['id'];
          },
        ];
      };
    };
    Functions: {
      calculate_productivity_score: {
        Args: { category_color: string; duration_seconds: number };
        Returns: number;
      };
      check_ws_creator: {
        Args: { ws_id: string };
        Returns: boolean;
      };
      cleanup_expired_cross_app_tokens: {
        Args: Record<PropertyKey, never>;
        Returns: undefined;
      };
      cleanup_role_inconsistencies: {
        Args: Record<PropertyKey, never>;
        Returns: undefined;
      };
      count_search_users: {
        Args:
          | {
              enabled_filter?: boolean;
              role_filter?: string;
              search_query: string;
            }
          | { search_query: string };
        Returns: number;
      };
      create_ai_chat: {
        Args: { model: string; message: string; title: string };
        Returns: string;
      };
      generate_cross_app_token: {
        Args:
          | {
              p_user_id: string;
<<<<<<< HEAD
              p_origin_app: string;
              p_target_app: string;
              p_expiry_seconds?: number;
              p_session_data?: Json;
            }
          | {
              p_user_id: string;
              p_target_app: string;
              p_origin_app: string;
              p_expiry_seconds?: number;
=======
              p_session_data?: Json;
            }
          | {
              p_expiry_seconds?: number;
              p_user_id: string;
              p_origin_app: string;
              p_target_app: string;
>>>>>>> 9fdceac8
            };
        Returns: string;
      };
      get_challenge_stats: {
        Args: { user_id_param: string; challenge_id_param: string };
        Returns: {
          total_score: number;
          problems_attempted: number;
        }[];
      };
      get_daily_income_expense: {
        Args: { past_days?: number; _ws_id: string };
        Returns: {
          total_income: number;
<<<<<<< HEAD
          day: string;
          total_expense: number;
=======
          total_expense: number;
          day: string;
>>>>>>> 9fdceac8
        }[];
      };
      get_daily_prompt_completion_tokens: {
        Args: { past_days?: number };
        Returns: {
<<<<<<< HEAD
          total_completion_tokens: number;
          total_prompt_tokens: number;
          day: string;
=======
          day: string;
          total_completion_tokens: number;
          total_prompt_tokens: number;
>>>>>>> 9fdceac8
        }[];
      };
      get_finance_invoices_count: {
        Args: { ws_id: string };
        Returns: number;
      };
      get_healthcare_checkups_count: {
        Args: { ws_id: string };
        Returns: number;
      };
      get_healthcare_diagnoses_count: {
        Args: { ws_id: string };
        Returns: number;
      };
      get_healthcare_vital_groups_count: {
        Args: { ws_id: string };
        Returns: number;
      };
      get_healthcare_vitals_count: {
        Args: { ws_id: string };
        Returns: number;
      };
      get_hourly_prompt_completion_tokens: {
        Args: { past_hours?: number };
        Returns: {
<<<<<<< HEAD
=======
          total_prompt_tokens: number;
          hour: string;
>>>>>>> 9fdceac8
          total_completion_tokens: number;
          total_prompt_tokens: number;
          hour: string;
        }[];
      };
      get_inventory_batches_count: {
        Args: { ws_id: string };
        Returns: number;
      };
      get_inventory_product_categories_count: {
        Args: { ws_id: string };
        Returns: number;
      };
      get_inventory_products: {
        Args: {
<<<<<<< HEAD
          _has_unit?: boolean;
          _category_ids?: string[];
          _ws_id?: string;
          _warehouse_ids?: string[];
        };
        Returns: {
          name: string;
          manufacturer: string;
=======
          _category_ids?: string[];
          _warehouse_ids?: string[];
          _has_unit?: boolean;
          _ws_id?: string;
        };
        Returns: {
>>>>>>> 9fdceac8
          amount: number;
          price: number;
          id: string;
          category: string;
          unit_id: string;
          unit: string;
<<<<<<< HEAD
          ws_id: string;
=======
          manufacturer: string;
          id: string;
          ws_id: string;
          name: string;
>>>>>>> 9fdceac8
          created_at: string;
        }[];
      };
      get_inventory_products_count: {
        Args: { ws_id: string };
        Returns: number;
      };
      get_inventory_suppliers_count: {
        Args: { ws_id: string };
        Returns: number;
      };
      get_inventory_units_count: {
        Args: { ws_id: string };
        Returns: number;
      };
      get_inventory_warehouses_count: {
        Args: { ws_id: string };
        Returns: number;
      };
      get_monthly_income_expense: {
        Args: { _ws_id: string; past_months?: number };
        Returns: {
<<<<<<< HEAD
          total_income: number;
          total_expense: number;
          month: string;
=======
          total_expense: number;
          month: string;
          total_income: number;
>>>>>>> 9fdceac8
        }[];
      };
      get_monthly_prompt_completion_tokens: {
        Args: { past_months?: number };
        Returns: {
<<<<<<< HEAD
          total_completion_tokens: number;
          month: string;
          total_prompt_tokens: number;
=======
          total_prompt_tokens: number;
          total_completion_tokens: number;
          month: string;
>>>>>>> 9fdceac8
        }[];
      };
      get_pending_event_participants: {
        Args: { _event_id: string };
        Returns: number;
      };
      get_possible_excluded_groups: {
        Args: { included_groups: string[]; _ws_id: string };
        Returns: {
          ws_id: string;
          name: string;
<<<<<<< HEAD
          id: string;
          amount: number;
=======
          amount: number;
          id: string;
>>>>>>> 9fdceac8
        }[];
      };
      get_possible_excluded_tags: {
        Args: { included_tags: string[]; _ws_id: string };
        Returns: {
          id: string;
          amount: number;
          ws_id: string;
          name: string;
        }[];
      };
      get_session_statistics: {
        Args: Record<PropertyKey, never>;
        Returns: {
<<<<<<< HEAD
=======
          latest_session_date: string;
          completed_count: number;
>>>>>>> 9fdceac8
          active_count: number;
          total_count: number;
          unique_users_count: number;
<<<<<<< HEAD
          completed_count: number;
          latest_session_date: string;
=======
          total_count: number;
>>>>>>> 9fdceac8
        }[];
      };
      get_session_templates: {
        Args: {
<<<<<<< HEAD
          limit_count?: number;
          user_id_param: string;
=======
          user_id_param: string;
          limit_count?: number;
>>>>>>> 9fdceac8
          workspace_id: string;
        };
        Returns: {
          tags: string[];
<<<<<<< HEAD
          task_id: string;
          category_id: string;
          description: string;
          title: string;
=======
          category_name: string;
          category_color: string;
>>>>>>> 9fdceac8
          task_name: string;
          category_name: string;
          last_used: string;
          avg_duration: number;
          usage_count: number;
          category_color: string;
        }[];
      };
      get_submission_statistics: {
        Args: Record<PropertyKey, never>;
        Returns: {
          total_count: number;
          unique_users_count: number;
          latest_submission_date: string;
        }[];
      };
      get_transaction_categories_with_amount: {
        Args: Record<PropertyKey, never>;
        Returns: {
<<<<<<< HEAD
          id: string;
=======
>>>>>>> 9fdceac8
          amount: number;
          created_at: string;
          ws_id: string;
          is_expense: boolean;
          name: string;
<<<<<<< HEAD
=======
          id: string;
>>>>>>> 9fdceac8
        }[];
      };
      get_user_role: {
        Args: { ws_id: string; user_id: string };
        Returns: string;
      };
      get_user_session_stats: {
        Args: { user_id: string };
        Returns: {
          current_session_age: unknown;
          total_sessions: number;
          active_sessions: number;
        }[];
      };
      get_user_sessions: {
        Args: { user_id: string };
        Returns: {
          ip: string;
          user_agent: string;
<<<<<<< HEAD
=======
          updated_at: string;
          created_at: string;
          session_id: string;
>>>>>>> 9fdceac8
          is_current: boolean;
          created_at: string;
          session_id: string;
          updated_at: string;
        }[];
      };
      get_user_tasks: {
        Args: { _board_id: string };
        Returns: {
<<<<<<< HEAD
          board_id: string;
          list_id: string;
          end_date: string;
          start_date: string;
          completed: boolean;
          priority: number;
          description: string;
          name: string;
          id: string;
=======
          id: string;
          priority: number;
          completed: boolean;
          start_date: string;
          end_date: string;
          list_id: string;
          board_id: string;
          name: string;
          description: string;
>>>>>>> 9fdceac8
        }[];
      };
      get_workspace_drive_size: {
        Args: { ws_id: string };
        Returns: number;
      };
      get_workspace_products_count: {
        Args: { ws_id: string };
        Returns: number;
      };
      get_workspace_transaction_categories_count: {
        Args: { ws_id: string };
        Returns: number;
      };
      get_workspace_transactions_count: {
        Args: { end_date?: string; start_date?: string; ws_id: string };
        Returns: number;
      };
      get_workspace_user_groups: {
        Args: {
<<<<<<< HEAD
          excluded_tags: string[];
          included_tags: string[];
          _ws_id: string;
          search_query: string;
        };
        Returns: {
          tags: string[];
          id: string;
          name: string;
          notes: string;
          ws_id: string;
          tag_count: number;
          created_at: string;
=======
          _ws_id: string;
          included_tags: string[];
          excluded_tags: string[];
          search_query: string;
        };
        Returns: {
          ws_id: string;
          notes: string;
          id: string;
          name: string;
          created_at: string;
          tag_count: number;
          tags: string[];
>>>>>>> 9fdceac8
        }[];
      };
      get_workspace_user_groups_count: {
        Args: { ws_id: string };
        Returns: number;
      };
      get_workspace_users: {
        Args: {
          _ws_id: string;
          included_groups: string[];
          excluded_groups: string[];
          search_query: string;
        };
        Returns: {
<<<<<<< HEAD
          display_name: string;
          id: string;
          avatar_url: string;
          full_name: string;
=======
          national_id: string;
          updated_at: string;
          created_at: string;
          linked_users: Json;
          group_count: number;
          groups: string[];
          ws_id: string;
          balance: number;
          id: string;
          avatar_url: string;
          full_name: string;
          display_name: string;
>>>>>>> 9fdceac8
          email: string;
          phone: string;
          gender: string;
          birthday: string;
          ethnicity: string;
          guardian: string;
          address: string;
<<<<<<< HEAD
          national_id: string;
          note: string;
          balance: number;
          ws_id: string;
          groups: string[];
          group_count: number;
          linked_users: Json;
          created_at: string;
          updated_at: string;
=======
          note: string;
>>>>>>> 9fdceac8
        }[];
      };
      get_workspace_users_count: {
        Args: { ws_id: string };
        Returns: number;
      };
      get_workspace_wallets_count: {
        Args: { ws_id: string };
        Returns: number;
      };
      get_workspace_wallets_expense: {
        Args: { ws_id: string; end_date?: string; start_date?: string };
        Returns: number;
      };
      get_workspace_wallets_income: {
<<<<<<< HEAD
        Args: { start_date?: string; end_date?: string; ws_id: string };
=======
        Args: { ws_id: string; end_date?: string; start_date?: string };
>>>>>>> 9fdceac8
        Returns: number;
      };
      has_other_owner: {
        Args: { _user_id: string; _ws_id: string };
        Returns: boolean;
      };
      insert_ai_chat_message: {
        Args: { source: string; chat_id: string; message: string };
        Returns: undefined;
      };
      is_list_accessible: {
        Args: { _list_id: string };
        Returns: boolean;
      };
      is_member_invited: {
        Args: { _org_id: string; _user_id: string };
        Returns: boolean;
      };
      is_nova_challenge_manager: {
        Args: Record<PropertyKey, never>;
        Returns: boolean;
      };
      is_nova_role_manager: {
        Args: Record<PropertyKey, never>;
        Returns: boolean;
      };
      is_nova_user_email_in_team: {
        Args: { _team_id: string; _user_email: string };
        Returns: boolean;
      };
      is_nova_user_id_in_team: {
        Args: { _team_id: string; _user_id: string };
        Returns: boolean;
      };
      is_org_member: {
        Args: { _org_id: string; _user_id: string };
        Returns: boolean;
      };
      is_project_member: {
        Args: { _project_id: string };
        Returns: boolean;
      };
      is_task_accessible: {
        Args: { _task_id: string };
        Returns: boolean;
      };
      is_task_board_member: {
        Args: { _board_id: string; _user_id: string };
        Returns: boolean;
      };
      is_user_task_in_board: {
        Args: { _user_id: string; _task_id: string };
        Returns: boolean;
      };
      nova_get_all_challenges_with_user_stats: {
        Args: { user_id: string };
        Returns: Json;
      };
      nova_get_challenge_with_user_stats: {
        Args: { user_id: string; challenge_id: string };
        Returns: Json;
      };
      nova_get_user_daily_sessions: {
        Args: { challenge_id: string; user_id: string };
        Returns: number;
      };
      nova_get_user_total_sessions: {
        Args: { user_id: string; challenge_id: string };
        Returns: number;
      };
      revoke_all_cross_app_tokens: {
        Args: { p_user_id: string };
        Returns: undefined;
      };
      revoke_all_other_sessions: {
        Args: { user_id: string };
        Returns: number;
      };
      revoke_user_session: {
        Args: { session_id: string; target_user_id: string };
        Returns: boolean;
      };
      search_users: {
        Args:
          | {
<<<<<<< HEAD
              role_filter?: string;
              search_query: string;
              page_number: number;
              page_size: number;
              enabled_filter?: boolean;
            }
          | { search_query: string; page_number: number; page_size: number };
        Returns: {
          new_email: string;
          team_name: string[];
          birthday: string;
          id: string;
          display_name: string;
=======
              search_query: string;
              page_number: number;
              page_size: number;
              role_filter?: string;
              enabled_filter?: boolean;
            };
        Returns: {
>>>>>>> 9fdceac8
          deleted: boolean;
          avatar_url: string;
          handle: string;
          bio: string;
          created_at: string;
          user_id: string;
          enabled: boolean;
          allow_manage_all_challenges: boolean;
          allow_role_management: boolean;
          email: string;
<<<<<<< HEAD
=======
          new_email: string;
          birthday: string;
          team_name: string[];
          allow_challenge_management: boolean;
          id: string;
          display_name: string;
>>>>>>> 9fdceac8
        }[];
      };
      search_users_by_name: {
        Args: {
          min_similarity?: number;
          result_limit?: number;
          search_query: string;
        };
        Returns: {
<<<<<<< HEAD
=======
          handle: string;
>>>>>>> 9fdceac8
          id: string;
          relevance: number;
          avatar_url: string;
<<<<<<< HEAD
          display_name: string;
          handle: string;
=======
          relevance: number;
>>>>>>> 9fdceac8
        }[];
      };
      sum_quiz_scores: {
        Args: { p_set_id: string };
        Returns: {
          sum: number;
        }[];
      };
      transactions_have_same_abs_amount: {
        Args: { transaction_id_1: string; transaction_id_2: string };
        Returns: boolean;
      };
      transactions_have_same_amount: {
        Args: { transaction_id_1: string; transaction_id_2: string };
        Returns: boolean;
      };
      update_expired_sessions: {
        Args: Record<PropertyKey, never>;
        Returns: undefined;
      };
      update_session_total_score: {
        Args: { challenge_id_param: string; user_id_param: string };
        Returns: undefined;
      };
      validate_cross_app_token: {
        Args: { p_target_app: string; p_token: string };
        Returns: string;
      };
      validate_cross_app_token_with_session: {
        Args: { p_target_app: string; p_token: string };
        Returns: {
          session_data: Json;
          user_id: string;
        }[];
      };
    };
    Enums: {
      ai_message_type:
        | 'message'
        | 'file'
        | 'summary'
        | 'notes'
        | 'multi_choice_quiz'
        | 'paragraph_quiz'
        | 'flashcards';
      calendar_hour_type: 'WORK' | 'PERSONAL' | 'MEETING';
      certificate_templates: 'original' | 'modern' | 'elegant';
      chat_role: 'FUNCTION' | 'USER' | 'SYSTEM' | 'ASSISTANT';
      dataset_type: 'excel' | 'csv' | 'html';
      platform_service: 'TUTURUUU' | 'REWISE' | 'NOVA' | 'UPSKII';
      subscription_status: 'trialing' | 'active' | 'canceled' | 'past_due';
      task_board_status: 'not_started' | 'active' | 'done' | 'closed';
      workspace_role_permission:
        | 'view_infrastructure'
        | 'manage_workspace_secrets'
        | 'manage_external_migrations'
        | 'manage_workspace_roles'
        | 'manage_workspace_members'
        | 'manage_workspace_settings'
        | 'manage_workspace_integrations'
        | 'manage_workspace_billing'
        | 'manage_workspace_security'
        | 'manage_workspace_audit_logs'
        | 'manage_user_report_templates'
        | 'manage_calendar'
        | 'manage_projects'
        | 'manage_documents'
        | 'manage_drive'
        | 'manage_users'
        | 'export_users_data'
        | 'manage_inventory'
        | 'manage_finance'
        | 'export_finance_data'
        | 'ai_chat'
        | 'ai_lab'
        | 'send_user_group_post_emails';
    };
    CompositeTypes: {
      [_ in never]: never;
    };
  };
};

type DefaultSchema = Database[Extract<keyof Database, 'public'>];

export type Tables<
  DefaultSchemaTableNameOrOptions extends
    | keyof (DefaultSchema['Tables'] & DefaultSchema['Views'])
    | { schema: keyof Database },
  TableName extends DefaultSchemaTableNameOrOptions extends {
    schema: keyof Database;
  }
    ? keyof (Database[DefaultSchemaTableNameOrOptions['schema']]['Tables'] &
        Database[DefaultSchemaTableNameOrOptions['schema']]['Views'])
    : never = never,
> = DefaultSchemaTableNameOrOptions extends { schema: keyof Database }
  ? (Database[DefaultSchemaTableNameOrOptions['schema']]['Tables'] &
      Database[DefaultSchemaTableNameOrOptions['schema']]['Views'])[TableName] extends {
      Row: infer R;
    }
    ? R
    : never
  : DefaultSchemaTableNameOrOptions extends keyof (DefaultSchema['Tables'] &
        DefaultSchema['Views'])
    ? (DefaultSchema['Tables'] &
        DefaultSchema['Views'])[DefaultSchemaTableNameOrOptions] extends {
        Row: infer R;
      }
      ? R
      : never
    : never;

export type TablesInsert<
  DefaultSchemaTableNameOrOptions extends
    | keyof DefaultSchema['Tables']
    | { schema: keyof Database },
  TableName extends DefaultSchemaTableNameOrOptions extends {
    schema: keyof Database;
  }
    ? keyof Database[DefaultSchemaTableNameOrOptions['schema']]['Tables']
    : never = never,
> = DefaultSchemaTableNameOrOptions extends { schema: keyof Database }
  ? Database[DefaultSchemaTableNameOrOptions['schema']]['Tables'][TableName] extends {
      Insert: infer I;
    }
    ? I
    : never
  : DefaultSchemaTableNameOrOptions extends keyof DefaultSchema['Tables']
    ? DefaultSchema['Tables'][DefaultSchemaTableNameOrOptions] extends {
        Insert: infer I;
      }
      ? I
      : never
    : never;

export type TablesUpdate<
  DefaultSchemaTableNameOrOptions extends
    | keyof DefaultSchema['Tables']
    | { schema: keyof Database },
  TableName extends DefaultSchemaTableNameOrOptions extends {
    schema: keyof Database;
  }
    ? keyof Database[DefaultSchemaTableNameOrOptions['schema']]['Tables']
    : never = never,
> = DefaultSchemaTableNameOrOptions extends { schema: keyof Database }
  ? Database[DefaultSchemaTableNameOrOptions['schema']]['Tables'][TableName] extends {
      Update: infer U;
    }
    ? U
    : never
  : DefaultSchemaTableNameOrOptions extends keyof DefaultSchema['Tables']
    ? DefaultSchema['Tables'][DefaultSchemaTableNameOrOptions] extends {
        Update: infer U;
      }
      ? U
      : never
    : never;

export type Enums<
  DefaultSchemaEnumNameOrOptions extends
    | keyof DefaultSchema['Enums']
    | { schema: keyof Database },
  EnumName extends DefaultSchemaEnumNameOrOptions extends {
    schema: keyof Database;
  }
    ? keyof Database[DefaultSchemaEnumNameOrOptions['schema']]['Enums']
    : never = never,
> = DefaultSchemaEnumNameOrOptions extends { schema: keyof Database }
  ? Database[DefaultSchemaEnumNameOrOptions['schema']]['Enums'][EnumName]
  : DefaultSchemaEnumNameOrOptions extends keyof DefaultSchema['Enums']
    ? DefaultSchema['Enums'][DefaultSchemaEnumNameOrOptions]
    : never;

export type CompositeTypes<
  PublicCompositeTypeNameOrOptions extends
    | keyof DefaultSchema['CompositeTypes']
    | { schema: keyof Database },
  CompositeTypeName extends PublicCompositeTypeNameOrOptions extends {
    schema: keyof Database;
  }
    ? keyof Database[PublicCompositeTypeNameOrOptions['schema']]['CompositeTypes']
    : never = never,
> = PublicCompositeTypeNameOrOptions extends { schema: keyof Database }
  ? Database[PublicCompositeTypeNameOrOptions['schema']]['CompositeTypes'][CompositeTypeName]
  : PublicCompositeTypeNameOrOptions extends keyof DefaultSchema['CompositeTypes']
    ? DefaultSchema['CompositeTypes'][PublicCompositeTypeNameOrOptions]
    : never;

export const Constants = {
  public: {
    Enums: {
      ai_message_type: [
        'message',
        'file',
        'summary',
        'notes',
        'multi_choice_quiz',
        'paragraph_quiz',
        'flashcards',
      ],
      calendar_hour_type: ['WORK', 'PERSONAL', 'MEETING'],
      certificate_templates: ['original', 'modern', 'elegant'],
      chat_role: ['FUNCTION', 'USER', 'SYSTEM', 'ASSISTANT'],
      dataset_type: ['excel', 'csv', 'html'],
      platform_service: ['TUTURUUU', 'REWISE', 'NOVA', 'UPSKII'],
      subscription_status: ['trialing', 'active', 'canceled', 'past_due'],
      task_board_status: ['not_started', 'active', 'done', 'closed'],
      workspace_role_permission: [
        'view_infrastructure',
        'manage_workspace_secrets',
        'manage_external_migrations',
        'manage_workspace_roles',
        'manage_workspace_members',
        'manage_workspace_settings',
        'manage_workspace_integrations',
        'manage_workspace_billing',
        'manage_workspace_security',
        'manage_workspace_audit_logs',
        'manage_user_report_templates',
        'manage_calendar',
        'manage_projects',
        'manage_documents',
        'manage_drive',
        'manage_users',
        'export_users_data',
        'manage_inventory',
        'manage_finance',
        'export_finance_data',
        'ai_chat',
        'ai_lab',
        'send_user_group_post_emails',
      ],
    },
  },
} as const;<|MERGE_RESOLUTION|>--- conflicted
+++ resolved
@@ -7429,7 +7429,6 @@
         Args:
           | {
               p_user_id: string;
-<<<<<<< HEAD
               p_origin_app: string;
               p_target_app: string;
               p_expiry_seconds?: number;
@@ -7440,15 +7439,6 @@
               p_target_app: string;
               p_origin_app: string;
               p_expiry_seconds?: number;
-=======
-              p_session_data?: Json;
-            }
-          | {
-              p_expiry_seconds?: number;
-              p_user_id: string;
-              p_origin_app: string;
-              p_target_app: string;
->>>>>>> 9fdceac8
             };
         Returns: string;
       };
@@ -7463,27 +7453,16 @@
         Args: { past_days?: number; _ws_id: string };
         Returns: {
           total_income: number;
-<<<<<<< HEAD
           day: string;
           total_expense: number;
-=======
-          total_expense: number;
-          day: string;
->>>>>>> 9fdceac8
         }[];
       };
       get_daily_prompt_completion_tokens: {
         Args: { past_days?: number };
         Returns: {
-<<<<<<< HEAD
           total_completion_tokens: number;
           total_prompt_tokens: number;
           day: string;
-=======
-          day: string;
-          total_completion_tokens: number;
-          total_prompt_tokens: number;
->>>>>>> 9fdceac8
         }[];
       };
       get_finance_invoices_count: {
@@ -7509,11 +7488,6 @@
       get_hourly_prompt_completion_tokens: {
         Args: { past_hours?: number };
         Returns: {
-<<<<<<< HEAD
-=======
-          total_prompt_tokens: number;
-          hour: string;
->>>>>>> 9fdceac8
           total_completion_tokens: number;
           total_prompt_tokens: number;
           hour: string;
@@ -7529,7 +7503,6 @@
       };
       get_inventory_products: {
         Args: {
-<<<<<<< HEAD
           _has_unit?: boolean;
           _category_ids?: string[];
           _ws_id?: string;
@@ -7538,28 +7511,13 @@
         Returns: {
           name: string;
           manufacturer: string;
-=======
-          _category_ids?: string[];
-          _warehouse_ids?: string[];
-          _has_unit?: boolean;
-          _ws_id?: string;
-        };
-        Returns: {
->>>>>>> 9fdceac8
           amount: number;
           price: number;
           id: string;
           category: string;
           unit_id: string;
           unit: string;
-<<<<<<< HEAD
-          ws_id: string;
-=======
-          manufacturer: string;
-          id: string;
-          ws_id: string;
-          name: string;
->>>>>>> 9fdceac8
+          ws_id: string;
           created_at: string;
         }[];
       };
@@ -7582,29 +7540,17 @@
       get_monthly_income_expense: {
         Args: { _ws_id: string; past_months?: number };
         Returns: {
-<<<<<<< HEAD
           total_income: number;
           total_expense: number;
           month: string;
-=======
-          total_expense: number;
-          month: string;
-          total_income: number;
->>>>>>> 9fdceac8
         }[];
       };
       get_monthly_prompt_completion_tokens: {
         Args: { past_months?: number };
         Returns: {
-<<<<<<< HEAD
           total_completion_tokens: number;
           month: string;
           total_prompt_tokens: number;
-=======
-          total_prompt_tokens: number;
-          total_completion_tokens: number;
-          month: string;
->>>>>>> 9fdceac8
         }[];
       };
       get_pending_event_participants: {
@@ -7616,13 +7562,8 @@
         Returns: {
           ws_id: string;
           name: string;
-<<<<<<< HEAD
           id: string;
           amount: number;
-=======
-          amount: number;
-          id: string;
->>>>>>> 9fdceac8
         }[];
       };
       get_possible_excluded_tags: {
@@ -7637,44 +7578,25 @@
       get_session_statistics: {
         Args: Record<PropertyKey, never>;
         Returns: {
-<<<<<<< HEAD
-=======
-          latest_session_date: string;
-          completed_count: number;
->>>>>>> 9fdceac8
           active_count: number;
           total_count: number;
           unique_users_count: number;
-<<<<<<< HEAD
           completed_count: number;
           latest_session_date: string;
-=======
-          total_count: number;
->>>>>>> 9fdceac8
         }[];
       };
       get_session_templates: {
         Args: {
-<<<<<<< HEAD
           limit_count?: number;
           user_id_param: string;
-=======
-          user_id_param: string;
-          limit_count?: number;
->>>>>>> 9fdceac8
           workspace_id: string;
         };
         Returns: {
           tags: string[];
-<<<<<<< HEAD
           task_id: string;
           category_id: string;
           description: string;
           title: string;
-=======
-          category_name: string;
-          category_color: string;
->>>>>>> 9fdceac8
           task_name: string;
           category_name: string;
           last_used: string;
@@ -7694,19 +7616,12 @@
       get_transaction_categories_with_amount: {
         Args: Record<PropertyKey, never>;
         Returns: {
-<<<<<<< HEAD
-          id: string;
-=======
->>>>>>> 9fdceac8
+          id: string;
           amount: number;
           created_at: string;
           ws_id: string;
           is_expense: boolean;
           name: string;
-<<<<<<< HEAD
-=======
-          id: string;
->>>>>>> 9fdceac8
         }[];
       };
       get_user_role: {
@@ -7726,12 +7641,6 @@
         Returns: {
           ip: string;
           user_agent: string;
-<<<<<<< HEAD
-=======
-          updated_at: string;
-          created_at: string;
-          session_id: string;
->>>>>>> 9fdceac8
           is_current: boolean;
           created_at: string;
           session_id: string;
@@ -7741,7 +7650,6 @@
       get_user_tasks: {
         Args: { _board_id: string };
         Returns: {
-<<<<<<< HEAD
           board_id: string;
           list_id: string;
           end_date: string;
@@ -7751,17 +7659,6 @@
           description: string;
           name: string;
           id: string;
-=======
-          id: string;
-          priority: number;
-          completed: boolean;
-          start_date: string;
-          end_date: string;
-          list_id: string;
-          board_id: string;
-          name: string;
-          description: string;
->>>>>>> 9fdceac8
         }[];
       };
       get_workspace_drive_size: {
@@ -7782,7 +7679,6 @@
       };
       get_workspace_user_groups: {
         Args: {
-<<<<<<< HEAD
           excluded_tags: string[];
           included_tags: string[];
           _ws_id: string;
@@ -7796,21 +7692,6 @@
           ws_id: string;
           tag_count: number;
           created_at: string;
-=======
-          _ws_id: string;
-          included_tags: string[];
-          excluded_tags: string[];
-          search_query: string;
-        };
-        Returns: {
-          ws_id: string;
-          notes: string;
-          id: string;
-          name: string;
-          created_at: string;
-          tag_count: number;
-          tags: string[];
->>>>>>> 9fdceac8
         }[];
       };
       get_workspace_user_groups_count: {
@@ -7825,25 +7706,10 @@
           search_query: string;
         };
         Returns: {
-<<<<<<< HEAD
           display_name: string;
           id: string;
           avatar_url: string;
           full_name: string;
-=======
-          national_id: string;
-          updated_at: string;
-          created_at: string;
-          linked_users: Json;
-          group_count: number;
-          groups: string[];
-          ws_id: string;
-          balance: number;
-          id: string;
-          avatar_url: string;
-          full_name: string;
-          display_name: string;
->>>>>>> 9fdceac8
           email: string;
           phone: string;
           gender: string;
@@ -7851,7 +7717,6 @@
           ethnicity: string;
           guardian: string;
           address: string;
-<<<<<<< HEAD
           national_id: string;
           note: string;
           balance: number;
@@ -7861,9 +7726,6 @@
           linked_users: Json;
           created_at: string;
           updated_at: string;
-=======
-          note: string;
->>>>>>> 9fdceac8
         }[];
       };
       get_workspace_users_count: {
@@ -7879,11 +7741,7 @@
         Returns: number;
       };
       get_workspace_wallets_income: {
-<<<<<<< HEAD
         Args: { start_date?: string; end_date?: string; ws_id: string };
-=======
-        Args: { ws_id: string; end_date?: string; start_date?: string };
->>>>>>> 9fdceac8
         Returns: number;
       };
       has_other_owner: {
@@ -7969,7 +7827,6 @@
       search_users: {
         Args:
           | {
-<<<<<<< HEAD
               role_filter?: string;
               search_query: string;
               page_number: number;
@@ -7983,15 +7840,6 @@
           birthday: string;
           id: string;
           display_name: string;
-=======
-              search_query: string;
-              page_number: number;
-              page_size: number;
-              role_filter?: string;
-              enabled_filter?: boolean;
-            };
-        Returns: {
->>>>>>> 9fdceac8
           deleted: boolean;
           avatar_url: string;
           handle: string;
@@ -8002,15 +7850,6 @@
           allow_manage_all_challenges: boolean;
           allow_role_management: boolean;
           email: string;
-<<<<<<< HEAD
-=======
-          new_email: string;
-          birthday: string;
-          team_name: string[];
-          allow_challenge_management: boolean;
-          id: string;
-          display_name: string;
->>>>>>> 9fdceac8
         }[];
       };
       search_users_by_name: {
@@ -8020,19 +7859,11 @@
           search_query: string;
         };
         Returns: {
-<<<<<<< HEAD
-=======
-          handle: string;
->>>>>>> 9fdceac8
           id: string;
           relevance: number;
           avatar_url: string;
-<<<<<<< HEAD
           display_name: string;
           handle: string;
-=======
-          relevance: number;
->>>>>>> 9fdceac8
         }[];
       };
       sum_quiz_scores: {
