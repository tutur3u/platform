--- conflicted
+++ resolved
@@ -7335,18 +7335,10 @@
         Args:
           | { search_query: string }
           | {
-<<<<<<< HEAD
               search_query: string;
               role_filter?: string;
               enabled_filter?: boolean;
             };
-=======
-              enabled_filter?: boolean;
-              search_query: string;
-              role_filter?: string;
-            }
-          | { search_query: string };
->>>>>>> f522d904
         Returns: number;
       };
       create_ai_chat: {
@@ -7356,7 +7348,6 @@
       generate_cross_app_token: {
         Args:
           | {
-<<<<<<< HEAD
               p_user_id: string;
               p_origin_app: string;
               p_target_app: string;
@@ -7364,22 +7355,10 @@
             }
           | {
               p_user_id: string;
-=======
-              p_expiry_seconds?: number;
-              p_target_app: string;
-              p_origin_app: string;
-              p_user_id: string;
-            }
-          | {
->>>>>>> f522d904
               p_origin_app: string;
               p_target_app: string;
               p_expiry_seconds?: number;
               p_session_data?: Json;
-<<<<<<< HEAD
-=======
-              p_user_id: string;
->>>>>>> f522d904
             };
         Returns: string;
       };
@@ -7393,11 +7372,8 @@
       get_daily_income_expense: {
         Args: { _ws_id: string; past_days?: number };
         Returns: {
-<<<<<<< HEAD
           day: string;
           total_income: number;
-=======
->>>>>>> f522d904
           total_expense: number;
           day: string;
           total_income: number;
@@ -7406,13 +7382,8 @@
       get_daily_prompt_completion_tokens: {
         Args: { past_days?: number };
         Returns: {
-<<<<<<< HEAD
           day: string;
           total_prompt_tokens: number;
-=======
-          total_prompt_tokens: number;
-          day: string;
->>>>>>> f522d904
           total_completion_tokens: number;
         }[];
       };
@@ -7439,11 +7410,6 @@
       get_hourly_prompt_completion_tokens: {
         Args: { past_hours?: number };
         Returns: {
-<<<<<<< HEAD
-=======
-          total_prompt_tokens: number;
-          total_completion_tokens: number;
->>>>>>> f522d904
           hour: string;
           total_prompt_tokens: number;
           total_completion_tokens: number;
@@ -7465,7 +7431,6 @@
           _category_ids?: string[];
         };
         Returns: {
-<<<<<<< HEAD
           id: string;
           name: string;
           manufacturer: string;
@@ -7475,17 +7440,6 @@
           price: number;
           amount: number;
           ws_id: string;
-=======
-          ws_id: string;
-          amount: number;
-          price: number;
-          category: string;
-          unit_id: string;
-          unit: string;
-          manufacturer: string;
-          name: string;
-          id: string;
->>>>>>> f522d904
           created_at: string;
         }[];
       };
@@ -7516,13 +7470,8 @@
       get_monthly_prompt_completion_tokens: {
         Args: { past_months?: number };
         Returns: {
-<<<<<<< HEAD
           month: string;
           total_prompt_tokens: number;
-=======
-          total_prompt_tokens: number;
-          month: string;
->>>>>>> f522d904
           total_completion_tokens: number;
         }[];
       };
@@ -7551,24 +7500,15 @@
       get_session_statistics: {
         Args: Record<PropertyKey, never>;
         Returns: {
-<<<<<<< HEAD
           total_count: number;
           unique_users_count: number;
           active_count: number;
           completed_count: number;
           latest_session_date: string;
-=======
-          completed_count: number;
-          active_count: number;
-          unique_users_count: number;
-          latest_session_date: string;
-          total_count: number;
->>>>>>> f522d904
         }[];
       };
       get_session_templates: {
         Args: {
-<<<<<<< HEAD
           workspace_id: string;
           user_id_param: string;
           limit_count?: number;
@@ -7584,54 +7524,24 @@
           task_name: string;
           usage_count: number;
           avg_duration: number;
-=======
-          limit_count?: number;
-          user_id_param: string;
-          workspace_id: string;
-        };
-        Returns: {
-          task_name: string;
-          avg_duration: number;
-          tags: string[];
-          category_name: string;
-          category_color: string;
-          usage_count: number;
-          task_id: string;
-          category_id: string;
-          description: string;
-          title: string;
->>>>>>> f522d904
           last_used: string;
         }[];
       };
       get_submission_statistics: {
         Args: Record<PropertyKey, never>;
         Returns: {
-<<<<<<< HEAD
           total_count: number;
           latest_submission_date: string;
           unique_users_count: number;
-=======
-          unique_users_count: number;
-          latest_submission_date: string;
-          total_count: number;
->>>>>>> f522d904
         }[];
       };
       get_transaction_categories_with_amount: {
         Args: Record<PropertyKey, never>;
         Returns: {
-<<<<<<< HEAD
           id: string;
           name: string;
           is_expense: boolean;
           ws_id: string;
-=======
-          ws_id: string;
-          id: string;
-          name: string;
-          is_expense: boolean;
->>>>>>> f522d904
           created_at: string;
           amount: number;
         }[];
@@ -7651,10 +7561,6 @@
       get_user_sessions: {
         Args: { user_id: string };
         Returns: {
-<<<<<<< HEAD
-=======
-          created_at: string;
->>>>>>> f522d904
           session_id: string;
           created_at: string;
           updated_at: string;
@@ -7725,14 +7631,6 @@
           search_query: string;
         };
         Returns: {
-<<<<<<< HEAD
-=======
-          balance: number;
-          ws_id: string;
-          groups: string[];
-          group_count: number;
-          updated_at: string;
->>>>>>> f522d904
           id: string;
           avatar_url: string;
           full_name: string;
@@ -7746,7 +7644,6 @@
           created_at: string;
           address: string;
           national_id: string;
-<<<<<<< HEAD
           note: string;
           balance: number;
           ws_id: string;
@@ -7755,10 +7652,6 @@
           linked_users: Json;
           created_at: string;
           updated_at: string;
-=======
-          linked_users: Json;
-          note: string;
->>>>>>> f522d904
         }[];
       };
       get_workspace_users_count: {
@@ -7770,11 +7663,7 @@
         Returns: number;
       };
       get_workspace_wallets_expense: {
-<<<<<<< HEAD
         Args: { ws_id: string; start_date?: string; end_date?: string };
-=======
-        Args: { ws_id: string; end_date?: string; start_date?: string };
->>>>>>> f522d904
         Returns: number;
       };
       get_workspace_wallets_income: {
@@ -7872,10 +7761,6 @@
               enabled_filter?: boolean;
             };
         Returns: {
-<<<<<<< HEAD
-=======
-          created_at: string;
->>>>>>> f522d904
           id: string;
           display_name: string;
           deleted: boolean;
@@ -7895,7 +7780,6 @@
       };
       search_users_by_name: {
         Args: {
-<<<<<<< HEAD
           search_query: string;
           result_limit?: number;
           min_similarity?: number;
@@ -7906,18 +7790,6 @@
           display_name: string;
           avatar_url: string;
           relevance: number;
-=======
-          min_similarity?: number;
-          result_limit?: number;
-          search_query: string;
-        };
-        Returns: {
-          display_name: string;
-          id: string;
-          relevance: number;
-          avatar_url: string;
-          handle: string;
->>>>>>> f522d904
         }[];
       };
       sum_quiz_scores: {
