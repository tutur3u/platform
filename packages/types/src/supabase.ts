export type Json =
  | string
  | number
  | boolean
  | null
  | { [key: string]: Json | undefined }
  | Json[];

export type Database = {
  public: {
    Tables: {
      ai_chat_members: {
        Row: {
          chat_id: string;
          created_at: string;
          email: string;
        };
        Insert: {
          chat_id: string;
          created_at?: string;
          email: string;
        };
        Update: {
          chat_id?: string;
          created_at?: string;
          email?: string;
        };
        Relationships: [
          {
            foreignKeyName: 'ai_chat_members_chat_id_fkey';
            columns: ['chat_id'];
            isOneToOne: false;
            referencedRelation: 'ai_chats';
            referencedColumns: ['id'];
          },
        ];
      };
      ai_chat_messages: {
        Row: {
          chat_id: string;
          completion_tokens: number;
          content: string | null;
          created_at: string;
          creator_id: string | null;
          finish_reason: string | null;
          id: string;
          metadata: Json | null;
          model: string | null;
          prompt_tokens: number;
          role: Database['public']['Enums']['chat_role'];
          type: Database['public']['Enums']['ai_message_type'];
        };
        Insert: {
          chat_id: string;
          completion_tokens?: number;
          content?: string | null;
          created_at?: string;
          creator_id?: string | null;
          finish_reason?: string | null;
          id?: string;
          metadata?: Json | null;
          model?: string | null;
          prompt_tokens?: number;
          role: Database['public']['Enums']['chat_role'];
          type?: Database['public']['Enums']['ai_message_type'];
        };
        Update: {
          chat_id?: string;
          completion_tokens?: number;
          content?: string | null;
          created_at?: string;
          creator_id?: string | null;
          finish_reason?: string | null;
          id?: string;
          metadata?: Json | null;
          model?: string | null;
          prompt_tokens?: number;
          role?: Database['public']['Enums']['chat_role'];
          type?: Database['public']['Enums']['ai_message_type'];
        };
        Relationships: [
          {
            foreignKeyName: 'ai_chat_messages_chat_id_fkey';
            columns: ['chat_id'];
            isOneToOne: false;
            referencedRelation: 'ai_chats';
            referencedColumns: ['id'];
          },
          {
            foreignKeyName: 'ai_chat_messages_creator_id_fkey';
            columns: ['creator_id'];
            isOneToOne: false;
            referencedRelation: 'nova_user_challenge_leaderboard';
            referencedColumns: ['user_id'];
          },
          {
            foreignKeyName: 'ai_chat_messages_creator_id_fkey';
            columns: ['creator_id'];
            isOneToOne: false;
            referencedRelation: 'nova_user_leaderboard';
            referencedColumns: ['user_id'];
          },
          {
            foreignKeyName: 'ai_chat_messages_creator_id_fkey';
            columns: ['creator_id'];
            isOneToOne: false;
            referencedRelation: 'users';
            referencedColumns: ['id'];
          },
          {
            foreignKeyName: 'public_ai_chat_messages_model_fkey';
            columns: ['model'];
            isOneToOne: false;
            referencedRelation: 'ai_models';
            referencedColumns: ['id'];
          },
        ];
      };
      ai_chats: {
        Row: {
          created_at: string;
          creator_id: string | null;
          id: string;
          is_public: boolean;
          latest_summarized_message_id: string | null;
          model: string | null;
          pinned: boolean;
          summary: string | null;
          title: string | null;
        };
        Insert: {
          created_at?: string;
          creator_id?: string | null;
          id?: string;
          is_public?: boolean;
          latest_summarized_message_id?: string | null;
          model?: string | null;
          pinned?: boolean;
          summary?: string | null;
          title?: string | null;
        };
        Update: {
          created_at?: string;
          creator_id?: string | null;
          id?: string;
          is_public?: boolean;
          latest_summarized_message_id?: string | null;
          model?: string | null;
          pinned?: boolean;
          summary?: string | null;
          title?: string | null;
        };
        Relationships: [
          {
            foreignKeyName: 'ai_chats_creator_id_fkey';
            columns: ['creator_id'];
            isOneToOne: false;
            referencedRelation: 'nova_user_challenge_leaderboard';
            referencedColumns: ['user_id'];
          },
          {
            foreignKeyName: 'ai_chats_creator_id_fkey';
            columns: ['creator_id'];
            isOneToOne: false;
            referencedRelation: 'nova_user_leaderboard';
            referencedColumns: ['user_id'];
          },
          {
            foreignKeyName: 'ai_chats_creator_id_fkey';
            columns: ['creator_id'];
            isOneToOne: false;
            referencedRelation: 'users';
            referencedColumns: ['id'];
          },
          {
            foreignKeyName: 'public_ai_chats_latest_summarized_message_id_fkey';
            columns: ['latest_summarized_message_id'];
            isOneToOne: false;
            referencedRelation: 'ai_chat_messages';
            referencedColumns: ['id'];
          },
          {
            foreignKeyName: 'public_ai_chats_model_fkey';
            columns: ['model'];
            isOneToOne: false;
            referencedRelation: 'ai_models';
            referencedColumns: ['id'];
          },
        ];
      };
      ai_models: {
        Row: {
          created_at: string;
          enabled: boolean;
          id: string;
          name: string | null;
          provider: string | null;
        };
        Insert: {
          created_at?: string;
          enabled?: boolean;
          id: string;
          name?: string | null;
          provider?: string | null;
        };
        Update: {
          created_at?: string;
          enabled?: boolean;
          id?: string;
          name?: string | null;
          provider?: string | null;
        };
        Relationships: [
          {
            foreignKeyName: 'public_ai_models_provider_fkey';
            columns: ['provider'];
            isOneToOne: false;
            referencedRelation: 'ai_providers';
            referencedColumns: ['id'];
          },
        ];
      };
      ai_providers: {
        Row: {
          created_at: string;
          id: string;
          name: string;
        };
        Insert: {
          created_at?: string;
          id: string;
          name: string;
        };
        Update: {
          created_at?: string;
          id?: string;
          name?: string;
        };
        Relationships: [];
      };
      ai_whitelisted_domains: {
        Row: {
          created_at: string;
          description: string | null;
          domain: string;
          enabled: boolean;
        };
        Insert: {
          created_at?: string;
          description?: string | null;
          domain: string;
          enabled?: boolean;
        };
        Update: {
          created_at?: string;
          description?: string | null;
          domain?: string;
          enabled?: boolean;
        };
        Relationships: [];
      };
      ai_whitelisted_emails: {
        Row: {
          created_at: string;
          email: string;
          enabled: boolean;
        };
        Insert: {
          created_at?: string;
          email: string;
          enabled?: boolean;
        };
        Update: {
          created_at?: string;
          email?: string;
          enabled?: boolean;
        };
        Relationships: [];
      };
      aurora_ml_forecast: {
        Row: {
          catboost: number;
          created_at: string;
          date: string;
          elasticnet: number;
          id: string;
          lightgbm: number;
          ws_id: string;
          xgboost: number;
        };
        Insert: {
          catboost: number;
          created_at?: string;
          date: string;
          elasticnet: number;
          id?: string;
          lightgbm: number;
          ws_id: string;
          xgboost: number;
        };
        Update: {
          catboost?: number;
          created_at?: string;
          date?: string;
          elasticnet?: number;
          id?: string;
          lightgbm?: number;
          ws_id?: string;
          xgboost?: number;
        };
        Relationships: [
          {
            foreignKeyName: 'aurora_ml_forecast_ws_id_fkey';
            columns: ['ws_id'];
            isOneToOne: false;
            referencedRelation: 'workspaces';
            referencedColumns: ['id'];
          },
        ];
      };
      aurora_ml_metrics: {
        Row: {
          created_at: string;
          directional_accuracy: number;
          id: string;
          model: string;
          rmse: number;
          turning_point_accuracy: number;
          weighted_score: number;
          ws_id: string;
        };
        Insert: {
          created_at?: string;
          directional_accuracy: number;
          id?: string;
          model: string;
          rmse: number;
          turning_point_accuracy: number;
          weighted_score: number;
          ws_id: string;
        };
        Update: {
          created_at?: string;
          directional_accuracy?: number;
          id?: string;
          model?: string;
          rmse?: number;
          turning_point_accuracy?: number;
          weighted_score?: number;
          ws_id?: string;
        };
        Relationships: [
          {
            foreignKeyName: 'aurora_ml_metrics_ws_id_fkey';
            columns: ['ws_id'];
            isOneToOne: false;
            referencedRelation: 'workspaces';
            referencedColumns: ['id'];
          },
        ];
      };
      aurora_statistical_forecast: {
        Row: {
          auto_arima: number;
          auto_arima_hi_90: number;
          auto_arima_lo_90: number;
          auto_ets: number;
          auto_ets_hi_90: number;
          auto_ets_lo_90: number;
          auto_theta: number;
          auto_theta_hi_90: number;
          auto_theta_lo_90: number;
          ces: number;
          ces_hi_90: number;
          ces_lo_90: number;
          created_at: string;
          date: string;
          id: string;
          ws_id: string;
        };
        Insert: {
          auto_arima: number;
          auto_arima_hi_90: number;
          auto_arima_lo_90: number;
          auto_ets: number;
          auto_ets_hi_90: number;
          auto_ets_lo_90: number;
          auto_theta: number;
          auto_theta_hi_90: number;
          auto_theta_lo_90: number;
          ces: number;
          ces_hi_90: number;
          ces_lo_90: number;
          created_at?: string;
          date: string;
          id?: string;
          ws_id: string;
        };
        Update: {
          auto_arima?: number;
          auto_arima_hi_90?: number;
          auto_arima_lo_90?: number;
          auto_ets?: number;
          auto_ets_hi_90?: number;
          auto_ets_lo_90?: number;
          auto_theta?: number;
          auto_theta_hi_90?: number;
          auto_theta_lo_90?: number;
          ces?: number;
          ces_hi_90?: number;
          ces_lo_90?: number;
          created_at?: string;
          date?: string;
          id?: string;
          ws_id?: string;
        };
        Relationships: [
          {
            foreignKeyName: 'aurora_statistical_forecast_ws_id_fkey';
            columns: ['ws_id'];
            isOneToOne: false;
            referencedRelation: 'workspaces';
            referencedColumns: ['id'];
          },
        ];
      };
      aurora_statistical_metrics: {
        Row: {
          created_at: string;
          directional_accuracy: number;
          id: string;
          model: string;
          no_scaling: boolean;
          rmse: number;
          turning_point_accuracy: number;
          weighted_score: number;
          ws_id: string;
        };
        Insert: {
          created_at?: string;
          directional_accuracy: number;
          id?: string;
          model: string;
          no_scaling: boolean;
          rmse: number;
          turning_point_accuracy: number;
          weighted_score: number;
          ws_id: string;
        };
        Update: {
          created_at?: string;
          directional_accuracy?: number;
          id?: string;
          model?: string;
          no_scaling?: boolean;
          rmse?: number;
          turning_point_accuracy?: number;
          weighted_score?: number;
          ws_id?: string;
        };
        Relationships: [
          {
            foreignKeyName: 'aurora_statistical_metrics_ws_id_fkey';
            columns: ['ws_id'];
            isOneToOne: false;
            referencedRelation: 'workspaces';
            referencedColumns: ['id'];
          },
        ];
      };
      calendar_auth_tokens: {
        Row: {
          access_token: string;
          created_at: string;
          id: string;
          refresh_token: string;
          user_id: string;
          ws_id: string;
        };
        Insert: {
          access_token: string;
          created_at?: string;
          id?: string;
          refresh_token: string;
          user_id: string;
          ws_id: string;
        };
        Update: {
          access_token?: string;
          created_at?: string;
          id?: string;
          refresh_token?: string;
          user_id?: string;
          ws_id?: string;
        };
        Relationships: [
          {
            foreignKeyName: 'calendar_auth_tokens_user_id_fkey';
            columns: ['user_id'];
            isOneToOne: false;
            referencedRelation: 'nova_user_challenge_leaderboard';
            referencedColumns: ['user_id'];
          },
          {
            foreignKeyName: 'calendar_auth_tokens_user_id_fkey';
            columns: ['user_id'];
            isOneToOne: false;
            referencedRelation: 'nova_user_leaderboard';
            referencedColumns: ['user_id'];
          },
          {
            foreignKeyName: 'calendar_auth_tokens_user_id_fkey';
            columns: ['user_id'];
            isOneToOne: false;
            referencedRelation: 'users';
            referencedColumns: ['id'];
          },
          {
            foreignKeyName: 'calendar_auth_tokens_ws_id_fkey';
            columns: ['ws_id'];
            isOneToOne: false;
            referencedRelation: 'workspaces';
            referencedColumns: ['id'];
          },
        ];
      };
      calendar_event_colors: {
        Row: {
          value: string;
        };
        Insert: {
          value: string;
        };
        Update: {
          value?: string;
        };
        Relationships: [];
      };
      calendar_event_participant_groups: {
        Row: {
          created_at: string | null;
          event_id: string;
          group_id: string;
          notes: string | null;
          role: string | null;
        };
        Insert: {
          created_at?: string | null;
          event_id: string;
          group_id: string;
          notes?: string | null;
          role?: string | null;
        };
        Update: {
          created_at?: string | null;
          event_id?: string;
          group_id?: string;
          notes?: string | null;
          role?: string | null;
        };
        Relationships: [
          {
            foreignKeyName: 'calendar_event_participant_groups_event_id_fkey';
            columns: ['event_id'];
            isOneToOne: false;
            referencedRelation: 'workspace_calendar_events';
            referencedColumns: ['id'];
          },
          {
            foreignKeyName: 'calendar_event_participant_groups_group_id_fkey';
            columns: ['group_id'];
            isOneToOne: false;
            referencedRelation: 'user_groups_with_tags';
            referencedColumns: ['id'];
          },
          {
            foreignKeyName: 'calendar_event_participant_groups_group_id_fkey';
            columns: ['group_id'];
            isOneToOne: false;
            referencedRelation: 'workspace_user_groups';
            referencedColumns: ['id'];
          },
          {
            foreignKeyName: 'calendar_event_participant_groups_group_id_fkey';
            columns: ['group_id'];
            isOneToOne: false;
            referencedRelation: 'workspace_user_groups_with_amount';
            referencedColumns: ['id'];
          },
        ];
      };
      calendar_event_platform_participants: {
        Row: {
          created_at: string | null;
          event_id: string;
          going: boolean | null;
          notes: string;
          role: string | null;
          user_id: string;
        };
        Insert: {
          created_at?: string | null;
          event_id: string;
          going?: boolean | null;
          notes?: string;
          role?: string | null;
          user_id: string;
        };
        Update: {
          created_at?: string | null;
          event_id?: string;
          going?: boolean | null;
          notes?: string;
          role?: string | null;
          user_id?: string;
        };
        Relationships: [
          {
            foreignKeyName: 'calendar_event_platform_participants_event_id_fkey';
            columns: ['event_id'];
            isOneToOne: false;
            referencedRelation: 'workspace_calendar_events';
            referencedColumns: ['id'];
          },
          {
            foreignKeyName: 'calendar_event_platform_participants_user_id_fkey';
            columns: ['user_id'];
            isOneToOne: false;
            referencedRelation: 'nova_user_challenge_leaderboard';
            referencedColumns: ['user_id'];
          },
          {
            foreignKeyName: 'calendar_event_platform_participants_user_id_fkey';
            columns: ['user_id'];
            isOneToOne: false;
            referencedRelation: 'nova_user_leaderboard';
            referencedColumns: ['user_id'];
          },
          {
            foreignKeyName: 'calendar_event_platform_participants_user_id_fkey';
            columns: ['user_id'];
            isOneToOne: false;
            referencedRelation: 'users';
            referencedColumns: ['id'];
          },
        ];
      };
      calendar_event_virtual_participants: {
        Row: {
          created_at: string | null;
          event_id: string;
          going: boolean | null;
          notes: string;
          role: string | null;
          user_id: string;
        };
        Insert: {
          created_at?: string | null;
          event_id: string;
          going?: boolean | null;
          notes?: string;
          role?: string | null;
          user_id: string;
        };
        Update: {
          created_at?: string | null;
          event_id?: string;
          going?: boolean | null;
          notes?: string;
          role?: string | null;
          user_id?: string;
        };
        Relationships: [
          {
            foreignKeyName: 'calendar_event_virtual_participants_event_id_fkey';
            columns: ['event_id'];
            isOneToOne: false;
            referencedRelation: 'workspace_calendar_events';
            referencedColumns: ['id'];
          },
          {
            foreignKeyName: 'calendar_event_virtual_participants_user_id_fkey';
            columns: ['user_id'];
            isOneToOne: false;
            referencedRelation: 'distinct_invoice_creators';
            referencedColumns: ['id'];
          },
          {
            foreignKeyName: 'calendar_event_virtual_participants_user_id_fkey';
            columns: ['user_id'];
            isOneToOne: false;
            referencedRelation: 'workspace_users';
            referencedColumns: ['id'];
          },
          {
            foreignKeyName: 'calendar_event_virtual_participants_user_id_fkey';
            columns: ['user_id'];
            isOneToOne: false;
            referencedRelation: 'workspace_users_with_groups';
            referencedColumns: ['id'];
          },
        ];
      };
      course_certificates: {
        Row: {
          completed_date: string;
          course_id: string;
          created_at: string;
          id: string;
          user_id: string;
        };
        Insert: {
          completed_date: string;
          course_id: string;
          created_at?: string;
          id?: string;
          user_id?: string;
        };
        Update: {
          completed_date?: string;
          course_id?: string;
          created_at?: string;
          id?: string;
          user_id?: string;
        };
        Relationships: [
          {
            foreignKeyName: 'course_certificates_course_id_fkey';
            columns: ['course_id'];
            isOneToOne: false;
            referencedRelation: 'workspace_courses';
            referencedColumns: ['id'];
          },
          {
            foreignKeyName: 'course_certificates_user_id_fkey';
            columns: ['user_id'];
            isOneToOne: false;
            referencedRelation: 'nova_user_challenge_leaderboard';
            referencedColumns: ['user_id'];
          },
          {
            foreignKeyName: 'course_certificates_user_id_fkey';
            columns: ['user_id'];
            isOneToOne: false;
            referencedRelation: 'nova_user_leaderboard';
            referencedColumns: ['user_id'];
          },
          {
            foreignKeyName: 'course_certificates_user_id_fkey';
            columns: ['user_id'];
            isOneToOne: false;
            referencedRelation: 'users';
            referencedColumns: ['id'];
          },
        ];
      };
      course_module_completion_status: {
        Row: {
          completed_at: string | null;
          completion_id: string;
          completion_status: boolean;
          created_at: string | null;
          module_id: string;
          user_id: string | null;
        };
        Insert: {
          completed_at?: string | null;
          completion_id?: string;
          completion_status?: boolean;
          created_at?: string | null;
          module_id: string;
          user_id?: string | null;
        };
        Update: {
          completed_at?: string | null;
          completion_id?: string;
          completion_status?: boolean;
          created_at?: string | null;
          module_id?: string;
          user_id?: string | null;
        };
        Relationships: [
          {
            foreignKeyName: 'course_module_completion_status_module_id_fkey';
            columns: ['module_id'];
            isOneToOne: false;
            referencedRelation: 'workspace_course_modules';
            referencedColumns: ['id'];
          },
          {
            foreignKeyName: 'course_module_completion_status_user_id_fkey';
            columns: ['user_id'];
            isOneToOne: false;
            referencedRelation: 'nova_user_challenge_leaderboard';
            referencedColumns: ['user_id'];
          },
          {
            foreignKeyName: 'course_module_completion_status_user_id_fkey';
            columns: ['user_id'];
            isOneToOne: false;
            referencedRelation: 'nova_user_leaderboard';
            referencedColumns: ['user_id'];
          },
          {
            foreignKeyName: 'course_module_completion_status_user_id_fkey';
            columns: ['user_id'];
            isOneToOne: false;
            referencedRelation: 'users';
            referencedColumns: ['id'];
          },
        ];
      };
      course_module_flashcards: {
        Row: {
          created_at: string;
          flashcard_id: string;
          module_id: string;
        };
        Insert: {
          created_at?: string;
          flashcard_id: string;
          module_id: string;
        };
        Update: {
          created_at?: string;
          flashcard_id?: string;
          module_id?: string;
        };
        Relationships: [
          {
            foreignKeyName: 'course_module_flashcards_flashcard_id_fkey';
            columns: ['flashcard_id'];
            isOneToOne: false;
            referencedRelation: 'workspace_flashcards';
            referencedColumns: ['id'];
          },
          {
            foreignKeyName: 'course_module_flashcards_module_id_fkey';
            columns: ['module_id'];
            isOneToOne: false;
            referencedRelation: 'workspace_course_modules';
            referencedColumns: ['id'];
          },
        ];
      };
      course_module_quiz_sets: {
        Row: {
          created_at: string;
          module_id: string;
          set_id: string;
        };
        Insert: {
          created_at?: string;
          module_id: string;
          set_id: string;
        };
        Update: {
          created_at?: string;
          module_id?: string;
          set_id?: string;
        };
        Relationships: [
          {
            foreignKeyName: 'course_module_quiz_sets_module_id_fkey';
            columns: ['module_id'];
            isOneToOne: false;
            referencedRelation: 'workspace_course_modules';
            referencedColumns: ['id'];
          },
          {
            foreignKeyName: 'course_module_quiz_sets_set_id_fkey';
            columns: ['set_id'];
            isOneToOne: false;
            referencedRelation: 'workspace_quiz_sets';
            referencedColumns: ['id'];
          },
        ];
      };
      course_module_quizzes: {
        Row: {
          created_at: string;
          module_id: string;
          quiz_id: string;
        };
        Insert: {
          created_at?: string;
          module_id: string;
          quiz_id: string;
        };
        Update: {
          created_at?: string;
          module_id?: string;
          quiz_id?: string;
        };
        Relationships: [
          {
            foreignKeyName: 'course_module_quizzes_module_id_fkey';
            columns: ['module_id'];
            isOneToOne: false;
            referencedRelation: 'workspace_course_modules';
            referencedColumns: ['id'];
          },
          {
            foreignKeyName: 'course_module_quizzes_quiz_id_fkey';
            columns: ['quiz_id'];
            isOneToOne: false;
            referencedRelation: 'workspace_quizzes';
            referencedColumns: ['id'];
          },
        ];
      };
      crawled_url_next_urls: {
        Row: {
          created_at: string;
          origin_id: string;
          skipped: boolean;
          url: string;
        };
        Insert: {
          created_at?: string;
          origin_id?: string;
          skipped: boolean;
          url: string;
        };
        Update: {
          created_at?: string;
          origin_id?: string;
          skipped?: boolean;
          url?: string;
        };
        Relationships: [
          {
            foreignKeyName: 'crawled_url_next_urls_origin_id_fkey';
            columns: ['origin_id'];
            isOneToOne: false;
            referencedRelation: 'crawled_urls';
            referencedColumns: ['id'];
          },
        ];
      };
      crawled_urls: {
        Row: {
          created_at: string;
          creator_id: string;
          html: string | null;
          id: string;
          markdown: string | null;
          url: string;
        };
        Insert: {
          created_at?: string;
          creator_id: string;
          html?: string | null;
          id?: string;
          markdown?: string | null;
          url: string;
        };
        Update: {
          created_at?: string;
          creator_id?: string;
          html?: string | null;
          id?: string;
          markdown?: string | null;
          url?: string;
        };
        Relationships: [
          {
            foreignKeyName: 'crawled_urls_creator_id_fkey';
            columns: ['creator_id'];
            isOneToOne: false;
            referencedRelation: 'nova_user_challenge_leaderboard';
            referencedColumns: ['user_id'];
          },
          {
            foreignKeyName: 'crawled_urls_creator_id_fkey';
            columns: ['creator_id'];
            isOneToOne: false;
            referencedRelation: 'nova_user_leaderboard';
            referencedColumns: ['user_id'];
          },
          {
            foreignKeyName: 'crawled_urls_creator_id_fkey';
            columns: ['creator_id'];
            isOneToOne: false;
            referencedRelation: 'users';
            referencedColumns: ['id'];
          },
        ];
      };
      credit_wallets: {
        Row: {
          limit: number;
          payment_date: number;
          statement_date: number;
          wallet_id: string;
        };
        Insert: {
          limit: number;
          payment_date: number;
          statement_date: number;
          wallet_id: string;
        };
        Update: {
          limit?: number;
          payment_date?: number;
          statement_date?: number;
          wallet_id?: string;
        };
        Relationships: [
          {
            foreignKeyName: 'credit_wallets_wallet_id_fkey';
            columns: ['wallet_id'];
            isOneToOne: true;
            referencedRelation: 'workspace_wallets';
            referencedColumns: ['id'];
          },
        ];
      };
      cross_app_tokens: {
        Row: {
          created_at: string;
          expires_at: string;
          id: string;
          is_revoked: boolean;
          origin_app: string;
          session_data: Json | null;
          target_app: string;
          token: string;
          used_at: string | null;
          user_id: string;
        };
        Insert: {
          created_at?: string;
          expires_at: string;
          id?: string;
          is_revoked?: boolean;
          origin_app: string;
          session_data?: Json | null;
          target_app: string;
          token: string;
          used_at?: string | null;
          user_id: string;
        };
        Update: {
          created_at?: string;
          expires_at?: string;
          id?: string;
          is_revoked?: boolean;
          origin_app?: string;
          session_data?: Json | null;
          target_app?: string;
          token?: string;
          used_at?: string | null;
          user_id?: string;
        };
        Relationships: [
          {
            foreignKeyName: 'cross_app_tokens_user_id_fkey';
            columns: ['user_id'];
            isOneToOne: false;
            referencedRelation: 'nova_user_challenge_leaderboard';
            referencedColumns: ['user_id'];
          },
          {
            foreignKeyName: 'cross_app_tokens_user_id_fkey';
            columns: ['user_id'];
            isOneToOne: false;
            referencedRelation: 'nova_user_leaderboard';
            referencedColumns: ['user_id'];
          },
          {
            foreignKeyName: 'cross_app_tokens_user_id_fkey';
            columns: ['user_id'];
            isOneToOne: false;
            referencedRelation: 'users';
            referencedColumns: ['id'];
          },
        ];
      };
      currencies: {
        Row: {
          code: string;
          name: string;
        };
        Insert: {
          code: string;
          name: string;
        };
        Update: {
          code?: string;
          name?: string;
        };
        Relationships: [];
      };
      external_user_monthly_report_logs: {
        Row: {
          content: string;
          created_at: string;
          creator_id: string | null;
          feedback: string;
          group_id: string;
          id: string;
          report_id: string;
          score: number | null;
          scores: number[] | null;
          title: string;
          user_id: string;
        };
        Insert: {
          content?: string;
          created_at?: string;
          creator_id?: string | null;
          feedback?: string;
          group_id: string;
          id?: string;
          report_id: string;
          score?: number | null;
          scores?: number[] | null;
          title?: string;
          user_id: string;
        };
        Update: {
          content?: string;
          created_at?: string;
          creator_id?: string | null;
          feedback?: string;
          group_id?: string;
          id?: string;
          report_id?: string;
          score?: number | null;
          scores?: number[] | null;
          title?: string;
          user_id?: string;
        };
        Relationships: [
          {
            foreignKeyName: 'external_user_monthly_report_logs_creator_id_fkey';
            columns: ['creator_id'];
            isOneToOne: false;
            referencedRelation: 'distinct_invoice_creators';
            referencedColumns: ['id'];
          },
          {
            foreignKeyName: 'external_user_monthly_report_logs_creator_id_fkey';
            columns: ['creator_id'];
            isOneToOne: false;
            referencedRelation: 'workspace_users';
            referencedColumns: ['id'];
          },
          {
            foreignKeyName: 'external_user_monthly_report_logs_creator_id_fkey';
            columns: ['creator_id'];
            isOneToOne: false;
            referencedRelation: 'workspace_users_with_groups';
            referencedColumns: ['id'];
          },
          {
            foreignKeyName: 'external_user_monthly_report_logs_group_id_fkey';
            columns: ['group_id'];
            isOneToOne: false;
            referencedRelation: 'user_groups_with_tags';
            referencedColumns: ['id'];
          },
          {
            foreignKeyName: 'external_user_monthly_report_logs_group_id_fkey';
            columns: ['group_id'];
            isOneToOne: false;
            referencedRelation: 'workspace_user_groups';
            referencedColumns: ['id'];
          },
          {
            foreignKeyName: 'external_user_monthly_report_logs_group_id_fkey';
            columns: ['group_id'];
            isOneToOne: false;
            referencedRelation: 'workspace_user_groups_with_amount';
            referencedColumns: ['id'];
          },
          {
            foreignKeyName: 'external_user_monthly_report_logs_report_id_fkey';
            columns: ['report_id'];
            isOneToOne: false;
            referencedRelation: 'external_user_monthly_reports';
            referencedColumns: ['id'];
          },
          {
            foreignKeyName: 'external_user_monthly_report_logs_user_id_fkey';
            columns: ['user_id'];
            isOneToOne: false;
            referencedRelation: 'distinct_invoice_creators';
            referencedColumns: ['id'];
          },
          {
            foreignKeyName: 'external_user_monthly_report_logs_user_id_fkey';
            columns: ['user_id'];
            isOneToOne: false;
            referencedRelation: 'workspace_users';
            referencedColumns: ['id'];
          },
          {
            foreignKeyName: 'external_user_monthly_report_logs_user_id_fkey';
            columns: ['user_id'];
            isOneToOne: false;
            referencedRelation: 'workspace_users_with_groups';
            referencedColumns: ['id'];
          },
        ];
      };
      external_user_monthly_reports: {
        Row: {
          content: string;
          created_at: string;
          creator_id: string | null;
          feedback: string;
          group_id: string;
          id: string;
          score: number | null;
          scores: number[] | null;
          title: string;
          updated_at: string;
          user_id: string;
        };
        Insert: {
          content: string;
          created_at?: string;
          creator_id?: string | null;
          feedback: string;
          group_id: string;
          id?: string;
          score?: number | null;
          scores?: number[] | null;
          title: string;
          updated_at: string;
          user_id: string;
        };
        Update: {
          content?: string;
          created_at?: string;
          creator_id?: string | null;
          feedback?: string;
          group_id?: string;
          id?: string;
          score?: number | null;
          scores?: number[] | null;
          title?: string;
          updated_at?: string;
          user_id?: string;
        };
        Relationships: [
          {
            foreignKeyName: 'external_user_monthly_reports_creator_id_fkey';
            columns: ['creator_id'];
            isOneToOne: false;
            referencedRelation: 'distinct_invoice_creators';
            referencedColumns: ['id'];
          },
          {
            foreignKeyName: 'external_user_monthly_reports_creator_id_fkey';
            columns: ['creator_id'];
            isOneToOne: false;
            referencedRelation: 'workspace_users';
            referencedColumns: ['id'];
          },
          {
            foreignKeyName: 'external_user_monthly_reports_creator_id_fkey';
            columns: ['creator_id'];
            isOneToOne: false;
            referencedRelation: 'workspace_users_with_groups';
            referencedColumns: ['id'];
          },
          {
            foreignKeyName: 'external_user_monthly_reports_group_id_fkey';
            columns: ['group_id'];
            isOneToOne: false;
            referencedRelation: 'user_groups_with_tags';
            referencedColumns: ['id'];
          },
          {
            foreignKeyName: 'external_user_monthly_reports_group_id_fkey';
            columns: ['group_id'];
            isOneToOne: false;
            referencedRelation: 'workspace_user_groups';
            referencedColumns: ['id'];
          },
          {
            foreignKeyName: 'external_user_monthly_reports_group_id_fkey';
            columns: ['group_id'];
            isOneToOne: false;
            referencedRelation: 'workspace_user_groups_with_amount';
            referencedColumns: ['id'];
          },
          {
            foreignKeyName: 'public_external_user_monthly_reports_user_id_fkey';
            columns: ['user_id'];
            isOneToOne: false;
            referencedRelation: 'distinct_invoice_creators';
            referencedColumns: ['id'];
          },
          {
            foreignKeyName: 'public_external_user_monthly_reports_user_id_fkey';
            columns: ['user_id'];
            isOneToOne: false;
            referencedRelation: 'workspace_users';
            referencedColumns: ['id'];
          },
          {
            foreignKeyName: 'public_external_user_monthly_reports_user_id_fkey';
            columns: ['user_id'];
            isOneToOne: false;
            referencedRelation: 'workspace_users_with_groups';
            referencedColumns: ['id'];
          },
        ];
      };
      field_types: {
        Row: {
          enabled: boolean;
          id: string;
        };
        Insert: {
          enabled?: boolean;
          id: string;
        };
        Update: {
          enabled?: boolean;
          id?: string;
        };
        Relationships: [];
      };
      finance_invoice_products: {
        Row: {
          amount: number;
          created_at: string | null;
          invoice_id: string;
          price: number;
          product_id: string | null;
          product_name: string;
          product_unit: string;
          total_diff: number;
          unit_id: string;
          warehouse: string;
          warehouse_id: string;
        };
        Insert: {
          amount: number;
          created_at?: string | null;
          invoice_id: string;
          price: number;
          product_id?: string | null;
          product_name?: string;
          product_unit?: string;
          total_diff?: number;
          unit_id: string;
          warehouse?: string;
          warehouse_id: string;
        };
        Update: {
          amount?: number;
          created_at?: string | null;
          invoice_id?: string;
          price?: number;
          product_id?: string | null;
          product_name?: string;
          product_unit?: string;
          total_diff?: number;
          unit_id?: string;
          warehouse?: string;
          warehouse_id?: string;
        };
        Relationships: [
          {
            foreignKeyName: 'finance_invoice_products_invoice_id_fkey';
            columns: ['invoice_id'];
            isOneToOne: false;
            referencedRelation: 'finance_invoices';
            referencedColumns: ['id'];
          },
          {
            foreignKeyName: 'finance_invoice_products_product_id_fkey';
            columns: ['product_id'];
            isOneToOne: false;
            referencedRelation: 'workspace_products';
            referencedColumns: ['id'];
          },
          {
            foreignKeyName: 'finance_invoice_products_unit_id_fkey';
            columns: ['unit_id'];
            isOneToOne: false;
            referencedRelation: 'inventory_units';
            referencedColumns: ['id'];
          },
          {
            foreignKeyName: 'finance_invoice_products_warehouse_id_fkey';
            columns: ['warehouse_id'];
            isOneToOne: false;
            referencedRelation: 'inventory_warehouses';
            referencedColumns: ['id'];
          },
        ];
      };
      finance_invoice_promotions: {
        Row: {
          code: string;
          created_at: string;
          description: string | null;
          invoice_id: string | null;
          name: string | null;
          promo_id: string | null;
          use_ratio: boolean;
          value: number;
        };
        Insert: {
          code?: string;
          created_at?: string;
          description?: string | null;
          invoice_id?: string | null;
          name?: string | null;
          promo_id?: string | null;
          use_ratio: boolean;
          value: number;
        };
        Update: {
          code?: string;
          created_at?: string;
          description?: string | null;
          invoice_id?: string | null;
          name?: string | null;
          promo_id?: string | null;
          use_ratio?: boolean;
          value?: number;
        };
        Relationships: [
          {
            foreignKeyName: 'finance_invoice_promotions_invoice_id_fkey';
            columns: ['invoice_id'];
            isOneToOne: false;
            referencedRelation: 'finance_invoices';
            referencedColumns: ['id'];
          },
          {
            foreignKeyName: 'finance_invoice_promotions_promo_id_fkey';
            columns: ['promo_id'];
            isOneToOne: false;
            referencedRelation: 'workspace_promotions';
            referencedColumns: ['id'];
          },
        ];
      };
      finance_invoices: {
        Row: {
          category_id: string;
          completed_at: string | null;
          created_at: string | null;
          creator_id: string | null;
          customer_id: string | null;
          id: string;
          note: string | null;
          notice: string | null;
          paid_amount: number;
          price: number;
          total_diff: number;
          transaction_id: string | null;
          user_group_id: string | null;
          valid_until: string | null;
          wallet_id: string;
          ws_id: string;
        };
        Insert: {
          category_id: string;
          completed_at?: string | null;
          created_at?: string | null;
          creator_id?: string | null;
          customer_id?: string | null;
          id?: string;
          note?: string | null;
          notice?: string | null;
          paid_amount?: number;
          price: number;
          total_diff?: number;
          transaction_id?: string | null;
          user_group_id?: string | null;
          valid_until?: string | null;
          wallet_id: string;
          ws_id: string;
        };
        Update: {
          category_id?: string;
          completed_at?: string | null;
          created_at?: string | null;
          creator_id?: string | null;
          customer_id?: string | null;
          id?: string;
          note?: string | null;
          notice?: string | null;
          paid_amount?: number;
          price?: number;
          total_diff?: number;
          transaction_id?: string | null;
          user_group_id?: string | null;
          valid_until?: string | null;
          wallet_id?: string;
          ws_id?: string;
        };
        Relationships: [
          {
            foreignKeyName: 'finance_invoices_category_id_fkey';
            columns: ['category_id'];
            isOneToOne: false;
            referencedRelation: 'transaction_categories';
            referencedColumns: ['id'];
          },
          {
            foreignKeyName: 'finance_invoices_creator_id_fkey';
            columns: ['creator_id'];
            isOneToOne: false;
            referencedRelation: 'distinct_invoice_creators';
            referencedColumns: ['id'];
          },
          {
            foreignKeyName: 'finance_invoices_creator_id_fkey';
            columns: ['creator_id'];
            isOneToOne: false;
            referencedRelation: 'workspace_users';
            referencedColumns: ['id'];
          },
          {
            foreignKeyName: 'finance_invoices_creator_id_fkey';
            columns: ['creator_id'];
            isOneToOne: false;
            referencedRelation: 'workspace_users_with_groups';
            referencedColumns: ['id'];
          },
          {
            foreignKeyName: 'finance_invoices_customer_id_fkey';
            columns: ['customer_id'];
            isOneToOne: false;
            referencedRelation: 'distinct_invoice_creators';
            referencedColumns: ['id'];
          },
          {
            foreignKeyName: 'finance_invoices_customer_id_fkey';
            columns: ['customer_id'];
            isOneToOne: false;
            referencedRelation: 'workspace_users';
            referencedColumns: ['id'];
          },
          {
            foreignKeyName: 'finance_invoices_customer_id_fkey';
            columns: ['customer_id'];
            isOneToOne: false;
            referencedRelation: 'workspace_users_with_groups';
            referencedColumns: ['id'];
          },
          {
            foreignKeyName: 'finance_invoices_transaction_id_fkey';
            columns: ['transaction_id'];
            isOneToOne: true;
            referencedRelation: 'wallet_transactions';
            referencedColumns: ['id'];
          },
          {
            foreignKeyName: 'finance_invoices_wallet_id_fkey';
            columns: ['wallet_id'];
            isOneToOne: false;
            referencedRelation: 'workspace_wallets';
            referencedColumns: ['id'];
          },
          {
            foreignKeyName: 'finance_invoices_ws_id_fkey';
            columns: ['ws_id'];
            isOneToOne: false;
            referencedRelation: 'workspaces';
            referencedColumns: ['id'];
          },
          {
            foreignKeyName: 'public_finance_invoices_user_group_id_fkey';
            columns: ['user_group_id'];
            isOneToOne: false;
            referencedRelation: 'user_groups_with_tags';
            referencedColumns: ['id'];
          },
          {
            foreignKeyName: 'public_finance_invoices_user_group_id_fkey';
            columns: ['user_group_id'];
            isOneToOne: false;
            referencedRelation: 'workspace_user_groups';
            referencedColumns: ['id'];
          },
          {
            foreignKeyName: 'public_finance_invoices_user_group_id_fkey';
            columns: ['user_group_id'];
            isOneToOne: false;
            referencedRelation: 'workspace_user_groups_with_amount';
            referencedColumns: ['id'];
          },
        ];
      };
      handles: {
        Row: {
          created_at: string | null;
          creator_id: string | null;
          value: string;
        };
        Insert: {
          created_at?: string | null;
          creator_id?: string | null;
          value: string;
        };
        Update: {
          created_at?: string | null;
          creator_id?: string | null;
          value?: string;
        };
        Relationships: [
          {
            foreignKeyName: 'handles_creator_id_fkey';
            columns: ['creator_id'];
            isOneToOne: false;
            referencedRelation: 'nova_user_challenge_leaderboard';
            referencedColumns: ['user_id'];
          },
          {
            foreignKeyName: 'handles_creator_id_fkey';
            columns: ['creator_id'];
            isOneToOne: false;
            referencedRelation: 'nova_user_leaderboard';
            referencedColumns: ['user_id'];
          },
          {
            foreignKeyName: 'handles_creator_id_fkey';
            columns: ['creator_id'];
            isOneToOne: false;
            referencedRelation: 'users';
            referencedColumns: ['id'];
          },
        ];
      };
      healthcare_checkup_vital_groups: {
        Row: {
          checkup_id: string;
          created_at: string | null;
          group_id: string;
        };
        Insert: {
          checkup_id: string;
          created_at?: string | null;
          group_id: string;
        };
        Update: {
          checkup_id?: string;
          created_at?: string | null;
          group_id?: string;
        };
        Relationships: [
          {
            foreignKeyName: 'healthcare_checkup_vital_groups_checkup_id_fkey';
            columns: ['checkup_id'];
            isOneToOne: false;
            referencedRelation: 'healthcare_checkups';
            referencedColumns: ['id'];
          },
          {
            foreignKeyName: 'healthcare_checkup_vital_groups_group_id_fkey';
            columns: ['group_id'];
            isOneToOne: false;
            referencedRelation: 'healthcare_vital_groups';
            referencedColumns: ['id'];
          },
        ];
      };
      healthcare_checkup_vitals: {
        Row: {
          checkup_id: string;
          created_at: string | null;
          value: number | null;
          vital_id: string;
        };
        Insert: {
          checkup_id: string;
          created_at?: string | null;
          value?: number | null;
          vital_id: string;
        };
        Update: {
          checkup_id?: string;
          created_at?: string | null;
          value?: number | null;
          vital_id?: string;
        };
        Relationships: [
          {
            foreignKeyName: 'healthcare_checkup_vitals_checkup_id_fkey';
            columns: ['checkup_id'];
            isOneToOne: false;
            referencedRelation: 'healthcare_checkups';
            referencedColumns: ['id'];
          },
          {
            foreignKeyName: 'healthcare_checkup_vitals_vital_id_fkey';
            columns: ['vital_id'];
            isOneToOne: false;
            referencedRelation: 'healthcare_vitals';
            referencedColumns: ['id'];
          },
        ];
      };
      healthcare_checkups: {
        Row: {
          checked: boolean;
          checkup_at: string;
          completed_at: string | null;
          created_at: string | null;
          creator_id: string;
          diagnosis_id: string | null;
          id: string;
          next_checked: boolean | null;
          next_checkup_at: string | null;
          note: string | null;
          patient_id: string;
          ws_id: string;
        };
        Insert: {
          checked?: boolean;
          checkup_at?: string;
          completed_at?: string | null;
          created_at?: string | null;
          creator_id: string;
          diagnosis_id?: string | null;
          id?: string;
          next_checked?: boolean | null;
          next_checkup_at?: string | null;
          note?: string | null;
          patient_id: string;
          ws_id: string;
        };
        Update: {
          checked?: boolean;
          checkup_at?: string;
          completed_at?: string | null;
          created_at?: string | null;
          creator_id?: string;
          diagnosis_id?: string | null;
          id?: string;
          next_checked?: boolean | null;
          next_checkup_at?: string | null;
          note?: string | null;
          patient_id?: string;
          ws_id?: string;
        };
        Relationships: [
          {
            foreignKeyName: 'healthcare_checkups_creator_id_fkey';
            columns: ['creator_id'];
            isOneToOne: false;
            referencedRelation: 'nova_user_challenge_leaderboard';
            referencedColumns: ['user_id'];
          },
          {
            foreignKeyName: 'healthcare_checkups_creator_id_fkey';
            columns: ['creator_id'];
            isOneToOne: false;
            referencedRelation: 'nova_user_leaderboard';
            referencedColumns: ['user_id'];
          },
          {
            foreignKeyName: 'healthcare_checkups_creator_id_fkey';
            columns: ['creator_id'];
            isOneToOne: false;
            referencedRelation: 'users';
            referencedColumns: ['id'];
          },
          {
            foreignKeyName: 'healthcare_checkups_diagnosis_id_fkey';
            columns: ['diagnosis_id'];
            isOneToOne: false;
            referencedRelation: 'healthcare_diagnoses';
            referencedColumns: ['id'];
          },
          {
            foreignKeyName: 'healthcare_checkups_patient_id_fkey';
            columns: ['patient_id'];
            isOneToOne: false;
            referencedRelation: 'distinct_invoice_creators';
            referencedColumns: ['id'];
          },
          {
            foreignKeyName: 'healthcare_checkups_patient_id_fkey';
            columns: ['patient_id'];
            isOneToOne: false;
            referencedRelation: 'workspace_users';
            referencedColumns: ['id'];
          },
          {
            foreignKeyName: 'healthcare_checkups_patient_id_fkey';
            columns: ['patient_id'];
            isOneToOne: false;
            referencedRelation: 'workspace_users_with_groups';
            referencedColumns: ['id'];
          },
          {
            foreignKeyName: 'healthcare_checkups_ws_id_fkey';
            columns: ['ws_id'];
            isOneToOne: false;
            referencedRelation: 'workspaces';
            referencedColumns: ['id'];
          },
        ];
      };
      healthcare_diagnoses: {
        Row: {
          created_at: string | null;
          description: string | null;
          id: string;
          name: string | null;
          note: string | null;
          ws_id: string;
        };
        Insert: {
          created_at?: string | null;
          description?: string | null;
          id?: string;
          name?: string | null;
          note?: string | null;
          ws_id: string;
        };
        Update: {
          created_at?: string | null;
          description?: string | null;
          id?: string;
          name?: string | null;
          note?: string | null;
          ws_id?: string;
        };
        Relationships: [
          {
            foreignKeyName: 'healthcare_diagnoses_ws_id_fkey';
            columns: ['ws_id'];
            isOneToOne: false;
            referencedRelation: 'workspaces';
            referencedColumns: ['id'];
          },
        ];
      };
      healthcare_vital_groups: {
        Row: {
          created_at: string | null;
          description: string | null;
          id: string;
          name: string;
          note: string | null;
          ws_id: string;
        };
        Insert: {
          created_at?: string | null;
          description?: string | null;
          id?: string;
          name: string;
          note?: string | null;
          ws_id: string;
        };
        Update: {
          created_at?: string | null;
          description?: string | null;
          id?: string;
          name?: string;
          note?: string | null;
          ws_id?: string;
        };
        Relationships: [
          {
            foreignKeyName: 'healthcare_vital_groups_ws_id_fkey';
            columns: ['ws_id'];
            isOneToOne: false;
            referencedRelation: 'workspaces';
            referencedColumns: ['id'];
          },
        ];
      };
      healthcare_vitals: {
        Row: {
          created_at: string | null;
          factor: number;
          group_id: string | null;
          id: string;
          name: string;
          unit: string;
          ws_id: string;
        };
        Insert: {
          created_at?: string | null;
          factor?: number;
          group_id?: string | null;
          id?: string;
          name: string;
          unit: string;
          ws_id: string;
        };
        Update: {
          created_at?: string | null;
          factor?: number;
          group_id?: string | null;
          id?: string;
          name?: string;
          unit?: string;
          ws_id?: string;
        };
        Relationships: [
          {
            foreignKeyName: 'healthcare_vitals_ws_id_fkey';
            columns: ['ws_id'];
            isOneToOne: false;
            referencedRelation: 'workspaces';
            referencedColumns: ['id'];
          },
          {
            foreignKeyName: 'public_healthcare_vitals_group_id_fkey';
            columns: ['group_id'];
            isOneToOne: false;
            referencedRelation: 'user_groups_with_tags';
            referencedColumns: ['id'];
          },
          {
            foreignKeyName: 'public_healthcare_vitals_group_id_fkey';
            columns: ['group_id'];
            isOneToOne: false;
            referencedRelation: 'workspace_user_groups';
            referencedColumns: ['id'];
          },
          {
            foreignKeyName: 'public_healthcare_vitals_group_id_fkey';
            columns: ['group_id'];
            isOneToOne: false;
            referencedRelation: 'workspace_user_groups_with_amount';
            referencedColumns: ['id'];
          },
        ];
      };
      inventory_batch_products: {
        Row: {
          amount: number;
          batch_id: string;
          created_at: string | null;
          price: number;
          product_id: string;
          unit_id: string;
        };
        Insert: {
          amount?: number;
          batch_id: string;
          created_at?: string | null;
          price?: number;
          product_id: string;
          unit_id: string;
        };
        Update: {
          amount?: number;
          batch_id?: string;
          created_at?: string | null;
          price?: number;
          product_id?: string;
          unit_id?: string;
        };
        Relationships: [
          {
            foreignKeyName: 'inventory_batch_products_batch_id_fkey';
            columns: ['batch_id'];
            isOneToOne: false;
            referencedRelation: 'inventory_batches';
            referencedColumns: ['id'];
          },
          {
            foreignKeyName: 'inventory_batch_products_product_id_fkey';
            columns: ['product_id'];
            isOneToOne: false;
            referencedRelation: 'workspace_products';
            referencedColumns: ['id'];
          },
          {
            foreignKeyName: 'inventory_batch_products_unit_id_fkey';
            columns: ['unit_id'];
            isOneToOne: false;
            referencedRelation: 'inventory_units';
            referencedColumns: ['id'];
          },
        ];
      };
      inventory_batches: {
        Row: {
          created_at: string | null;
          id: string;
          price: number;
          supplier_id: string | null;
          total_diff: number;
          warehouse_id: string;
        };
        Insert: {
          created_at?: string | null;
          id?: string;
          price?: number;
          supplier_id?: string | null;
          total_diff?: number;
          warehouse_id: string;
        };
        Update: {
          created_at?: string | null;
          id?: string;
          price?: number;
          supplier_id?: string | null;
          total_diff?: number;
          warehouse_id?: string;
        };
        Relationships: [
          {
            foreignKeyName: 'inventory_batches_supplier_id_fkey';
            columns: ['supplier_id'];
            isOneToOne: false;
            referencedRelation: 'inventory_suppliers';
            referencedColumns: ['id'];
          },
          {
            foreignKeyName: 'inventory_batches_warehouse_id_fkey';
            columns: ['warehouse_id'];
            isOneToOne: false;
            referencedRelation: 'inventory_warehouses';
            referencedColumns: ['id'];
          },
        ];
      };
      inventory_products: {
        Row: {
          amount: number | null;
          created_at: string | null;
          min_amount: number;
          price: number;
          product_id: string;
          unit_id: string;
          warehouse_id: string;
        };
        Insert: {
          amount?: number | null;
          created_at?: string | null;
          min_amount?: number;
          price?: number;
          product_id: string;
          unit_id: string;
          warehouse_id: string;
        };
        Update: {
          amount?: number | null;
          created_at?: string | null;
          min_amount?: number;
          price?: number;
          product_id?: string;
          unit_id?: string;
          warehouse_id?: string;
        };
        Relationships: [
          {
            foreignKeyName: 'inventory_products_product_id_fkey';
            columns: ['product_id'];
            isOneToOne: false;
            referencedRelation: 'workspace_products';
            referencedColumns: ['id'];
          },
          {
            foreignKeyName: 'inventory_products_unit_id_fkey';
            columns: ['unit_id'];
            isOneToOne: false;
            referencedRelation: 'inventory_units';
            referencedColumns: ['id'];
          },
          {
            foreignKeyName: 'inventory_products_warehouse_id_fkey';
            columns: ['warehouse_id'];
            isOneToOne: false;
            referencedRelation: 'inventory_warehouses';
            referencedColumns: ['id'];
          },
        ];
      };
      inventory_suppliers: {
        Row: {
          created_at: string | null;
          id: string;
          name: string | null;
          ws_id: string;
        };
        Insert: {
          created_at?: string | null;
          id?: string;
          name?: string | null;
          ws_id: string;
        };
        Update: {
          created_at?: string | null;
          id?: string;
          name?: string | null;
          ws_id?: string;
        };
        Relationships: [
          {
            foreignKeyName: 'inventory_suppliers_ws_id_fkey';
            columns: ['ws_id'];
            isOneToOne: false;
            referencedRelation: 'workspaces';
            referencedColumns: ['id'];
          },
        ];
      };
      inventory_units: {
        Row: {
          created_at: string | null;
          id: string;
          name: string | null;
          ws_id: string;
        };
        Insert: {
          created_at?: string | null;
          id?: string;
          name?: string | null;
          ws_id: string;
        };
        Update: {
          created_at?: string | null;
          id?: string;
          name?: string | null;
          ws_id?: string;
        };
        Relationships: [
          {
            foreignKeyName: 'inventory_units_ws_id_fkey';
            columns: ['ws_id'];
            isOneToOne: false;
            referencedRelation: 'workspaces';
            referencedColumns: ['id'];
          },
        ];
      };
      inventory_warehouses: {
        Row: {
          created_at: string | null;
          id: string;
          name: string | null;
          ws_id: string;
        };
        Insert: {
          created_at?: string | null;
          id?: string;
          name?: string | null;
          ws_id: string;
        };
        Update: {
          created_at?: string | null;
          id?: string;
          name?: string | null;
          ws_id?: string;
        };
        Relationships: [
          {
            foreignKeyName: 'inventory_warehouses_ws_id_fkey';
            columns: ['ws_id'];
            isOneToOne: false;
            referencedRelation: 'workspaces';
            referencedColumns: ['id'];
          },
        ];
      };
      meet_together_guest_timeblocks: {
        Row: {
          created_at: string;
          date: string;
          end_time: string;
          id: string;
          plan_id: string;
          start_time: string;
          user_id: string;
        };
        Insert: {
          created_at?: string;
          date: string;
          end_time: string;
          id?: string;
          plan_id: string;
          start_time: string;
          user_id: string;
        };
        Update: {
          created_at?: string;
          date?: string;
          end_time?: string;
          id?: string;
          plan_id?: string;
          start_time?: string;
          user_id?: string;
        };
        Relationships: [
          {
            foreignKeyName: 'meet_together_guest_timeblocks_plan_id_fkey';
            columns: ['plan_id'];
            isOneToOne: false;
            referencedRelation: 'meet_together_plans';
            referencedColumns: ['id'];
          },
          {
            foreignKeyName: 'meet_together_guest_timeblocks_user_id_fkey';
            columns: ['user_id'];
            isOneToOne: false;
            referencedRelation: 'meet_together_guests';
            referencedColumns: ['id'];
          },
        ];
      };
      meet_together_guests: {
        Row: {
          created_at: string;
          id: string;
          name: string;
          password_hash: string;
          password_salt: string;
          plan_id: string;
        };
        Insert: {
          created_at?: string;
          id?: string;
          name: string;
          password_hash: string;
          password_salt: string;
          plan_id: string;
        };
        Update: {
          created_at?: string;
          id?: string;
          name?: string;
          password_hash?: string;
          password_salt?: string;
          plan_id?: string;
        };
        Relationships: [
          {
            foreignKeyName: 'meet_together_guests_plan_id_fkey';
            columns: ['plan_id'];
            isOneToOne: false;
            referencedRelation: 'meet_together_plans';
            referencedColumns: ['id'];
          },
        ];
      };
      meet_together_plans: {
        Row: {
          created_at: string | null;
          creator_id: string | null;
          dates: string[];
          description: string | null;
          end_time: string;
          id: string;
          is_public: boolean;
          name: string | null;
          start_time: string;
        };
        Insert: {
          created_at?: string | null;
          creator_id?: string | null;
          dates: string[];
          description?: string | null;
          end_time: string;
          id?: string;
          is_public?: boolean;
          name?: string | null;
          start_time: string;
        };
        Update: {
          created_at?: string | null;
          creator_id?: string | null;
          dates?: string[];
          description?: string | null;
          end_time?: string;
          id?: string;
          is_public?: boolean;
          name?: string | null;
          start_time?: string;
        };
        Relationships: [
          {
            foreignKeyName: 'meet_together_plans_creator_id_fkey';
            columns: ['creator_id'];
            isOneToOne: false;
            referencedRelation: 'nova_user_challenge_leaderboard';
            referencedColumns: ['user_id'];
          },
          {
            foreignKeyName: 'meet_together_plans_creator_id_fkey';
            columns: ['creator_id'];
            isOneToOne: false;
            referencedRelation: 'nova_user_leaderboard';
            referencedColumns: ['user_id'];
          },
          {
            foreignKeyName: 'meet_together_plans_creator_id_fkey';
            columns: ['creator_id'];
            isOneToOne: false;
            referencedRelation: 'users';
            referencedColumns: ['id'];
          },
        ];
      };
      meet_together_user_timeblocks: {
        Row: {
          created_at: string;
          date: string;
          end_time: string;
          id: string;
          plan_id: string;
          start_time: string;
          user_id: string;
        };
        Insert: {
          created_at?: string;
          date: string;
          end_time: string;
          id?: string;
          plan_id: string;
          start_time: string;
          user_id: string;
        };
        Update: {
          created_at?: string;
          date?: string;
          end_time?: string;
          id?: string;
          plan_id?: string;
          start_time?: string;
          user_id?: string;
        };
        Relationships: [
          {
            foreignKeyName: 'meet_together_user_timeblocks_plan_id_fkey';
            columns: ['plan_id'];
            isOneToOne: false;
            referencedRelation: 'meet_together_plans';
            referencedColumns: ['id'];
          },
          {
            foreignKeyName: 'meet_together_user_timeblocks_user_id_fkey';
            columns: ['user_id'];
            isOneToOne: false;
            referencedRelation: 'nova_user_challenge_leaderboard';
            referencedColumns: ['user_id'];
          },
          {
            foreignKeyName: 'meet_together_user_timeblocks_user_id_fkey';
            columns: ['user_id'];
            isOneToOne: false;
            referencedRelation: 'nova_user_leaderboard';
            referencedColumns: ['user_id'];
          },
          {
            foreignKeyName: 'meet_together_user_timeblocks_user_id_fkey';
            columns: ['user_id'];
            isOneToOne: false;
            referencedRelation: 'users';
            referencedColumns: ['id'];
          },
        ];
      };
      nova_challenge_criteria: {
        Row: {
          challenge_id: string;
          created_at: string;
          description: string;
          id: string;
          name: string;
        };
        Insert: {
          challenge_id: string;
          created_at?: string;
          description: string;
          id?: string;
          name: string;
        };
        Update: {
          challenge_id?: string;
          created_at?: string;
          description?: string;
          id?: string;
          name?: string;
        };
        Relationships: [
          {
            foreignKeyName: 'nova_challenge_criteria_challenge_id_fkey';
            columns: ['challenge_id'];
            isOneToOne: false;
            referencedRelation: 'nova_challenges';
            referencedColumns: ['id'];
          },
          {
            foreignKeyName: 'nova_challenge_criteria_challenge_id_fkey';
            columns: ['challenge_id'];
            isOneToOne: false;
            referencedRelation: 'nova_user_challenge_leaderboard';
            referencedColumns: ['challenge_id'];
          },
        ];
      };
      nova_challenge_manager_emails: {
        Row: {
          challenge_id: string;
          created_at: string;
          email: string;
        };
        Insert: {
          challenge_id?: string;
          created_at?: string;
          email: string;
        };
        Update: {
          challenge_id?: string;
          created_at?: string;
          email?: string;
        };
        Relationships: [
          {
            foreignKeyName: 'nova_challenge_manager_emails_challenge_id_fkey';
            columns: ['challenge_id'];
            isOneToOne: false;
            referencedRelation: 'nova_challenges';
            referencedColumns: ['id'];
          },
          {
            foreignKeyName: 'nova_challenge_manager_emails_challenge_id_fkey';
            columns: ['challenge_id'];
            isOneToOne: false;
            referencedRelation: 'nova_user_challenge_leaderboard';
            referencedColumns: ['challenge_id'];
          },
        ];
      };
      nova_challenge_whitelisted_emails: {
        Row: {
          challenge_id: string;
          created_at: string;
          email: string;
        };
        Insert: {
          challenge_id: string;
          created_at?: string;
          email: string;
        };
        Update: {
          challenge_id?: string;
          created_at?: string;
          email?: string;
        };
        Relationships: [
          {
            foreignKeyName: 'nova_challenge_whitelisted_emails_challenge_id_fkey';
            columns: ['challenge_id'];
            isOneToOne: false;
            referencedRelation: 'nova_challenges';
            referencedColumns: ['id'];
          },
          {
            foreignKeyName: 'nova_challenge_whitelisted_emails_challenge_id_fkey';
            columns: ['challenge_id'];
            isOneToOne: false;
            referencedRelation: 'nova_user_challenge_leaderboard';
            referencedColumns: ['challenge_id'];
          },
        ];
      };
      nova_challenges: {
        Row: {
          close_at: string | null;
          created_at: string;
          description: string;
          duration: number;
          enabled: boolean;
          id: string;
          max_attempts: number;
          max_daily_attempts: number;
          open_at: string | null;
          password_hash: string | null;
          password_salt: string | null;
          previewable_at: string | null;
          title: string;
          whitelisted_only: boolean;
        };
        Insert: {
          close_at?: string | null;
          created_at?: string;
          description: string;
          duration: number;
          enabled?: boolean;
          id?: string;
          max_attempts?: number;
          max_daily_attempts?: number;
          open_at?: string | null;
          password_hash?: string | null;
          password_salt?: string | null;
          previewable_at?: string | null;
          title: string;
          whitelisted_only?: boolean;
        };
        Update: {
          close_at?: string | null;
          created_at?: string;
          description?: string;
          duration?: number;
          enabled?: boolean;
          id?: string;
          max_attempts?: number;
          max_daily_attempts?: number;
          open_at?: string | null;
          password_hash?: string | null;
          password_salt?: string | null;
          previewable_at?: string | null;
          title?: string;
          whitelisted_only?: boolean;
        };
        Relationships: [];
      };
      nova_problem_test_cases: {
        Row: {
          created_at: string;
          hidden: boolean;
          id: string;
          input: string;
          output: string;
          problem_id: string;
        };
        Insert: {
          created_at?: string;
          hidden?: boolean;
          id?: string;
          input: string;
          output: string;
          problem_id: string;
        };
        Update: {
          created_at?: string;
          hidden?: boolean;
          id?: string;
          input?: string;
          output?: string;
          problem_id?: string;
        };
        Relationships: [
          {
            foreignKeyName: 'nova_problem_testcases_problem_id_fkey';
            columns: ['problem_id'];
            isOneToOne: false;
            referencedRelation: 'nova_problems';
            referencedColumns: ['id'];
          },
        ];
      };
      nova_problems: {
        Row: {
          challenge_id: string;
          created_at: string;
          description: string;
          example_input: string;
          example_output: string;
          id: string;
          max_prompt_length: number;
          title: string;
        };
        Insert: {
          challenge_id: string;
          created_at?: string;
          description: string;
          example_input: string;
          example_output: string;
          id?: string;
          max_prompt_length: number;
          title: string;
        };
        Update: {
          challenge_id?: string;
          created_at?: string;
          description?: string;
          example_input?: string;
          example_output?: string;
          id?: string;
          max_prompt_length?: number;
          title?: string;
        };
        Relationships: [
          {
            foreignKeyName: 'nova_problems_challenge_id_fkey';
            columns: ['challenge_id'];
            isOneToOne: false;
            referencedRelation: 'nova_challenges';
            referencedColumns: ['id'];
          },
          {
            foreignKeyName: 'nova_problems_challenge_id_fkey';
            columns: ['challenge_id'];
            isOneToOne: false;
            referencedRelation: 'nova_user_challenge_leaderboard';
            referencedColumns: ['challenge_id'];
          },
        ];
      };
      nova_sessions: {
        Row: {
          challenge_id: string;
          created_at: string;
          end_time: string | null;
          id: string;
          start_time: string;
          status: string;
          user_id: string;
        };
        Insert: {
          challenge_id: string;
          created_at?: string;
          end_time?: string | null;
          id?: string;
          start_time: string;
          status: string;
          user_id: string;
        };
        Update: {
          challenge_id?: string;
          created_at?: string;
          end_time?: string | null;
          id?: string;
          start_time?: string;
          status?: string;
          user_id?: string;
        };
        Relationships: [
          {
            foreignKeyName: 'nova_sessions_challenge_id_fkey';
            columns: ['challenge_id'];
            isOneToOne: false;
            referencedRelation: 'nova_challenges';
            referencedColumns: ['id'];
          },
          {
            foreignKeyName: 'nova_sessions_challenge_id_fkey';
            columns: ['challenge_id'];
            isOneToOne: false;
            referencedRelation: 'nova_user_challenge_leaderboard';
            referencedColumns: ['challenge_id'];
          },
          {
            foreignKeyName: 'nova_sessions_user_id_fkey';
            columns: ['user_id'];
            isOneToOne: false;
            referencedRelation: 'nova_user_challenge_leaderboard';
            referencedColumns: ['user_id'];
          },
          {
            foreignKeyName: 'nova_sessions_user_id_fkey';
            columns: ['user_id'];
            isOneToOne: false;
            referencedRelation: 'nova_user_leaderboard';
            referencedColumns: ['user_id'];
          },
          {
            foreignKeyName: 'nova_sessions_user_id_fkey';
            columns: ['user_id'];
            isOneToOne: false;
            referencedRelation: 'users';
            referencedColumns: ['id'];
          },
        ];
      };
      nova_submission_criteria: {
        Row: {
          created_at: string;
          criteria_id: string;
          feedback: string;
          improvements: string[] | null;
          score: number;
          strengths: string[] | null;
          submission_id: string;
        };
        Insert: {
          created_at?: string;
          criteria_id: string;
          feedback: string;
          improvements?: string[] | null;
          score: number;
          strengths?: string[] | null;
          submission_id: string;
        };
        Update: {
          created_at?: string;
          criteria_id?: string;
          feedback?: string;
          improvements?: string[] | null;
          score?: number;
          strengths?: string[] | null;
          submission_id?: string;
        };
        Relationships: [
          {
            foreignKeyName: 'nova_submission_criteria_criteria_id_fkey';
            columns: ['criteria_id'];
            isOneToOne: false;
            referencedRelation: 'nova_challenge_criteria';
            referencedColumns: ['id'];
          },
          {
            foreignKeyName: 'nova_submission_criteria_submission_id_fkey';
            columns: ['submission_id'];
            isOneToOne: false;
            referencedRelation: 'nova_submissions';
            referencedColumns: ['id'];
          },
          {
            foreignKeyName: 'nova_submission_criteria_submission_id_fkey';
            columns: ['submission_id'];
            isOneToOne: false;
            referencedRelation: 'nova_submissions_with_scores';
            referencedColumns: ['id'];
          },
        ];
      };
      nova_submission_test_cases: {
        Row: {
          confidence: number | null;
          created_at: string;
          matched: boolean;
          output: string;
          reasoning: string | null;
          submission_id: string;
          test_case_id: string;
        };
        Insert: {
          confidence?: number | null;
          created_at?: string;
          matched?: boolean;
          output: string;
          reasoning?: string | null;
          submission_id: string;
          test_case_id: string;
        };
        Update: {
          confidence?: number | null;
          created_at?: string;
          matched?: boolean;
          output?: string;
          reasoning?: string | null;
          submission_id?: string;
          test_case_id?: string;
        };
        Relationships: [
          {
            foreignKeyName: 'nova_submission_test_cases_submission_id_fkey';
            columns: ['submission_id'];
            isOneToOne: false;
            referencedRelation: 'nova_submissions';
            referencedColumns: ['id'];
          },
          {
            foreignKeyName: 'nova_submission_test_cases_submission_id_fkey';
            columns: ['submission_id'];
            isOneToOne: false;
            referencedRelation: 'nova_submissions_with_scores';
            referencedColumns: ['id'];
          },
          {
            foreignKeyName: 'nova_submission_test_cases_test_case_id_fkey';
            columns: ['test_case_id'];
            isOneToOne: false;
            referencedRelation: 'nova_problem_test_cases';
            referencedColumns: ['id'];
          },
        ];
      };
      nova_submissions: {
        Row: {
          created_at: string;
          id: string;
          overall_assessment: string | null;
          problem_id: string;
          prompt: string;
          session_id: string | null;
          user_id: string;
        };
        Insert: {
          created_at?: string;
          id?: string;
          overall_assessment?: string | null;
          problem_id: string;
          prompt: string;
          session_id?: string | null;
          user_id: string;
        };
        Update: {
          created_at?: string;
          id?: string;
          overall_assessment?: string | null;
          problem_id?: string;
          prompt?: string;
          session_id?: string | null;
          user_id?: string;
        };
        Relationships: [
          {
            foreignKeyName: 'nova_submissions_problem_id_fkey';
            columns: ['problem_id'];
            isOneToOne: false;
            referencedRelation: 'nova_problems';
            referencedColumns: ['id'];
          },
          {
            foreignKeyName: 'nova_submissions_session_id_fkey';
            columns: ['session_id'];
            isOneToOne: false;
            referencedRelation: 'nova_sessions';
            referencedColumns: ['id'];
          },
          {
            foreignKeyName: 'nova_submissions_user_id_fkey';
            columns: ['user_id'];
            isOneToOne: false;
            referencedRelation: 'nova_user_challenge_leaderboard';
            referencedColumns: ['user_id'];
          },
          {
            foreignKeyName: 'nova_submissions_user_id_fkey';
            columns: ['user_id'];
            isOneToOne: false;
            referencedRelation: 'nova_user_leaderboard';
            referencedColumns: ['user_id'];
          },
          {
            foreignKeyName: 'nova_submissions_user_id_fkey';
            columns: ['user_id'];
            isOneToOne: false;
            referencedRelation: 'users';
            referencedColumns: ['id'];
          },
        ];
      };
      nova_team_emails: {
        Row: {
          created_at: string;
          email: string;
          team_id: string;
        };
        Insert: {
          created_at?: string;
          email: string;
          team_id: string;
        };
        Update: {
          created_at?: string;
          email?: string;
          team_id?: string;
        };
        Relationships: [
          {
            foreignKeyName: 'nova_team_emails_team_id_fkey';
            columns: ['team_id'];
            isOneToOne: false;
            referencedRelation: 'nova_team_challenge_leaderboard';
            referencedColumns: ['team_id'];
          },
          {
            foreignKeyName: 'nova_team_emails_team_id_fkey';
            columns: ['team_id'];
            isOneToOne: false;
            referencedRelation: 'nova_team_leaderboard';
            referencedColumns: ['team_id'];
          },
          {
            foreignKeyName: 'nova_team_emails_team_id_fkey';
            columns: ['team_id'];
            isOneToOne: false;
            referencedRelation: 'nova_teams';
            referencedColumns: ['id'];
          },
        ];
      };
      nova_team_members: {
        Row: {
          created_at: string;
          team_id: string;
          user_id: string;
        };
        Insert: {
          created_at?: string;
          team_id: string;
          user_id: string;
        };
        Update: {
          created_at?: string;
          team_id?: string;
          user_id?: string;
        };
        Relationships: [
          {
            foreignKeyName: 'nova_team_members_team_id_fkey';
            columns: ['team_id'];
            isOneToOne: false;
            referencedRelation: 'nova_team_challenge_leaderboard';
            referencedColumns: ['team_id'];
          },
          {
            foreignKeyName: 'nova_team_members_team_id_fkey';
            columns: ['team_id'];
            isOneToOne: false;
            referencedRelation: 'nova_team_leaderboard';
            referencedColumns: ['team_id'];
          },
          {
            foreignKeyName: 'nova_team_members_team_id_fkey';
            columns: ['team_id'];
            isOneToOne: false;
            referencedRelation: 'nova_teams';
            referencedColumns: ['id'];
          },
          {
            foreignKeyName: 'nova_team_members_user_id_fkey';
            columns: ['user_id'];
            isOneToOne: false;
            referencedRelation: 'nova_user_challenge_leaderboard';
            referencedColumns: ['user_id'];
          },
          {
            foreignKeyName: 'nova_team_members_user_id_fkey';
            columns: ['user_id'];
            isOneToOne: false;
            referencedRelation: 'nova_user_leaderboard';
            referencedColumns: ['user_id'];
          },
          {
            foreignKeyName: 'nova_team_members_user_id_fkey';
            columns: ['user_id'];
            isOneToOne: false;
            referencedRelation: 'users';
            referencedColumns: ['id'];
          },
        ];
      };
      nova_teams: {
        Row: {
          created_at: string;
          description: string | null;
          goals: string | null;
          id: string;
          name: string;
        };
        Insert: {
          created_at?: string;
          description?: string | null;
          goals?: string | null;
          id?: string;
          name: string;
        };
        Update: {
          created_at?: string;
          description?: string | null;
          goals?: string | null;
          id?: string;
          name?: string;
        };
        Relationships: [];
      };
      onboarding_progress: {
        Row: {
          completed_at: string | null;
          completed_steps: string[];
          created_at: string;
          current_step: string;
          profile_completed: boolean;
          tour_completed: boolean;
          updated_at: string;
          user_id: string;
          workspace_avatar_url: string | null;
          workspace_description: string | null;
          workspace_name: string | null;
        };
        Insert: {
          completed_at?: string | null;
          completed_steps?: string[];
          created_at?: string;
          current_step?: string;
          profile_completed?: boolean;
          tour_completed?: boolean;
          updated_at?: string;
          user_id: string;
          workspace_avatar_url?: string | null;
          workspace_description?: string | null;
          workspace_name?: string | null;
        };
        Update: {
          completed_at?: string | null;
          completed_steps?: string[];
          created_at?: string;
          current_step?: string;
          profile_completed?: boolean;
          tour_completed?: boolean;
          updated_at?: string;
          user_id?: string;
          workspace_avatar_url?: string | null;
          workspace_description?: string | null;
          workspace_name?: string | null;
        };
        Relationships: [
          {
            foreignKeyName: 'onboarding_progress_user_id_fkey';
            columns: ['user_id'];
            isOneToOne: true;
            referencedRelation: 'nova_user_challenge_leaderboard';
            referencedColumns: ['user_id'];
          },
          {
            foreignKeyName: 'onboarding_progress_user_id_fkey';
            columns: ['user_id'];
            isOneToOne: true;
            referencedRelation: 'nova_user_leaderboard';
            referencedColumns: ['user_id'];
          },
          {
            foreignKeyName: 'onboarding_progress_user_id_fkey';
            columns: ['user_id'];
            isOneToOne: true;
            referencedRelation: 'users';
            referencedColumns: ['id'];
          },
        ];
      };
      personal_notes: {
        Row: {
          content: string | null;
          created_at: string | null;
          owner_id: string;
          user_id: string;
        };
        Insert: {
          content?: string | null;
          created_at?: string | null;
          owner_id: string;
          user_id: string;
        };
        Update: {
          content?: string | null;
          created_at?: string | null;
          owner_id?: string;
          user_id?: string;
        };
        Relationships: [
          {
            foreignKeyName: 'personal_notes_owner_id_fkey';
            columns: ['owner_id'];
            isOneToOne: false;
            referencedRelation: 'nova_user_challenge_leaderboard';
            referencedColumns: ['user_id'];
          },
          {
            foreignKeyName: 'personal_notes_owner_id_fkey';
            columns: ['owner_id'];
            isOneToOne: false;
            referencedRelation: 'nova_user_leaderboard';
            referencedColumns: ['user_id'];
          },
          {
            foreignKeyName: 'personal_notes_owner_id_fkey';
            columns: ['owner_id'];
            isOneToOne: false;
            referencedRelation: 'users';
            referencedColumns: ['id'];
          },
          {
            foreignKeyName: 'personal_notes_user_id_fkey';
            columns: ['user_id'];
            isOneToOne: false;
            referencedRelation: 'nova_user_challenge_leaderboard';
            referencedColumns: ['user_id'];
          },
          {
            foreignKeyName: 'personal_notes_user_id_fkey';
            columns: ['user_id'];
            isOneToOne: false;
            referencedRelation: 'nova_user_leaderboard';
            referencedColumns: ['user_id'];
          },
          {
            foreignKeyName: 'personal_notes_user_id_fkey';
            columns: ['user_id'];
            isOneToOne: false;
            referencedRelation: 'users';
            referencedColumns: ['id'];
          },
        ];
      };
      platform_email_roles: {
        Row: {
          allow_challenge_management: boolean;
          allow_manage_all_challenges: boolean;
          allow_role_management: boolean;
          created_at: string;
          email: string;
          enabled: boolean;
        };
        Insert: {
          allow_challenge_management?: boolean;
          allow_manage_all_challenges?: boolean;
          allow_role_management?: boolean;
          created_at?: string;
          email: string;
          enabled: boolean;
        };
        Update: {
          allow_challenge_management?: boolean;
          allow_manage_all_challenges?: boolean;
          allow_role_management?: boolean;
          created_at?: string;
          email?: string;
          enabled?: boolean;
        };
        Relationships: [];
      };
      platform_user_roles: {
        Row: {
          allow_challenge_management: boolean;
          allow_manage_all_challenges: boolean;
          allow_role_management: boolean;
          allow_workspace_creation: boolean;
          created_at: string;
          enabled: boolean;
          user_id: string;
        };
        Insert: {
          allow_challenge_management?: boolean;
          allow_manage_all_challenges?: boolean;
          allow_role_management?: boolean;
          allow_workspace_creation?: boolean;
          created_at?: string;
          enabled?: boolean;
          user_id: string;
        };
        Update: {
          allow_challenge_management?: boolean;
          allow_manage_all_challenges?: boolean;
          allow_role_management?: boolean;
          allow_workspace_creation?: boolean;
          created_at?: string;
          enabled?: boolean;
          user_id?: string;
        };
        Relationships: [
          {
            foreignKeyName: 'platform_user_roles_user_id_fkey1';
            columns: ['user_id'];
            isOneToOne: true;
            referencedRelation: 'nova_user_challenge_leaderboard';
            referencedColumns: ['user_id'];
          },
          {
            foreignKeyName: 'platform_user_roles_user_id_fkey1';
            columns: ['user_id'];
            isOneToOne: true;
            referencedRelation: 'nova_user_leaderboard';
            referencedColumns: ['user_id'];
          },
          {
            foreignKeyName: 'platform_user_roles_user_id_fkey1';
            columns: ['user_id'];
            isOneToOne: true;
            referencedRelation: 'users';
            referencedColumns: ['id'];
          },
        ];
      };
      product_categories: {
        Row: {
          created_at: string | null;
          id: string;
          name: string | null;
          ws_id: string;
        };
        Insert: {
          created_at?: string | null;
          id?: string;
          name?: string | null;
          ws_id: string;
        };
        Update: {
          created_at?: string | null;
          id?: string;
          name?: string | null;
          ws_id?: string;
        };
        Relationships: [
          {
            foreignKeyName: 'product_categories_ws_id_fkey';
            columns: ['ws_id'];
            isOneToOne: false;
            referencedRelation: 'workspaces';
            referencedColumns: ['id'];
          },
        ];
      };
      product_stock_changes: {
        Row: {
          amount: number;
          beneficiary_id: string | null;
          created_at: string;
          creator_id: string;
          id: string;
          product_id: string;
          unit_id: string;
          warehouse_id: string;
        };
        Insert: {
          amount: number;
          beneficiary_id?: string | null;
          created_at?: string;
          creator_id: string;
          id?: string;
          product_id: string;
          unit_id: string;
          warehouse_id: string;
        };
        Update: {
          amount?: number;
          beneficiary_id?: string | null;
          created_at?: string;
          creator_id?: string;
          id?: string;
          product_id?: string;
          unit_id?: string;
          warehouse_id?: string;
        };
        Relationships: [
          {
            foreignKeyName: 'product_stock_changes_beneficiary_id_fkey';
            columns: ['beneficiary_id'];
            isOneToOne: false;
            referencedRelation: 'distinct_invoice_creators';
            referencedColumns: ['id'];
          },
          {
            foreignKeyName: 'product_stock_changes_beneficiary_id_fkey';
            columns: ['beneficiary_id'];
            isOneToOne: false;
            referencedRelation: 'workspace_users';
            referencedColumns: ['id'];
          },
          {
            foreignKeyName: 'product_stock_changes_beneficiary_id_fkey';
            columns: ['beneficiary_id'];
            isOneToOne: false;
            referencedRelation: 'workspace_users_with_groups';
            referencedColumns: ['id'];
          },
          {
            foreignKeyName: 'product_stock_changes_creator_id_fkey';
            columns: ['creator_id'];
            isOneToOne: false;
            referencedRelation: 'distinct_invoice_creators';
            referencedColumns: ['id'];
          },
          {
            foreignKeyName: 'product_stock_changes_creator_id_fkey';
            columns: ['creator_id'];
            isOneToOne: false;
            referencedRelation: 'workspace_users';
            referencedColumns: ['id'];
          },
          {
            foreignKeyName: 'product_stock_changes_creator_id_fkey';
            columns: ['creator_id'];
            isOneToOne: false;
            referencedRelation: 'workspace_users_with_groups';
            referencedColumns: ['id'];
          },
          {
            foreignKeyName: 'product_stock_changes_product_id_fkey';
            columns: ['product_id'];
            isOneToOne: false;
            referencedRelation: 'workspace_products';
            referencedColumns: ['id'];
          },
          {
            foreignKeyName: 'product_stock_changes_unit_id_fkey';
            columns: ['unit_id'];
            isOneToOne: false;
            referencedRelation: 'inventory_units';
            referencedColumns: ['id'];
          },
          {
            foreignKeyName: 'product_stock_changes_warehouse_id_fkey';
            columns: ['warehouse_id'];
            isOneToOne: false;
            referencedRelation: 'inventory_warehouses';
            referencedColumns: ['id'];
          },
        ];
      };
      quiz_options: {
        Row: {
          created_at: string;
          explanation: string | null;
          id: string;
          is_correct: boolean;
          points: number | null;
          quiz_id: string;
          value: string;
        };
        Insert: {
          created_at?: string;
          explanation?: string | null;
          id?: string;
          is_correct: boolean;
          points?: number | null;
          quiz_id: string;
          value: string;
        };
        Update: {
          created_at?: string;
          explanation?: string | null;
          id?: string;
          is_correct?: boolean;
          points?: number | null;
          quiz_id?: string;
          value?: string;
        };
        Relationships: [
          {
            foreignKeyName: 'quiz_options_quiz_id_fkey';
            columns: ['quiz_id'];
            isOneToOne: false;
            referencedRelation: 'workspace_quizzes';
            referencedColumns: ['id'];
          },
        ];
      };
      quiz_set_quizzes: {
        Row: {
          created_at: string;
          quiz_id: string;
          set_id: string;
        };
        Insert: {
          created_at?: string;
          quiz_id: string;
          set_id: string;
        };
        Update: {
          created_at?: string;
          quiz_id?: string;
          set_id?: string;
        };
        Relationships: [
          {
            foreignKeyName: 'quiz_set_quizzes_quiz_id_fkey';
            columns: ['quiz_id'];
            isOneToOne: false;
            referencedRelation: 'workspace_quizzes';
            referencedColumns: ['id'];
          },
          {
            foreignKeyName: 'quiz_set_quizzes_set_id_fkey';
            columns: ['set_id'];
            isOneToOne: false;
            referencedRelation: 'workspace_quiz_sets';
            referencedColumns: ['id'];
          },
        ];
      };
      sent_emails: {
        Row: {
          content: string;
          created_at: string;
          email: string;
          id: string;
          post_id: string | null;
          receiver_id: string;
          sender_id: string;
          source_email: string;
          source_name: string;
          subject: string;
          ws_id: string;
        };
        Insert: {
          content: string;
          created_at?: string;
          email: string;
          id?: string;
          post_id?: string | null;
          receiver_id: string;
          sender_id: string;
          source_email: string;
          source_name: string;
          subject: string;
          ws_id: string;
        };
        Update: {
          content?: string;
          created_at?: string;
          email?: string;
          id?: string;
          post_id?: string | null;
          receiver_id?: string;
          sender_id?: string;
          source_email?: string;
          source_name?: string;
          subject?: string;
          ws_id?: string;
        };
        Relationships: [
          {
            foreignKeyName: 'sent_emails_post_id_fkey';
            columns: ['post_id'];
            isOneToOne: false;
            referencedRelation: 'user_group_posts';
            referencedColumns: ['id'];
          },
          {
            foreignKeyName: 'sent_emails_receiver_id_fkey';
            columns: ['receiver_id'];
            isOneToOne: false;
            referencedRelation: 'distinct_invoice_creators';
            referencedColumns: ['id'];
          },
          {
            foreignKeyName: 'sent_emails_receiver_id_fkey';
            columns: ['receiver_id'];
            isOneToOne: false;
            referencedRelation: 'workspace_users';
            referencedColumns: ['id'];
          },
          {
            foreignKeyName: 'sent_emails_receiver_id_fkey';
            columns: ['receiver_id'];
            isOneToOne: false;
            referencedRelation: 'workspace_users_with_groups';
            referencedColumns: ['id'];
          },
          {
            foreignKeyName: 'sent_emails_sender_id_fkey';
            columns: ['sender_id'];
            isOneToOne: false;
            referencedRelation: 'nova_user_challenge_leaderboard';
            referencedColumns: ['user_id'];
          },
          {
            foreignKeyName: 'sent_emails_sender_id_fkey';
            columns: ['sender_id'];
            isOneToOne: false;
            referencedRelation: 'nova_user_leaderboard';
            referencedColumns: ['user_id'];
          },
          {
            foreignKeyName: 'sent_emails_sender_id_fkey';
            columns: ['sender_id'];
            isOneToOne: false;
            referencedRelation: 'users';
            referencedColumns: ['id'];
          },
          {
            foreignKeyName: 'sent_emails_ws_id_fkey';
            columns: ['ws_id'];
            isOneToOne: false;
            referencedRelation: 'workspaces';
            referencedColumns: ['id'];
          },
        ];
      };
      shortened_links: {
        Row: {
          created_at: string;
          creator_id: string | null;
          id: string;
          link: string;
          slug: string;
        };
        Insert: {
          created_at?: string;
          creator_id?: string | null;
          id?: string;
          link: string;
          slug: string;
        };
        Update: {
          created_at?: string;
          creator_id?: string | null;
          id?: string;
          link?: string;
          slug?: string;
        };
        Relationships: [
          {
            foreignKeyName: 'shortened_links_creator_id_fkey';
            columns: ['creator_id'];
            isOneToOne: false;
            referencedRelation: 'nova_user_challenge_leaderboard';
            referencedColumns: ['user_id'];
          },
          {
            foreignKeyName: 'shortened_links_creator_id_fkey';
            columns: ['creator_id'];
            isOneToOne: false;
            referencedRelation: 'nova_user_leaderboard';
            referencedColumns: ['user_id'];
          },
          {
            foreignKeyName: 'shortened_links_creator_id_fkey';
            columns: ['creator_id'];
            isOneToOne: false;
            referencedRelation: 'users';
            referencedColumns: ['id'];
          },
        ];
      };
      support_inquiries: {
        Row: {
          created_at: string;
          email: string;
          id: string;
          is_read: boolean;
          is_resolved: boolean;
          message: string;
          name: string;
          subject: string;
        };
        Insert: {
          created_at?: string;
          email: string;
          id?: string;
          is_read?: boolean;
          is_resolved?: boolean;
          message: string;
          name: string;
          subject: string;
        };
        Update: {
          created_at?: string;
          email?: string;
          id?: string;
          is_read?: boolean;
          is_resolved?: boolean;
          message?: string;
          name?: string;
          subject?: string;
        };
        Relationships: [];
      };
      task_assignees: {
        Row: {
          created_at: string | null;
          task_id: string;
          user_id: string;
        };
        Insert: {
          created_at?: string | null;
          task_id: string;
          user_id: string;
        };
        Update: {
          created_at?: string | null;
          task_id?: string;
          user_id?: string;
        };
        Relationships: [
          {
            foreignKeyName: 'task_assignees_task_id_fkey';
            columns: ['task_id'];
            isOneToOne: false;
            referencedRelation: 'tasks';
            referencedColumns: ['id'];
          },
          {
            foreignKeyName: 'task_assignees_user_id_fkey';
            columns: ['user_id'];
            isOneToOne: false;
            referencedRelation: 'nova_user_challenge_leaderboard';
            referencedColumns: ['user_id'];
          },
          {
            foreignKeyName: 'task_assignees_user_id_fkey';
            columns: ['user_id'];
            isOneToOne: false;
            referencedRelation: 'nova_user_leaderboard';
            referencedColumns: ['user_id'];
          },
          {
            foreignKeyName: 'task_assignees_user_id_fkey';
            columns: ['user_id'];
            isOneToOne: false;
            referencedRelation: 'users';
            referencedColumns: ['id'];
          },
        ];
      };
      task_board_status_templates: {
        Row: {
          created_at: string | null;
          description: string | null;
          id: string;
          is_default: boolean | null;
          name: string;
          statuses: Json;
          updated_at: string | null;
        };
        Insert: {
          created_at?: string | null;
          description?: string | null;
          id?: string;
          is_default?: boolean | null;
          name: string;
          statuses: Json;
          updated_at?: string | null;
        };
        Update: {
          created_at?: string | null;
          description?: string | null;
          id?: string;
          is_default?: boolean | null;
          name?: string;
          statuses?: Json;
          updated_at?: string | null;
        };
        Relationships: [];
      };
      task_lists: {
        Row: {
          archived: boolean | null;
          board_id: string;
          color: string | null;
          created_at: string | null;
          creator_id: string | null;
          deleted: boolean | null;
          id: string;
          name: string | null;
          position: number | null;
          status: Database['public']['Enums']['task_board_status'] | null;
        };
        Insert: {
          archived?: boolean | null;
          board_id: string;
          color?: string | null;
          created_at?: string | null;
          creator_id?: string | null;
          deleted?: boolean | null;
          id?: string;
          name?: string | null;
          position?: number | null;
          status?: Database['public']['Enums']['task_board_status'] | null;
        };
        Update: {
          archived?: boolean | null;
          board_id?: string;
          color?: string | null;
          created_at?: string | null;
          creator_id?: string | null;
          deleted?: boolean | null;
          id?: string;
          name?: string | null;
          position?: number | null;
          status?: Database['public']['Enums']['task_board_status'] | null;
        };
        Relationships: [
          {
            foreignKeyName: 'task_lists_board_id_fkey';
            columns: ['board_id'];
            isOneToOne: false;
            referencedRelation: 'workspace_boards';
            referencedColumns: ['id'];
          },
          {
            foreignKeyName: 'task_lists_creator_id_fkey';
            columns: ['creator_id'];
            isOneToOne: false;
            referencedRelation: 'nova_user_challenge_leaderboard';
            referencedColumns: ['user_id'];
          },
          {
            foreignKeyName: 'task_lists_creator_id_fkey';
            columns: ['creator_id'];
            isOneToOne: false;
            referencedRelation: 'nova_user_leaderboard';
            referencedColumns: ['user_id'];
          },
          {
            foreignKeyName: 'task_lists_creator_id_fkey';
            columns: ['creator_id'];
            isOneToOne: false;
            referencedRelation: 'users';
            referencedColumns: ['id'];
          },
        ];
      };
      tasks: {
        Row: {
          archived: boolean | null;
          calendar_hours: Database['public']['Enums']['calendar_hours'] | null;
          completed: boolean | null;
          created_at: string | null;
          creator_id: string | null;
          deleted: boolean | null;
          description: string | null;
          end_date: string | null;
          id: string;
          is_splittable: boolean | null;
          list_id: string | null;
          max_split_duration_minutes: number | null;
          min_split_duration_minutes: number | null;
          name: string;
          priority: number | null;
          start_date: string | null;
          total_duration: number | null;
          user_defined_priority:
            | Database['public']['Enums']['task_priority']
            | null;
        };
        Insert: {
          archived?: boolean | null;
          calendar_hours?: Database['public']['Enums']['calendar_hours'] | null;
          completed?: boolean | null;
          created_at?: string | null;
          creator_id?: string | null;
          deleted?: boolean | null;
          description?: string | null;
          end_date?: string | null;
          id?: string;
          is_splittable?: boolean | null;
          list_id?: string | null;
          max_split_duration_minutes?: number | null;
          min_split_duration_minutes?: number | null;
          name: string;
          priority?: number | null;
          start_date?: string | null;
          total_duration?: number | null;
          user_defined_priority?:
            | Database['public']['Enums']['task_priority']
            | null;
        };
        Update: {
          archived?: boolean | null;
          calendar_hours?: Database['public']['Enums']['calendar_hours'] | null;
          completed?: boolean | null;
          created_at?: string | null;
          creator_id?: string | null;
          deleted?: boolean | null;
          description?: string | null;
          end_date?: string | null;
          id?: string;
          is_splittable?: boolean | null;
          list_id?: string | null;
          max_split_duration_minutes?: number | null;
          min_split_duration_minutes?: number | null;
          name?: string;
          priority?: number | null;
          start_date?: string | null;
          total_duration?: number | null;
          user_defined_priority?:
            | Database['public']['Enums']['task_priority']
            | null;
        };
        Relationships: [
          {
            foreignKeyName: 'tasks_creator_id_fkey';
            columns: ['creator_id'];
            isOneToOne: false;
            referencedRelation: 'nova_user_challenge_leaderboard';
            referencedColumns: ['user_id'];
          },
          {
            foreignKeyName: 'tasks_creator_id_fkey';
            columns: ['creator_id'];
            isOneToOne: false;
            referencedRelation: 'nova_user_leaderboard';
            referencedColumns: ['user_id'];
          },
          {
            foreignKeyName: 'tasks_creator_id_fkey';
            columns: ['creator_id'];
            isOneToOne: false;
            referencedRelation: 'users';
            referencedColumns: ['id'];
          },
          {
            foreignKeyName: 'tasks_list_id_fkey';
            columns: ['list_id'];
            isOneToOne: false;
            referencedRelation: 'task_lists';
            referencedColumns: ['id'];
          },
        ];
      };
      team_members: {
        Row: {
          team_id: string;
          user_id: string;
        };
        Insert: {
          team_id: string;
          user_id: string;
        };
        Update: {
          team_id?: string;
          user_id?: string;
        };
        Relationships: [
          {
            foreignKeyName: 'project_members_project_id_fkey';
            columns: ['team_id'];
            isOneToOne: false;
            referencedRelation: 'workspace_teams';
            referencedColumns: ['id'];
          },
          {
            foreignKeyName: 'project_members_user_id_fkey';
            columns: ['user_id'];
            isOneToOne: false;
            referencedRelation: 'nova_user_challenge_leaderboard';
            referencedColumns: ['user_id'];
          },
          {
            foreignKeyName: 'project_members_user_id_fkey';
            columns: ['user_id'];
            isOneToOne: false;
            referencedRelation: 'nova_user_leaderboard';
            referencedColumns: ['user_id'];
          },
          {
            foreignKeyName: 'project_members_user_id_fkey';
            columns: ['user_id'];
            isOneToOne: false;
            referencedRelation: 'users';
            referencedColumns: ['id'];
          },
        ];
      };
      time_tracking_categories: {
        Row: {
          color: string | null;
          created_at: string | null;
          description: string | null;
          id: string;
          name: string;
          updated_at: string | null;
          ws_id: string;
        };
        Insert: {
          color?: string | null;
          created_at?: string | null;
          description?: string | null;
          id?: string;
          name: string;
          updated_at?: string | null;
          ws_id: string;
        };
        Update: {
          color?: string | null;
          created_at?: string | null;
          description?: string | null;
          id?: string;
          name?: string;
          updated_at?: string | null;
          ws_id?: string;
        };
        Relationships: [
          {
            foreignKeyName: 'time_tracking_categories_color_fkey';
            columns: ['color'];
            isOneToOne: false;
            referencedRelation: 'calendar_event_colors';
            referencedColumns: ['value'];
          },
          {
            foreignKeyName: 'time_tracking_categories_ws_id_fkey';
            columns: ['ws_id'];
            isOneToOne: false;
            referencedRelation: 'workspaces';
            referencedColumns: ['id'];
          },
        ];
      };
      time_tracking_goals: {
        Row: {
          category_id: string | null;
          created_at: string | null;
          daily_goal_minutes: number;
          id: string;
          is_active: boolean | null;
          updated_at: string | null;
          user_id: string;
          weekly_goal_minutes: number | null;
          ws_id: string;
        };
        Insert: {
          category_id?: string | null;
          created_at?: string | null;
          daily_goal_minutes?: number;
          id?: string;
          is_active?: boolean | null;
          updated_at?: string | null;
          user_id: string;
          weekly_goal_minutes?: number | null;
          ws_id: string;
        };
        Update: {
          category_id?: string | null;
          created_at?: string | null;
          daily_goal_minutes?: number;
          id?: string;
          is_active?: boolean | null;
          updated_at?: string | null;
          user_id?: string;
          weekly_goal_minutes?: number | null;
          ws_id?: string;
        };
        Relationships: [
          {
            foreignKeyName: 'time_tracking_goals_category_id_fkey';
            columns: ['category_id'];
            isOneToOne: false;
            referencedRelation: 'time_tracking_categories';
            referencedColumns: ['id'];
          },
          {
            foreignKeyName: 'time_tracking_goals_ws_id_fkey';
            columns: ['ws_id'];
            isOneToOne: false;
            referencedRelation: 'workspaces';
            referencedColumns: ['id'];
          },
        ];
      };
      time_tracking_sessions: {
        Row: {
          category_id: string | null;
          created_at: string | null;
          description: string | null;
          duration_seconds: number | null;
          end_time: string | null;
          id: string;
          is_running: boolean | null;
          productivity_score: number | null;
          start_time: string;
          tags: string[] | null;
          task_id: string | null;
          title: string;
          updated_at: string | null;
          user_id: string;
          was_resumed: boolean;
          ws_id: string;
        };
        Insert: {
          category_id?: string | null;
          created_at?: string | null;
          description?: string | null;
          duration_seconds?: number | null;
          end_time?: string | null;
          id?: string;
          is_running?: boolean | null;
          productivity_score?: number | null;
          start_time: string;
          tags?: string[] | null;
          task_id?: string | null;
          title: string;
          updated_at?: string | null;
          user_id: string;
          was_resumed?: boolean;
          ws_id: string;
        };
        Update: {
          category_id?: string | null;
          created_at?: string | null;
          description?: string | null;
          duration_seconds?: number | null;
          end_time?: string | null;
          id?: string;
          is_running?: boolean | null;
          productivity_score?: number | null;
          start_time?: string;
          tags?: string[] | null;
          task_id?: string | null;
          title?: string;
          updated_at?: string | null;
          user_id?: string;
          was_resumed?: boolean;
          ws_id?: string;
        };
        Relationships: [
          {
            foreignKeyName: 'time_tracking_sessions_category_id_fkey';
            columns: ['category_id'];
            isOneToOne: false;
            referencedRelation: 'time_tracking_categories';
            referencedColumns: ['id'];
          },
          {
            foreignKeyName: 'time_tracking_sessions_task_id_fkey';
            columns: ['task_id'];
            isOneToOne: false;
            referencedRelation: 'tasks';
            referencedColumns: ['id'];
          },
          {
            foreignKeyName: 'time_tracking_sessions_ws_id_fkey';
            columns: ['ws_id'];
            isOneToOne: false;
            referencedRelation: 'workspaces';
            referencedColumns: ['id'];
          },
        ];
      };
      timezones: {
        Row: {
          abbr: string;
          created_at: string | null;
          id: string;
          isdst: boolean;
          offset: number;
          text: string;
          utc: string[];
          value: string;
        };
        Insert: {
          abbr: string;
          created_at?: string | null;
          id?: string;
          isdst: boolean;
          offset: number;
          text: string;
          utc: string[];
          value: string;
        };
        Update: {
          abbr?: string;
          created_at?: string | null;
          id?: string;
          isdst?: boolean;
          offset?: number;
          text?: string;
          utc?: string[];
          value?: string;
        };
        Relationships: [];
      };
      transaction_categories: {
        Row: {
          created_at: string | null;
          id: string;
          is_expense: boolean | null;
          name: string;
          ws_id: string;
        };
        Insert: {
          created_at?: string | null;
          id?: string;
          is_expense?: boolean | null;
          name: string;
          ws_id: string;
        };
        Update: {
          created_at?: string | null;
          id?: string;
          is_expense?: boolean | null;
          name?: string;
          ws_id?: string;
        };
        Relationships: [
          {
            foreignKeyName: 'transaction_categories_ws_id_fkey';
            columns: ['ws_id'];
            isOneToOne: false;
            referencedRelation: 'workspaces';
            referencedColumns: ['id'];
          },
        ];
      };
      user_feedbacks: {
        Row: {
          content: string;
          created_at: string;
          creator_id: string | null;
          group_id: string | null;
          id: string;
          require_attention: boolean;
          user_id: string;
        };
        Insert: {
          content: string;
          created_at?: string;
          creator_id?: string | null;
          group_id?: string | null;
          id?: string;
          require_attention?: boolean;
          user_id: string;
        };
        Update: {
          content?: string;
          created_at?: string;
          creator_id?: string | null;
          group_id?: string | null;
          id?: string;
          require_attention?: boolean;
          user_id?: string;
        };
        Relationships: [
          {
            foreignKeyName: 'user_feedbacks_creator_id_fkey';
            columns: ['creator_id'];
            isOneToOne: false;
            referencedRelation: 'distinct_invoice_creators';
            referencedColumns: ['id'];
          },
          {
            foreignKeyName: 'user_feedbacks_creator_id_fkey';
            columns: ['creator_id'];
            isOneToOne: false;
            referencedRelation: 'workspace_users';
            referencedColumns: ['id'];
          },
          {
            foreignKeyName: 'user_feedbacks_creator_id_fkey';
            columns: ['creator_id'];
            isOneToOne: false;
            referencedRelation: 'workspace_users_with_groups';
            referencedColumns: ['id'];
          },
          {
            foreignKeyName: 'user_feedbacks_group_id_fkey';
            columns: ['group_id'];
            isOneToOne: false;
            referencedRelation: 'user_groups_with_tags';
            referencedColumns: ['id'];
          },
          {
            foreignKeyName: 'user_feedbacks_group_id_fkey';
            columns: ['group_id'];
            isOneToOne: false;
            referencedRelation: 'workspace_user_groups';
            referencedColumns: ['id'];
          },
          {
            foreignKeyName: 'user_feedbacks_group_id_fkey';
            columns: ['group_id'];
            isOneToOne: false;
            referencedRelation: 'workspace_user_groups_with_amount';
            referencedColumns: ['id'];
          },
          {
            foreignKeyName: 'user_feedbacks_user_id_fkey';
            columns: ['user_id'];
            isOneToOne: false;
            referencedRelation: 'distinct_invoice_creators';
            referencedColumns: ['id'];
          },
          {
            foreignKeyName: 'user_feedbacks_user_id_fkey';
            columns: ['user_id'];
            isOneToOne: false;
            referencedRelation: 'workspace_users';
            referencedColumns: ['id'];
          },
          {
            foreignKeyName: 'user_feedbacks_user_id_fkey';
            columns: ['user_id'];
            isOneToOne: false;
            referencedRelation: 'workspace_users_with_groups';
            referencedColumns: ['id'];
          },
        ];
      };
      user_group_attendance: {
        Row: {
          created_at: string;
          date: string;
          group_id: string;
          notes: string;
          status: string;
          user_id: string;
        };
        Insert: {
          created_at?: string;
          date: string;
          group_id: string;
          notes?: string;
          status: string;
          user_id: string;
        };
        Update: {
          created_at?: string;
          date?: string;
          group_id?: string;
          notes?: string;
          status?: string;
          user_id?: string;
        };
        Relationships: [
          {
            foreignKeyName: 'user_group_attendance_group_id_fkey';
            columns: ['group_id'];
            isOneToOne: false;
            referencedRelation: 'user_groups_with_tags';
            referencedColumns: ['id'];
          },
          {
            foreignKeyName: 'user_group_attendance_group_id_fkey';
            columns: ['group_id'];
            isOneToOne: false;
            referencedRelation: 'workspace_user_groups';
            referencedColumns: ['id'];
          },
          {
            foreignKeyName: 'user_group_attendance_group_id_fkey';
            columns: ['group_id'];
            isOneToOne: false;
            referencedRelation: 'workspace_user_groups_with_amount';
            referencedColumns: ['id'];
          },
          {
            foreignKeyName: 'user_group_attendance_user_id_fkey';
            columns: ['user_id'];
            isOneToOne: false;
            referencedRelation: 'distinct_invoice_creators';
            referencedColumns: ['id'];
          },
          {
            foreignKeyName: 'user_group_attendance_user_id_fkey';
            columns: ['user_id'];
            isOneToOne: false;
            referencedRelation: 'workspace_users';
            referencedColumns: ['id'];
          },
          {
            foreignKeyName: 'user_group_attendance_user_id_fkey';
            columns: ['user_id'];
            isOneToOne: false;
            referencedRelation: 'workspace_users_with_groups';
            referencedColumns: ['id'];
          },
        ];
      };
      user_group_indicators: {
        Row: {
          created_at: string;
          group_id: string;
          indicator_id: string;
        };
        Insert: {
          created_at?: string;
          group_id: string;
          indicator_id: string;
        };
        Update: {
          created_at?: string;
          group_id?: string;
          indicator_id?: string;
        };
        Relationships: [
          {
            foreignKeyName: 'user_group_indicators_group_id_fkey';
            columns: ['group_id'];
            isOneToOne: false;
            referencedRelation: 'user_groups_with_tags';
            referencedColumns: ['id'];
          },
          {
            foreignKeyName: 'user_group_indicators_group_id_fkey';
            columns: ['group_id'];
            isOneToOne: false;
            referencedRelation: 'workspace_user_groups';
            referencedColumns: ['id'];
          },
          {
            foreignKeyName: 'user_group_indicators_group_id_fkey';
            columns: ['group_id'];
            isOneToOne: false;
            referencedRelation: 'workspace_user_groups_with_amount';
            referencedColumns: ['id'];
          },
          {
            foreignKeyName: 'user_group_indicators_indicator_id_fkey';
            columns: ['indicator_id'];
            isOneToOne: false;
            referencedRelation: 'healthcare_vitals';
            referencedColumns: ['id'];
          },
        ];
      };
      user_group_linked_products: {
        Row: {
          created_at: string;
          group_id: string;
          product_id: string;
          unit_id: string;
        };
        Insert: {
          created_at?: string;
          group_id: string;
          product_id: string;
          unit_id: string;
        };
        Update: {
          created_at?: string;
          group_id?: string;
          product_id?: string;
          unit_id?: string;
        };
        Relationships: [
          {
            foreignKeyName: 'user_group_linked_products_group_id_fkey';
            columns: ['group_id'];
            isOneToOne: false;
            referencedRelation: 'user_groups_with_tags';
            referencedColumns: ['id'];
          },
          {
            foreignKeyName: 'user_group_linked_products_group_id_fkey';
            columns: ['group_id'];
            isOneToOne: false;
            referencedRelation: 'workspace_user_groups';
            referencedColumns: ['id'];
          },
          {
            foreignKeyName: 'user_group_linked_products_group_id_fkey';
            columns: ['group_id'];
            isOneToOne: false;
            referencedRelation: 'workspace_user_groups_with_amount';
            referencedColumns: ['id'];
          },
          {
            foreignKeyName: 'user_group_linked_products_product_id_fkey';
            columns: ['product_id'];
            isOneToOne: false;
            referencedRelation: 'workspace_products';
            referencedColumns: ['id'];
          },
          {
            foreignKeyName: 'user_group_linked_products_unit_id_fkey';
            columns: ['unit_id'];
            isOneToOne: false;
            referencedRelation: 'inventory_units';
            referencedColumns: ['id'];
          },
        ];
      };
      user_group_post_checks: {
        Row: {
          created_at: string;
          email_id: string | null;
          is_completed: boolean;
          notes: string | null;
          post_id: string;
          user_id: string;
        };
        Insert: {
          created_at?: string;
          email_id?: string | null;
          is_completed: boolean;
          notes?: string | null;
          post_id: string;
          user_id: string;
        };
        Update: {
          created_at?: string;
          email_id?: string | null;
          is_completed?: boolean;
          notes?: string | null;
          post_id?: string;
          user_id?: string;
        };
        Relationships: [
          {
            foreignKeyName: 'user_group_post_checks_email_id_fkey';
            columns: ['email_id'];
            isOneToOne: true;
            referencedRelation: 'sent_emails';
            referencedColumns: ['id'];
          },
          {
            foreignKeyName: 'user_group_post_checks_post_id_fkey';
            columns: ['post_id'];
            isOneToOne: false;
            referencedRelation: 'user_group_posts';
            referencedColumns: ['id'];
          },
          {
            foreignKeyName: 'user_group_post_checks_user_id_fkey';
            columns: ['user_id'];
            isOneToOne: false;
            referencedRelation: 'distinct_invoice_creators';
            referencedColumns: ['id'];
          },
          {
            foreignKeyName: 'user_group_post_checks_user_id_fkey';
            columns: ['user_id'];
            isOneToOne: false;
            referencedRelation: 'workspace_users';
            referencedColumns: ['id'];
          },
          {
            foreignKeyName: 'user_group_post_checks_user_id_fkey';
            columns: ['user_id'];
            isOneToOne: false;
            referencedRelation: 'workspace_users_with_groups';
            referencedColumns: ['id'];
          },
        ];
      };
      user_group_posts: {
        Row: {
          content: string | null;
          created_at: string;
          group_id: string;
          id: string;
          notes: string | null;
          title: string | null;
        };
        Insert: {
          content?: string | null;
          created_at?: string;
          group_id: string;
          id?: string;
          notes?: string | null;
          title?: string | null;
        };
        Update: {
          content?: string | null;
          created_at?: string;
          group_id?: string;
          id?: string;
          notes?: string | null;
          title?: string | null;
        };
        Relationships: [
          {
            foreignKeyName: 'user_group_posts_group_id_fkey';
            columns: ['group_id'];
            isOneToOne: false;
            referencedRelation: 'user_groups_with_tags';
            referencedColumns: ['id'];
          },
          {
            foreignKeyName: 'user_group_posts_group_id_fkey';
            columns: ['group_id'];
            isOneToOne: false;
            referencedRelation: 'workspace_user_groups';
            referencedColumns: ['id'];
          },
          {
            foreignKeyName: 'user_group_posts_group_id_fkey';
            columns: ['group_id'];
            isOneToOne: false;
            referencedRelation: 'workspace_user_groups_with_amount';
            referencedColumns: ['id'];
          },
        ];
      };
      user_indicators: {
        Row: {
          created_at: string;
          creator_id: string | null;
          group_id: string;
          indicator_id: string;
          user_id: string;
          value: number | null;
        };
        Insert: {
          created_at?: string;
          creator_id?: string | null;
          group_id: string;
          indicator_id: string;
          user_id: string;
          value?: number | null;
        };
        Update: {
          created_at?: string;
          creator_id?: string | null;
          group_id?: string;
          indicator_id?: string;
          user_id?: string;
          value?: number | null;
        };
        Relationships: [
          {
            foreignKeyName: 'user_indicators_creator_id_fkey';
            columns: ['creator_id'];
            isOneToOne: false;
            referencedRelation: 'distinct_invoice_creators';
            referencedColumns: ['id'];
          },
          {
            foreignKeyName: 'user_indicators_creator_id_fkey';
            columns: ['creator_id'];
            isOneToOne: false;
            referencedRelation: 'workspace_users';
            referencedColumns: ['id'];
          },
          {
            foreignKeyName: 'user_indicators_creator_id_fkey';
            columns: ['creator_id'];
            isOneToOne: false;
            referencedRelation: 'workspace_users_with_groups';
            referencedColumns: ['id'];
          },
          {
            foreignKeyName: 'user_indicators_group_id_fkey';
            columns: ['group_id'];
            isOneToOne: false;
            referencedRelation: 'user_groups_with_tags';
            referencedColumns: ['id'];
          },
          {
            foreignKeyName: 'user_indicators_group_id_fkey';
            columns: ['group_id'];
            isOneToOne: false;
            referencedRelation: 'workspace_user_groups';
            referencedColumns: ['id'];
          },
          {
            foreignKeyName: 'user_indicators_group_id_fkey';
            columns: ['group_id'];
            isOneToOne: false;
            referencedRelation: 'workspace_user_groups_with_amount';
            referencedColumns: ['id'];
          },
          {
            foreignKeyName: 'user_indicators_indicator_id_fkey';
            columns: ['indicator_id'];
            isOneToOne: false;
            referencedRelation: 'healthcare_vitals';
            referencedColumns: ['id'];
          },
          {
            foreignKeyName: 'user_indicators_user_id_fkey';
            columns: ['user_id'];
            isOneToOne: false;
            referencedRelation: 'distinct_invoice_creators';
            referencedColumns: ['id'];
          },
          {
            foreignKeyName: 'user_indicators_user_id_fkey';
            columns: ['user_id'];
            isOneToOne: false;
            referencedRelation: 'workspace_users';
            referencedColumns: ['id'];
          },
          {
            foreignKeyName: 'user_indicators_user_id_fkey';
            columns: ['user_id'];
            isOneToOne: false;
            referencedRelation: 'workspace_users_with_groups';
            referencedColumns: ['id'];
          },
        ];
      };
      user_linked_promotions: {
        Row: {
          created_at: string;
          promo_id: string;
          user_id: string;
        };
        Insert: {
          created_at?: string;
          promo_id: string;
          user_id: string;
        };
        Update: {
          created_at?: string;
          promo_id?: string;
          user_id?: string;
        };
        Relationships: [
          {
            foreignKeyName: 'user_linked_promotions_promo_id_fkey';
            columns: ['promo_id'];
            isOneToOne: false;
            referencedRelation: 'workspace_promotions';
            referencedColumns: ['id'];
          },
          {
            foreignKeyName: 'user_linked_promotions_user_id_fkey';
            columns: ['user_id'];
            isOneToOne: false;
            referencedRelation: 'distinct_invoice_creators';
            referencedColumns: ['id'];
          },
          {
            foreignKeyName: 'user_linked_promotions_user_id_fkey';
            columns: ['user_id'];
            isOneToOne: false;
            referencedRelation: 'workspace_users';
            referencedColumns: ['id'];
          },
          {
            foreignKeyName: 'user_linked_promotions_user_id_fkey';
            columns: ['user_id'];
            isOneToOne: false;
            referencedRelation: 'workspace_users_with_groups';
            referencedColumns: ['id'];
          },
        ];
      };
      user_private_details: {
        Row: {
          birthday: string | null;
          default_workspace_id: string | null;
          email: string | null;
          full_name: string | null;
          new_email: string | null;
          user_id: string;
        };
        Insert: {
          birthday?: string | null;
          default_workspace_id?: string | null;
          email?: string | null;
          full_name?: string | null;
          new_email?: string | null;
          user_id: string;
        };
        Update: {
          birthday?: string | null;
          default_workspace_id?: string | null;
          email?: string | null;
          full_name?: string | null;
          new_email?: string | null;
          user_id?: string;
        };
        Relationships: [
          {
            foreignKeyName: 'user_private_details_default_workspace_id_fkey';
            columns: ['default_workspace_id'];
            isOneToOne: false;
            referencedRelation: 'workspaces';
            referencedColumns: ['id'];
          },
          {
            foreignKeyName: 'user_private_details_user_id_fkey';
            columns: ['user_id'];
            isOneToOne: true;
            referencedRelation: 'nova_user_challenge_leaderboard';
            referencedColumns: ['user_id'];
          },
          {
            foreignKeyName: 'user_private_details_user_id_fkey';
            columns: ['user_id'];
            isOneToOne: true;
            referencedRelation: 'nova_user_leaderboard';
            referencedColumns: ['user_id'];
          },
          {
            foreignKeyName: 'user_private_details_user_id_fkey';
            columns: ['user_id'];
            isOneToOne: true;
            referencedRelation: 'users';
            referencedColumns: ['id'];
          },
        ];
      };
      users: {
        Row: {
          avatar_url: string | null;
          bio: string | null;
          created_at: string | null;
          deleted: boolean | null;
          display_name: string | null;
          handle: string | null;
          id: string;
          services: Database['public']['Enums']['platform_service'][];
        };
        Insert: {
          avatar_url?: string | null;
          bio?: string | null;
          created_at?: string | null;
          deleted?: boolean | null;
          display_name?: string | null;
          handle?: string | null;
          id?: string;
          services?: Database['public']['Enums']['platform_service'][];
        };
        Update: {
          avatar_url?: string | null;
          bio?: string | null;
          created_at?: string | null;
          deleted?: boolean | null;
          display_name?: string | null;
          handle?: string | null;
          id?: string;
          services?: Database['public']['Enums']['platform_service'][];
        };
        Relationships: [
          {
            foreignKeyName: 'users_handle_fkey';
            columns: ['handle'];
            isOneToOne: true;
            referencedRelation: 'handles';
            referencedColumns: ['value'];
          },
        ];
      };
      vital_group_vitals: {
        Row: {
          created_at: string | null;
          group_id: string;
          vital_id: string;
        };
        Insert: {
          created_at?: string | null;
          group_id: string;
          vital_id: string;
        };
        Update: {
          created_at?: string | null;
          group_id?: string;
          vital_id?: string;
        };
        Relationships: [
          {
            foreignKeyName: 'vital_group_vitals_group_id_fkey';
            columns: ['group_id'];
            isOneToOne: false;
            referencedRelation: 'healthcare_vital_groups';
            referencedColumns: ['id'];
          },
          {
            foreignKeyName: 'vital_group_vitals_vital_id_fkey';
            columns: ['vital_id'];
            isOneToOne: false;
            referencedRelation: 'healthcare_vitals';
            referencedColumns: ['id'];
          },
        ];
      };
      wallet_transactions: {
        Row: {
          amount: number | null;
          category_id: string | null;
          created_at: string | null;
          creator_id: string | null;
          description: string | null;
          id: string;
          invoice_id: string | null;
          report_opt_in: boolean;
          taken_at: string;
          wallet_id: string;
        };
        Insert: {
          amount?: number | null;
          category_id?: string | null;
          created_at?: string | null;
          creator_id?: string | null;
          description?: string | null;
          id?: string;
          invoice_id?: string | null;
          report_opt_in?: boolean;
          taken_at?: string;
          wallet_id: string;
        };
        Update: {
          amount?: number | null;
          category_id?: string | null;
          created_at?: string | null;
          creator_id?: string | null;
          description?: string | null;
          id?: string;
          invoice_id?: string | null;
          report_opt_in?: boolean;
          taken_at?: string;
          wallet_id?: string;
        };
        Relationships: [
          {
            foreignKeyName: 'wallet_transactions_category_id_fkey';
            columns: ['category_id'];
            isOneToOne: false;
            referencedRelation: 'transaction_categories';
            referencedColumns: ['id'];
          },
          {
            foreignKeyName: 'wallet_transactions_creator_id_fkey';
            columns: ['creator_id'];
            isOneToOne: false;
            referencedRelation: 'distinct_invoice_creators';
            referencedColumns: ['id'];
          },
          {
            foreignKeyName: 'wallet_transactions_creator_id_fkey';
            columns: ['creator_id'];
            isOneToOne: false;
            referencedRelation: 'workspace_users';
            referencedColumns: ['id'];
          },
          {
            foreignKeyName: 'wallet_transactions_creator_id_fkey';
            columns: ['creator_id'];
            isOneToOne: false;
            referencedRelation: 'workspace_users_with_groups';
            referencedColumns: ['id'];
          },
          {
            foreignKeyName: 'wallet_transactions_invoice_id_fkey';
            columns: ['invoice_id'];
            isOneToOne: true;
            referencedRelation: 'finance_invoices';
            referencedColumns: ['id'];
          },
          {
            foreignKeyName: 'wallet_transactions_wallet_id_fkey';
            columns: ['wallet_id'];
            isOneToOne: false;
            referencedRelation: 'workspace_wallets';
            referencedColumns: ['id'];
          },
        ];
      };
      wallet_types: {
        Row: {
          id: string;
        };
        Insert: {
          id: string;
        };
        Update: {
          id?: string;
        };
        Relationships: [];
      };
      workspace_ai_models: {
        Row: {
          created_at: string;
          description: string | null;
          id: string;
          name: string;
          updated_at: string;
          url: string;
          ws_id: string;
        };
        Insert: {
          created_at?: string;
          description?: string | null;
          id?: string;
          name: string;
          updated_at?: string;
          url: string;
          ws_id: string;
        };
        Update: {
          created_at?: string;
          description?: string | null;
          id?: string;
          name?: string;
          updated_at?: string;
          url?: string;
          ws_id?: string;
        };
        Relationships: [
          {
            foreignKeyName: 'workspace_ai_models_ws_id_fkey';
            columns: ['ws_id'];
            isOneToOne: false;
            referencedRelation: 'workspaces';
            referencedColumns: ['id'];
          },
        ];
      };
      workspace_ai_prompts: {
        Row: {
          created_at: string;
          creator_id: string | null;
          id: string;
          input: string;
          model: string;
          name: string | null;
          output: string;
          ws_id: string | null;
        };
        Insert: {
          created_at?: string;
          creator_id?: string | null;
          id?: string;
          input: string;
          model: string;
          name?: string | null;
          output: string;
          ws_id?: string | null;
        };
        Update: {
          created_at?: string;
          creator_id?: string | null;
          id?: string;
          input?: string;
          model?: string;
          name?: string | null;
          output?: string;
          ws_id?: string | null;
        };
        Relationships: [
          {
            foreignKeyName: 'public_workspace_ai_prompts_creator_id_fkey';
            columns: ['creator_id'];
            isOneToOne: false;
            referencedRelation: 'nova_user_challenge_leaderboard';
            referencedColumns: ['user_id'];
          },
          {
            foreignKeyName: 'public_workspace_ai_prompts_creator_id_fkey';
            columns: ['creator_id'];
            isOneToOne: false;
            referencedRelation: 'nova_user_leaderboard';
            referencedColumns: ['user_id'];
          },
          {
            foreignKeyName: 'public_workspace_ai_prompts_creator_id_fkey';
            columns: ['creator_id'];
            isOneToOne: false;
            referencedRelation: 'users';
            referencedColumns: ['id'];
          },
          {
            foreignKeyName: 'public_workspace_ai_prompts_model_fkey';
            columns: ['model'];
            isOneToOne: false;
            referencedRelation: 'ai_models';
            referencedColumns: ['id'];
          },
          {
            foreignKeyName: 'public_workspace_ai_prompts_ws_id_fkey';
            columns: ['ws_id'];
            isOneToOne: false;
            referencedRelation: 'workspaces';
            referencedColumns: ['id'];
          },
        ];
      };
      workspace_api_keys: {
        Row: {
          created_at: string;
          id: string;
          name: string;
          value: string;
          ws_id: string;
        };
        Insert: {
          created_at?: string;
          id?: string;
          name: string;
          value: string;
          ws_id: string;
        };
        Update: {
          created_at?: string;
          id?: string;
          name?: string;
          value?: string;
          ws_id?: string;
        };
        Relationships: [
          {
            foreignKeyName: 'workspace_api_keys_ws_id_fkey';
            columns: ['ws_id'];
            isOneToOne: false;
            referencedRelation: 'workspaces';
            referencedColumns: ['id'];
          },
        ];
      };
      workspace_boards: {
        Row: {
          archived: boolean | null;
          created_at: string | null;
          creator_id: string | null;
          deleted: boolean | null;
          id: string;
          name: string | null;
          tags: Json | null;
          template_id: string | null;
          ws_id: string;
        };
        Insert: {
          archived?: boolean | null;
          created_at?: string | null;
          creator_id?: string | null;
          deleted?: boolean | null;
          id?: string;
          name?: string | null;
          tags?: Json | null;
          template_id?: string | null;
          ws_id: string;
        };
        Update: {
          archived?: boolean | null;
          created_at?: string | null;
          creator_id?: string | null;
          deleted?: boolean | null;
          id?: string;
          name?: string | null;
          tags?: Json | null;
          template_id?: string | null;
          ws_id?: string;
        };
        Relationships: [
          {
            foreignKeyName: 'project_boards_creator_id_fkey';
            columns: ['creator_id'];
            isOneToOne: false;
            referencedRelation: 'nova_user_challenge_leaderboard';
            referencedColumns: ['user_id'];
          },
          {
            foreignKeyName: 'project_boards_creator_id_fkey';
            columns: ['creator_id'];
            isOneToOne: false;
            referencedRelation: 'nova_user_leaderboard';
            referencedColumns: ['user_id'];
          },
          {
            foreignKeyName: 'project_boards_creator_id_fkey';
            columns: ['creator_id'];
            isOneToOne: false;
            referencedRelation: 'users';
            referencedColumns: ['id'];
          },
          {
            foreignKeyName: 'workspace_boards_template_id_fkey';
            columns: ['template_id'];
            isOneToOne: false;
            referencedRelation: 'task_board_status_templates';
            referencedColumns: ['id'];
          },
          {
            foreignKeyName: 'workspace_boards_ws_id_fkey';
            columns: ['ws_id'];
            isOneToOne: false;
            referencedRelation: 'workspaces';
            referencedColumns: ['id'];
          },
        ];
      };
      workspace_calendar_events: {
        Row: {
          color: string | null;
          created_at: string | null;
          description: string;
          end_at: string;
          google_event_id: string | null;
          id: string;
          location: string | null;
          locked: boolean;
          priority: string | null;
          start_at: string;
          task_id: string | null;
          title: string;
          ws_id: string;
        };
        Insert: {
          color?: string | null;
          created_at?: string | null;
          description?: string;
          end_at: string;
          google_event_id?: string | null;
          id?: string;
          location?: string | null;
          locked?: boolean;
          priority?: string | null;
          start_at: string;
          task_id?: string | null;
          title?: string;
          ws_id: string;
        };
        Update: {
          color?: string | null;
          created_at?: string | null;
          description?: string;
          end_at?: string;
          google_event_id?: string | null;
          id?: string;
          location?: string | null;
          locked?: boolean;
          priority?: string | null;
          start_at?: string;
          task_id?: string | null;
          title?: string;
          ws_id?: string;
        };
        Relationships: [
          {
            foreignKeyName: 'workspace_calendar_events_color_fkey';
            columns: ['color'];
            isOneToOne: false;
            referencedRelation: 'calendar_event_colors';
            referencedColumns: ['value'];
          },
          {
            foreignKeyName: 'workspace_calendar_events_ws_id_fkey';
            columns: ['ws_id'];
            isOneToOne: false;
            referencedRelation: 'workspaces';
            referencedColumns: ['id'];
          },
        ];
      };
      workspace_calendar_hour_settings: {
        Row: {
          created_at: string;
          data: Json;
          type: Database['public']['Enums']['calendar_hour_type'];
          ws_id: string;
        };
        Insert: {
          created_at?: string;
          data: Json;
          type: Database['public']['Enums']['calendar_hour_type'];
          ws_id: string;
        };
        Update: {
          created_at?: string;
          data?: Json;
          type?: Database['public']['Enums']['calendar_hour_type'];
          ws_id?: string;
        };
        Relationships: [
          {
            foreignKeyName: 'workspace_calendar_hour_settings_ws_id_fkey';
            columns: ['ws_id'];
            isOneToOne: false;
            referencedRelation: 'workspaces';
            referencedColumns: ['id'];
          },
        ];
      };
      workspace_calendar_sync_coordination: {
        Row: {
          created_at: string | null;
          last_upsert: string;
          updated_at: string | null;
          ws_id: string;
        };
        Insert: {
          created_at?: string | null;
          last_upsert?: string;
          updated_at?: string | null;
          ws_id: string;
        };
        Update: {
          created_at?: string | null;
          last_upsert?: string;
          updated_at?: string | null;
          ws_id?: string;
        };
        Relationships: [
          {
            foreignKeyName: 'workspace_calendar_sync_coordination_ws_id_fkey';
            columns: ['ws_id'];
            isOneToOne: true;
            referencedRelation: 'workspaces';
            referencedColumns: ['id'];
          },
        ];
      };
      workspace_calendar_sync_log: {
        Row: {
          created_at: string;
          deleted_events: Json | null;
          error_message: string | null;
          event_snapshot_before: Json;
          google_account_email: string | null;
          id: string;
          status: string;
          sync_ended_at: string | null;
          sync_started_at: string;
          triggered_by: string;
          upserted_events: Json | null;
          ws_id: string;
        };
        Insert: {
          created_at?: string;
          deleted_events?: Json | null;
          error_message?: string | null;
          event_snapshot_before: Json;
          google_account_email?: string | null;
          id?: string;
          status: string;
          sync_ended_at?: string | null;
          sync_started_at: string;
          triggered_by: string;
          upserted_events?: Json | null;
          ws_id: string;
        };
        Update: {
          created_at?: string;
          deleted_events?: Json | null;
          error_message?: string | null;
          event_snapshot_before?: Json;
          google_account_email?: string | null;
          id?: string;
          status?: string;
          sync_ended_at?: string | null;
          sync_started_at?: string;
          triggered_by?: string;
          upserted_events?: Json | null;
          ws_id?: string;
        };
        Relationships: [
          {
            foreignKeyName: 'workspace_calendar_sync_log_ws_id_fkey';
            columns: ['ws_id'];
            isOneToOne: false;
            referencedRelation: 'workspaces';
            referencedColumns: ['id'];
          },
        ];
      };
      workspace_configs: {
        Row: {
          created_at: string;
          id: string;
          updated_at: string;
          value: string;
          ws_id: string;
        };
        Insert: {
          created_at?: string;
          id: string;
          updated_at?: string;
          value: string;
          ws_id: string;
        };
        Update: {
          created_at?: string;
          id?: string;
          updated_at?: string;
          value?: string;
          ws_id?: string;
        };
        Relationships: [
          {
            foreignKeyName: 'public_workspace_configs_ws_id_fkey';
            columns: ['ws_id'];
            isOneToOne: false;
            referencedRelation: 'workspaces';
            referencedColumns: ['id'];
          },
        ];
      };
      workspace_course_modules: {
        Row: {
          content: Json | null;
          course_id: string;
          created_at: string;
          extra_content: Json | null;
          id: string;
          is_public: boolean;
          is_published: boolean;
          name: string;
          youtube_links: string[] | null;
        };
        Insert: {
          content?: Json | null;
          course_id: string;
          created_at?: string;
          extra_content?: Json | null;
          id?: string;
          is_public?: boolean;
          is_published?: boolean;
          name?: string;
          youtube_links?: string[] | null;
        };
        Update: {
          content?: Json | null;
          course_id?: string;
          created_at?: string;
          extra_content?: Json | null;
          id?: string;
          is_public?: boolean;
          is_published?: boolean;
          name?: string;
          youtube_links?: string[] | null;
        };
        Relationships: [
          {
            foreignKeyName: 'workspace_course_modules_course_id_fkey';
            columns: ['course_id'];
            isOneToOne: false;
            referencedRelation: 'workspace_courses';
            referencedColumns: ['id'];
          },
        ];
      };
      workspace_courses: {
        Row: {
          cert_template: Database['public']['Enums']['certificate_templates'];
          created_at: string;
          description: string | null;
          id: string;
          is_public: boolean;
          is_published: boolean;
          name: string;
          ws_id: string;
        };
        Insert: {
          cert_template?: Database['public']['Enums']['certificate_templates'];
          created_at?: string;
          description?: string | null;
          id?: string;
          is_public?: boolean;
          is_published?: boolean;
          name?: string;
          ws_id: string;
        };
        Update: {
          cert_template?: Database['public']['Enums']['certificate_templates'];
          created_at?: string;
          description?: string | null;
          id?: string;
          is_public?: boolean;
          is_published?: boolean;
          name?: string;
          ws_id?: string;
        };
        Relationships: [
          {
            foreignKeyName: 'workspace_courses_ws_id_fkey';
            columns: ['ws_id'];
            isOneToOne: false;
            referencedRelation: 'workspaces';
            referencedColumns: ['id'];
          },
        ];
      };
      workspace_cron_executions: {
        Row: {
          created_at: string;
          cron_run_id: number | null;
          end_time: string | null;
          id: string;
          job_id: string;
          response: string | null;
          start_time: string | null;
          status: string;
        };
        Insert: {
          created_at?: string;
          cron_run_id?: number | null;
          end_time?: string | null;
          id?: string;
          job_id: string;
          response?: string | null;
          start_time?: string | null;
          status: string;
        };
        Update: {
          created_at?: string;
          cron_run_id?: number | null;
          end_time?: string | null;
          id?: string;
          job_id?: string;
          response?: string | null;
          start_time?: string | null;
          status?: string;
        };
        Relationships: [
          {
            foreignKeyName: 'workspace_cron_executions_job_id_fkey';
            columns: ['job_id'];
            isOneToOne: false;
            referencedRelation: 'workspace_cron_jobs';
            referencedColumns: ['id'];
          },
        ];
      };
      workspace_cron_jobs: {
        Row: {
          active: boolean;
          created_at: string;
          cron_job_id: number | null;
          dataset_id: string;
          id: string;
          name: string;
          schedule: string;
          ws_id: string;
        };
        Insert: {
          active?: boolean;
          created_at?: string;
          cron_job_id?: number | null;
          dataset_id: string;
          id?: string;
          name: string;
          schedule: string;
          ws_id: string;
        };
        Update: {
          active?: boolean;
          created_at?: string;
          cron_job_id?: number | null;
          dataset_id?: string;
          id?: string;
          name?: string;
          schedule?: string;
          ws_id?: string;
        };
        Relationships: [
          {
            foreignKeyName: 'workspace_cron_jobs_dataset_id_fkey';
            columns: ['dataset_id'];
            isOneToOne: false;
            referencedRelation: 'workspace_datasets';
            referencedColumns: ['id'];
          },
          {
            foreignKeyName: 'workspace_cron_jobs_ws_id_fkey';
            columns: ['ws_id'];
            isOneToOne: false;
            referencedRelation: 'workspaces';
            referencedColumns: ['id'];
          },
        ];
      };
      workspace_dataset_cells: {
        Row: {
          column_id: string;
          created_at: string;
          data: string | null;
          dataset_id: string;
          id: string;
          row_id: string;
        };
        Insert: {
          column_id: string;
          created_at?: string;
          data?: string | null;
          dataset_id: string;
          id?: string;
          row_id: string;
        };
        Update: {
          column_id?: string;
          created_at?: string;
          data?: string | null;
          dataset_id?: string;
          id?: string;
          row_id?: string;
        };
        Relationships: [
          {
            foreignKeyName: 'workspace_dataset_cell_column_id_fkey';
            columns: ['column_id'];
            isOneToOne: false;
            referencedRelation: 'workspace_dataset_columns';
            referencedColumns: ['id'];
          },
          {
            foreignKeyName: 'workspace_dataset_cell_dataset_id_fkey';
            columns: ['dataset_id'];
            isOneToOne: false;
            referencedRelation: 'workspace_datasets';
            referencedColumns: ['id'];
          },
          {
            foreignKeyName: 'workspace_dataset_cell_row_id_fkey';
            columns: ['row_id'];
            isOneToOne: false;
            referencedRelation: 'workspace_dataset_row_cells';
            referencedColumns: ['row_id'];
          },
          {
            foreignKeyName: 'workspace_dataset_cell_row_id_fkey';
            columns: ['row_id'];
            isOneToOne: false;
            referencedRelation: 'workspace_dataset_rows';
            referencedColumns: ['id'];
          },
        ];
      };
      workspace_dataset_columns: {
        Row: {
          alias: string | null;
          created_at: string;
          dataset_id: string;
          description: string | null;
          id: string;
          name: string;
        };
        Insert: {
          alias?: string | null;
          created_at?: string;
          dataset_id: string;
          description?: string | null;
          id?: string;
          name: string;
        };
        Update: {
          alias?: string | null;
          created_at?: string;
          dataset_id?: string;
          description?: string | null;
          id?: string;
          name?: string;
        };
        Relationships: [
          {
            foreignKeyName: 'workspace_dataset_columns_dataset_id_fkey';
            columns: ['dataset_id'];
            isOneToOne: false;
            referencedRelation: 'workspace_datasets';
            referencedColumns: ['id'];
          },
        ];
      };
      workspace_dataset_rows: {
        Row: {
          created_at: string;
          dataset_id: string;
          id: string;
        };
        Insert: {
          created_at?: string;
          dataset_id: string;
          id?: string;
        };
        Update: {
          created_at?: string;
          dataset_id?: string;
          id?: string;
        };
        Relationships: [
          {
            foreignKeyName: 'workspace_dataset_rows_dataset_id_fkey';
            columns: ['dataset_id'];
            isOneToOne: false;
            referencedRelation: 'workspace_datasets';
            referencedColumns: ['id'];
          },
        ];
      };
      workspace_datasets: {
        Row: {
          created_at: string;
          description: string | null;
          id: string;
          name: string;
          url: string | null;
          ws_id: string;
        };
        Insert: {
          created_at?: string;
          description?: string | null;
          id?: string;
          name: string;
          url?: string | null;
          ws_id: string;
        };
        Update: {
          created_at?: string;
          description?: string | null;
          id?: string;
          name?: string;
          url?: string | null;
          ws_id?: string;
        };
        Relationships: [
          {
            foreignKeyName: 'workspace_datasets_ws_id_fkey';
            columns: ['ws_id'];
            isOneToOne: false;
            referencedRelation: 'workspaces';
            referencedColumns: ['id'];
          },
        ];
      };
      workspace_default_permissions: {
        Row: {
          created_at: string;
          enabled: boolean;
          permission: Database['public']['Enums']['workspace_role_permission'];
          ws_id: string;
        };
        Insert: {
          created_at?: string;
          enabled?: boolean;
          permission: Database['public']['Enums']['workspace_role_permission'];
          ws_id: string;
        };
        Update: {
          created_at?: string;
          enabled?: boolean;
          permission?: Database['public']['Enums']['workspace_role_permission'];
          ws_id?: string;
        };
        Relationships: [
          {
            foreignKeyName: 'public_workspace_default_permissions_ws_id_fkey';
            columns: ['ws_id'];
            isOneToOne: false;
            referencedRelation: 'workspaces';
            referencedColumns: ['id'];
          },
        ];
      };
      workspace_default_roles: {
        Row: {
          id: string;
        };
        Insert: {
          id: string;
        };
        Update: {
          id?: string;
        };
        Relationships: [];
      };
      workspace_documents: {
        Row: {
          content: Json | null;
          created_at: string;
          id: string;
          is_public: boolean | null;
          legacy_content: string | null;
          name: string | null;
          ws_id: string | null;
        };
        Insert: {
          content?: Json | null;
          created_at?: string;
          id?: string;
          is_public?: boolean | null;
          legacy_content?: string | null;
          name?: string | null;
          ws_id?: string | null;
        };
        Update: {
          content?: Json | null;
          created_at?: string;
          id?: string;
          is_public?: boolean | null;
          legacy_content?: string | null;
          name?: string | null;
          ws_id?: string | null;
        };
        Relationships: [
          {
            foreignKeyName: 'workspace_documents_ws_id_fkey';
            columns: ['ws_id'];
            isOneToOne: false;
            referencedRelation: 'workspaces';
            referencedColumns: ['id'];
          },
        ];
      };
      workspace_education_access_requests: {
        Row: {
          admin_notes: string | null;
          created_at: string;
          creator_id: string;
          feature: Database['public']['Enums']['feature_flag'];
          id: string;
          message: string;
          reviewed_at: string | null;
          reviewed_by: string | null;
          status: string;
          updated_at: string;
          workspace_name: string;
          ws_id: string;
        };
        Insert: {
          admin_notes?: string | null;
          created_at?: string;
          creator_id: string;
          feature?: Database['public']['Enums']['feature_flag'];
          id?: string;
          message: string;
          reviewed_at?: string | null;
          reviewed_by?: string | null;
          status?: string;
          updated_at?: string;
          workspace_name: string;
          ws_id: string;
        };
        Update: {
          admin_notes?: string | null;
          created_at?: string;
          creator_id?: string;
          feature?: Database['public']['Enums']['feature_flag'];
          id?: string;
          message?: string;
          reviewed_at?: string | null;
          reviewed_by?: string | null;
          status?: string;
          updated_at?: string;
          workspace_name?: string;
          ws_id?: string;
        };
        Relationships: [
          {
            foreignKeyName: 'workspace_education_access_requests_creator_id_fkey';
            columns: ['creator_id'];
            isOneToOne: false;
            referencedRelation: 'nova_user_challenge_leaderboard';
            referencedColumns: ['user_id'];
          },
          {
            foreignKeyName: 'workspace_education_access_requests_creator_id_fkey';
            columns: ['creator_id'];
            isOneToOne: false;
            referencedRelation: 'nova_user_leaderboard';
            referencedColumns: ['user_id'];
          },
          {
            foreignKeyName: 'workspace_education_access_requests_creator_id_fkey';
            columns: ['creator_id'];
            isOneToOne: false;
            referencedRelation: 'users';
            referencedColumns: ['id'];
          },
          {
            foreignKeyName: 'workspace_education_access_requests_reviewed_by_fkey';
            columns: ['reviewed_by'];
            isOneToOne: false;
            referencedRelation: 'nova_user_challenge_leaderboard';
            referencedColumns: ['user_id'];
          },
          {
            foreignKeyName: 'workspace_education_access_requests_reviewed_by_fkey';
            columns: ['reviewed_by'];
            isOneToOne: false;
            referencedRelation: 'nova_user_leaderboard';
            referencedColumns: ['user_id'];
          },
          {
            foreignKeyName: 'workspace_education_access_requests_reviewed_by_fkey';
            columns: ['reviewed_by'];
            isOneToOne: false;
            referencedRelation: 'users';
            referencedColumns: ['id'];
          },
          {
            foreignKeyName: 'workspace_education_access_requests_ws_id_fkey';
            columns: ['ws_id'];
            isOneToOne: false;
            referencedRelation: 'workspaces';
            referencedColumns: ['id'];
          },
        ];
      };
      workspace_email_credentials: {
        Row: {
          access_id: string;
          access_key: string;
          created_at: string;
          id: string;
          region: string;
          source_email: string;
          source_name: string;
          ws_id: string;
        };
        Insert: {
          access_id: string;
          access_key: string;
          created_at?: string;
          id?: string;
          region?: string;
          source_email?: string;
          source_name?: string;
          ws_id: string;
        };
        Update: {
          access_id?: string;
          access_key?: string;
          created_at?: string;
          id?: string;
          region?: string;
          source_email?: string;
          source_name?: string;
          ws_id?: string;
        };
        Relationships: [
          {
            foreignKeyName: 'workspace_email_credentials_ws_id_fkey';
            columns: ['ws_id'];
            isOneToOne: false;
            referencedRelation: 'workspaces';
            referencedColumns: ['id'];
          },
        ];
      };
      workspace_email_invites: {
        Row: {
          created_at: string;
          email: string;
          invited_by: string | null;
          role: string;
          role_title: string;
          ws_id: string;
        };
        Insert: {
          created_at?: string;
          email: string;
          invited_by?: string | null;
          role?: string;
          role_title?: string;
          ws_id: string;
        };
        Update: {
          created_at?: string;
          email?: string;
          invited_by?: string | null;
          role?: string;
          role_title?: string;
          ws_id?: string;
        };
        Relationships: [
          {
            foreignKeyName: 'workspace_email_invites_invited_by_fkey';
            columns: ['invited_by'];
            isOneToOne: false;
            referencedRelation: 'nova_user_challenge_leaderboard';
            referencedColumns: ['user_id'];
          },
          {
            foreignKeyName: 'workspace_email_invites_invited_by_fkey';
            columns: ['invited_by'];
            isOneToOne: false;
            referencedRelation: 'nova_user_leaderboard';
            referencedColumns: ['user_id'];
          },
          {
            foreignKeyName: 'workspace_email_invites_invited_by_fkey';
            columns: ['invited_by'];
            isOneToOne: false;
            referencedRelation: 'users';
            referencedColumns: ['id'];
          },
          {
            foreignKeyName: 'workspace_email_invites_role_fkey';
            columns: ['role'];
            isOneToOne: false;
            referencedRelation: 'workspace_default_roles';
            referencedColumns: ['id'];
          },
          {
            foreignKeyName: 'workspace_email_invites_ws_id_fkey';
            columns: ['ws_id'];
            isOneToOne: false;
            referencedRelation: 'workspaces';
            referencedColumns: ['id'];
          },
        ];
      };
      workspace_flashcards: {
        Row: {
          back: string;
          created_at: string;
          front: string;
          id: string;
          ws_id: string;
        };
        Insert: {
          back: string;
          created_at?: string;
          front: string;
          id?: string;
          ws_id: string;
        };
        Update: {
          back?: string;
          created_at?: string;
          front?: string;
          id?: string;
          ws_id?: string;
        };
        Relationships: [
          {
            foreignKeyName: 'workspace_flashcards_ws_id_fkey';
            columns: ['ws_id'];
            isOneToOne: false;
            referencedRelation: 'workspaces';
            referencedColumns: ['id'];
          },
        ];
      };
      workspace_invites: {
        Row: {
          created_at: string | null;
          role: string;
          role_title: string | null;
          user_id: string;
          ws_id: string;
        };
        Insert: {
          created_at?: string | null;
          role?: string;
          role_title?: string | null;
          user_id: string;
          ws_id: string;
        };
        Update: {
          created_at?: string | null;
          role?: string;
          role_title?: string | null;
          user_id?: string;
          ws_id?: string;
        };
        Relationships: [
          {
            foreignKeyName: 'workspace_invites_role_fkey';
            columns: ['role'];
            isOneToOne: false;
            referencedRelation: 'workspace_default_roles';
            referencedColumns: ['id'];
          },
          {
            foreignKeyName: 'workspace_invites_user_id_fkey';
            columns: ['user_id'];
            isOneToOne: false;
            referencedRelation: 'nova_user_challenge_leaderboard';
            referencedColumns: ['user_id'];
          },
          {
            foreignKeyName: 'workspace_invites_user_id_fkey';
            columns: ['user_id'];
            isOneToOne: false;
            referencedRelation: 'nova_user_leaderboard';
            referencedColumns: ['user_id'];
          },
          {
            foreignKeyName: 'workspace_invites_user_id_fkey';
            columns: ['user_id'];
            isOneToOne: false;
            referencedRelation: 'users';
            referencedColumns: ['id'];
          },
          {
            foreignKeyName: 'workspace_invites_ws_id_fkey';
            columns: ['ws_id'];
            isOneToOne: false;
            referencedRelation: 'workspaces';
            referencedColumns: ['id'];
          },
        ];
      };
      workspace_members: {
        Row: {
          created_at: string | null;
          role: string;
          role_title: string;
          sort_key: number | null;
          user_id: string;
          ws_id: string;
        };
        Insert: {
          created_at?: string | null;
          role?: string;
          role_title?: string;
          sort_key?: number | null;
          user_id?: string;
          ws_id: string;
        };
        Update: {
          created_at?: string | null;
          role?: string;
          role_title?: string;
          sort_key?: number | null;
          user_id?: string;
          ws_id?: string;
        };
        Relationships: [
          {
            foreignKeyName: 'workspace_members_role_fkey';
            columns: ['role'];
            isOneToOne: false;
            referencedRelation: 'workspace_default_roles';
            referencedColumns: ['id'];
          },
          {
            foreignKeyName: 'workspace_members_user_id_fkey';
            columns: ['user_id'];
            isOneToOne: false;
            referencedRelation: 'nova_user_challenge_leaderboard';
            referencedColumns: ['user_id'];
          },
          {
            foreignKeyName: 'workspace_members_user_id_fkey';
            columns: ['user_id'];
            isOneToOne: false;
            referencedRelation: 'nova_user_leaderboard';
            referencedColumns: ['user_id'];
          },
          {
            foreignKeyName: 'workspace_members_user_id_fkey';
            columns: ['user_id'];
            isOneToOne: false;
            referencedRelation: 'users';
            referencedColumns: ['id'];
          },
          {
            foreignKeyName: 'workspace_members_ws_id_fkey';
            columns: ['ws_id'];
            isOneToOne: false;
            referencedRelation: 'workspaces';
            referencedColumns: ['id'];
          },
        ];
      };
      workspace_products: {
        Row: {
          avatar_url: string | null;
          category_id: string;
          created_at: string | null;
          creator_id: string | null;
          description: string | null;
          id: string;
          manufacturer: string | null;
          name: string | null;
          usage: string | null;
          ws_id: string;
        };
        Insert: {
          avatar_url?: string | null;
          category_id: string;
          created_at?: string | null;
          creator_id?: string | null;
          description?: string | null;
          id?: string;
          manufacturer?: string | null;
          name?: string | null;
          usage?: string | null;
          ws_id: string;
        };
        Update: {
          avatar_url?: string | null;
          category_id?: string;
          created_at?: string | null;
          creator_id?: string | null;
          description?: string | null;
          id?: string;
          manufacturer?: string | null;
          name?: string | null;
          usage?: string | null;
          ws_id?: string;
        };
        Relationships: [
          {
            foreignKeyName: 'public_workspace_products_creator_id_fkey';
            columns: ['creator_id'];
            isOneToOne: false;
            referencedRelation: 'distinct_invoice_creators';
            referencedColumns: ['id'];
          },
          {
            foreignKeyName: 'public_workspace_products_creator_id_fkey';
            columns: ['creator_id'];
            isOneToOne: false;
            referencedRelation: 'workspace_users';
            referencedColumns: ['id'];
          },
          {
            foreignKeyName: 'public_workspace_products_creator_id_fkey';
            columns: ['creator_id'];
            isOneToOne: false;
            referencedRelation: 'workspace_users_with_groups';
            referencedColumns: ['id'];
          },
          {
            foreignKeyName: 'workspace_products_category_id_fkey';
            columns: ['category_id'];
            isOneToOne: false;
            referencedRelation: 'product_categories';
            referencedColumns: ['id'];
          },
          {
            foreignKeyName: 'workspace_products_ws_id_fkey';
            columns: ['ws_id'];
            isOneToOne: false;
            referencedRelation: 'workspaces';
            referencedColumns: ['id'];
          },
        ];
      };
      workspace_promotions: {
        Row: {
          code: string | null;
          created_at: string;
          creator_id: string | null;
          description: string | null;
          id: string;
          name: string | null;
          use_ratio: boolean;
          value: number;
          ws_id: string;
        };
        Insert: {
          code?: string | null;
          created_at?: string;
          creator_id?: string | null;
          description?: string | null;
          id?: string;
          name?: string | null;
          use_ratio?: boolean;
          value: number;
          ws_id: string;
        };
        Update: {
          code?: string | null;
          created_at?: string;
          creator_id?: string | null;
          description?: string | null;
          id?: string;
          name?: string | null;
          use_ratio?: boolean;
          value?: number;
          ws_id?: string;
        };
        Relationships: [
          {
            foreignKeyName: 'public_workspace_promotions_creator_id_fkey';
            columns: ['creator_id'];
            isOneToOne: false;
            referencedRelation: 'distinct_invoice_creators';
            referencedColumns: ['id'];
          },
          {
            foreignKeyName: 'public_workspace_promotions_creator_id_fkey';
            columns: ['creator_id'];
            isOneToOne: false;
            referencedRelation: 'workspace_users';
            referencedColumns: ['id'];
          },
          {
            foreignKeyName: 'public_workspace_promotions_creator_id_fkey';
            columns: ['creator_id'];
            isOneToOne: false;
            referencedRelation: 'workspace_users_with_groups';
            referencedColumns: ['id'];
          },
          {
            foreignKeyName: 'workspace_promotions_ws_id_fkey';
            columns: ['ws_id'];
            isOneToOne: false;
            referencedRelation: 'workspaces';
            referencedColumns: ['id'];
          },
        ];
      };
      workspace_quiz_attempt_answers: {
        Row: {
          attempt_id: string;
          id: string;
          is_correct: boolean;
          quiz_id: string;
          score_awarded: number;
          selected_option_id: string;
        };
        Insert: {
          attempt_id: string;
          id?: string;
          is_correct: boolean;
          quiz_id: string;
          score_awarded: number;
          selected_option_id: string;
        };
        Update: {
          attempt_id?: string;
          id?: string;
          is_correct?: boolean;
          quiz_id?: string;
          score_awarded?: number;
          selected_option_id?: string;
        };
        Relationships: [
          {
            foreignKeyName: 'wq_answer_attempt_fkey';
            columns: ['attempt_id'];
            isOneToOne: false;
            referencedRelation: 'workspace_quiz_attempts';
            referencedColumns: ['id'];
          },
          {
            foreignKeyName: 'wq_answer_option_fkey';
            columns: ['selected_option_id'];
            isOneToOne: false;
            referencedRelation: 'quiz_options';
            referencedColumns: ['id'];
          },
          {
            foreignKeyName: 'wq_answer_quiz_fkey';
            columns: ['quiz_id'];
            isOneToOne: false;
            referencedRelation: 'workspace_quizzes';
            referencedColumns: ['id'];
          },
        ];
      };
      workspace_quiz_attempts: {
        Row: {
          attempt_number: number;
          completed_at: string | null;
          duration_seconds: number | null;
          id: string;
          set_id: string;
          started_at: string;
          submitted_at: string;
          total_score: number | null;
          user_id: string;
        };
        Insert: {
          attempt_number: number;
          completed_at?: string | null;
          duration_seconds?: number | null;
          id?: string;
          set_id: string;
          started_at?: string;
          submitted_at?: string;
          total_score?: number | null;
          user_id: string;
        };
        Update: {
          attempt_number?: number;
          completed_at?: string | null;
          duration_seconds?: number | null;
          id?: string;
          set_id?: string;
          started_at?: string;
          submitted_at?: string;
          total_score?: number | null;
          user_id?: string;
        };
        Relationships: [
          {
            foreignKeyName: 'wq_attempts_set_fkey';
            columns: ['set_id'];
            isOneToOne: false;
            referencedRelation: 'workspace_quiz_sets';
            referencedColumns: ['id'];
          },
          {
            foreignKeyName: 'wq_attempts_user_fkey';
            columns: ['user_id'];
            isOneToOne: false;
            referencedRelation: 'nova_user_challenge_leaderboard';
            referencedColumns: ['user_id'];
          },
          {
            foreignKeyName: 'wq_attempts_user_fkey';
            columns: ['user_id'];
            isOneToOne: false;
            referencedRelation: 'nova_user_leaderboard';
            referencedColumns: ['user_id'];
          },
          {
            foreignKeyName: 'wq_attempts_user_fkey';
            columns: ['user_id'];
            isOneToOne: false;
            referencedRelation: 'users';
            referencedColumns: ['id'];
          },
        ];
      };
      workspace_quiz_sets: {
        Row: {
          allow_view_old_attempts: boolean;
          allow_view_results: boolean;
          attempt_limit: number | null;
          available_date: string;
          created_at: string;
          due_date: string;
          explanation_mode: number;
          id: string;
          instruction: Json | null;
          name: string;
          results_released: boolean;
          time_limit_minutes: number | null;
          ws_id: string | null;
        };
        Insert: {
          allow_view_old_attempts?: boolean;
          allow_view_results?: boolean;
          attempt_limit?: number | null;
          available_date?: string;
          created_at?: string;
          due_date?: string;
          explanation_mode?: number;
          id?: string;
          instruction?: Json | null;
          name?: string;
          results_released?: boolean;
          time_limit_minutes?: number | null;
          ws_id?: string | null;
        };
        Update: {
          allow_view_old_attempts?: boolean;
          allow_view_results?: boolean;
          attempt_limit?: number | null;
          available_date?: string;
          created_at?: string;
          due_date?: string;
          explanation_mode?: number;
          id?: string;
          instruction?: Json | null;
          name?: string;
          results_released?: boolean;
          time_limit_minutes?: number | null;
          ws_id?: string | null;
        };
        Relationships: [
          {
            foreignKeyName: 'workspace_quiz_sets_ws_id_fkey';
            columns: ['ws_id'];
            isOneToOne: false;
            referencedRelation: 'workspaces';
            referencedColumns: ['id'];
          },
        ];
      };
      workspace_quizzes: {
        Row: {
          created_at: string;
          id: string;
          instruction: Json | null;
          question: string;
          score: number;
          ws_id: string;
        };
        Insert: {
          created_at?: string;
          id?: string;
          instruction?: Json | null;
          question: string;
          score?: number;
          ws_id: string;
        };
        Update: {
          created_at?: string;
          id?: string;
          instruction?: Json | null;
          question?: string;
          score?: number;
          ws_id?: string;
        };
        Relationships: [
          {
            foreignKeyName: 'workspace_quizzes_ws_id_fkey';
            columns: ['ws_id'];
            isOneToOne: false;
            referencedRelation: 'workspaces';
            referencedColumns: ['id'];
          },
        ];
      };
      workspace_role_members: {
        Row: {
          created_at: string;
          role_id: string;
          user_id: string;
        };
        Insert: {
          created_at?: string;
          role_id: string;
          user_id: string;
        };
        Update: {
          created_at?: string;
          role_id?: string;
          user_id?: string;
        };
        Relationships: [
          {
            foreignKeyName: 'public_workspace_role_members_role_id_fkey';
            columns: ['role_id'];
            isOneToOne: false;
            referencedRelation: 'workspace_roles';
            referencedColumns: ['id'];
          },
          {
            foreignKeyName: 'public_workspace_role_members_user_id_fkey';
            columns: ['user_id'];
            isOneToOne: false;
            referencedRelation: 'nova_user_challenge_leaderboard';
            referencedColumns: ['user_id'];
          },
          {
            foreignKeyName: 'public_workspace_role_members_user_id_fkey';
            columns: ['user_id'];
            isOneToOne: false;
            referencedRelation: 'nova_user_leaderboard';
            referencedColumns: ['user_id'];
          },
          {
            foreignKeyName: 'public_workspace_role_members_user_id_fkey';
            columns: ['user_id'];
            isOneToOne: false;
            referencedRelation: 'users';
            referencedColumns: ['id'];
          },
        ];
      };
      workspace_role_permissions: {
        Row: {
          created_at: string;
          enabled: boolean;
          permission: Database['public']['Enums']['workspace_role_permission'];
          role_id: string;
          ws_id: string;
        };
        Insert: {
          created_at?: string;
          enabled?: boolean;
          permission: Database['public']['Enums']['workspace_role_permission'];
          role_id: string;
          ws_id: string;
        };
        Update: {
          created_at?: string;
          enabled?: boolean;
          permission?: Database['public']['Enums']['workspace_role_permission'];
          role_id?: string;
          ws_id?: string;
        };
        Relationships: [
          {
            foreignKeyName: 'public_workspace_role_permissions_role_id_fkey';
            columns: ['role_id'];
            isOneToOne: false;
            referencedRelation: 'workspace_roles';
            referencedColumns: ['id'];
          },
          {
            foreignKeyName: 'public_workspace_role_permissions_ws_id_fkey';
            columns: ['ws_id'];
            isOneToOne: false;
            referencedRelation: 'workspaces';
            referencedColumns: ['id'];
          },
        ];
      };
      workspace_roles: {
        Row: {
          created_at: string;
          id: string;
          name: string;
          ws_id: string;
        };
        Insert: {
          created_at?: string;
          id?: string;
          name: string;
          ws_id: string;
        };
        Update: {
          created_at?: string;
          id?: string;
          name?: string;
          ws_id?: string;
        };
        Relationships: [
          {
            foreignKeyName: 'public_workspace_roles_ws_id_fkey';
            columns: ['ws_id'];
            isOneToOne: false;
            referencedRelation: 'workspaces';
            referencedColumns: ['id'];
          },
        ];
      };
      workspace_secrets: {
        Row: {
          created_at: string;
          id: string;
          name: string;
          value: string | null;
          ws_id: string;
        };
        Insert: {
          created_at?: string;
          id?: string;
          name?: string;
          value?: string | null;
          ws_id: string;
        };
        Update: {
          created_at?: string;
          id?: string;
          name?: string;
          value?: string | null;
          ws_id?: string;
        };
        Relationships: [
          {
            foreignKeyName: 'workspace_secrets_ws_id_fkey';
            columns: ['ws_id'];
            isOneToOne: false;
            referencedRelation: 'workspaces';
            referencedColumns: ['id'];
          },
        ];
      };
      workspace_subscription: {
        Row: {
          cancel_at_period_end: boolean | null;
          created_at: string;
          current_period_end: string | null;
          current_period_start: string | null;
          id: string;
          polar_subscription_id: string;
          product_id: string | null;
          status: Database['public']['Enums']['subscription_status'] | null;
          updated_at: string | null;
          ws_id: string;
        };
        Insert: {
          cancel_at_period_end?: boolean | null;
          created_at?: string;
          current_period_end?: string | null;
          current_period_start?: string | null;
          id?: string;
          polar_subscription_id: string;
          product_id?: string | null;
          status?: Database['public']['Enums']['subscription_status'] | null;
          updated_at?: string | null;
          ws_id: string;
        };
        Update: {
          cancel_at_period_end?: boolean | null;
          created_at?: string;
          current_period_end?: string | null;
          current_period_start?: string | null;
          id?: string;
          polar_subscription_id?: string;
          product_id?: string | null;
          status?: Database['public']['Enums']['subscription_status'] | null;
          updated_at?: string | null;
          ws_id?: string;
        };
        Relationships: [
          {
            foreignKeyName: 'workspace_subscription_product_id_fkey';
            columns: ['product_id'];
            isOneToOne: false;
            referencedRelation: 'workspace_subscription_products';
            referencedColumns: ['id'];
          },
          {
            foreignKeyName: 'workspace_subscription_ws_id_fkey';
            columns: ['ws_id'];
            isOneToOne: false;
            referencedRelation: 'workspaces';
            referencedColumns: ['id'];
          },
        ];
      };
      workspace_subscription_products: {
        Row: {
          created_at: string;
          description: string | null;
          id: string;
          name: string | null;
          price: number | null;
          recurring_interval: string | null;
        };
        Insert: {
          created_at?: string;
          description?: string | null;
          id: string;
          name?: string | null;
          price?: number | null;
          recurring_interval?: string | null;
        };
        Update: {
          created_at?: string;
          description?: string | null;
          id?: string;
          name?: string | null;
          price?: number | null;
          recurring_interval?: string | null;
        };
        Relationships: [];
      };
      workspace_teams: {
        Row: {
          created_at: string | null;
          deleted: boolean | null;
          id: string;
          name: string | null;
          ws_id: string;
        };
        Insert: {
          created_at?: string | null;
          deleted?: boolean | null;
          id?: string;
          name?: string | null;
          ws_id: string;
        };
        Update: {
          created_at?: string | null;
          deleted?: boolean | null;
          id?: string;
          name?: string | null;
          ws_id?: string;
        };
        Relationships: [
          {
            foreignKeyName: 'workspace_teams_ws_id_fkey';
            columns: ['ws_id'];
            isOneToOne: false;
            referencedRelation: 'workspaces';
            referencedColumns: ['id'];
          },
        ];
      };
      workspace_user_fields: {
        Row: {
          created_at: string;
          default_value: string | null;
          description: string | null;
          id: string;
          name: string;
          notes: string | null;
          possible_values: string[] | null;
          type: string;
          ws_id: string;
        };
        Insert: {
          created_at?: string;
          default_value?: string | null;
          description?: string | null;
          id?: string;
          name: string;
          notes?: string | null;
          possible_values?: string[] | null;
          type: string;
          ws_id: string;
        };
        Update: {
          created_at?: string;
          default_value?: string | null;
          description?: string | null;
          id?: string;
          name?: string;
          notes?: string | null;
          possible_values?: string[] | null;
          type?: string;
          ws_id?: string;
        };
        Relationships: [
          {
            foreignKeyName: 'public_workspace_user_fields_type_fkey';
            columns: ['type'];
            isOneToOne: false;
            referencedRelation: 'field_types';
            referencedColumns: ['id'];
          },
          {
            foreignKeyName: 'public_workspace_user_fields_ws_id_fkey';
            columns: ['ws_id'];
            isOneToOne: false;
            referencedRelation: 'workspaces';
            referencedColumns: ['id'];
          },
        ];
      };
      workspace_user_group_tag_groups: {
        Row: {
          created_at: string;
          group_id: string;
          tag_id: string;
        };
        Insert: {
          created_at?: string;
          group_id: string;
          tag_id: string;
        };
        Update: {
          created_at?: string;
          group_id?: string;
          tag_id?: string;
        };
        Relationships: [
          {
            foreignKeyName: 'public_workspace_user_group_tag_groups_group_id_fkey';
            columns: ['group_id'];
            isOneToOne: false;
            referencedRelation: 'user_groups_with_tags';
            referencedColumns: ['id'];
          },
          {
            foreignKeyName: 'public_workspace_user_group_tag_groups_group_id_fkey';
            columns: ['group_id'];
            isOneToOne: false;
            referencedRelation: 'workspace_user_groups';
            referencedColumns: ['id'];
          },
          {
            foreignKeyName: 'public_workspace_user_group_tag_groups_group_id_fkey';
            columns: ['group_id'];
            isOneToOne: false;
            referencedRelation: 'workspace_user_groups_with_amount';
            referencedColumns: ['id'];
          },
          {
            foreignKeyName: 'public_workspace_user_group_tag_groups_tag_id_fkey';
            columns: ['tag_id'];
            isOneToOne: false;
            referencedRelation: 'workspace_user_group_tags';
            referencedColumns: ['id'];
          },
        ];
      };
      workspace_user_group_tags: {
        Row: {
          color: string | null;
          created_at: string;
          id: string;
          name: string;
          ws_id: string;
        };
        Insert: {
          color?: string | null;
          created_at?: string;
          id?: string;
          name: string;
          ws_id: string;
        };
        Update: {
          color?: string | null;
          created_at?: string;
          id?: string;
          name?: string;
          ws_id?: string;
        };
        Relationships: [
          {
            foreignKeyName: 'public_workspace_user_group_tags_ws_id_fkey';
            columns: ['ws_id'];
            isOneToOne: false;
            referencedRelation: 'workspaces';
            referencedColumns: ['id'];
          },
        ];
      };
      workspace_user_groups: {
        Row: {
          archived: boolean;
          created_at: string | null;
          ending_date: string | null;
          id: string;
          name: string;
          notes: string | null;
          sessions: string[] | null;
          starting_date: string | null;
          ws_id: string;
        };
        Insert: {
          archived?: boolean;
          created_at?: string | null;
          ending_date?: string | null;
          id?: string;
          name: string;
          notes?: string | null;
          sessions?: string[] | null;
          starting_date?: string | null;
          ws_id: string;
        };
        Update: {
          archived?: boolean;
          created_at?: string | null;
          ending_date?: string | null;
          id?: string;
          name?: string;
          notes?: string | null;
          sessions?: string[] | null;
          starting_date?: string | null;
          ws_id?: string;
        };
        Relationships: [
          {
            foreignKeyName: 'workspace_user_roles_ws_id_fkey';
            columns: ['ws_id'];
            isOneToOne: false;
            referencedRelation: 'workspaces';
            referencedColumns: ['id'];
          },
        ];
      };
      workspace_user_groups_users: {
        Row: {
          created_at: string | null;
          group_id: string;
          role: string | null;
          user_id: string;
        };
        Insert: {
          created_at?: string | null;
          group_id: string;
          role?: string | null;
          user_id: string;
        };
        Update: {
          created_at?: string | null;
          group_id?: string;
          role?: string | null;
          user_id?: string;
        };
        Relationships: [
          {
            foreignKeyName: 'workspace_user_roles_users_role_id_fkey';
            columns: ['group_id'];
            isOneToOne: false;
            referencedRelation: 'user_groups_with_tags';
            referencedColumns: ['id'];
          },
          {
            foreignKeyName: 'workspace_user_roles_users_role_id_fkey';
            columns: ['group_id'];
            isOneToOne: false;
            referencedRelation: 'workspace_user_groups';
            referencedColumns: ['id'];
          },
          {
            foreignKeyName: 'workspace_user_roles_users_role_id_fkey';
            columns: ['group_id'];
            isOneToOne: false;
            referencedRelation: 'workspace_user_groups_with_amount';
            referencedColumns: ['id'];
          },
          {
            foreignKeyName: 'workspace_user_roles_users_user_id_fkey';
            columns: ['user_id'];
            isOneToOne: false;
            referencedRelation: 'distinct_invoice_creators';
            referencedColumns: ['id'];
          },
          {
            foreignKeyName: 'workspace_user_roles_users_user_id_fkey';
            columns: ['user_id'];
            isOneToOne: false;
            referencedRelation: 'workspace_users';
            referencedColumns: ['id'];
          },
          {
            foreignKeyName: 'workspace_user_roles_users_user_id_fkey';
            columns: ['user_id'];
            isOneToOne: false;
            referencedRelation: 'workspace_users_with_groups';
            referencedColumns: ['id'];
          },
        ];
      };
      workspace_user_linked_users: {
        Row: {
          created_at: string;
          platform_user_id: string;
          virtual_user_id: string;
          ws_id: string;
        };
        Insert: {
          created_at?: string;
          platform_user_id: string;
          virtual_user_id: string;
          ws_id: string;
        };
        Update: {
          created_at?: string;
          platform_user_id?: string;
          virtual_user_id?: string;
          ws_id?: string;
        };
        Relationships: [
          {
            foreignKeyName: 'workspace_user_linked_users_platform_user_id_fkey';
            columns: ['platform_user_id'];
            isOneToOne: false;
            referencedRelation: 'nova_user_challenge_leaderboard';
            referencedColumns: ['user_id'];
          },
          {
            foreignKeyName: 'workspace_user_linked_users_platform_user_id_fkey';
            columns: ['platform_user_id'];
            isOneToOne: false;
            referencedRelation: 'nova_user_leaderboard';
            referencedColumns: ['user_id'];
          },
          {
            foreignKeyName: 'workspace_user_linked_users_platform_user_id_fkey';
            columns: ['platform_user_id'];
            isOneToOne: false;
            referencedRelation: 'users';
            referencedColumns: ['id'];
          },
          {
            foreignKeyName: 'workspace_user_linked_users_virtual_user_id_fkey';
            columns: ['virtual_user_id'];
            isOneToOne: false;
            referencedRelation: 'distinct_invoice_creators';
            referencedColumns: ['id'];
          },
          {
            foreignKeyName: 'workspace_user_linked_users_virtual_user_id_fkey';
            columns: ['virtual_user_id'];
            isOneToOne: false;
            referencedRelation: 'workspace_users';
            referencedColumns: ['id'];
          },
          {
            foreignKeyName: 'workspace_user_linked_users_virtual_user_id_fkey';
            columns: ['virtual_user_id'];
            isOneToOne: false;
            referencedRelation: 'workspace_users_with_groups';
            referencedColumns: ['id'];
          },
          {
            foreignKeyName: 'workspace_user_linked_users_ws_id_fkey';
            columns: ['ws_id'];
            isOneToOne: false;
            referencedRelation: 'workspaces';
            referencedColumns: ['id'];
          },
        ];
      };
      workspace_user_status_changes: {
        Row: {
          archived: boolean;
          archived_until: string | null;
          created_at: string;
          creator_id: string;
          id: string;
          user_id: string;
          ws_id: string;
        };
        Insert: {
          archived: boolean;
          archived_until?: string | null;
          created_at?: string;
          creator_id: string;
          id?: string;
          user_id: string;
          ws_id: string;
        };
        Update: {
          archived?: boolean;
          archived_until?: string | null;
          created_at?: string;
          creator_id?: string;
          id?: string;
          user_id?: string;
          ws_id?: string;
        };
        Relationships: [
          {
            foreignKeyName: 'workspace_user_status_changes_creator_id_fkey';
            columns: ['creator_id'];
            isOneToOne: false;
            referencedRelation: 'distinct_invoice_creators';
            referencedColumns: ['id'];
          },
          {
            foreignKeyName: 'workspace_user_status_changes_creator_id_fkey';
            columns: ['creator_id'];
            isOneToOne: false;
            referencedRelation: 'workspace_users';
            referencedColumns: ['id'];
          },
          {
            foreignKeyName: 'workspace_user_status_changes_creator_id_fkey';
            columns: ['creator_id'];
            isOneToOne: false;
            referencedRelation: 'workspace_users_with_groups';
            referencedColumns: ['id'];
          },
          {
            foreignKeyName: 'workspace_user_status_changes_user_id_fkey';
            columns: ['user_id'];
            isOneToOne: false;
            referencedRelation: 'distinct_invoice_creators';
            referencedColumns: ['id'];
          },
          {
            foreignKeyName: 'workspace_user_status_changes_user_id_fkey';
            columns: ['user_id'];
            isOneToOne: false;
            referencedRelation: 'workspace_users';
            referencedColumns: ['id'];
          },
          {
            foreignKeyName: 'workspace_user_status_changes_user_id_fkey';
            columns: ['user_id'];
            isOneToOne: false;
            referencedRelation: 'workspace_users_with_groups';
            referencedColumns: ['id'];
          },
          {
            foreignKeyName: 'workspace_user_status_changes_ws_id_fkey';
            columns: ['ws_id'];
            isOneToOne: false;
            referencedRelation: 'workspaces';
            referencedColumns: ['id'];
          },
        ];
      };
      workspace_users: {
        Row: {
          address: string | null;
          archived: boolean;
          archived_until: string | null;
          avatar_url: string | null;
          balance: number | null;
          birthday: string | null;
          created_at: string | null;
          created_by: string | null;
          display_name: string | null;
          email: string | null;
          ethnicity: string | null;
          full_name: string | null;
          gender: string | null;
          guardian: string | null;
          id: string;
          national_id: string | null;
          note: string | null;
          phone: string | null;
          updated_at: string;
          updated_by: string | null;
          ws_id: string;
        };
        Insert: {
          address?: string | null;
          archived?: boolean;
          archived_until?: string | null;
          avatar_url?: string | null;
          balance?: number | null;
          birthday?: string | null;
          created_at?: string | null;
          created_by?: string | null;
          display_name?: string | null;
          email?: string | null;
          ethnicity?: string | null;
          full_name?: string | null;
          gender?: string | null;
          guardian?: string | null;
          id?: string;
          national_id?: string | null;
          note?: string | null;
          phone?: string | null;
          updated_at?: string;
          updated_by?: string | null;
          ws_id: string;
        };
        Update: {
          address?: string | null;
          archived?: boolean;
          archived_until?: string | null;
          avatar_url?: string | null;
          balance?: number | null;
          birthday?: string | null;
          created_at?: string | null;
          created_by?: string | null;
          display_name?: string | null;
          email?: string | null;
          ethnicity?: string | null;
          full_name?: string | null;
          gender?: string | null;
          guardian?: string | null;
          id?: string;
          national_id?: string | null;
          note?: string | null;
          phone?: string | null;
          updated_at?: string;
          updated_by?: string | null;
          ws_id?: string;
        };
        Relationships: [
          {
            foreignKeyName: 'public_workspace_users_updated_by_fkey';
            columns: ['updated_by'];
            isOneToOne: false;
            referencedRelation: 'distinct_invoice_creators';
            referencedColumns: ['id'];
          },
          {
            foreignKeyName: 'public_workspace_users_updated_by_fkey';
            columns: ['updated_by'];
            isOneToOne: false;
            referencedRelation: 'workspace_users';
            referencedColumns: ['id'];
          },
          {
            foreignKeyName: 'public_workspace_users_updated_by_fkey';
            columns: ['updated_by'];
            isOneToOne: false;
            referencedRelation: 'workspace_users_with_groups';
            referencedColumns: ['id'];
          },
          {
            foreignKeyName: 'workspace_users_created_by_fkey';
            columns: ['created_by'];
            isOneToOne: false;
            referencedRelation: 'distinct_invoice_creators';
            referencedColumns: ['id'];
          },
          {
            foreignKeyName: 'workspace_users_created_by_fkey';
            columns: ['created_by'];
            isOneToOne: false;
            referencedRelation: 'workspace_users';
            referencedColumns: ['id'];
          },
          {
            foreignKeyName: 'workspace_users_created_by_fkey';
            columns: ['created_by'];
            isOneToOne: false;
            referencedRelation: 'workspace_users_with_groups';
            referencedColumns: ['id'];
          },
          {
            foreignKeyName: 'workspace_users_ws_id_fkey';
            columns: ['ws_id'];
            isOneToOne: false;
            referencedRelation: 'workspaces';
            referencedColumns: ['id'];
          },
        ];
      };
      workspace_wallet_transfers: {
        Row: {
          created_at: string | null;
          from_transaction_id: string;
          to_transaction_id: string;
        };
        Insert: {
          created_at?: string | null;
          from_transaction_id: string;
          to_transaction_id: string;
        };
        Update: {
          created_at?: string | null;
          from_transaction_id?: string;
          to_transaction_id?: string;
        };
        Relationships: [
          {
            foreignKeyName: 'workspace_wallet_transfers_from_transaction_id_fkey';
            columns: ['from_transaction_id'];
            isOneToOne: false;
            referencedRelation: 'wallet_transactions';
            referencedColumns: ['id'];
          },
          {
            foreignKeyName: 'workspace_wallet_transfers_to_transaction_id_fkey';
            columns: ['to_transaction_id'];
            isOneToOne: false;
            referencedRelation: 'wallet_transactions';
            referencedColumns: ['id'];
          },
        ];
      };
      workspace_wallets: {
        Row: {
          balance: number | null;
          created_at: string | null;
          currency: string;
          description: string | null;
          id: string;
          name: string | null;
          report_opt_in: boolean;
          type: string;
          ws_id: string;
        };
        Insert: {
          balance?: number | null;
          created_at?: string | null;
          currency?: string;
          description?: string | null;
          id?: string;
          name?: string | null;
          report_opt_in?: boolean;
          type?: string;
          ws_id: string;
        };
        Update: {
          balance?: number | null;
          created_at?: string | null;
          currency?: string;
          description?: string | null;
          id?: string;
          name?: string | null;
          report_opt_in?: boolean;
          type?: string;
          ws_id?: string;
        };
        Relationships: [
          {
            foreignKeyName: 'workspace_wallets_currency_fkey';
            columns: ['currency'];
            isOneToOne: false;
            referencedRelation: 'currencies';
            referencedColumns: ['code'];
          },
          {
            foreignKeyName: 'workspace_wallets_type_fkey';
            columns: ['type'];
            isOneToOne: false;
            referencedRelation: 'wallet_types';
            referencedColumns: ['id'];
          },
          {
            foreignKeyName: 'workspace_wallets_ws_id_fkey';
            columns: ['ws_id'];
            isOneToOne: false;
            referencedRelation: 'workspaces';
            referencedColumns: ['id'];
          },
        ];
      };
      workspace_whiteboards: {
        Row: {
          created_at: string;
          creator_id: string;
          description: string | null;
          id: string;
          snapshot: Json | null;
          thumbnail_url: string | null;
          title: string;
          updated_at: string;
          ws_id: string;
        };
        Insert: {
          created_at?: string;
          creator_id: string;
          description?: string | null;
          id?: string;
          snapshot?: Json | null;
          thumbnail_url?: string | null;
          title: string;
          updated_at?: string;
          ws_id: string;
        };
        Update: {
          created_at?: string;
          creator_id?: string;
          description?: string | null;
          id?: string;
          snapshot?: Json | null;
          thumbnail_url?: string | null;
          title?: string;
          updated_at?: string;
          ws_id?: string;
        };
        Relationships: [
          {
            foreignKeyName: 'workspace_whiteboards_creator_id_fkey';
            columns: ['creator_id'];
            isOneToOne: false;
            referencedRelation: 'nova_user_challenge_leaderboard';
            referencedColumns: ['user_id'];
          },
          {
            foreignKeyName: 'workspace_whiteboards_creator_id_fkey';
            columns: ['creator_id'];
            isOneToOne: false;
            referencedRelation: 'nova_user_leaderboard';
            referencedColumns: ['user_id'];
          },
          {
            foreignKeyName: 'workspace_whiteboards_creator_id_fkey';
            columns: ['creator_id'];
            isOneToOne: false;
            referencedRelation: 'users';
            referencedColumns: ['id'];
          },
          {
            foreignKeyName: 'workspace_whiteboards_ws_id_fkey';
            columns: ['ws_id'];
            isOneToOne: false;
            referencedRelation: 'workspaces';
            referencedColumns: ['id'];
          },
        ];
      };
      workspaces: {
        Row: {
          avatar_url: string | null;
          created_at: string | null;
          creator_id: string | null;
          deleted: boolean | null;
          handle: string | null;
          id: string;
          logo_url: string | null;
          name: string | null;
        };
        Insert: {
          avatar_url?: string | null;
          created_at?: string | null;
          creator_id?: string | null;
          deleted?: boolean | null;
          handle?: string | null;
          id?: string;
          logo_url?: string | null;
          name?: string | null;
        };
        Update: {
          avatar_url?: string | null;
          created_at?: string | null;
          creator_id?: string | null;
          deleted?: boolean | null;
          handle?: string | null;
          id?: string;
          logo_url?: string | null;
          name?: string | null;
        };
        Relationships: [
          {
            foreignKeyName: 'workspaces_creator_id_fkey';
            columns: ['creator_id'];
            isOneToOne: false;
            referencedRelation: 'nova_user_challenge_leaderboard';
            referencedColumns: ['user_id'];
          },
          {
            foreignKeyName: 'workspaces_creator_id_fkey';
            columns: ['creator_id'];
            isOneToOne: false;
            referencedRelation: 'nova_user_leaderboard';
            referencedColumns: ['user_id'];
          },
          {
            foreignKeyName: 'workspaces_creator_id_fkey';
            columns: ['creator_id'];
            isOneToOne: false;
            referencedRelation: 'users';
            referencedColumns: ['id'];
          },
        ];
      };
    };
    Views: {
      audit_logs: {
        Row: {
          auth_role: string | null;
          auth_uid: string | null;
          id: number | null;
          old_record: Json | null;
          old_record_id: string | null;
          op: 'INSERT' | 'UPDATE' | 'DELETE' | 'TRUNCATE' | null;
          record: Json | null;
          record_id: string | null;
          table_name: unknown | null;
          ts: string | null;
          ws_id: string | null;
        };
        Insert: {
          auth_role?: string | null;
          auth_uid?: string | null;
          id?: number | null;
          old_record?: Json | null;
          old_record_id?: string | null;
          op?: 'INSERT' | 'UPDATE' | 'DELETE' | 'TRUNCATE' | null;
          record?: Json | null;
          record_id?: string | null;
          table_name?: unknown | null;
          ts?: string | null;
          ws_id?: never;
        };
        Update: {
          auth_role?: string | null;
          auth_uid?: string | null;
          id?: number | null;
          old_record?: Json | null;
          old_record_id?: string | null;
          op?: 'INSERT' | 'UPDATE' | 'DELETE' | 'TRUNCATE' | null;
          record?: Json | null;
          record_id?: string | null;
          table_name?: unknown | null;
          ts?: string | null;
          ws_id?: never;
        };
        Relationships: [
          {
            foreignKeyName: 'record_version_auth_uid_fkey';
            columns: ['auth_uid'];
            isOneToOne: false;
            referencedRelation: 'nova_user_challenge_leaderboard';
            referencedColumns: ['user_id'];
          },
          {
            foreignKeyName: 'record_version_auth_uid_fkey';
            columns: ['auth_uid'];
            isOneToOne: false;
            referencedRelation: 'nova_user_leaderboard';
            referencedColumns: ['user_id'];
          },
          {
            foreignKeyName: 'record_version_auth_uid_fkey';
            columns: ['auth_uid'];
            isOneToOne: false;
            referencedRelation: 'users';
            referencedColumns: ['id'];
          },
        ];
      };
      calendar_event_participants: {
        Row: {
          created_at: string | null;
          display_name: string | null;
          event_id: string | null;
          going: boolean | null;
          handle: string | null;
          participant_id: string | null;
          type: string | null;
        };
        Relationships: [];
      };
      distinct_invoice_creators: {
        Row: {
          display_name: string | null;
          id: string | null;
        };
        Relationships: [];
      };
      meet_together_users: {
        Row: {
          display_name: string | null;
          is_guest: boolean | null;
          plan_id: string | null;
          timeblock_count: number | null;
          user_id: string | null;
        };
        Relationships: [];
      };
      nova_submissions_with_scores: {
        Row: {
          created_at: string | null;
          criteria_score: number | null;
          id: string | null;
          passed_tests: number | null;
          problem_id: string | null;
          prompt: string | null;
          session_id: string | null;
          sum_criterion_score: number | null;
          test_case_score: number | null;
          total_criteria: number | null;
          total_score: number | null;
          total_tests: number | null;
          user_id: string | null;
        };
        Relationships: [
          {
            foreignKeyName: 'nova_submissions_problem_id_fkey';
            columns: ['problem_id'];
            isOneToOne: false;
            referencedRelation: 'nova_problems';
            referencedColumns: ['id'];
          },
          {
            foreignKeyName: 'nova_submissions_session_id_fkey';
            columns: ['session_id'];
            isOneToOne: false;
            referencedRelation: 'nova_sessions';
            referencedColumns: ['id'];
          },
          {
            foreignKeyName: 'nova_submissions_user_id_fkey';
            columns: ['user_id'];
            isOneToOne: false;
            referencedRelation: 'nova_user_challenge_leaderboard';
            referencedColumns: ['user_id'];
          },
          {
            foreignKeyName: 'nova_submissions_user_id_fkey';
            columns: ['user_id'];
            isOneToOne: false;
            referencedRelation: 'nova_user_leaderboard';
            referencedColumns: ['user_id'];
          },
          {
            foreignKeyName: 'nova_submissions_user_id_fkey';
            columns: ['user_id'];
            isOneToOne: false;
            referencedRelation: 'users';
            referencedColumns: ['id'];
          },
        ];
      };
      nova_team_challenge_leaderboard: {
        Row: {
          challenge_id: string | null;
          name: string | null;
          problem_scores: Json | null;
          score: number | null;
          team_id: string | null;
        };
        Relationships: [
          {
            foreignKeyName: 'nova_problems_challenge_id_fkey';
            columns: ['challenge_id'];
            isOneToOne: false;
            referencedRelation: 'nova_challenges';
            referencedColumns: ['id'];
          },
          {
            foreignKeyName: 'nova_problems_challenge_id_fkey';
            columns: ['challenge_id'];
            isOneToOne: false;
            referencedRelation: 'nova_user_challenge_leaderboard';
            referencedColumns: ['challenge_id'];
          },
        ];
      };
      nova_team_leaderboard: {
        Row: {
          challenge_scores: Json | null;
          name: string | null;
          score: number | null;
          team_id: string | null;
        };
        Relationships: [];
      };
      nova_user_challenge_leaderboard: {
        Row: {
          avatar: string | null;
          challenge_id: string | null;
          name: string | null;
          problem_scores: Json | null;
          score: number | null;
          user_id: string | null;
        };
        Relationships: [];
      };
      nova_user_leaderboard: {
        Row: {
          avatar: string | null;
          challenge_scores: Json | null;
          name: string | null;
          score: number | null;
          user_id: string | null;
        };
        Relationships: [];
      };
      time_tracking_session_analytics: {
        Row: {
          category_color: string | null;
          category_id: string | null;
          category_name: string | null;
          created_at: string | null;
          day_of_week: number | null;
          description: string | null;
          duration_seconds: number | null;
          end_time: string | null;
          id: string | null;
          is_running: boolean | null;
          productivity_score: number | null;
          session_date: string | null;
          session_length_category: string | null;
          session_month: string | null;
          session_week: string | null;
          start_hour: number | null;
          start_time: string | null;
          tags: string[] | null;
          task_id: string | null;
          task_name: string | null;
          title: string | null;
          updated_at: string | null;
          user_id: string | null;
          was_resumed: boolean | null;
          ws_id: string | null;
        };
        Relationships: [
          {
            foreignKeyName: 'time_tracking_categories_color_fkey';
            columns: ['category_color'];
            isOneToOne: false;
            referencedRelation: 'calendar_event_colors';
            referencedColumns: ['value'];
          },
          {
            foreignKeyName: 'time_tracking_sessions_category_id_fkey';
            columns: ['category_id'];
            isOneToOne: false;
            referencedRelation: 'time_tracking_categories';
            referencedColumns: ['id'];
          },
          {
            foreignKeyName: 'time_tracking_sessions_task_id_fkey';
            columns: ['task_id'];
            isOneToOne: false;
            referencedRelation: 'tasks';
            referencedColumns: ['id'];
          },
          {
            foreignKeyName: 'time_tracking_sessions_ws_id_fkey';
            columns: ['ws_id'];
            isOneToOne: false;
            referencedRelation: 'workspaces';
            referencedColumns: ['id'];
          },
        ];
      };
      user_groups_with_tags: {
        Row: {
          archived: boolean | null;
          created_at: string | null;
          ending_date: string | null;
          id: string | null;
          name: string | null;
          notes: string | null;
          sessions: string[] | null;
          starting_date: string | null;
          tag_count: number | null;
          tags: Json | null;
          ws_id: string | null;
        };
        Insert: {
          archived?: boolean | null;
          created_at?: string | null;
          ending_date?: string | null;
          id?: string | null;
          name?: string | null;
          notes?: string | null;
          sessions?: string[] | null;
          starting_date?: string | null;
          tag_count?: never;
          tags?: never;
          ws_id?: string | null;
        };
        Update: {
          archived?: boolean | null;
          created_at?: string | null;
          ending_date?: string | null;
          id?: string | null;
          name?: string | null;
          notes?: string | null;
          sessions?: string[] | null;
          starting_date?: string | null;
          tag_count?: never;
          tags?: never;
          ws_id?: string | null;
        };
        Relationships: [
          {
            foreignKeyName: 'workspace_user_roles_ws_id_fkey';
            columns: ['ws_id'];
            isOneToOne: false;
            referencedRelation: 'workspaces';
            referencedColumns: ['id'];
          },
        ];
      };
      workspace_dataset_row_cells: {
        Row: {
          cells: Json | null;
          created_at: string | null;
          dataset_id: string | null;
          row_id: string | null;
        };
        Relationships: [
          {
            foreignKeyName: 'workspace_dataset_rows_dataset_id_fkey';
            columns: ['dataset_id'];
            isOneToOne: false;
            referencedRelation: 'workspace_datasets';
            referencedColumns: ['id'];
          },
        ];
      };
      workspace_members_and_invites: {
        Row: {
          avatar_url: string | null;
          created_at: string | null;
          display_name: string | null;
          email: string | null;
          handle: string | null;
          id: string | null;
          pending: boolean | null;
          role: string | null;
          role_title: string | null;
          ws_id: string | null;
        };
        Relationships: [];
      };
      workspace_user_groups_with_amount: {
        Row: {
          amount: number | null;
          archived: boolean | null;
          created_at: string | null;
          ending_date: string | null;
          id: string | null;
          name: string | null;
          notes: string | null;
          sessions: string[] | null;
          starting_date: string | null;
          ws_id: string | null;
        };
        Relationships: [
          {
            foreignKeyName: 'workspace_user_roles_ws_id_fkey';
            columns: ['ws_id'];
            isOneToOne: false;
            referencedRelation: 'workspaces';
            referencedColumns: ['id'];
          },
        ];
      };
      workspace_users_with_groups: {
        Row: {
          address: string | null;
          archived: boolean | null;
          archived_until: string | null;
          avatar_url: string | null;
          balance: number | null;
          birthday: string | null;
          created_at: string | null;
          created_by: string | null;
          display_name: string | null;
          email: string | null;
          ethnicity: string | null;
          full_name: string | null;
          gender: string | null;
          group_count: number | null;
          groups: Json | null;
          guardian: string | null;
          id: string | null;
          linked_users: Json | null;
          national_id: string | null;
          note: string | null;
          phone: string | null;
          updated_at: string | null;
          updated_by: string | null;
          ws_id: string | null;
        };
        Insert: {
          address?: string | null;
          archived?: boolean | null;
          archived_until?: string | null;
          avatar_url?: string | null;
          balance?: number | null;
          birthday?: string | null;
          created_at?: string | null;
          created_by?: string | null;
          display_name?: string | null;
          email?: string | null;
          ethnicity?: string | null;
          full_name?: string | null;
          gender?: string | null;
          group_count?: never;
          groups?: never;
          guardian?: string | null;
          id?: string | null;
          linked_users?: never;
          national_id?: string | null;
          note?: string | null;
          phone?: string | null;
          updated_at?: string | null;
          updated_by?: string | null;
          ws_id?: string | null;
        };
        Update: {
          address?: string | null;
          archived?: boolean | null;
          archived_until?: string | null;
          avatar_url?: string | null;
          balance?: number | null;
          birthday?: string | null;
          created_at?: string | null;
          created_by?: string | null;
          display_name?: string | null;
          email?: string | null;
          ethnicity?: string | null;
          full_name?: string | null;
          gender?: string | null;
          group_count?: never;
          groups?: never;
          guardian?: string | null;
          id?: string | null;
          linked_users?: never;
          national_id?: string | null;
          note?: string | null;
          phone?: string | null;
          updated_at?: string | null;
          updated_by?: string | null;
          ws_id?: string | null;
        };
        Relationships: [
          {
            foreignKeyName: 'public_workspace_users_updated_by_fkey';
            columns: ['updated_by'];
            isOneToOne: false;
            referencedRelation: 'distinct_invoice_creators';
            referencedColumns: ['id'];
          },
          {
            foreignKeyName: 'public_workspace_users_updated_by_fkey';
            columns: ['updated_by'];
            isOneToOne: false;
            referencedRelation: 'workspace_users';
            referencedColumns: ['id'];
          },
          {
            foreignKeyName: 'public_workspace_users_updated_by_fkey';
            columns: ['updated_by'];
            isOneToOne: false;
            referencedRelation: 'workspace_users_with_groups';
            referencedColumns: ['id'];
          },
          {
            foreignKeyName: 'workspace_users_created_by_fkey';
            columns: ['created_by'];
            isOneToOne: false;
            referencedRelation: 'distinct_invoice_creators';
            referencedColumns: ['id'];
          },
          {
            foreignKeyName: 'workspace_users_created_by_fkey';
            columns: ['created_by'];
            isOneToOne: false;
            referencedRelation: 'workspace_users';
            referencedColumns: ['id'];
          },
          {
            foreignKeyName: 'workspace_users_created_by_fkey';
            columns: ['created_by'];
            isOneToOne: false;
            referencedRelation: 'workspace_users_with_groups';
            referencedColumns: ['id'];
          },
          {
            foreignKeyName: 'workspace_users_ws_id_fkey';
            columns: ['ws_id'];
            isOneToOne: false;
            referencedRelation: 'workspaces';
            referencedColumns: ['id'];
          },
        ];
      };
    };
    Functions: {
      add_board_tags: {
        Args: { new_tags: string[]; board_id: string };
        Returns: Json;
      };
      calculate_productivity_score: {
        Args: { duration_seconds: number; category_color: string };
        Returns: number;
      };
      check_ws_creator: {
        Args: { ws_id: string };
        Returns: boolean;
      };
      cleanup_expired_cross_app_tokens: {
        Args: Record<PropertyKey, never>;
        Returns: undefined;
      };
      cleanup_role_inconsistencies: {
        Args: Record<PropertyKey, never>;
        Returns: undefined;
      };
      count_search_users: {
<<<<<<< HEAD
        Args:
          | { search_query: string }
          | {
              enabled_filter?: boolean;
              role_filter?: string;
              search_query: string;
            }
          | { search_query: string };
=======
        Args: {
          search_query: string;
          role_filter?: string;
          enabled_filter?: boolean;
        };
>>>>>>> 738223c5
        Returns: number;
      };
      create_ai_chat: {
        Args: { title: string; message: string; model: string };
        Returns: string;
      };
      generate_cross_app_token: {
        Args:
          | {
              p_expiry_seconds?: number;
              p_user_id: string;
              p_origin_app: string;
              p_target_app: string;
            }
          | {
              p_user_id: string;
              p_origin_app: string;
              p_target_app: string;
              p_expiry_seconds?: number;
              p_session_data?: Json;
            };
        Returns: string;
      };
      get_challenge_stats: {
        Args: { challenge_id_param: string; user_id_param: string };
        Returns: {
          problems_attempted: number;
          total_score: number;
        }[];
      };
      get_daily_income_expense: {
        Args: { past_days?: number; _ws_id: string };
        Returns: {
          total_expense: number;
          total_income: number;
          day: string;
        }[];
      };
      get_daily_prompt_completion_tokens: {
        Args: { past_days?: number };
        Returns: {
          total_completion_tokens: number;
          total_prompt_tokens: number;
          day: string;
        }[];
      };
      get_finance_invoices_count: {
        Args: { ws_id: string };
        Returns: number;
      };
      get_healthcare_checkups_count: {
        Args: { ws_id: string };
        Returns: number;
      };
      get_healthcare_diagnoses_count: {
        Args: { ws_id: string };
        Returns: number;
      };
      get_healthcare_vital_groups_count: {
        Args: { ws_id: string };
        Returns: number;
      };
      get_healthcare_vitals_count: {
        Args: { ws_id: string };
        Returns: number;
      };
      get_hourly_prompt_completion_tokens: {
        Args: { past_hours?: number };
        Returns: {
          total_completion_tokens: number;
          total_prompt_tokens: number;
          hour: string;
        }[];
      };
      get_inventory_batches_count: {
        Args: { ws_id: string };
        Returns: number;
      };
      get_inventory_product_categories_count: {
        Args: { ws_id: string };
        Returns: number;
      };
      get_inventory_products: {
        Args: {
          _category_ids?: string[];
<<<<<<< HEAD
          _ws_id?: string;
          _warehouse_ids?: string[];
          _has_unit?: boolean;
=======
          _has_unit?: boolean;
          _warehouse_ids?: string[];
          _ws_id?: string;
>>>>>>> 738223c5
        };
        Returns: {
          unit: string;
          unit_id: string;
          category: string;
          price: number;
          amount: number;
          ws_id: string;
          created_at: string;
          id: string;
          name: string;
          manufacturer: string;
        }[];
      };
      get_inventory_products_count: {
        Args: { ws_id: string };
        Returns: number;
      };
      get_inventory_suppliers_count: {
        Args: { ws_id: string };
        Returns: number;
      };
      get_inventory_units_count: {
        Args: { ws_id: string };
        Returns: number;
      };
      get_inventory_warehouses_count: {
        Args: { ws_id: string };
        Returns: number;
      };
      get_monthly_income_expense: {
        Args: { _ws_id: string; past_months?: number };
        Returns: {
          total_income: number;
          month: string;
          total_expense: number;
        }[];
      };
      get_monthly_prompt_completion_tokens: {
        Args: { past_months?: number };
        Returns: {
          total_completion_tokens: number;
          total_prompt_tokens: number;
          month: string;
        }[];
      };
      get_pending_event_participants: {
        Args: { _event_id: string };
        Returns: number;
      };
      get_possible_excluded_groups: {
        Args: { _ws_id: string; included_groups: string[] };
        Returns: {
          amount: number;
          id: string;
          name: string;
          ws_id: string;
        }[];
      };
      get_possible_excluded_tags: {
        Args: { _ws_id: string; included_tags: string[] };
        Returns: {
          ws_id: string;
          id: string;
          name: string;
          amount: number;
        }[];
      };
      get_session_statistics: {
        Args: Record<PropertyKey, never>;
        Returns: {
          active_count: number;
          total_count: number;
          completed_count: number;
          unique_users_count: number;
          latest_session_date: string;
        }[];
      };
      get_session_templates: {
        Args: {
          user_id_param: string;
          limit_count?: number;
          workspace_id: string;
        };
        Returns: {
          last_used: string;
          avg_duration: number;
          usage_count: number;
          task_name: string;
          category_color: string;
          category_name: string;
          tags: string[];
          task_id: string;
          category_id: string;
          description: string;
          title: string;
        }[];
      };
      get_submission_statistics: {
        Args: Record<PropertyKey, never>;
        Returns: {
          unique_users_count: number;
          total_count: number;
          latest_submission_date: string;
        }[];
      };
      get_transaction_categories_with_amount: {
        Args: Record<PropertyKey, never>;
        Returns: {
          created_at: string;
          ws_id: string;
          is_expense: boolean;
          name: string;
          id: string;
          amount: number;
        }[];
      };
      get_user_role: {
        Args: { ws_id: string; user_id: string };
        Returns: string;
      };
      get_user_session_stats: {
        Args: { user_id: string };
        Returns: {
<<<<<<< HEAD

          active_sessions: number;
          total_sessions: number;
=======
>>>>>>> 738223c5
          current_session_age: unknown;
          total_sessions: number;
          active_sessions: number;
        }[];
      };
      get_user_sessions: {
        Args: { user_id: string };
        Returns: {
          created_at: string;
          session_id: string;
          updated_at: string;
          user_agent: string;
          ip: string;
          is_current: boolean;
        }[];
      };
      get_user_tasks: {
        Args: { _board_id: string };
        Returns: {
          completed: boolean;
          priority: number;
          description: string;
          name: string;
          id: string;
          start_date: string;
          end_date: string;
          list_id: string;
          board_id: string;
        }[];
      };
      get_user_whitelist_status: {
        Args: { user_id_param: string };
        Returns: {
          is_whitelisted: boolean;
          allow_manage_all_challenges: boolean;
          enabled: boolean;
          allow_challenge_management: boolean;
          allow_role_management: boolean;
        }[];
      };
      get_workspace_drive_size: {
        Args: { ws_id: string };
        Returns: number;
      };
      get_workspace_products_count: {
        Args: { ws_id: string };
        Returns: number;
      };
      get_workspace_transaction_categories_count: {
        Args: { ws_id: string };
        Returns: number;
      };
      get_workspace_transactions_count: {
        Args: { start_date?: string; ws_id: string; end_date?: string };
        Returns: number;
      };
      get_workspace_user_groups: {
        Args: {
          excluded_tags: string[];
          included_tags: string[];
          _ws_id: string;
          search_query: string;
        };
        Returns: {
          id: string;
          tag_count: number;
          tags: string[];
          created_at: string;
          notes: string;
          ws_id: string;
          name: string;
        }[];
      };
      get_workspace_user_groups_count: {
        Args: { ws_id: string };
        Returns: number;
      };
      get_workspace_users: {
        Args: {
          excluded_groups: string[];
          included_groups: string[];
          _ws_id: string;
          search_query: string;
        };
        Returns: {
          balance: number;
          linked_users: Json;
          ws_id: string;
          created_at: string;
          updated_at: string;
          id: string;
          avatar_url: string;
          groups: string[];
          group_count: number;
          full_name: string;
          display_name: string;
          email: string;
          phone: string;
          gender: string;
          birthday: string;
          ethnicity: string;
          guardian: string;
          address: string;
          national_id: string;
          note: string;
        }[];
      };
      get_workspace_users_count: {
        Args: { ws_id: string };
        Returns: number;
      };
      get_workspace_wallets_count: {
        Args: { ws_id: string };
        Returns: number;
      };
      get_workspace_wallets_expense: {
        Args: { start_date?: string; ws_id: string; end_date?: string };
        Returns: number;
      };
      get_workspace_wallets_income: {
        Args: { end_date?: string; ws_id: string; start_date?: string };
        Returns: number;
      };
      has_other_owner: {
        Args: { _ws_id: string; _user_id: string };
        Returns: boolean;
      };
      insert_ai_chat_message: {
        Args: { source: string; message: string; chat_id: string };
        Returns: undefined;
      };
      is_list_accessible: {
        Args: { _list_id: string };
        Returns: boolean;
      };
      is_member_invited: {
        Args: { _user_id: string; _org_id: string };
        Returns: boolean;
      };
      is_nova_challenge_manager: {
        Args: Record<PropertyKey, never>;
        Returns: boolean;
      };
      is_nova_role_manager: {
        Args: Record<PropertyKey, never>;
        Returns: boolean;
      };
      is_nova_user_email_in_team: {
        Args: { _user_email: string; _team_id: string };
        Returns: boolean;
      };
      is_nova_user_id_in_team: {
        Args: { _team_id: string; _user_id: string };
        Returns: boolean;
      };
      is_org_member: {
        Args: { _user_id: string; _org_id: string };
        Returns: boolean;
      };
      is_project_member: {
        Args: { _project_id: string };
        Returns: boolean;
      };
      is_task_accessible: {
        Args: { _task_id: string };
        Returns: boolean;
      };
      is_task_board_member: {
        Args: { _user_id: string; _board_id: string };
        Returns: boolean;
      };
      is_user_task_in_board: {
        Args: { _task_id: string; _user_id: string };
        Returns: boolean;
      };
      is_user_whitelisted: {
        Args: { user_id_param: string };
        Returns: boolean;
      };
      nova_get_all_challenges_with_user_stats: {
        Args: { user_id: string };
        Returns: Json;
      };
      nova_get_challenge_with_user_stats: {
        Args: { challenge_id: string; user_id: string };
        Returns: Json;
      };
      nova_get_user_daily_sessions: {
        Args: { user_id: string; challenge_id: string };
        Returns: number;
      };
      nova_get_user_total_sessions: {
        Args: { user_id: string; challenge_id: string };
        Returns: number;
      };
      remove_board_tags: {
        Args: { board_id: string; tags_to_remove: string[] };
        Returns: Json;
      };
      revoke_all_cross_app_tokens: {
        Args: { p_user_id: string };
        Returns: undefined;
      };
      revoke_all_other_sessions: {
        Args: { user_id: string };
        Returns: number;
      };
      revoke_user_session: {
        Args: { session_id: string; target_user_id: string };
        Returns: boolean;
      };
      search_boards_by_tags: {
        Args: {
          match_all?: boolean;
          search_tags: string[];
          workspace_id: string;
        };
        Returns: {
          board_id: string;
          board_tags: Json;
          board_name: string;
        }[];
      };
      search_users: {
        Args: {
          page_size: number;
          search_query: string;
          page_number: number;
          role_filter?: string;
          enabled_filter?: boolean;
        };
        Returns: {
          id: string;
          display_name: string;
          deleted: boolean;
          avatar_url: string;
          handle: string;
          bio: string;
          created_at: string;
          user_id: string;
          enabled: boolean;
          allow_challenge_management: boolean;
          allow_manage_all_challenges: boolean;
          allow_role_management: boolean;
          email: string;
          new_email: string;
          birthday: string;
          full_name: string;
          team_name: string[];
        }[];
      };
      search_users_by_name: {
        Args: {
          min_similarity?: number;
          result_limit?: number;
          search_query: string;
        };
        Returns: {
          id: string;
          handle: string;
          display_name: string;
          avatar_url: string;
          relevance: number;
        }[];
      };
      sum_quiz_scores: {
        Args: { p_set_id: string };
        Returns: {
          sum: number;
        }[];
      };
      transactions_have_same_abs_amount: {
        Args: { transaction_id_1: string; transaction_id_2: string };
        Returns: boolean;
      };
      transactions_have_same_amount: {
        Args: { transaction_id_2: string; transaction_id_1: string };
        Returns: boolean;
      };
      update_expired_sessions: {
        Args: Record<PropertyKey, never>;
        Returns: undefined;
      };
      update_session_total_score: {
        Args: { user_id_param: string; challenge_id_param: string };
        Returns: undefined;
      };
      validate_and_normalize_board_tags: {
        Args: { tags: Json };
        Returns: Json;
      };
      validate_board_tags: {
        Args: { tags: Json };
        Returns: boolean;
      };
      validate_cross_app_token: {
        Args: { p_token: string; p_target_app: string };
        Returns: string;
      };
      validate_cross_app_token_with_session: {
        Args: { p_token: string; p_target_app: string };
        Returns: {
          user_id: string;
          session_data: Json;
        }[];
      };
    };
    Enums: {
      ai_message_type:
        | 'message'
        | 'file'
        | 'summary'
        | 'notes'
        | 'multi_choice_quiz'
        | 'paragraph_quiz'
        | 'flashcards';
      calendar_hour_type: 'WORK' | 'PERSONAL' | 'MEETING';
      calendar_hours: 'work_hours' | 'personal_hours' | 'meeting_hours';
      certificate_templates: 'original' | 'modern' | 'elegant';
      chat_role: 'FUNCTION' | 'USER' | 'SYSTEM' | 'ASSISTANT';
      dataset_type: 'excel' | 'csv' | 'html';
      feature_flag:
        | 'ENABLE_AI'
        | 'ENABLE_EDUCATION'
        | 'ENABLE_CHALLENGES'
        | 'ENABLE_QUIZZES';
      platform_service: 'TUTURUUU' | 'REWISE' | 'NOVA' | 'UPSKII';
      subscription_status: 'trialing' | 'active' | 'canceled' | 'past_due';
      task_board_status: 'not_started' | 'active' | 'done' | 'closed';
      task_priority: 'low' | 'medium' | 'high' | 'urgent';
      workspace_role_permission:
        | 'view_infrastructure'
        | 'manage_workspace_secrets'
        | 'manage_external_migrations'
        | 'manage_workspace_roles'
        | 'manage_workspace_members'
        | 'manage_workspace_settings'
        | 'manage_workspace_integrations'
        | 'manage_workspace_billing'
        | 'manage_workspace_security'
        | 'manage_workspace_audit_logs'
        | 'manage_user_report_templates'
        | 'manage_calendar'
        | 'manage_projects'
        | 'manage_documents'
        | 'manage_drive'
        | 'manage_users'
        | 'export_users_data'
        | 'manage_inventory'
        | 'manage_finance'
        | 'export_finance_data'
        | 'ai_chat'
        | 'ai_lab'
        | 'send_user_group_post_emails';
    };
    CompositeTypes: {
      [_ in never]: never;
    };
  };
};

type DefaultSchema = Database[Extract<keyof Database, 'public'>];

export type Tables<
  DefaultSchemaTableNameOrOptions extends
    | keyof (DefaultSchema['Tables'] & DefaultSchema['Views'])
    | { schema: keyof Database },
  TableName extends DefaultSchemaTableNameOrOptions extends {
    schema: keyof Database;
  }
    ? keyof (Database[DefaultSchemaTableNameOrOptions['schema']]['Tables'] &
        Database[DefaultSchemaTableNameOrOptions['schema']]['Views'])
    : never = never,
> = DefaultSchemaTableNameOrOptions extends { schema: keyof Database }
  ? (Database[DefaultSchemaTableNameOrOptions['schema']]['Tables'] &
      Database[DefaultSchemaTableNameOrOptions['schema']]['Views'])[TableName] extends {
      Row: infer R;
    }
    ? R
    : never
  : DefaultSchemaTableNameOrOptions extends keyof (DefaultSchema['Tables'] &
        DefaultSchema['Views'])
    ? (DefaultSchema['Tables'] &
        DefaultSchema['Views'])[DefaultSchemaTableNameOrOptions] extends {
        Row: infer R;
      }
      ? R
      : never
    : never;

export type TablesInsert<
  DefaultSchemaTableNameOrOptions extends
    | keyof DefaultSchema['Tables']
    | { schema: keyof Database },
  TableName extends DefaultSchemaTableNameOrOptions extends {
    schema: keyof Database;
  }
    ? keyof Database[DefaultSchemaTableNameOrOptions['schema']]['Tables']
    : never = never,
> = DefaultSchemaTableNameOrOptions extends { schema: keyof Database }
  ? Database[DefaultSchemaTableNameOrOptions['schema']]['Tables'][TableName] extends {
      Insert: infer I;
    }
    ? I
    : never
  : DefaultSchemaTableNameOrOptions extends keyof DefaultSchema['Tables']
    ? DefaultSchema['Tables'][DefaultSchemaTableNameOrOptions] extends {
        Insert: infer I;
      }
      ? I
      : never
    : never;

export type TablesUpdate<
  DefaultSchemaTableNameOrOptions extends
    | keyof DefaultSchema['Tables']
    | { schema: keyof Database },
  TableName extends DefaultSchemaTableNameOrOptions extends {
    schema: keyof Database;
  }
    ? keyof Database[DefaultSchemaTableNameOrOptions['schema']]['Tables']
    : never = never,
> = DefaultSchemaTableNameOrOptions extends { schema: keyof Database }
  ? Database[DefaultSchemaTableNameOrOptions['schema']]['Tables'][TableName] extends {
      Update: infer U;
    }
    ? U
    : never
  : DefaultSchemaTableNameOrOptions extends keyof DefaultSchema['Tables']
    ? DefaultSchema['Tables'][DefaultSchemaTableNameOrOptions] extends {
        Update: infer U;
      }
      ? U
      : never
    : never;

export type Enums<
  DefaultSchemaEnumNameOrOptions extends
    | keyof DefaultSchema['Enums']
    | { schema: keyof Database },
  EnumName extends DefaultSchemaEnumNameOrOptions extends {
    schema: keyof Database;
  }
    ? keyof Database[DefaultSchemaEnumNameOrOptions['schema']]['Enums']
    : never = never,
> = DefaultSchemaEnumNameOrOptions extends { schema: keyof Database }
  ? Database[DefaultSchemaEnumNameOrOptions['schema']]['Enums'][EnumName]
  : DefaultSchemaEnumNameOrOptions extends keyof DefaultSchema['Enums']
    ? DefaultSchema['Enums'][DefaultSchemaEnumNameOrOptions]
    : never;

export type CompositeTypes<
  PublicCompositeTypeNameOrOptions extends
    | keyof DefaultSchema['CompositeTypes']
    | { schema: keyof Database },
  CompositeTypeName extends PublicCompositeTypeNameOrOptions extends {
    schema: keyof Database;
  }
    ? keyof Database[PublicCompositeTypeNameOrOptions['schema']]['CompositeTypes']
    : never = never,
> = PublicCompositeTypeNameOrOptions extends { schema: keyof Database }
  ? Database[PublicCompositeTypeNameOrOptions['schema']]['CompositeTypes'][CompositeTypeName]
  : PublicCompositeTypeNameOrOptions extends keyof DefaultSchema['CompositeTypes']
    ? DefaultSchema['CompositeTypes'][PublicCompositeTypeNameOrOptions]
    : never;

export const Constants = {
  public: {
    Enums: {
      ai_message_type: [
        'message',
        'file',
        'summary',
        'notes',
        'multi_choice_quiz',
        'paragraph_quiz',
        'flashcards',
      ],
      calendar_hour_type: ['WORK', 'PERSONAL', 'MEETING'],
      calendar_hours: ['work_hours', 'personal_hours', 'meeting_hours'],
      certificate_templates: ['original', 'modern', 'elegant'],
      chat_role: ['FUNCTION', 'USER', 'SYSTEM', 'ASSISTANT'],
      dataset_type: ['excel', 'csv', 'html'],
      feature_flag: [
        'ENABLE_AI',
        'ENABLE_EDUCATION',
        'ENABLE_CHALLENGES',
        'ENABLE_QUIZZES',
      ],
      platform_service: ['TUTURUUU', 'REWISE', 'NOVA', 'UPSKII'],
      subscription_status: ['trialing', 'active', 'canceled', 'past_due'],
      task_board_status: ['not_started', 'active', 'done', 'closed'],
      task_priority: ['low', 'medium', 'high', 'urgent'],
      workspace_role_permission: [
        'view_infrastructure',
        'manage_workspace_secrets',
        'manage_external_migrations',
        'manage_workspace_roles',
        'manage_workspace_members',
        'manage_workspace_settings',
        'manage_workspace_integrations',
        'manage_workspace_billing',
        'manage_workspace_security',
        'manage_workspace_audit_logs',
        'manage_user_report_templates',
        'manage_calendar',
        'manage_projects',
        'manage_documents',
        'manage_drive',
        'manage_users',
        'export_users_data',
        'manage_inventory',
        'manage_finance',
        'export_finance_data',
        'ai_chat',
        'ai_lab',
        'send_user_group_post_emails',
      ],
    },
  },
} as const;<|MERGE_RESOLUTION|>--- conflicted
+++ resolved
@@ -7844,22 +7844,11 @@
         Returns: undefined;
       };
       count_search_users: {
-<<<<<<< HEAD
-        Args:
-          | { search_query: string }
-          | {
-              enabled_filter?: boolean;
-              role_filter?: string;
-              search_query: string;
-            }
-          | { search_query: string };
-=======
         Args: {
           search_query: string;
           role_filter?: string;
           enabled_filter?: boolean;
         };
->>>>>>> 738223c5
         Returns: number;
       };
       create_ai_chat: {
@@ -7945,15 +7934,9 @@
       get_inventory_products: {
         Args: {
           _category_ids?: string[];
-<<<<<<< HEAD
-          _ws_id?: string;
-          _warehouse_ids?: string[];
-          _has_unit?: boolean;
-=======
           _has_unit?: boolean;
           _warehouse_ids?: string[];
           _ws_id?: string;
->>>>>>> 738223c5
         };
         Returns: {
           unit: string;
@@ -8077,14 +8060,7 @@
       };
       get_user_session_stats: {
         Args: { user_id: string };
-        Returns: {
-<<<<<<< HEAD
-
-          active_sessions: number;
-          total_sessions: number;
-=======
->>>>>>> 738223c5
-          current_session_age: unknown;
+        Returns: {          current_session_age: unknown;
           total_sessions: number;
           active_sessions: number;
         }[];
