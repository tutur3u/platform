{
  "name": "@tuturuuu/utils",
  "license": "MIT",
  "version": "0.0.1",
  "publishConfig": {
    "access": "public"
  },
  "scripts": {
    "test": "vitest run",
    "test:watch": "vitest"
  },
  "dependencies": {
    "@dnd-kit/core": "^6.3.1",
    "@tanstack/react-query": "^5.90.2",
    "@tiptap/core": "^3.6.6",
    "@tiptap/react": "^3.6.6",
    "@tuturuuu/supabase": "workspace:*",
    "@tuturuuu/google": "workspace:*",
    "@tuturuuu/icons": "workspace:*",
    "clsx": "^2.1.1",
    "dayjs": "^1.11.18",
    "moment": "^2.30.1",
<<<<<<< HEAD
    "next": "^16.0.0-canary.1",
    "prosemirror-model": "^1.25.3",
=======
    "next": "^16.0.0-canary.3",
>>>>>>> dd0e4048
    "react": "^19.2.0",
    "react-dom": "^19.2.0",
    "tailwind-merge": "^3.3.1",
    "uuid": "^13.0.0",
    "y-prosemirror": "^1.3.7",
    "yjs": "^13.6.27",
    "zod": "^4.1.12"
  },
  "devDependencies": {
    "@tuturuuu/types": "workspace:*",
    "@tuturuuu/typescript-config": "workspace:*",
    "@types/node": "^24.7.2",
    "@types/react": "^19.2.2",
    "@vitejs/plugin-react": "^5.0.4",
    "@vitest/coverage-v8": "^3.2.4",
    "typescript": "^5.9.3",
    "vite": "^7.1.9",
    "vitest": "^3.2.4"
  },
  "exports": {
    "./timezones": "./src/timezones.json",
    "./*": "./src/*.ts",
    "./common/nextjs": "./src/common/nextjs.tsx",
    "./permissions": "./src/permissions.tsx"
  },
  "packageManager": "bun@1.3.0"
}<|MERGE_RESOLUTION|>--- conflicted
+++ resolved
@@ -20,12 +20,8 @@
     "clsx": "^2.1.1",
     "dayjs": "^1.11.18",
     "moment": "^2.30.1",
-<<<<<<< HEAD
-    "next": "^16.0.0-canary.1",
+    "next": "^16.0.0-canary.3",
     "prosemirror-model": "^1.25.3",
-=======
-    "next": "^16.0.0-canary.3",
->>>>>>> dd0e4048
     "react": "^19.2.0",
     "react-dom": "^19.2.0",
     "tailwind-merge": "^3.3.1",
