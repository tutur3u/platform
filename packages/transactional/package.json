{
  "name": "@tuturuuu/transactional",
  "version": "1.0.0",
  "private": true,
  "scripts": {
    "dev": "email dev -p 3001",
    "export": "email export"
  },
<<<<<<< HEAD
  "packageManager": "pnpm@10.11.0",
=======
  "packageManager": "pnpm@10.11.1",
>>>>>>> 450e3fb5
  "dependencies": {
    "@react-email/components": "^0.0.41",
    "@react-email/tailwind": "^1.0.5",
    "react": "^19.1.0",
    "react-email": "^4.0.15"
  },
  "devDependencies": {
    "@types/node": "^22.15.29",
    "@types/react": "^19.1.6"
  }
}<|MERGE_RESOLUTION|>--- conflicted
+++ resolved
@@ -6,11 +6,7 @@
     "dev": "email dev -p 3001",
     "export": "email export"
   },
-<<<<<<< HEAD
-  "packageManager": "pnpm@10.11.0",
-=======
   "packageManager": "pnpm@10.11.1",
->>>>>>> 450e3fb5
   "dependencies": {
     "@react-email/components": "^0.0.41",
     "@react-email/tailwind": "^1.0.5",
