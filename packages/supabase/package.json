{
  "name": "@tuturuuu/supabase",
  "license": "MIT",
  "version": "0.0.7",
  "publishConfig": {
    "access": "public"
  },
  "scripts": {
    "lint": "eslint .",
    "test": "vitest run",
    "test:watch": "vitest"
  },
  "packageManager": "bun@1.2.15",
  "dependencies": {
    "@supabase/ssr": "^0.6.1",
    "@supabase/supabase-js": "^2.50.0",
    "@tuturuuu/types": "workspace:*",
<<<<<<< HEAD
    "eslint": "^9.27.0",
    "next": "15.4.0-canary.57",
    "react": "^19.1.0",
    "react-dom": "^19.1.0",
    "zod": "^3.25.42"
=======
    "eslint": "^9.28.0",
    "next": "15.3.3",
    "react": "^19.1.0",
    "react-dom": "^19.1.0",
    "zod": "^3.25.56"
>>>>>>> dfeddddc
  },
  "devDependencies": {
    "@eslint/eslintrc": "^3.3.1",
    "@eslint/js": "^9.28.0",
    "@tuturuuu/eslint-config": "workspace:*",
    "@tuturuuu/typescript-config": "workspace:*",
<<<<<<< HEAD
    "@types/node": "^22.15.27",
=======
    "@types/node": "^22.15.30",
>>>>>>> dfeddddc
    "@types/react": "^19.1.6",
    "@typescript-eslint/eslint-plugin": "^8.33.1",
    "@typescript-eslint/parser": "^8.33.1",
    "typescript": "^5.8.3",
    "vitest": "^3.2.2"
  },
  "exports": {
    "./*": "./src/*.ts"
  }
}<|MERGE_RESOLUTION|>--- conflicted
+++ resolved
@@ -15,30 +15,18 @@
     "@supabase/ssr": "^0.6.1",
     "@supabase/supabase-js": "^2.50.0",
     "@tuturuuu/types": "workspace:*",
-<<<<<<< HEAD
-    "eslint": "^9.27.0",
-    "next": "15.4.0-canary.57",
-    "react": "^19.1.0",
-    "react-dom": "^19.1.0",
-    "zod": "^3.25.42"
-=======
     "eslint": "^9.28.0",
     "next": "15.3.3",
     "react": "^19.1.0",
     "react-dom": "^19.1.0",
     "zod": "^3.25.56"
->>>>>>> dfeddddc
   },
   "devDependencies": {
     "@eslint/eslintrc": "^3.3.1",
     "@eslint/js": "^9.28.0",
     "@tuturuuu/eslint-config": "workspace:*",
     "@tuturuuu/typescript-config": "workspace:*",
-<<<<<<< HEAD
-    "@types/node": "^22.15.27",
-=======
     "@types/node": "^22.15.30",
->>>>>>> dfeddddc
     "@types/react": "^19.1.6",
     "@typescript-eslint/eslint-plugin": "^8.33.1",
     "@typescript-eslint/parser": "^8.33.1",
