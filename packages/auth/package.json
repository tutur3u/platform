{
  "name": "@ncthub/auth",
  "version": "0.1.0",
  "private": true,
  "main": "./src/index.ts",
  "types": "./src/index.ts",
  "exports": {
    "./middleware": "./src/middleware/index.ts",
    "./cross-app": "./src/cross-app/index.ts",
    "./cross-app/server": "./src/cross-app/server.ts",
    "./cross-app/token-verifier": "./src/cross-app/token-verifier.tsx"
  },
  "license": "MIT",
  "scripts": {
    "lint": "eslint ."
  },
  "dependencies": {
<<<<<<< HEAD
    "@ncthub/supabase": "workspace:*",
    "@ncthub/types": "workspace:*",
    "@ncthub/ui": "workspace:*",
    "@ncthub/utils": "workspace:*",
    "next": "15.4.0-canary.62",
=======
    "@tuturuuu/supabase": "workspace:*",
    "@tuturuuu/types": "workspace:*",
    "@tuturuuu/ui": "workspace:*",
    "@tuturuuu/utils": "workspace:*",
    "next": "15.3.3",
>>>>>>> 8db3b790
    "react": "^19.1.0"
  },
  "devDependencies": {
    "@types/node": "^22.15.29",
    "@types/react": "^19.1.6",
    "@types/react-dom": "^19.1.6",
    "eslint": "^9.28.0",
    "typescript": "^5.8.3"
  }
}<|MERGE_RESOLUTION|>--- conflicted
+++ resolved
@@ -15,19 +15,11 @@
     "lint": "eslint ."
   },
   "dependencies": {
-<<<<<<< HEAD
     "@ncthub/supabase": "workspace:*",
     "@ncthub/types": "workspace:*",
     "@ncthub/ui": "workspace:*",
     "@ncthub/utils": "workspace:*",
-    "next": "15.4.0-canary.62",
-=======
-    "@tuturuuu/supabase": "workspace:*",
-    "@tuturuuu/types": "workspace:*",
-    "@tuturuuu/ui": "workspace:*",
-    "@tuturuuu/utils": "workspace:*",
     "next": "15.3.3",
->>>>>>> 8db3b790
     "react": "^19.1.0"
   },
   "devDependencies": {
