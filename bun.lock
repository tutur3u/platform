{
  "lockfileVersion": 1,
  "workspaces": {
    "": {
      "name": "tutur3u",
      "dependencies": {
        "react-scan": "^0.4.3",
      },
      "devDependencies": {
        "@biomejs/biome": "^2.2.6",
        "@trivago/prettier-plugin-sort-imports": "^5.2.2",
        "@tuturuuu/typescript-config": "workspace:*",
        "@vitest/coverage-v8": "^3.2.4",
        "prettier": "^3.6.2",
        "prettier-plugin-tailwindcss": "^0.6.14",
        "turbo": "^2.5.8",
        "typescript": "^5.9.3",
        "vite": "^7.1.9",
        "vitest": "^3.2.4",
      },
    },
    "apps/calendar": {
      "name": "@tuturuuu/calendar",
      "version": "0.1.0",
      "dependencies": {
        "@formatjs/intl-localematcher": "^0.6.2",
        "@hookform/resolvers": "^5.2.2",
        "@tanstack/react-query": "^5.90.2",
        "@tuturuuu/ai": "workspace:*",
        "@tuturuuu/auth": "workspace:*",
        "@tuturuuu/icons": "workspace:*",
        "@tuturuuu/supabase": "workspace:*",
        "@tuturuuu/types": "workspace:*",
        "@tuturuuu/ui": "workspace:*",
        "@tuturuuu/utils": "workspace:*",
        "@tuturuuu/vercel": "workspace:*",
        "dayjs": "^1.11.18",
        "negotiator": "^1.0.0",
        "next": "^16.0.0-canary.3",
        "next-intl": "^4.3.12",
        "next-themes": "^0.4.6",
        "react": "^19.2.0",
        "react-dom": "^19.2.0",
        "react-hook-form": "^7.65.0",
        "zod": "^4.1.12",
      },
      "devDependencies": {
        "@tailwindcss/postcss": "^4.1.14",
        "@tuturuuu/typescript-config": "workspace:*",
        "@types/negotiator": "^0.6.4",
        "@types/node": "^24.7.2",
        "@types/react": "^19.2.2",
        "@types/react-dom": "^19.2.2",
        "postcss": "^8.5.6",
        "typescript": "^5.9.3",
      },
    },
    "apps/db": {
      "name": "@tuturuuu/db",
      "version": "1.0.0",
      "devDependencies": {
        "supabase": "^2.51.0",
        "typescript": "^5.9.3",
      },
    },
    "apps/external": {
      "name": "@tuturuuu/external",
      "version": "0.1.0",
      "dependencies": {
        "@tuturuuu/ai": "workspace:*",
        "@tuturuuu/supabase": "workspace:*",
        "@tuturuuu/types": "workspace:*",
        "@tuturuuu/ui": "workspace:*",
        "@tuturuuu/utils": "workspace:*",
        "next": "^16.0.0-canary.3",
        "react": "^19.2.0",
        "react-dom": "^19.2.0",
      },
      "devDependencies": {
        "@tailwindcss/postcss": "^4.1.14",
        "@tuturuuu/typescript-config": "workspace:*",
        "@types/node": "^24.7.2",
        "@types/react": "^19.2.2",
        "@types/react-dom": "^19.2.2",
        "postcss": "^8.5.6",
        "typescript": "^5.9.3",
      },
    },
    "apps/finance": {
      "name": "@tuturuuu/finance",
      "version": "0.1.0",
      "dependencies": {
        "@formatjs/intl-localematcher": "^0.6.2",
        "@hookform/resolvers": "^5.2.2",
        "@tanstack/react-query": "^5.90.2",
        "@tuturuuu/ai": "workspace:*",
        "@tuturuuu/apis": "workspace:*",
        "@tuturuuu/auth": "workspace:*",
        "@tuturuuu/supabase": "workspace:*",
        "@tuturuuu/types": "workspace:*",
        "@tuturuuu/ui": "workspace:*",
        "@tuturuuu/utils": "workspace:*",
        "dayjs": "^1.11.18",
        "nanoid": "^5.1.6",
        "negotiator": "^1.0.0",
        "next": "^16.0.0-canary.3",
        "next-intl": "^4.3.12",
        "qrcode.react": "^4.2.0",
        "react": "^19.2.0",
        "react-dom": "^19.2.0",
        "react-hook-form": "^7.65.0",
        "zod": "^4.1.12",
      },
      "devDependencies": {
        "@tuturuuu/typescript-config": "workspace:*",
        "@types/negotiator": "^0.6.4",
        "@types/node": "^24.7.2",
        "@types/react": "^19.2.2",
        "@types/react-dom": "^19.2.2",
        "postcss": "^8.5.6",
        "typescript": "^5.9.3",
      },
    },
    "apps/nova": {
      "name": "@tuturuuu/nova",
      "version": "0.14.0",
      "dependencies": {
        "@dnd-kit/core": "^6.3.1",
        "@dnd-kit/sortable": "^10.0.0",
        "@dnd-kit/utilities": "^3.2.2",
        "@emotion/react": "^11.14.0",
        "@emotion/server": "^11.11.0",
        "@formatjs/intl-localematcher": "^0.6.2",
        "@hookform/resolvers": "^5.2.2",
        "@tanstack/react-query": "^5.90.2",
        "@tanstack/react-table": "^8.21.3",
        "@tuturuuu/ai": "workspace:*",
        "@tuturuuu/auth": "workspace:*",
        "@tuturuuu/icons": "workspace:*",
        "@tuturuuu/supabase": "workspace:*",
        "@tuturuuu/types": "workspace:*",
        "@tuturuuu/ui": "workspace:*",
        "@tuturuuu/utils": "workspace:*",
        "@tuturuuu/vercel": "workspace:*",
        "@upstash/qstash": "^2.8.4",
        "canvas-confetti": "^1.9.3",
        "date-fns": "^4.1.0",
        "dayjs": "^1.11.18",
        "framer-motion": "^12.23.24",
        "jotai": "^2.15.0",
        "juice": "^11.0.3",
        "lodash": "^4.17.21",
        "moment": "^2.30.1",
        "negotiator": "^1.0.0",
        "next": "^16.0.0-canary.3",
        "next-intl": "^4.3.12",
        "next-themes": "^0.4.6",
        "react": "^19.2.0",
        "react-dom": "^19.2.0",
        "react-hook-form": "^7.65.0",
        "sharp": "^0.34.4",
        "use-debounce": "^10.0.6",
        "uuid": "^13.0.0",
        "zod": "^4.1.12",
      },
      "devDependencies": {
        "@next/bundle-analyzer": "^16.0.0-canary.3",
        "@tailwindcss/postcss": "^4.1.14",
        "@tanstack/react-query-devtools": "^5.90.2",
        "@testing-library/react": "^16.3.0",
        "@tuturuuu/typescript-config": "workspace:*",
        "@types/canvas-confetti": "^1.9.0",
        "@types/js-cookie": "^3.0.6",
        "@types/lodash": "^4.17.20",
        "@types/negotiator": "^0.6.4",
        "@types/node": "^24.7.2",
        "@types/react": "^19.2.2",
        "@types/react-dom": "^19.2.2",
        "@types/uuid": "^11.0.0",
        "@vitejs/plugin-react": "^5.0.4",
        "autoprefixer": "^10.4.21",
        "jsdom": "^27.0.0",
        "postcss": "^8.5.6",
        "typescript": "^5.9.3",
        "vitest": "^3.2.4",
      },
    },
    "apps/playground": {
      "name": "@tuturuuu/playground",
      "version": "0.1.0",
      "dependencies": {
        "@ai-sdk/google": "^2.0.22",
        "@tuturuuu/ai": "workspace:*",
        "@tuturuuu/supabase": "workspace:*",
        "@tuturuuu/types": "workspace:*",
        "@tuturuuu/ui": "workspace:*",
        "@tuturuuu/utils": "workspace:*",
        "dayjs": "^1.11.18",
        "next": "^16.0.0-canary.3",
        "react": "^19.2.0",
        "react-dom": "^19.2.0",
        "zod": "^4.1.12",
      },
      "devDependencies": {
        "@tailwindcss/postcss": "^4.1.14",
        "@tuturuuu/typescript-config": "workspace:*",
        "@types/node": "^24.7.2",
        "@types/react": "^19.2.2",
        "@types/react-dom": "^19.2.2",
        "postcss": "^8.5.6",
        "typescript": "^5.9.3",
      },
    },
    "apps/rewise": {
      "name": "@tuturuuu/rewise",
      "version": "0.14.0",
      "dependencies": {
        "@deepgram/sdk": "^4.11.2",
        "@emotion/react": "^11.14.0",
        "@emotion/server": "^11.11.0",
        "@formatjs/intl-localematcher": "^0.6.2",
        "@hookform/resolvers": "^5.2.2",
        "@tanstack/react-query": "^5.90.2",
        "@tanstack/react-table": "^8.21.3",
        "@tuturuuu/ai": "workspace:*",
        "@tuturuuu/auth": "workspace:*",
        "@tuturuuu/icons": "workspace:*",
        "@tuturuuu/supabase": "workspace:*",
        "@tuturuuu/types": "workspace:*",
        "@tuturuuu/ui": "workspace:*",
        "@tuturuuu/utils": "workspace:*",
        "@tuturuuu/vercel": "workspace:*",
        "@upstash/qstash": "^2.8.4",
        "date-fns": "^4.1.0",
        "dayjs": "^1.11.18",
        "lodash": "^4.17.21",
        "mermaid": "^11.12.0",
        "moment": "^2.30.1",
        "negotiator": "^1.0.0",
        "next": "^16.0.0-canary.3",
        "next-intl": "^4.3.12",
        "next-themes": "^0.4.6",
        "qrcode.react": "^4.2.0",
        "react": "^19.2.0",
        "react-dom": "^19.2.0",
        "react-hook-form": "^7.65.0",
        "react-intersection-observer": "^9.16.0",
        "react-textarea-autosize": "^8.5.9",
        "rehype-katex": "^7.0.1",
        "remark-gfm": "^4.0.1",
        "remark-math": "^6.0.0",
        "sanitize-filename": "^1.6.3",
        "sharp": "^0.34.4",
        "uuid": "^13.0.0",
        "zod": "^4.1.12",
      },
      "devDependencies": {
        "@next/bundle-analyzer": "^16.0.0-canary.3",
        "@tailwindcss/postcss": "^4.1.14",
        "@tanstack/react-query-devtools": "^5.90.2",
        "@testing-library/react": "^16.3.0",
        "@tuturuuu/typescript-config": "workspace:*",
        "@types/js-cookie": "^3.0.6",
        "@types/lodash": "^4.17.20",
        "@types/negotiator": "^0.6.4",
        "@types/node": "^24.7.2",
        "@types/react": "^19.2.2",
        "@types/react-dom": "^19.2.2",
        "@types/uuid": "^11.0.0",
        "@vitejs/plugin-react": "^5.0.4",
        "autoprefixer": "^10.4.21",
        "jsdom": "^27.0.0",
        "postcss": "^8.5.6",
        "typescript": "^5.9.3",
        "vitest": "^3.2.4",
      },
    },
    "apps/shortener": {
      "name": "@tuturuuu/shortener",
      "version": "0.1.0",
      "dependencies": {
        "@tuturuuu/ai": "workspace:*",
        "@tuturuuu/supabase": "workspace:*",
        "@tuturuuu/types": "workspace:*",
        "@tuturuuu/ui": "workspace:*",
        "@tuturuuu/utils": "workspace:*",
        "@tuturuuu/vercel": "workspace:*",
        "dayjs": "^1.11.18",
        "nanoid": "^5.1.6",
        "next": "^16.0.0-canary.3",
        "react": "^19.2.0",
        "react-dom": "^19.2.0",
      },
      "devDependencies": {
        "@tailwindcss/postcss": "^4.1.14",
        "@tuturuuu/typescript-config": "workspace:*",
        "@types/node": "^24.7.2",
        "@types/react": "^19.2.2",
        "@types/react-dom": "^19.2.2",
        "postcss": "^8.5.6",
        "typescript": "^5.9.3",
      },
    },
    "apps/tudo": {
      "name": "@tuturuuu/tudo",
      "version": "0.1.0",
      "dependencies": {
        "@formatjs/intl-localematcher": "^0.6.2",
        "@hookform/resolvers": "^5.2.2",
        "@tanstack/react-query": "^5.90.2",
        "@tuturuuu/ai": "workspace:*",
        "@tuturuuu/apis": "workspace:*",
        "@tuturuuu/auth": "workspace:*",
        "@tuturuuu/supabase": "workspace:*",
        "@tuturuuu/types": "workspace:*",
        "@tuturuuu/ui": "workspace:*",
        "@tuturuuu/utils": "workspace:*",
        "cmdk": "^1.1.1",
        "dayjs": "^1.11.18",
        "nanoid": "^5.1.6",
        "negotiator": "^1.0.0",
        "next": "^16.0.0-canary.3",
        "next-intl": "^4.3.12",
        "qrcode.react": "^4.2.0",
        "react": "^19.2.0",
        "react-dom": "^19.2.0",
        "react-hook-form": "^7.65.0",
        "zod": "^4.1.12",
      },
      "devDependencies": {
        "@tailwindcss/postcss": "^4.1.14",
        "@tuturuuu/typescript-config": "workspace:*",
        "@types/negotiator": "^0.6.4",
        "@types/node": "^24.7.2",
        "@types/react": "^19.2.2",
        "@types/react-dom": "^19.2.2",
        "postcss": "^8.5.6",
        "typescript": "^5.9.3",
      },
    },
    "apps/tumeet": {
      "name": "@tuturuuu/tumeet",
      "version": "0.1.0",
      "dependencies": {
        "@formatjs/intl-localematcher": "^0.6.2",
        "@hookform/resolvers": "^5.2.2",
        "@tanstack/react-query": "^5.90.2",
        "@tuturuuu/ai": "workspace:*",
        "@tuturuuu/apis": "workspace:*",
        "@tuturuuu/auth": "workspace:*",
        "@tuturuuu/supabase": "workspace:*",
        "@tuturuuu/types": "workspace:*",
        "@tuturuuu/ui": "workspace:*",
        "@tuturuuu/utils": "workspace:*",
        "@tuturuuu/vercel": "workspace:*",
        "@types/negotiator": "^0.6.4",
        "dayjs": "^1.11.18",
        "nanoid": "^5.1.6",
        "negotiator": "^1.0.0",
        "next": "^16.0.0-canary.3",
        "next-intl": "^4.3.12",
        "next-themes": "^0.4.6",
        "qrcode.react": "^4.2.0",
        "react": "^19.2.0",
        "react-dom": "^19.2.0",
        "react-hook-form": "^7.65.0",
        "zod": "^4.1.12",
      },
      "devDependencies": {
        "@tailwindcss/postcss": "^4.1.14",
        "@tuturuuu/typescript-config": "workspace:*",
        "@types/node": "^24.7.2",
        "@types/react": "^19.2.2",
        "@types/react-dom": "^19.2.2",
        "postcss": "^8.5.6",
        "typescript": "^5.9.3",
      },
    },
    "apps/web": {
      "name": "@tuturuuu/web",
      "version": "0.14.0",
      "dependencies": {
        "@ai-sdk/google": "^2.0.22",
        "@aws-sdk/client-ses": "^3.908.0",
        "@deepgram/sdk": "^4.11.2",
        "@dnd-kit/core": "^6.3.1",
        "@dnd-kit/sortable": "^10.0.0",
        "@dnd-kit/utilities": "^3.2.2",
        "@emotion/react": "^11.14.0",
        "@emotion/server": "^11.11.0",
        "@formatjs/intl-localematcher": "^0.6.2",
        "@hookform/resolvers": "^5.2.2",
        "@mantine/hooks": "^8.3.4",
        "@octokit/auth-app": "^8.1.1",
        "@octokit/rest": "^22.0.0",
        "@react-email/render": "^1.3.2",
        "@supabase/supabase-js": "^2.75.0",
        "@tanstack/react-query": "^5.90.2",
        "@tanstack/react-table": "^8.21.3",
        "@testing-library/jest-dom": "^6.9.1",
        "@tiptap/extension-highlight": "^3.6.6",
        "@tiptap/extension-link": "^3.6.6",
        "@tiptap/extension-strike": "^3.6.6",
        "@tiptap/extension-subscript": "^3.6.6",
        "@tiptap/extension-superscript": "^3.6.6",
        "@tiptap/extension-text-align": "^3.6.6",
        "@tiptap/extension-underline": "^3.6.6",
        "@tiptap/html": "^3.6.6",
        "@tiptap/react": "^3.6.6",
        "@tiptap/starter-kit": "^3.6.6",
        "@tldraw/sync": "^4.0.3",
        "@trpc/client": "^11.6.0",
        "@trpc/react-query": "^11.6.0",
        "@trpc/server": "^11.6.0",
        "@tuturuuu/ai": "workspace:*",
        "@tuturuuu/apis": "workspace:*",
        "@tuturuuu/auth": "workspace:*",
        "@tuturuuu/google": "workspace:*",
        "@tuturuuu/icons": "workspace:*",
        "@tuturuuu/payment": "workspace:*",
        "@tuturuuu/supabase": "workspace:*",
        "@tuturuuu/transactional": "workspace:*",
        "@tuturuuu/trigger": "workspace:*",
        "@tuturuuu/types": "workspace:*",
        "@tuturuuu/ui": "workspace:*",
        "@tuturuuu/utils": "workspace:*",
        "@tuturuuu/vercel": "workspace:*",
        "@upstash/qstash": "^2.8.4",
        "ai": "^5.0.68",
        "canvas-confetti": "^1.9.3",
        "client-only": "^0.0.1",
        "cmdk": "^1.1.1",
        "cookies-next": "^6.1.0",
        "cron-parser": "^5.4.0",
        "cronstrue": "^3.3.0",
        "date-fns": "^4.1.0",
        "dayjs": "^1.11.18",
        "dodopayments": "^2.1.1",
        "dompurify": "^3.3.0",
        "framer-motion": "^12.23.24",
        "html2canvas-pro": "^1.5.12",
        "isomorphic-dompurify": "^2.28.0",
        "jotai": "^2.15.0",
        "juice": "^11.0.3",
        "lodash": "^4.17.21",
        "mermaid": "^11.12.0",
        "moment": "^2.30.1",
        "nanoid": "^5.1.6",
        "negotiator": "^1.0.0",
        "next": "^16.0.0-canary.3",
        "next-intl": "^4.3.12",
        "next-themes": "^0.4.6",
        "octokit": "^5.0.3",
        "papaparse": "^5.5.3",
        "qrcode.react": "^4.2.0",
        "react": "^19.2.0",
        "react-confetti": "^6.4.0",
        "react-dom": "^19.2.0",
        "react-easy-crop": "^5.5.3",
        "react-hook-form": "^7.65.0",
        "react-intersection-observer": "^9.16.0",
        "react-papaparse": "^4.4.0",
        "react-pdf": "^10.2.0",
        "react-quizlet-flashcard": "^4.0.22",
        "react-textarea-autosize": "^8.5.9",
        "react-use": "^17.6.0",
        "recharts": "3.2.1",
        "rehype-katex": "^7.0.1",
        "remark-gfm": "^4.0.1",
        "remark-math": "^6.0.0",
        "sanitize-html": "^2.17.0",
        "server-only": "^0.0.1",
        "sharp": "^0.34.4",
        "superjson": "^2.2.2",
        "tldraw": "^4.0.3",
        "use-debounce": "^10.0.6",
        "uuid": "^13.0.0",
        "zod": "^4.1.12",
      },
      "devDependencies": {
        "@next/bundle-analyzer": "^16.0.0-canary.3",
        "@tailwindcss/postcss": "^4.1.14",
        "@tanstack/react-query-devtools": "^5.90.2",
        "@testing-library/react": "^16.3.0",
        "@tuturuuu/typescript-config": "workspace:*",
        "@types/canvas-confetti": "^1.9.0",
        "@types/dompurify": "^3.2.0",
        "@types/js-cookie": "^3.0.6",
        "@types/lodash": "^4.17.20",
        "@types/negotiator": "^0.6.4",
        "@types/node": "^24.7.2",
        "@types/papaparse": "^5.3.16",
        "@types/react": "^19.2.2",
        "@types/react-dom": "^19.2.2",
        "@types/sanitize-html": "^2.16.0",
        "@types/uuid": "^11.0.0",
        "@vitejs/plugin-react": "^5.0.4",
        "autoprefixer": "^10.4.21",
        "jsdom": "^27.0.0",
        "postcss": "^8.5.6",
        "typescript": "^5.9.3",
        "vitest": "^3.2.4",
      },
    },
    "packages/ai": {
      "name": "@tuturuuu/ai",
      "version": "0.0.10",
      "dependencies": {
        "@ai-sdk/amazon-bedrock": "^3.0.35",
        "@ai-sdk/anthropic": "^2.0.27",
        "@ai-sdk/azure": "^2.0.53",
        "@ai-sdk/cerebras": "^1.0.25",
        "@ai-sdk/cohere": "^2.0.14",
        "@ai-sdk/deepgram": "^1.0.13",
        "@ai-sdk/deepinfra": "^1.0.23",
        "@ai-sdk/deepseek": "^1.0.23",
        "@ai-sdk/elevenlabs": "^1.0.14",
        "@ai-sdk/fal": "^1.0.17",
        "@ai-sdk/fireworks": "^1.0.23",
        "@ai-sdk/gladia": "^1.0.13",
        "@ai-sdk/google": "^2.0.22",
        "@ai-sdk/google-vertex": "^3.0.42",
        "@ai-sdk/groq": "^2.0.24",
        "@ai-sdk/hume": "^1.0.13",
        "@ai-sdk/lmnt": "^1.0.13",
        "@ai-sdk/luma": "^1.0.13",
        "@ai-sdk/mistral": "^2.0.19",
        "@ai-sdk/openai": "^2.0.52",
        "@ai-sdk/openai-compatible": "^1.0.22",
        "@ai-sdk/perplexity": "^2.0.13",
        "@ai-sdk/react": "^2.0.68",
        "@ai-sdk/replicate": "^1.0.13",
        "@ai-sdk/revai": "^1.0.13",
        "@ai-sdk/togetherai": "^1.0.23",
        "@ai-sdk/xai": "^2.0.26",
        "@tuturuuu/supabase": "workspace:*",
        "@tuturuuu/utils": "workspace:*",
        "ai": "^5.0.68",
        "dayjs": "^1.11.18",
        "next": "^16.0.0-canary.3",
        "react": "^19.2.0",
        "react-dom": "^19.2.0",
        "streamdown": "^1.4.0",
        "uuid": "^13.0.0",
        "zod": "^4.1.12",
      },
      "devDependencies": {
        "@tuturuuu/types": "workspace:*",
        "@tuturuuu/typescript-config": "workspace:*",
        "@types/node": "^24.7.2",
        "@types/react": "^19.2.2",
        "typescript": "^5.9.3",
      },
    },
    "packages/apis": {
      "name": "@tuturuuu/apis",
      "version": "0.0.10",
      "dependencies": {
        "@tuturuuu/supabase": "workspace:*",
        "@tuturuuu/utils": "workspace:*",
        "dayjs": "^1.11.18",
        "next": "^16.0.0-canary.3",
        "react": "^19.2.0",
        "react-dom": "^19.2.0",
        "zod": "^4.1.12",
      },
      "devDependencies": {
        "@tuturuuu/types": "workspace:*",
        "@tuturuuu/typescript-config": "workspace:*",
        "@types/node": "^24.7.2",
        "@types/react": "^19.2.2",
        "typescript": "^5.9.3",
      },
    },
    "packages/auth": {
      "name": "@tuturuuu/auth",
      "version": "0.1.0",
      "dependencies": {
        "@tuturuuu/supabase": "workspace:*",
        "@tuturuuu/types": "workspace:*",
        "@tuturuuu/ui": "workspace:*",
        "@tuturuuu/utils": "workspace:*",
        "next": "^16.0.0-canary.3",
        "react": "^19.2.0",
      },
      "devDependencies": {
        "@tuturuuu/typescript-config": "workspace:*",
        "@types/node": "^24.7.2",
        "@types/react": "^19.2.2",
        "@types/react-dom": "^19.2.2",
        "typescript": "^5.9.3",
      },
    },
    "packages/games": {
      "name": "@tuturuuu/games",
      "version": "0.0.1",
      "dependencies": {
        "@tuturuuu/supabase": "workspace:*",
        "clsx": "^2.1.1",
        "next": "^16.0.0-canary.3",
        "react": "^19.2.0",
        "react-dom": "^19.2.0",
        "tailwind-merge": "^3.3.1",
        "uuid": "^13.0.0",
        "zod": "^4.1.12",
      },
      "devDependencies": {
        "@tuturuuu/types": "workspace:*",
        "@tuturuuu/typescript-config": "workspace:*",
        "@types/node": "^24.7.2",
        "@types/react": "^19.2.2",
        "@vitejs/plugin-react": "^5.0.4",
        "@vitest/coverage-v8": "^3.2.4",
        "typescript": "^5.9.3",
        "vite": "^7.1.9",
      },
    },
    "packages/google": {
      "name": "@tuturuuu/google",
      "version": "0.0.1",
      "dependencies": {
        "google-auth-library": "^10.4.0",
        "googleapis": "^162.0.0",
      },
      "devDependencies": {
        "@tuturuuu/types": "workspace:*",
        "@tuturuuu/typescript-config": "workspace:*",
        "@types/node": "^24.7.2",
        "@types/react": "^19.2.2",
        "@vitejs/plugin-react": "^5.0.4",
        "@vitest/coverage-v8": "^3.2.4",
        "typescript": "^5.9.3",
        "vite": "^7.1.9",
      },
    },
    "packages/icons": {
      "name": "@tuturuuu/icons",
      "version": "0.0.4",
      "dependencies": {
        "@lucide/lab": "^0.1.2",
        "lucide-react": "^0.545.0",
      },
      "devDependencies": {
        "@tuturuuu/typescript-config": "workspace:*",
      },
    },
    "packages/payment": {
      "name": "@tuturuuu/payment",
      "version": "0.1.0",
      "dependencies": {
        "@polar-sh/checkout": "^0.1.12",
        "@polar-sh/nextjs": "^0.4.9",
        "@polar-sh/sdk": "^0.35.4",
        "dodopayments": "^2.1.1",
        "dodopayments-checkout": "^1.3.1",
      },
      "devDependencies": {
        "@tuturuuu/typescript-config": "workspace:*",
      },
    },
    "packages/supabase": {
      "name": "@tuturuuu/supabase",
      "version": "0.1.1",
      "dependencies": {
        "@supabase/ssr": "^0.7.0",
        "@supabase/supabase-js": "^2.75.0",
        "@tuturuuu/types": "workspace:*",
        "next": "^16.0.0-canary.3",
        "react": "^19.2.0",
        "react-dom": "^19.2.0",
        "zod": "^4.1.12",
      },
      "devDependencies": {
        "@tuturuuu/typescript-config": "workspace:*",
        "@types/node": "^24.7.2",
        "@types/react": "^19.2.2",
        "typescript": "^5.9.3",
        "vitest": "^3.2.4",
      },
    },
    "packages/transactional": {
      "name": "@tuturuuu/transactional",
      "version": "1.0.0",
      "dependencies": {
        "@react-email/components": "^0.5.6",
        "react": "^19.2.0",
        "react-email": "^4.3.0",
      },
      "devDependencies": {
        "@tuturuuu/typescript-config": "workspace:*",
        "@types/node": "^24.7.2",
        "@types/react": "^19.2.2",
      },
    },
    "packages/trigger": {
      "name": "@tuturuuu/trigger",
      "version": "0.1.0",
      "dependencies": {
        "@trigger.dev/sdk": "^4.0.4",
        "@tuturuuu/google": "workspace:*",
        "@tuturuuu/supabase": "workspace:*",
        "@tuturuuu/types": "workspace:*",
        "@tuturuuu/utils": "workspace:*",
        "dayjs": "^1.11.18",
      },
      "devDependencies": {
        "@trigger.dev/build": "^4.0.4",
        "@tuturuuu/typescript-config": "workspace:*",
      },
    },
    "packages/types": {
      "name": "@tuturuuu/types",
      "version": "0.1.5",
      "dependencies": {
        "@tiptap/react": "^3.6.6",
        "react": "^19.2.0",
        "react-dom": "^19.2.0",
        "zod": "^4.1.12",
      },
      "devDependencies": {
        "@tuturuuu/typescript-config": "workspace:*",
        "@types/node": "^24.7.2",
        "@types/react": "^19.2.2",
        "typescript": "^5.9.3",
      },
    },
    "packages/typescript-config": {
      "name": "@tuturuuu/typescript-config",
      "version": "0.1.0",
<<<<<<< HEAD
=======
      "devDependencies": {
        "@biomejs/biome": "^2.2.6",
      },
>>>>>>> dd0e4048
    },
    "packages/ui": {
      "name": "@tuturuuu/ui",
      "version": "0.0.4",
      "dependencies": {
        "@dnd-kit/core": "^6.3.1",
        "@dnd-kit/sortable": "^10.0.0",
        "@dnd-kit/utilities": "^3.2.2",
        "@hookform/resolvers": "^5.2.2",
        "@radix-ui/react-accordion": "^1.2.12",
        "@radix-ui/react-alert-dialog": "^1.1.15",
        "@radix-ui/react-aspect-ratio": "^1.1.7",
        "@radix-ui/react-avatar": "^1.1.10",
        "@radix-ui/react-checkbox": "^1.3.3",
        "@radix-ui/react-collapsible": "^1.1.12",
        "@radix-ui/react-context-menu": "^2.2.16",
        "@radix-ui/react-dialog": "^1.1.15",
        "@radix-ui/react-dropdown-menu": "^2.1.16",
        "@radix-ui/react-hover-card": "^1.1.15",
        "@radix-ui/react-label": "^2.1.7",
        "@radix-ui/react-menubar": "^1.1.16",
        "@radix-ui/react-navigation-menu": "^1.2.14",
        "@radix-ui/react-popover": "^1.1.15",
        "@radix-ui/react-progress": "^1.1.7",
        "@radix-ui/react-radio-group": "^1.3.8",
        "@radix-ui/react-scroll-area": "^1.2.10",
        "@radix-ui/react-select": "^2.2.6",
        "@radix-ui/react-separator": "^1.1.7",
        "@radix-ui/react-slider": "^1.3.6",
        "@radix-ui/react-slot": "^1.2.3",
        "@radix-ui/react-switch": "^1.2.6",
        "@radix-ui/react-tabs": "^1.1.13",
        "@radix-ui/react-toast": "^1.2.15",
        "@radix-ui/react-toggle": "^1.1.10",
        "@radix-ui/react-toggle-group": "^1.1.11",
        "@radix-ui/react-tooltip": "^1.2.8",
        "@tanstack/react-query": "^5.90.2",
        "@tanstack/react-table": "^8.21.3",
        "@tiptap/core": "^3.6.6",
        "@tiptap/extension-collaboration": "^3.6.6",
        "@tiptap/extension-collaboration-caret": "^3.6.6",
        "@tiptap/extension-highlight": "^3.6.6",
        "@tiptap/extension-image": "^3.6.6",
        "@tiptap/extension-link": "^3.6.6",
        "@tiptap/extension-list": "^3.6.6",
        "@tiptap/extension-placeholder": "^3.6.6",
        "@tiptap/extension-strike": "^3.6.6",
        "@tiptap/extension-subscript": "^3.6.6",
        "@tiptap/extension-superscript": "^3.6.6",
        "@tiptap/extension-table": "^3.6.6",
        "@tiptap/extension-table-cell": "^3.6.6",
        "@tiptap/extension-table-header": "^3.6.6",
        "@tiptap/extension-table-row": "^3.6.6",
        "@tiptap/extension-text-align": "^3.6.6",
        "@tiptap/extension-youtube": "^3.6.6",
        "@tiptap/pm": "^3.6.6",
        "@tiptap/react": "^3.6.6",
        "@tiptap/starter-kit": "^3.6.6",
        "@tuturuuu/ai": "workspace:*",
        "@tuturuuu/icons": "workspace:*",
        "@tuturuuu/supabase": "workspace:*",
        "@tuturuuu/trigger": "workspace:*",
        "@tuturuuu/utils": "workspace:*",
        "@types/debug": "^4.1.12",
        "class-variance-authority": "^0.7.1",
        "cmdk": "^1.1.1",
        "date-fns": "^4.1.0",
        "date-fns-tz": "^3.2.0",
        "dayjs": "^1.11.18",
        "debug": "^4.4.3",
        "embla-carousel-react": "^8.6.0",
        "eventemitter3": "^5.0.1",
        "framer-motion": "^12.23.24",
        "gsap": "^3.13.0",
        "html2canvas-pro": "^1.5.12",
        "input-otp": "^1.4.2",
        "lodash": "^4.17.21",
        "moment": "^2.30.1",
        "next": "^16.0.0-canary.3",
        "next-intl": "^4.3.12",
        "next-themes": "^0.4.6",
        "prosemirror-state": "^1.4.3",
        "qrcode.react": "^4.2.0",
        "react": "^19.2.0",
        "react-colorful": "^5.6.1",
        "react-day-picker": "^9.11.1",
        "react-dom": "^19.2.0",
        "react-dropzone": "^14.3.8",
        "react-hook-form": "^7.65.0",
        "react-markdown": "^10.1.0",
        "react-papaparse": "^4.4.0",
        "react-pdf": "^10.2.0",
        "react-resizable": "^3.0.5",
        "react-resizable-panels": "^3.0.6",
        "react-syntax-highlighter": "^15.6.6",
        "recharts": "3.2.1",
        "sonner": "^2.0.7",
        "tailwind-scrollbar": "^4.0.2",
        "tailwind-scrollbar-hide": "^4.0.0",
        "tailwindcss-animate": "^1.0.7",
        "tiptap-extension-resize-image": "^1.3.1",
        "vaul": "^1.1.2",
        "xlsx": "file:vendor/xlsx-0.20.3.tgz",
        "y-protocols": "^1.0.6",
        "yjs": "^13.6.27",
        "zod": "^4.1.12",
      },
      "devDependencies": {
        "@tailwindcss/postcss": "^4.1.14",
        "@tailwindcss/typography": "^0.5.19",
        "@testing-library/jest-dom": "^6.9.1",
        "@testing-library/react": "^16.3.0",
        "@tuturuuu/types": "workspace:*",
        "@tuturuuu/typescript-config": "workspace:*",
        "@types/lodash": "^4.17.20",
        "@types/node": "^24.7.2",
        "@types/react": "^19.2.2",
        "@types/react-resizable": "^3.0.8",
        "@types/react-syntax-highlighter": "^15.5.13",
        "@vitejs/plugin-react": "^5.0.4",
        "autoprefixer": "^10.4.21",
        "jsdom": "^27.0.0",
        "postcss": "^8.5.6",
        "postcss-load-config": "^6.0.1",
        "tailwindcss": "^4.1.14",
        "typescript": "^5.9.3",
        "vitest": "^3.2.4",
      },
    },
    "packages/utils": {
      "name": "@tuturuuu/utils",
      "version": "0.0.1",
      "dependencies": {
        "@dnd-kit/core": "^6.3.1",
        "@tanstack/react-query": "^5.90.2",
        "@tiptap/core": "^3.6.6",
        "@tiptap/react": "^3.6.6",
        "@tuturuuu/google": "workspace:*",
        "@tuturuuu/icons": "workspace:*",
        "@tuturuuu/supabase": "workspace:*",
        "clsx": "^2.1.1",
        "dayjs": "^1.11.18",
        "moment": "^2.30.1",
<<<<<<< HEAD
        "next": "^16.0.0-canary.1",
        "prosemirror-model": "^1.25.3",
=======
        "next": "^16.0.0-canary.3",
>>>>>>> dd0e4048
        "react": "^19.2.0",
        "react-dom": "^19.2.0",
        "tailwind-merge": "^3.3.1",
        "uuid": "^13.0.0",
        "y-prosemirror": "^1.3.7",
        "yjs": "^13.6.27",
        "zod": "^4.1.12",
      },
      "devDependencies": {
        "@tuturuuu/types": "workspace:*",
        "@tuturuuu/typescript-config": "workspace:*",
        "@types/node": "^24.7.2",
        "@types/react": "^19.2.2",
        "@vitejs/plugin-react": "^5.0.4",
        "@vitest/coverage-v8": "^3.2.4",
        "typescript": "^5.9.3",
        "vite": "^7.1.9",
        "vitest": "^3.2.4",
      },
    },
    "packages/vercel": {
      "name": "@tuturuuu/vercel",
      "version": "0.0.1",
      "dependencies": {
        "@vercel/analytics": "^1.5.0",
        "@vercel/speed-insights": "^1.2.0",
      },
      "devDependencies": {
        "@tuturuuu/types": "workspace:*",
        "@tuturuuu/typescript-config": "workspace:*",
        "@types/node": "^24.7.2",
        "@types/react": "^19.2.2",
        "@vitejs/plugin-react": "^5.0.4",
        "@vitest/coverage-v8": "^3.2.4",
        "typescript": "^5.9.3",
        "vite": "^7.1.9",
      },
    },
  },
  "trustedDependencies": [
    "@tailwindcss/oxide",
    "sharp",
    "@vercel/speed-insights",
    "esbuild",
    "cytoscape",
    "protobufjs",
    "core-js",
    "@vercel/analytics",
    "supabase",
  ],
  "packages": {
    "@adobe/css-tools": ["@adobe/css-tools@4.4.4", "", {}, "sha512-Elp+iwUx5rN5+Y8xLt5/GRoG20WGoDCQ/1Fb+1LiGtvwbDavuSk0jhD/eZdckHAuzcDzccnkv+rEjyWfRx18gg=="],

    "@ai-sdk/amazon-bedrock": ["@ai-sdk/amazon-bedrock@3.0.35", "", { "dependencies": { "@ai-sdk/anthropic": "2.0.27", "@ai-sdk/provider": "2.0.0", "@ai-sdk/provider-utils": "3.0.12", "@smithy/eventstream-codec": "^4.0.1", "@smithy/util-utf8": "^4.0.0", "aws4fetch": "^1.0.20" }, "peerDependencies": { "zod": "^3.25.76 || ^4.1.8" } }, "sha512-p3MjsZ+CvFgdzV2gf5J1pn5EzC/GVI8sHgL26f9RwAbUSyytPVnGevqcqmFXkWXZ7BtNgkB8M+Gd+1hH2hg5IA=="],

    "@ai-sdk/anthropic": ["@ai-sdk/anthropic@2.0.27", "", { "dependencies": { "@ai-sdk/provider": "2.0.0", "@ai-sdk/provider-utils": "3.0.12" }, "peerDependencies": { "zod": "^3.25.76 || ^4.1.8" } }, "sha512-tGXdWNs+dMZLsn6yVroz9PqPZbCY6kqwGl/xxFVxJWDrTPGj3+1t1vE7pzTZ3vDOiG05iVC7wzlXwV2Or650YA=="],

    "@ai-sdk/azure": ["@ai-sdk/azure@2.0.53", "", { "dependencies": { "@ai-sdk/openai": "2.0.52", "@ai-sdk/provider": "2.0.0", "@ai-sdk/provider-utils": "3.0.12" }, "peerDependencies": { "zod": "^3.25.76 || ^4.1.8" } }, "sha512-RS8057AUOjPGw1tjEi/TnclPhxjVtAuaxk0Ta8obE9QDKWSbcg+xKq1L1P1ksRlQAliUCoZWe/jbH7wB+/PXTw=="],

    "@ai-sdk/cerebras": ["@ai-sdk/cerebras@1.0.25", "", { "dependencies": { "@ai-sdk/openai-compatible": "1.0.22", "@ai-sdk/provider": "2.0.0", "@ai-sdk/provider-utils": "3.0.12" }, "peerDependencies": { "zod": "^3.25.76 || ^4.1.8" } }, "sha512-O5MLAGWvVTe/gELhJqfnDqGcQd9D/ErXDR2oA4EI+y+fXIaKR/fZIB5CTWYOWNgQHkU+UFWfWz3RXTpq72FR2w=="],

    "@ai-sdk/cohere": ["@ai-sdk/cohere@2.0.14", "", { "dependencies": { "@ai-sdk/provider": "2.0.0", "@ai-sdk/provider-utils": "3.0.12" }, "peerDependencies": { "zod": "^3.25.76 || ^4.1.8" } }, "sha512-IsYhu8uJIRnjz/OQNd+9LS9ROD2bNMLuizFoLYfSv+J8gmdm0dcHxdTHNEacrs6VYl0jutq6dfRgCb4CKLAqBw=="],

    "@ai-sdk/deepgram": ["@ai-sdk/deepgram@1.0.13", "", { "dependencies": { "@ai-sdk/provider": "2.0.0", "@ai-sdk/provider-utils": "3.0.12" }, "peerDependencies": { "zod": "^3.25.76 || ^4.1.8" } }, "sha512-Ghr/EThW2vzpsgkUIa/jaErZRlqe8WBu0V57PyY45+xLOTCxLSpvAn80Mh/1A4IaqznmvDs8uReFuTC8SHWx5w=="],

    "@ai-sdk/deepinfra": ["@ai-sdk/deepinfra@1.0.23", "", { "dependencies": { "@ai-sdk/openai-compatible": "1.0.22", "@ai-sdk/provider": "2.0.0", "@ai-sdk/provider-utils": "3.0.12" }, "peerDependencies": { "zod": "^3.25.76 || ^4.1.8" } }, "sha512-K7ZksWaEzYv4CDJCo7ozsZBZPj00zyPekjIYGcIn/t0yo/+QGo84QPRxvNVYfX9GUW1ESo4gPyKDDb+b7QicPA=="],

    "@ai-sdk/deepseek": ["@ai-sdk/deepseek@1.0.23", "", { "dependencies": { "@ai-sdk/openai-compatible": "1.0.22", "@ai-sdk/provider": "2.0.0", "@ai-sdk/provider-utils": "3.0.12" }, "peerDependencies": { "zod": "^3.25.76 || ^4.1.8" } }, "sha512-9knOQmgIwlSkIYXWra550mC33HAX0PlVW8rMUAcJGzt8nka4IJEqa1aKDtLRUb6RXUWBsturZL+LwrC1ApQmbQ=="],

    "@ai-sdk/elevenlabs": ["@ai-sdk/elevenlabs@1.0.14", "", { "dependencies": { "@ai-sdk/provider": "2.0.0", "@ai-sdk/provider-utils": "3.0.12" }, "peerDependencies": { "zod": "^3.25.76 || ^4.1.8" } }, "sha512-SyE+WpB/d+gJkxNbj5LaLanwCBJ2/mpzvoVhxylFC7AUSADspGymxTI6jC6ja0FUkoF90SyvT3ifXuEbRmEVng=="],

    "@ai-sdk/fal": ["@ai-sdk/fal@1.0.17", "", { "dependencies": { "@ai-sdk/provider": "2.0.0", "@ai-sdk/provider-utils": "3.0.12" }, "peerDependencies": { "zod": "^3.25.76 || ^4.1.8" } }, "sha512-vutwClEjb+5ZDnlLbDpQNaeDyiQJOBcm9dUj7sZBya+8JtE6pKh7NuCSRQtyReeYHqKiAnj68RN55XK3Z4IXZg=="],

    "@ai-sdk/fireworks": ["@ai-sdk/fireworks@1.0.23", "", { "dependencies": { "@ai-sdk/openai-compatible": "1.0.22", "@ai-sdk/provider": "2.0.0", "@ai-sdk/provider-utils": "3.0.12" }, "peerDependencies": { "zod": "^3.25.76 || ^4.1.8" } }, "sha512-qxwfPEkm6nTqC7Anq/yZdUn3z5fjbaicqr4EAHDW6lJNPp399XL1jLqa0cv50+hNei4R6NydFNhlUUkho+FREg=="],

    "@ai-sdk/gateway": ["@ai-sdk/gateway@1.0.39", "", { "dependencies": { "@ai-sdk/provider": "2.0.0", "@ai-sdk/provider-utils": "3.0.12", "@vercel/oidc": "3.0.2" }, "peerDependencies": { "zod": "^3.25.76 || ^4.1.8" } }, "sha512-ijYCKG2sbn2RBVfIgaXNXvzHAf2HpFXxQODtjMI+T7Z4CLryflytchsZZ9qrGtsjiQVopKOV6m6kj4lq5fnbsg=="],

    "@ai-sdk/gladia": ["@ai-sdk/gladia@1.0.13", "", { "dependencies": { "@ai-sdk/provider": "2.0.0", "@ai-sdk/provider-utils": "3.0.12" }, "peerDependencies": { "zod": "^3.25.76 || ^4.1.8" } }, "sha512-Xbrb4Vd1TvLcB2gNf+pKCkQtK9ZTJ/n2xcupMjDggCRHCBsvAZpnh8+BlA5uX5v+crGna2DR2q6LwmIqWbMYfw=="],

<<<<<<< HEAD
    "@ai-sdk/google": ["@ai-sdk/google@2.0.21", "", { "dependencies": { "@ai-sdk/provider": "2.0.0", "@ai-sdk/provider-utils": "3.0.12" }, "peerDependencies": { "zod": "^3.25.76 || ^4.1.8" } }, "sha512-Xfbp5x9ZFc2vxkDjz/7ZdJ6LWXp/YoUtunCvQosj2dkxU71wrNtFsyNMdvBlCahjSaB3TV76CEEBvbsoX3JCuA=="],

    "@ai-sdk/google-vertex": ["@ai-sdk/google-vertex@3.0.41", "", { "dependencies": { "@ai-sdk/anthropic": "2.0.27", "@ai-sdk/google": "2.0.21", "@ai-sdk/provider": "2.0.0", "@ai-sdk/provider-utils": "3.0.12", "google-auth-library": "^9.15.0" }, "peerDependencies": { "zod": "^3.25.76 || ^4.1.8" } }, "sha512-HqZvS5m1Guk4CPYI0fyQuaOUjjtP/l84qT8Sis1TDrmEhmnjVQqhcZR0062SvZFUwA9z2Bes21G3x0QrI0oCAw=="],
=======
    "@ai-sdk/google": ["@ai-sdk/google@2.0.22", "", { "dependencies": { "@ai-sdk/provider": "2.0.0", "@ai-sdk/provider-utils": "3.0.12" }, "peerDependencies": { "zod": "^3.25.76 || ^4.1.8" } }, "sha512-DgT8Y6FPf7xxAxJOjJbXY6IxqvjrxwRYDlLEx50U11PluACeZqgEZrGDEZA7K+Nr2wGGiEoW4zYb+MJnr+i68Q=="],

    "@ai-sdk/google-vertex": ["@ai-sdk/google-vertex@3.0.42", "", { "dependencies": { "@ai-sdk/anthropic": "2.0.27", "@ai-sdk/google": "2.0.22", "@ai-sdk/provider": "2.0.0", "@ai-sdk/provider-utils": "3.0.12", "google-auth-library": "^9.15.0" }, "peerDependencies": { "zod": "^3.25.76 || ^4.1.8" } }, "sha512-uhKhX7FhGjgrCKcDvICmqcZjU51vfSyzTxvnF2BHpcPDRDuu0D+vXz0y494eI9BUwwxp+pbMkAcVE8r00vhCWw=="],
>>>>>>> dd0e4048

    "@ai-sdk/groq": ["@ai-sdk/groq@2.0.24", "", { "dependencies": { "@ai-sdk/provider": "2.0.0", "@ai-sdk/provider-utils": "3.0.12" }, "peerDependencies": { "zod": "^3.25.76 || ^4.1.8" } }, "sha512-PCtNwFsakxR6B/o+l3gtxlPIwN8lawK3vvOjRdC759Y8WtNxCv5RUs0JsxIKyAZxO+RBEy0AoL8xTQUy8fn3gw=="],

    "@ai-sdk/hume": ["@ai-sdk/hume@1.0.13", "", { "dependencies": { "@ai-sdk/provider": "2.0.0", "@ai-sdk/provider-utils": "3.0.12" }, "peerDependencies": { "zod": "^3.25.76 || ^4.1.8" } }, "sha512-0KoKxc1bEZ8ftEoPyI1sRvUPygFriAMSTN+iUAYs0So8jdOolODz/4SitM/PcCLPonth7UsrXjysNs03PUoBxg=="],

    "@ai-sdk/lmnt": ["@ai-sdk/lmnt@1.0.13", "", { "dependencies": { "@ai-sdk/provider": "2.0.0", "@ai-sdk/provider-utils": "3.0.12" }, "peerDependencies": { "zod": "^3.25.76 || ^4.1.8" } }, "sha512-bO0qwMpO6L6RdnAPJh1ZYG6UmYJ25aybqxsgFz2pZaDBCJ5tb8mZccAeJozck1+3RMh++TsCnxtK/s2IU1nXQA=="],

    "@ai-sdk/luma": ["@ai-sdk/luma@1.0.13", "", { "dependencies": { "@ai-sdk/provider": "2.0.0", "@ai-sdk/provider-utils": "3.0.12" }, "peerDependencies": { "zod": "^3.25.76 || ^4.1.8" } }, "sha512-kEtouUvnmy3QxOs/Z4ld0vhWmAWDigN84/RUCfnbML0U59acHhbZgkS6LSUBMbsxWx2Bds1RA3vn8uOoKhSWfg=="],

    "@ai-sdk/mistral": ["@ai-sdk/mistral@2.0.19", "", { "dependencies": { "@ai-sdk/provider": "2.0.0", "@ai-sdk/provider-utils": "3.0.12" }, "peerDependencies": { "zod": "^3.25.76 || ^4.1.8" } }, "sha512-EdIZoEmGQifVjm/IoL/yQwrr59sg+tLlkQ8tccLaYaIBykrf+p5TReCg/Vx8YAJ5aSqcCsPXlBx9JZTtkolAyg=="],

    "@ai-sdk/openai": ["@ai-sdk/openai@2.0.52", "", { "dependencies": { "@ai-sdk/provider": "2.0.0", "@ai-sdk/provider-utils": "3.0.12" }, "peerDependencies": { "zod": "^3.25.76 || ^4.1.8" } }, "sha512-n1arAo4+63e6/FFE6z/1ZsZbiOl4cfsoZ3F4i2X7LPIEea786Y2yd7Qdr7AdB4HTLVo3OSb1PHVIcQmvYIhmEA=="],

    "@ai-sdk/openai-compatible": ["@ai-sdk/openai-compatible@1.0.22", "", { "dependencies": { "@ai-sdk/provider": "2.0.0", "@ai-sdk/provider-utils": "3.0.12" }, "peerDependencies": { "zod": "^3.25.76 || ^4.1.8" } }, "sha512-Q+lwBIeMprc/iM+vg1yGjvzRrp74l316wDpqWdbmd4VXXlllblzGsUgBLTeKvcEapFTgqk0FRETvSb58Y6dsfA=="],

    "@ai-sdk/perplexity": ["@ai-sdk/perplexity@2.0.13", "", { "dependencies": { "@ai-sdk/provider": "2.0.0", "@ai-sdk/provider-utils": "3.0.12" }, "peerDependencies": { "zod": "^3.25.76 || ^4.1.8" } }, "sha512-t5YjnUYgDWGasUDiWx4L25WOUVSV1/kLNbrclJUv0NlK4R0ed/15ucz5Jum9nORyUfrFEej7vwS0DHA9rPWLPA=="],

    "@ai-sdk/provider": ["@ai-sdk/provider@2.0.0", "", { "dependencies": { "json-schema": "^0.4.0" } }, "sha512-6o7Y2SeO9vFKB8lArHXehNuusnpddKPk7xqL7T2/b+OvXMRIXUO1rR4wcv1hAFUAT9avGZshty3Wlua/XA7TvA=="],

    "@ai-sdk/provider-utils": ["@ai-sdk/provider-utils@3.0.12", "", { "dependencies": { "@ai-sdk/provider": "2.0.0", "@standard-schema/spec": "^1.0.0", "eventsource-parser": "^3.0.5" }, "peerDependencies": { "zod": "^3.25.76 || ^4.1.8" } }, "sha512-ZtbdvYxdMoria+2SlNarEk6Hlgyf+zzcznlD55EAl+7VZvJaSg2sqPvwArY7L6TfDEDJsnCq0fdhBSkYo0Xqdg=="],

    "@ai-sdk/react": ["@ai-sdk/react@2.0.68", "", { "dependencies": { "@ai-sdk/provider-utils": "3.0.12", "ai": "5.0.68", "swr": "^2.2.5", "throttleit": "2.1.0" }, "peerDependencies": { "react": "^18 || ^19 || ^19.0.0-rc", "zod": "^3.25.76 || ^4.1.8" }, "optionalPeers": ["zod"] }, "sha512-dj21puWzGsNNrDE/26cytapMlS2/LD5NiN8TrU59fU/FVwuFHjwiepSfscBik54t/xNYRQIU+Qvt7lM7jnXJdg=="],

    "@ai-sdk/replicate": ["@ai-sdk/replicate@1.0.13", "", { "dependencies": { "@ai-sdk/provider": "2.0.0", "@ai-sdk/provider-utils": "3.0.12" }, "peerDependencies": { "zod": "^3.25.76 || ^4.1.8" } }, "sha512-wta5K4Z74K/yb9oNmIHLQR4XXI5cv3CsQZdqWuv7E2qAkd7SyuelTrl4oEx/uXMCVMvuO/jr1nh0Gi0uD3eilQ=="],

    "@ai-sdk/revai": ["@ai-sdk/revai@1.0.13", "", { "dependencies": { "@ai-sdk/provider": "2.0.0", "@ai-sdk/provider-utils": "3.0.12" }, "peerDependencies": { "zod": "^3.25.76 || ^4.1.8" } }, "sha512-Rp76aaC+b/2iW3RrkSWoUH95EIp3ciGHiVJI+VDuvp9oJ19ENNKzylD+mYfS1RSLlymRslWm9/MajCYpg9YOHQ=="],

    "@ai-sdk/togetherai": ["@ai-sdk/togetherai@1.0.23", "", { "dependencies": { "@ai-sdk/openai-compatible": "1.0.22", "@ai-sdk/provider": "2.0.0", "@ai-sdk/provider-utils": "3.0.12" }, "peerDependencies": { "zod": "^3.25.76 || ^4.1.8" } }, "sha512-yhf/rnUVmHeGBvceDX9uB+qlnk4UVLHsTq9eTioCbqEvpjWWdRU2LUNsI7X+tc/5qmOT2mB82o1TK/4F0MkM0Q=="],

    "@ai-sdk/xai": ["@ai-sdk/xai@2.0.26", "", { "dependencies": { "@ai-sdk/openai-compatible": "1.0.22", "@ai-sdk/provider": "2.0.0", "@ai-sdk/provider-utils": "3.0.12" }, "peerDependencies": { "zod": "^3.25.76 || ^4.1.8" } }, "sha512-+VtaLZSxmoKnNeJGM9bbtbZ3QMkPFlBB4N8prngbrSnvU/hG8cNdvvSBW/rIk6/DHrc2R8nFntNIBQoIRuBdQw=="],

    "@alloc/quick-lru": ["@alloc/quick-lru@5.2.0", "", {}, "sha512-UrcABB+4bUrFABwbluTIBErXwvbsU/V7TZWfmbgJfbkwiBuziS9gxdODUyuiecfdGQ85jglMW6juS3+z5TsKLw=="],

    "@ampproject/remapping": ["@ampproject/remapping@2.3.0", "", { "dependencies": { "@jridgewell/gen-mapping": "^0.3.5", "@jridgewell/trace-mapping": "^0.3.24" } }, "sha512-30iZtAPgz+LTIYoeivqYo853f02jBYSd5uGnGpkFV0M3xOt9aN73erkgYAmZU43x4VfqcnLxW9Kpg3R5LC4YYw=="],

    "@antfu/install-pkg": ["@antfu/install-pkg@1.1.0", "", { "dependencies": { "package-manager-detector": "^1.3.0", "tinyexec": "^1.0.1" } }, "sha512-MGQsmw10ZyI+EJo45CdSER4zEb+p31LpDAFp2Z3gkSd1yqVZGi0Ebx++YTEMonJy4oChEMLsxZ64j8FH6sSqtQ=="],

    "@antfu/utils": ["@antfu/utils@9.3.0", "", {}, "sha512-9hFT4RauhcUzqOE4f1+frMKLZrgNog5b06I7VmZQV1BkvwvqrbC8EBZf3L1eEL2AKb6rNKjER0sEvJiSP1FXEA=="],

    "@asamuzakjp/css-color": ["@asamuzakjp/css-color@4.0.5", "", { "dependencies": { "@csstools/css-calc": "^2.1.4", "@csstools/css-color-parser": "^3.1.0", "@csstools/css-parser-algorithms": "^3.0.5", "@csstools/css-tokenizer": "^3.0.4", "lru-cache": "^11.2.1" } }, "sha512-lMrXidNhPGsDjytDy11Vwlb6OIGrT3CmLg3VWNFyWkLWtijKl7xjvForlh8vuj0SHGjgl4qZEQzUmYTeQA2JFQ=="],

    "@asamuzakjp/dom-selector": ["@asamuzakjp/dom-selector@6.6.2", "", { "dependencies": { "@asamuzakjp/nwsapi": "^2.3.9", "bidi-js": "^1.0.3", "css-tree": "^3.1.0", "is-potential-custom-element-name": "^1.0.1", "lru-cache": "^11.2.2" } }, "sha512-+AG0jN9HTwfDLBhjhX1FKi6zlIAc/YGgEHlN/OMaHD1pOPFsC5CpYQpLkPX0aFjyaVmoq9330cQDCU4qnSL1qA=="],

    "@asamuzakjp/nwsapi": ["@asamuzakjp/nwsapi@2.3.9", "", {}, "sha512-n8GuYSrI9bF7FFZ/SjhwevlHc8xaVlb/7HmHelnc/PZXBD2ZR49NnN9sMMuDdEGPeeRQ5d0hqlSlEpgCX3Wl0Q=="],

    "@aws-crypto/crc32": ["@aws-crypto/crc32@5.2.0", "", { "dependencies": { "@aws-crypto/util": "^5.2.0", "@aws-sdk/types": "^3.222.0", "tslib": "^2.6.2" } }, "sha512-nLbCWqQNgUiwwtFsen1AdzAtvuLRsQS8rYgMuxCrdKf9kOssamGLuPwyTY9wyYblNr9+1XM8v6zoDTPPSIeANg=="],

    "@aws-crypto/sha256-browser": ["@aws-crypto/sha256-browser@5.2.0", "", { "dependencies": { "@aws-crypto/sha256-js": "^5.2.0", "@aws-crypto/supports-web-crypto": "^5.2.0", "@aws-crypto/util": "^5.2.0", "@aws-sdk/types": "^3.222.0", "@aws-sdk/util-locate-window": "^3.0.0", "@smithy/util-utf8": "^2.0.0", "tslib": "^2.6.2" } }, "sha512-AXfN/lGotSQwu6HNcEsIASo7kWXZ5HYWvfOmSNKDsEqC4OashTp8alTmaz+F7TC2L083SFv5RdB+qU3Vs1kZqw=="],

    "@aws-crypto/sha256-js": ["@aws-crypto/sha256-js@5.2.0", "", { "dependencies": { "@aws-crypto/util": "^5.2.0", "@aws-sdk/types": "^3.222.0", "tslib": "^2.6.2" } }, "sha512-FFQQyu7edu4ufvIZ+OadFpHHOt+eSTBaYaki44c+akjg7qZg9oOQeLlk77F6tSYqjDAFClrHJk9tMf0HdVyOvA=="],

    "@aws-crypto/supports-web-crypto": ["@aws-crypto/supports-web-crypto@5.2.0", "", { "dependencies": { "tslib": "^2.6.2" } }, "sha512-iAvUotm021kM33eCdNfwIN//F77/IADDSs58i+MDaOqFrVjZo9bAal0NK7HurRuWLLpF1iLX7gbWrjHjeo+YFg=="],

    "@aws-crypto/util": ["@aws-crypto/util@5.2.0", "", { "dependencies": { "@aws-sdk/types": "^3.222.0", "@smithy/util-utf8": "^2.0.0", "tslib": "^2.6.2" } }, "sha512-4RkU9EsI6ZpBve5fseQlGNUWKMa1RLPQ1dnjnQoe07ldfIzcsGb5hC5W0Dm7u423KWzawlrpbjXBrXCEv9zazQ=="],

    "@aws-sdk/client-ses": ["@aws-sdk/client-ses@3.908.0", "", { "dependencies": { "@aws-crypto/sha256-browser": "5.2.0", "@aws-crypto/sha256-js": "5.2.0", "@aws-sdk/core": "3.908.0", "@aws-sdk/credential-provider-node": "3.908.0", "@aws-sdk/middleware-host-header": "3.901.0", "@aws-sdk/middleware-logger": "3.901.0", "@aws-sdk/middleware-recursion-detection": "3.901.0", "@aws-sdk/middleware-user-agent": "3.908.0", "@aws-sdk/region-config-resolver": "3.901.0", "@aws-sdk/types": "3.901.0", "@aws-sdk/util-endpoints": "3.901.0", "@aws-sdk/util-user-agent-browser": "3.907.0", "@aws-sdk/util-user-agent-node": "3.908.0", "@smithy/config-resolver": "^4.3.0", "@smithy/core": "^3.15.0", "@smithy/fetch-http-handler": "^5.3.1", "@smithy/hash-node": "^4.2.0", "@smithy/invalid-dependency": "^4.2.0", "@smithy/middleware-content-length": "^4.2.0", "@smithy/middleware-endpoint": "^4.3.1", "@smithy/middleware-retry": "^4.4.1", "@smithy/middleware-serde": "^4.2.0", "@smithy/middleware-stack": "^4.2.0", "@smithy/node-config-provider": "^4.3.0", "@smithy/node-http-handler": "^4.3.0", "@smithy/protocol-http": "^5.3.0", "@smithy/smithy-client": "^4.7.1", "@smithy/types": "^4.6.0", "@smithy/url-parser": "^4.2.0", "@smithy/util-base64": "^4.3.0", "@smithy/util-body-length-browser": "^4.2.0", "@smithy/util-body-length-node": "^4.2.1", "@smithy/util-defaults-mode-browser": "^4.3.0", "@smithy/util-defaults-mode-node": "^4.2.1", "@smithy/util-endpoints": "^3.2.0", "@smithy/util-middleware": "^4.2.0", "@smithy/util-retry": "^4.2.0", "@smithy/util-utf8": "^4.2.0", "@smithy/util-waiter": "^4.2.0", "tslib": "^2.6.2" } }, "sha512-e4bglczZvoDLmMeAgr0lou5QKCIOGfdCnfXp9jkEhkL6JLKNYvkmrRZpCrQiBwm/4j4H88oRPgLYk+sGQKFPlw=="],

    "@aws-sdk/client-sso": ["@aws-sdk/client-sso@3.908.0", "", { "dependencies": { "@aws-crypto/sha256-browser": "5.2.0", "@aws-crypto/sha256-js": "5.2.0", "@aws-sdk/core": "3.908.0", "@aws-sdk/middleware-host-header": "3.901.0", "@aws-sdk/middleware-logger": "3.901.0", "@aws-sdk/middleware-recursion-detection": "3.901.0", "@aws-sdk/middleware-user-agent": "3.908.0", "@aws-sdk/region-config-resolver": "3.901.0", "@aws-sdk/types": "3.901.0", "@aws-sdk/util-endpoints": "3.901.0", "@aws-sdk/util-user-agent-browser": "3.907.0", "@aws-sdk/util-user-agent-node": "3.908.0", "@smithy/config-resolver": "^4.3.0", "@smithy/core": "^3.15.0", "@smithy/fetch-http-handler": "^5.3.1", "@smithy/hash-node": "^4.2.0", "@smithy/invalid-dependency": "^4.2.0", "@smithy/middleware-content-length": "^4.2.0", "@smithy/middleware-endpoint": "^4.3.1", "@smithy/middleware-retry": "^4.4.1", "@smithy/middleware-serde": "^4.2.0", "@smithy/middleware-stack": "^4.2.0", "@smithy/node-config-provider": "^4.3.0", "@smithy/node-http-handler": "^4.3.0", "@smithy/protocol-http": "^5.3.0", "@smithy/smithy-client": "^4.7.1", "@smithy/types": "^4.6.0", "@smithy/url-parser": "^4.2.0", "@smithy/util-base64": "^4.3.0", "@smithy/util-body-length-browser": "^4.2.0", "@smithy/util-body-length-node": "^4.2.1", "@smithy/util-defaults-mode-browser": "^4.3.0", "@smithy/util-defaults-mode-node": "^4.2.1", "@smithy/util-endpoints": "^3.2.0", "@smithy/util-middleware": "^4.2.0", "@smithy/util-retry": "^4.2.0", "@smithy/util-utf8": "^4.2.0", "tslib": "^2.6.2" } }, "sha512-PseFMWvtac+Q+zaY9DMISE+2+glNh0ROJ1yR4gMzeafNHSwkdYu4qcgxLWIOnIodGydBv/tQ6nzHPzExXnUUgw=="],

    "@aws-sdk/core": ["@aws-sdk/core@3.908.0", "", { "dependencies": { "@aws-sdk/types": "3.901.0", "@aws-sdk/xml-builder": "3.901.0", "@smithy/core": "^3.15.0", "@smithy/node-config-provider": "^4.3.0", "@smithy/property-provider": "^4.2.0", "@smithy/protocol-http": "^5.3.0", "@smithy/signature-v4": "^5.3.0", "@smithy/smithy-client": "^4.7.1", "@smithy/types": "^4.6.0", "@smithy/util-base64": "^4.3.0", "@smithy/util-middleware": "^4.2.0", "@smithy/util-utf8": "^4.2.0", "tslib": "^2.6.2" } }, "sha512-okl6FC2cQT1Oidvmnmvyp/IEvqENBagKO0ww4YV5UtBkf0VlhAymCWkZqhovtklsqgq0otag2VRPAgnrMt6nVQ=="],

    "@aws-sdk/credential-provider-env": ["@aws-sdk/credential-provider-env@3.908.0", "", { "dependencies": { "@aws-sdk/core": "3.908.0", "@aws-sdk/types": "3.901.0", "@smithy/property-provider": "^4.2.0", "@smithy/types": "^4.6.0", "tslib": "^2.6.2" } }, "sha512-FK2YuxoI5CxUflPOIMbVAwDbi6Xvu+2sXopXLmrHc2PfI39M3vmjEoQwYCP8WuQSRb+TbAP3xAkxHjFSBFR35w=="],

    "@aws-sdk/credential-provider-http": ["@aws-sdk/credential-provider-http@3.908.0", "", { "dependencies": { "@aws-sdk/core": "3.908.0", "@aws-sdk/types": "3.901.0", "@smithy/fetch-http-handler": "^5.3.1", "@smithy/node-http-handler": "^4.3.0", "@smithy/property-provider": "^4.2.0", "@smithy/protocol-http": "^5.3.0", "@smithy/smithy-client": "^4.7.1", "@smithy/types": "^4.6.0", "@smithy/util-stream": "^4.5.0", "tslib": "^2.6.2" } }, "sha512-eLbz0geVW9EykujQNnYfR35Of8MreI6pau5K6XDFDUSWO9GF8wqH7CQwbXpXHBlCTHtq4QSLxzorD8U5CROhUw=="],

    "@aws-sdk/credential-provider-ini": ["@aws-sdk/credential-provider-ini@3.908.0", "", { "dependencies": { "@aws-sdk/core": "3.908.0", "@aws-sdk/credential-provider-env": "3.908.0", "@aws-sdk/credential-provider-http": "3.908.0", "@aws-sdk/credential-provider-process": "3.908.0", "@aws-sdk/credential-provider-sso": "3.908.0", "@aws-sdk/credential-provider-web-identity": "3.908.0", "@aws-sdk/nested-clients": "3.908.0", "@aws-sdk/types": "3.901.0", "@smithy/credential-provider-imds": "^4.2.0", "@smithy/property-provider": "^4.2.0", "@smithy/shared-ini-file-loader": "^4.3.0", "@smithy/types": "^4.6.0", "tslib": "^2.6.2" } }, "sha512-7Cgnv5wabgFtsgr+Uc/76EfPNGyxmbG8aICn3g3D3iJlcO4uuOZI8a77i0afoDdchZrTC6TG6UusS/NAW6zEoQ=="],

    "@aws-sdk/credential-provider-node": ["@aws-sdk/credential-provider-node@3.908.0", "", { "dependencies": { "@aws-sdk/credential-provider-env": "3.908.0", "@aws-sdk/credential-provider-http": "3.908.0", "@aws-sdk/credential-provider-ini": "3.908.0", "@aws-sdk/credential-provider-process": "3.908.0", "@aws-sdk/credential-provider-sso": "3.908.0", "@aws-sdk/credential-provider-web-identity": "3.908.0", "@aws-sdk/types": "3.901.0", "@smithy/credential-provider-imds": "^4.2.0", "@smithy/property-provider": "^4.2.0", "@smithy/shared-ini-file-loader": "^4.3.0", "@smithy/types": "^4.6.0", "tslib": "^2.6.2" } }, "sha512-8OKbykpGw5bdfF/pLTf8YfUi1Kl8o1CTjBqWQTsLOkE3Ho3hsp1eQx8Cz4ttrpv0919kb+lox62DgmAOEmTr1w=="],

    "@aws-sdk/credential-provider-process": ["@aws-sdk/credential-provider-process@3.908.0", "", { "dependencies": { "@aws-sdk/core": "3.908.0", "@aws-sdk/types": "3.901.0", "@smithy/property-provider": "^4.2.0", "@smithy/shared-ini-file-loader": "^4.3.0", "@smithy/types": "^4.6.0", "tslib": "^2.6.2" } }, "sha512-sWnbkGjDPBi6sODUzrAh5BCDpnPw0wpK8UC/hWI13Q8KGfyatAmCBfr+9OeO3+xBHa8N5AskMncr7C4qS846yQ=="],

    "@aws-sdk/credential-provider-sso": ["@aws-sdk/credential-provider-sso@3.908.0", "", { "dependencies": { "@aws-sdk/client-sso": "3.908.0", "@aws-sdk/core": "3.908.0", "@aws-sdk/token-providers": "3.908.0", "@aws-sdk/types": "3.901.0", "@smithy/property-provider": "^4.2.0", "@smithy/shared-ini-file-loader": "^4.3.0", "@smithy/types": "^4.6.0", "tslib": "^2.6.2" } }, "sha512-WV/aOzuS6ZZhrkPty6TJ3ZG24iS8NXP0m3GuTVuZ5tKi9Guss31/PJ1CrKPRCYGm15CsIjf+mrUxVnNYv9ap5g=="],

    "@aws-sdk/credential-provider-web-identity": ["@aws-sdk/credential-provider-web-identity@3.908.0", "", { "dependencies": { "@aws-sdk/core": "3.908.0", "@aws-sdk/nested-clients": "3.908.0", "@aws-sdk/types": "3.901.0", "@smithy/property-provider": "^4.2.0", "@smithy/shared-ini-file-loader": "^4.3.0", "@smithy/types": "^4.6.0", "tslib": "^2.6.2" } }, "sha512-9xWrFn6nWlF5KlV4XYW+7E6F33S3wUUEGRZ/+pgDhkIZd527ycT2nPG2dZ3fWUZMlRmzijP20QIJDqEbbGWe1Q=="],

    "@aws-sdk/middleware-host-header": ["@aws-sdk/middleware-host-header@3.901.0", "", { "dependencies": { "@aws-sdk/types": "3.901.0", "@smithy/protocol-http": "^5.3.0", "@smithy/types": "^4.6.0", "tslib": "^2.6.2" } }, "sha512-yWX7GvRmqBtbNnUW7qbre3GvZmyYwU0WHefpZzDTYDoNgatuYq6LgUIQ+z5C04/kCRoFkAFrHag8a3BXqFzq5A=="],

    "@aws-sdk/middleware-logger": ["@aws-sdk/middleware-logger@3.901.0", "", { "dependencies": { "@aws-sdk/types": "3.901.0", "@smithy/types": "^4.6.0", "tslib": "^2.6.2" } }, "sha512-UoHebjE7el/tfRo8/CQTj91oNUm+5Heus5/a4ECdmWaSCHCS/hXTsU3PTTHAY67oAQR8wBLFPfp3mMvXjB+L2A=="],

    "@aws-sdk/middleware-recursion-detection": ["@aws-sdk/middleware-recursion-detection@3.901.0", "", { "dependencies": { "@aws-sdk/types": "3.901.0", "@aws/lambda-invoke-store": "^0.0.1", "@smithy/protocol-http": "^5.3.0", "@smithy/types": "^4.6.0", "tslib": "^2.6.2" } }, "sha512-Wd2t8qa/4OL0v/oDpCHHYkgsXJr8/ttCxrvCKAt0H1zZe2LlRhY9gpDVKqdertfHrHDj786fOvEQA28G1L75Dg=="],

    "@aws-sdk/middleware-user-agent": ["@aws-sdk/middleware-user-agent@3.908.0", "", { "dependencies": { "@aws-sdk/core": "3.908.0", "@aws-sdk/types": "3.901.0", "@aws-sdk/util-endpoints": "3.901.0", "@smithy/core": "^3.15.0", "@smithy/protocol-http": "^5.3.0", "@smithy/types": "^4.6.0", "tslib": "^2.6.2" } }, "sha512-R0ePEOku72EvyJWy/D0Z5f/Ifpfxa0U9gySO3stpNhOox87XhsILpcIsCHPy0OHz1a7cMoZsF6rMKSzDeCnogQ=="],

    "@aws-sdk/nested-clients": ["@aws-sdk/nested-clients@3.908.0", "", { "dependencies": { "@aws-crypto/sha256-browser": "5.2.0", "@aws-crypto/sha256-js": "5.2.0", "@aws-sdk/core": "3.908.0", "@aws-sdk/middleware-host-header": "3.901.0", "@aws-sdk/middleware-logger": "3.901.0", "@aws-sdk/middleware-recursion-detection": "3.901.0", "@aws-sdk/middleware-user-agent": "3.908.0", "@aws-sdk/region-config-resolver": "3.901.0", "@aws-sdk/types": "3.901.0", "@aws-sdk/util-endpoints": "3.901.0", "@aws-sdk/util-user-agent-browser": "3.907.0", "@aws-sdk/util-user-agent-node": "3.908.0", "@smithy/config-resolver": "^4.3.0", "@smithy/core": "^3.15.0", "@smithy/fetch-http-handler": "^5.3.1", "@smithy/hash-node": "^4.2.0", "@smithy/invalid-dependency": "^4.2.0", "@smithy/middleware-content-length": "^4.2.0", "@smithy/middleware-endpoint": "^4.3.1", "@smithy/middleware-retry": "^4.4.1", "@smithy/middleware-serde": "^4.2.0", "@smithy/middleware-stack": "^4.2.0", "@smithy/node-config-provider": "^4.3.0", "@smithy/node-http-handler": "^4.3.0", "@smithy/protocol-http": "^5.3.0", "@smithy/smithy-client": "^4.7.1", "@smithy/types": "^4.6.0", "@smithy/url-parser": "^4.2.0", "@smithy/util-base64": "^4.3.0", "@smithy/util-body-length-browser": "^4.2.0", "@smithy/util-body-length-node": "^4.2.1", "@smithy/util-defaults-mode-browser": "^4.3.0", "@smithy/util-defaults-mode-node": "^4.2.1", "@smithy/util-endpoints": "^3.2.0", "@smithy/util-middleware": "^4.2.0", "@smithy/util-retry": "^4.2.0", "@smithy/util-utf8": "^4.2.0", "tslib": "^2.6.2" } }, "sha512-ZxDYrfxOKXNFHLyvJtT96TJ0p4brZOhwRE4csRXrezEVUN+pNgxuem95YvMALPVhlVqON2CTzr8BX+CcBKvX9Q=="],

    "@aws-sdk/region-config-resolver": ["@aws-sdk/region-config-resolver@3.901.0", "", { "dependencies": { "@aws-sdk/types": "3.901.0", "@smithy/node-config-provider": "^4.3.0", "@smithy/types": "^4.6.0", "@smithy/util-config-provider": "^4.2.0", "@smithy/util-middleware": "^4.2.0", "tslib": "^2.6.2" } }, "sha512-7F0N888qVLHo4CSQOsnkZ4QAp8uHLKJ4v3u09Ly5k4AEStrSlFpckTPyUx6elwGL+fxGjNE2aakK8vEgzzCV0A=="],

    "@aws-sdk/token-providers": ["@aws-sdk/token-providers@3.908.0", "", { "dependencies": { "@aws-sdk/core": "3.908.0", "@aws-sdk/nested-clients": "3.908.0", "@aws-sdk/types": "3.901.0", "@smithy/property-provider": "^4.2.0", "@smithy/shared-ini-file-loader": "^4.3.0", "@smithy/types": "^4.6.0", "tslib": "^2.6.2" } }, "sha512-4SosHWRQ8hj1X2yDenCYHParcCjHcd7S+Mdb/lelwF0JBFCNC+dNCI9ws3cP/dFdZO/AIhJQGUBzEQtieloixw=="],

    "@aws-sdk/types": ["@aws-sdk/types@3.901.0", "", { "dependencies": { "@smithy/types": "^4.6.0", "tslib": "^2.6.2" } }, "sha512-FfEM25hLEs4LoXsLXQ/q6X6L4JmKkKkbVFpKD4mwfVHtRVQG6QxJiCPcrkcPISquiy6esbwK2eh64TWbiD60cg=="],

    "@aws-sdk/util-endpoints": ["@aws-sdk/util-endpoints@3.901.0", "", { "dependencies": { "@aws-sdk/types": "3.901.0", "@smithy/types": "^4.6.0", "@smithy/url-parser": "^4.2.0", "@smithy/util-endpoints": "^3.2.0", "tslib": "^2.6.2" } }, "sha512-5nZP3hGA8FHEtKvEQf4Aww5QZOkjLW1Z+NixSd+0XKfHvA39Ah5sZboScjLx0C9kti/K3OGW1RCx5K9Zc3bZqg=="],

    "@aws-sdk/util-locate-window": ["@aws-sdk/util-locate-window@3.893.0", "", { "dependencies": { "tslib": "^2.6.2" } }, "sha512-T89pFfgat6c8nMmpI8eKjBcDcgJq36+m9oiXbcUzeU55MP9ZuGgBomGjGnHaEyF36jenW9gmg3NfZDm0AO2XPg=="],

    "@aws-sdk/util-user-agent-browser": ["@aws-sdk/util-user-agent-browser@3.907.0", "", { "dependencies": { "@aws-sdk/types": "3.901.0", "@smithy/types": "^4.6.0", "bowser": "^2.11.0", "tslib": "^2.6.2" } }, "sha512-Hus/2YCQmtCEfr4Ls88d07Q99Ex59uvtktiPTV963Q7w7LHuIT/JBjrbwNxtSm2KlJR9PHNdqxwN+fSuNsMGMQ=="],

    "@aws-sdk/util-user-agent-node": ["@aws-sdk/util-user-agent-node@3.908.0", "", { "dependencies": { "@aws-sdk/middleware-user-agent": "3.908.0", "@aws-sdk/types": "3.901.0", "@smithy/node-config-provider": "^4.3.0", "@smithy/types": "^4.6.0", "tslib": "^2.6.2" }, "peerDependencies": { "aws-crt": ">=1.0.0" }, "optionalPeers": ["aws-crt"] }, "sha512-l6AEaKUAYarcEy8T8NZ+dNZ00VGLs3fW2Cqu1AuPENaSad0/ahEU+VU7MpXS8FhMRGPgplxKVgCTLyTY0Lbssw=="],

    "@aws-sdk/xml-builder": ["@aws-sdk/xml-builder@3.901.0", "", { "dependencies": { "@smithy/types": "^4.6.0", "fast-xml-parser": "5.2.5", "tslib": "^2.6.2" } }, "sha512-pxFCkuAP7Q94wMTNPAwi6hEtNrp/BdFf+HOrIEeFQsk4EoOmpKY3I6S+u6A9Wg295J80Kh74LqDWM22ux3z6Aw=="],

    "@aws/lambda-invoke-store": ["@aws/lambda-invoke-store@0.0.1", "", {}, "sha512-ORHRQ2tmvnBXc8t/X9Z8IcSbBA4xTLKuN873FopzklHMeqBst7YG0d+AX97inkvDX+NChYtSr+qGfcqGFaI8Zw=="],

    "@babel/code-frame": ["@babel/code-frame@7.27.1", "", { "dependencies": { "@babel/helper-validator-identifier": "^7.27.1", "js-tokens": "^4.0.0", "picocolors": "^1.1.1" } }, "sha512-cjQ7ZlQ0Mv3b47hABuTevyTuYN4i+loJKGeV9flcCgIK37cCXRh+L1bd3iBHlynerhQ7BhCkn2BPbQUL+rGqFg=="],

    "@babel/compat-data": ["@babel/compat-data@7.28.4", "", {}, "sha512-YsmSKC29MJwf0gF8Rjjrg5LQCmyh+j/nD8/eP7f+BeoQTKYqs9RoWbjGOdy0+1Ekr68RJZMUOPVQaQisnIo4Rw=="],

    "@babel/core": ["@babel/core@7.28.4", "", { "dependencies": { "@babel/code-frame": "^7.27.1", "@babel/generator": "^7.28.3", "@babel/helper-compilation-targets": "^7.27.2", "@babel/helper-module-transforms": "^7.28.3", "@babel/helpers": "^7.28.4", "@babel/parser": "^7.28.4", "@babel/template": "^7.27.2", "@babel/traverse": "^7.28.4", "@babel/types": "^7.28.4", "@jridgewell/remapping": "^2.3.5", "convert-source-map": "^2.0.0", "debug": "^4.1.0", "gensync": "^1.0.0-beta.2", "json5": "^2.2.3", "semver": "^6.3.1" } }, "sha512-2BCOP7TN8M+gVDj7/ht3hsaO/B/n5oDbiAyyvnRlNOs+u1o+JWNYTQrmpuNp1/Wq2gcFrI01JAW+paEKDMx/CA=="],

    "@babel/generator": ["@babel/generator@7.28.3", "", { "dependencies": { "@babel/parser": "^7.28.3", "@babel/types": "^7.28.2", "@jridgewell/gen-mapping": "^0.3.12", "@jridgewell/trace-mapping": "^0.3.28", "jsesc": "^3.0.2" } }, "sha512-3lSpxGgvnmZznmBkCRnVREPUFJv2wrv9iAoFDvADJc0ypmdOxdUtcLeBgBJ6zE0PMeTKnxeQzyk0xTBq4Ep7zw=="],

    "@babel/helper-compilation-targets": ["@babel/helper-compilation-targets@7.27.2", "", { "dependencies": { "@babel/compat-data": "^7.27.2", "@babel/helper-validator-option": "^7.27.1", "browserslist": "^4.24.0", "lru-cache": "^5.1.1", "semver": "^6.3.1" } }, "sha512-2+1thGUUWWjLTYTHZWK1n8Yga0ijBz1XAhUXcKy81rd5g6yh7hGqMp45v7cadSbEHc9G3OTv45SyneRN3ps4DQ=="],

    "@babel/helper-globals": ["@babel/helper-globals@7.28.0", "", {}, "sha512-+W6cISkXFa1jXsDEdYA8HeevQT/FULhxzR99pxphltZcVaugps53THCeiWA8SguxxpSp3gKPiuYfSWopkLQ4hw=="],

    "@babel/helper-module-imports": ["@babel/helper-module-imports@7.27.1", "", { "dependencies": { "@babel/traverse": "^7.27.1", "@babel/types": "^7.27.1" } }, "sha512-0gSFWUPNXNopqtIPQvlD5WgXYI5GY2kP2cCvoT8kczjbfcfuIljTbcWrulD1CIPIX2gt1wghbDy08yE1p+/r3w=="],

    "@babel/helper-module-transforms": ["@babel/helper-module-transforms@7.28.3", "", { "dependencies": { "@babel/helper-module-imports": "^7.27.1", "@babel/helper-validator-identifier": "^7.27.1", "@babel/traverse": "^7.28.3" }, "peerDependencies": { "@babel/core": "^7.0.0" } }, "sha512-gytXUbs8k2sXS9PnQptz5o0QnpLL51SwASIORY6XaBKF88nsOT0Zw9szLqlSGQDP/4TljBAD5y98p2U1fqkdsw=="],

    "@babel/helper-plugin-utils": ["@babel/helper-plugin-utils@7.27.1", "", {}, "sha512-1gn1Up5YXka3YYAHGKpbideQ5Yjf1tDa9qYcgysz+cNCXukyLl6DjPXhD3VRwSb8c0J9tA4b2+rHEZtc6R0tlw=="],

    "@babel/helper-string-parser": ["@babel/helper-string-parser@7.27.1", "", {}, "sha512-qMlSxKbpRlAridDExk92nSobyDdpPijUq2DW6oDnUqd0iOGxmQjyqhMIihI9+zv4LPyZdRje2cavWPbCbWm3eA=="],

    "@babel/helper-validator-identifier": ["@babel/helper-validator-identifier@7.27.1", "", {}, "sha512-D2hP9eA+Sqx1kBZgzxZh0y1trbuU+JoDkiEwqhQ36nodYqJwyEIhPSdMNd7lOm/4io72luTPWH20Yda0xOuUow=="],

    "@babel/helper-validator-option": ["@babel/helper-validator-option@7.27.1", "", {}, "sha512-YvjJow9FxbhFFKDSuFnVCe2WxXk1zWc22fFePVNEaWJEu8IrZVlda6N0uHwzZrUM1il7NC9Mlp4MaJYbYd9JSg=="],

    "@babel/helpers": ["@babel/helpers@7.28.4", "", { "dependencies": { "@babel/template": "^7.27.2", "@babel/types": "^7.28.4" } }, "sha512-HFN59MmQXGHVyYadKLVumYsA9dBFun/ldYxipEjzA4196jpLZd8UjEEBLkbEkvfYreDqJhZxYAWFPtrfhNpj4w=="],

    "@babel/parser": ["@babel/parser@7.28.4", "", { "dependencies": { "@babel/types": "^7.28.4" }, "bin": "./bin/babel-parser.js" }, "sha512-yZbBqeM6TkpP9du/I2pUZnJsRMGGvOuIrhjzC1AwHwW+6he4mni6Bp/m8ijn0iOuZuPI2BfkCoSRunpyjnrQKg=="],

    "@babel/plugin-transform-react-jsx-self": ["@babel/plugin-transform-react-jsx-self@7.27.1", "", { "dependencies": { "@babel/helper-plugin-utils": "^7.27.1" }, "peerDependencies": { "@babel/core": "^7.0.0-0" } }, "sha512-6UzkCs+ejGdZ5mFFC/OCUrv028ab2fp1znZmCZjAOBKiBK2jXD1O+BPSfX8X2qjJ75fZBMSnQn3Rq2mrBJK2mw=="],

    "@babel/plugin-transform-react-jsx-source": ["@babel/plugin-transform-react-jsx-source@7.27.1", "", { "dependencies": { "@babel/helper-plugin-utils": "^7.27.1" }, "peerDependencies": { "@babel/core": "^7.0.0-0" } }, "sha512-zbwoTsBruTeKB9hSq73ha66iFeJHuaFkUbwvqElnygoNbj/jHRsSeokowZFN3CZ64IvEqcmmkVe89OPXc7ldAw=="],

    "@babel/runtime": ["@babel/runtime@7.28.4", "", {}, "sha512-Q/N6JNWvIvPnLDvjlE1OUBLPQHH6l3CltCEsHIujp45zQUSSh8K+gHnaEX45yAT1nyngnINhvWtzN+Nb9D8RAQ=="],

    "@babel/template": ["@babel/template@7.27.2", "", { "dependencies": { "@babel/code-frame": "^7.27.1", "@babel/parser": "^7.27.2", "@babel/types": "^7.27.1" } }, "sha512-LPDZ85aEJyYSd18/DkjNh4/y1ntkE5KwUHWTiqgRxruuZL2F1yuHligVHLvcHY2vMHXttKFpJn6LwfI7cw7ODw=="],

    "@babel/traverse": ["@babel/traverse@7.28.4", "", { "dependencies": { "@babel/code-frame": "^7.27.1", "@babel/generator": "^7.28.3", "@babel/helper-globals": "^7.28.0", "@babel/parser": "^7.28.4", "@babel/template": "^7.27.2", "@babel/types": "^7.28.4", "debug": "^4.3.1" } }, "sha512-YEzuboP2qvQavAcjgQNVgsvHIDv6ZpwXvcvjmyySP2DIMuByS/6ioU5G9pYrWHM6T2YDfc7xga9iNzYOs12CFQ=="],

    "@babel/types": ["@babel/types@7.28.4", "", { "dependencies": { "@babel/helper-string-parser": "^7.27.1", "@babel/helper-validator-identifier": "^7.27.1" } }, "sha512-bkFqkLhh3pMBUQQkpVgWDWq/lqzc2678eUyDlTBhRqhCHFguYYGM0Efga7tYk4TogG/3x0EEl66/OQ+WGbWB/Q=="],

    "@bcoe/v8-coverage": ["@bcoe/v8-coverage@1.0.2", "", {}, "sha512-6zABk/ECA/QYSCQ1NGiVwwbQerUCZ+TQbp64Q3AgmfNvurHH0j8TtXa1qbShXA6qqkpAj4V5W8pP6mLe1mcMqA=="],

    "@biomejs/biome": ["@biomejs/biome@2.2.6", "", { "optionalDependencies": { "@biomejs/cli-darwin-arm64": "2.2.6", "@biomejs/cli-darwin-x64": "2.2.6", "@biomejs/cli-linux-arm64": "2.2.6", "@biomejs/cli-linux-arm64-musl": "2.2.6", "@biomejs/cli-linux-x64": "2.2.6", "@biomejs/cli-linux-x64-musl": "2.2.6", "@biomejs/cli-win32-arm64": "2.2.6", "@biomejs/cli-win32-x64": "2.2.6" }, "bin": { "biome": "bin/biome" } }, "sha512-yKTCNGhek0rL5OEW1jbLeZX8LHaM8yk7+3JRGv08my+gkpmtb5dDE+54r2ZjZx0ediFEn1pYBOJSmOdDP9xtFw=="],

    "@biomejs/cli-darwin-arm64": ["@biomejs/cli-darwin-arm64@2.2.6", "", { "os": "darwin", "cpu": "arm64" }, "sha512-UZPmn3M45CjTYulgcrFJFZv7YmK3pTxTJDrFYlNElT2FNnkkX4fsxjExTSMeWKQYoZjvekpH5cvrYZZlWu3yfA=="],

    "@biomejs/cli-darwin-x64": ["@biomejs/cli-darwin-x64@2.2.6", "", { "os": "darwin", "cpu": "x64" }, "sha512-HOUIquhHVgh/jvxyClpwlpl/oeMqntlteL89YqjuFDiZ091P0vhHccwz+8muu3nTyHWM5FQslt+4Jdcd67+xWQ=="],

    "@biomejs/cli-linux-arm64": ["@biomejs/cli-linux-arm64@2.2.6", "", { "os": "linux", "cpu": "arm64" }, "sha512-BpGtuMJGN+o8pQjvYsUKZ+4JEErxdSmcRD/JG3mXoWc6zrcA7OkuyGFN1mDggO0Q1n7qXxo/PcupHk8gzijt5g=="],

    "@biomejs/cli-linux-arm64-musl": ["@biomejs/cli-linux-arm64-musl@2.2.6", "", { "os": "linux", "cpu": "arm64" }, "sha512-TjCenQq3N6g1C+5UT3jE1bIiJb5MWQvulpUngTIpFsL4StVAUXucWD0SL9MCW89Tm6awWfeXBbZBAhJwjyFbRQ=="],

    "@biomejs/cli-linux-x64": ["@biomejs/cli-linux-x64@2.2.6", "", { "os": "linux", "cpu": "x64" }, "sha512-1HaM/dpI/1Z68zp8ZdT6EiBq+/O/z97a2AiHMl+VAdv5/ELckFt9EvRb8hDHpk8hUMoz03gXkC7VPXOVtU7faA=="],

    "@biomejs/cli-linux-x64-musl": ["@biomejs/cli-linux-x64-musl@2.2.6", "", { "os": "linux", "cpu": "x64" }, "sha512-1ZcBux8zVM3JhWN2ZCPaYf0+ogxXG316uaoXJdgoPZcdK/rmRcRY7PqHdAos2ExzvjIdvhQp72UcveI98hgOog=="],

    "@biomejs/cli-win32-arm64": ["@biomejs/cli-win32-arm64@2.2.6", "", { "os": "win32", "cpu": "arm64" }, "sha512-h3A88G8PGM1ryTeZyLlSdfC/gz3e95EJw9BZmA6Po412DRqwqPBa2Y9U+4ZSGUAXCsnSQE00jLV8Pyrh0d+jQw=="],

    "@biomejs/cli-win32-x64": ["@biomejs/cli-win32-x64@2.2.6", "", { "os": "win32", "cpu": "x64" }, "sha512-yx0CqeOhPjYQ5ZXgPfu8QYkgBhVJyvWe36as7jRuPrKPO5ylVDfwVtPQ+K/mooNTADW0IhxOZm3aPu16dP8yNQ=="],

    "@braintree/sanitize-url": ["@braintree/sanitize-url@7.1.1", "", {}, "sha512-i1L7noDNxtFyL5DmZafWy1wRVhGehQmzZaz1HiN5e7iylJMSZR7ekOV7NsIqa5qBldlLrsKv4HbgFUVlQrz8Mw=="],

    "@bugsnag/cuid": ["@bugsnag/cuid@3.2.1", "", {}, "sha512-zpvN8xQ5rdRWakMd/BcVkdn2F8HKlDSbM3l7duueK590WmI1T0ObTLc1V/1e55r14WNjPd5AJTYX4yPEAFVi+Q=="],

    "@chevrotain/cst-dts-gen": ["@chevrotain/cst-dts-gen@11.0.3", "", { "dependencies": { "@chevrotain/gast": "11.0.3", "@chevrotain/types": "11.0.3", "lodash-es": "4.17.21" } }, "sha512-BvIKpRLeS/8UbfxXxgC33xOumsacaeCKAjAeLyOn7Pcp95HiRbrpl14S+9vaZLolnbssPIUuiUd8IvgkRyt6NQ=="],

    "@chevrotain/gast": ["@chevrotain/gast@11.0.3", "", { "dependencies": { "@chevrotain/types": "11.0.3", "lodash-es": "4.17.21" } }, "sha512-+qNfcoNk70PyS/uxmj3li5NiECO+2YKZZQMbmjTqRI3Qchu8Hig/Q9vgkHpI3alNjr7M+a2St5pw5w5F6NL5/Q=="],

    "@chevrotain/regexp-to-ast": ["@chevrotain/regexp-to-ast@11.0.3", "", {}, "sha512-1fMHaBZxLFvWI067AVbGJav1eRY7N8DDvYCTwGBiE/ytKBgP8azTdgyrKyWZ9Mfh09eHWb5PgTSO8wi7U824RA=="],

    "@chevrotain/types": ["@chevrotain/types@11.0.3", "", {}, "sha512-gsiM3G8b58kZC2HaWR50gu6Y1440cHiJ+i3JUvcp/35JchYejb2+5MVeJK0iKThYpAa/P2PYFV4hoi44HD+aHQ=="],

    "@chevrotain/utils": ["@chevrotain/utils@11.0.3", "", {}, "sha512-YslZMgtJUyuMbZ+aKvfF3x1f5liK4mWNxghFRv7jqRR9C3R3fAOGTTKvxXDa2Y1s9zSbcpuO0cAxDYsc9SrXoQ=="],

    "@clack/core": ["@clack/core@0.3.5", "", { "dependencies": { "picocolors": "^1.0.0", "sisteransi": "^1.0.5" } }, "sha512-5cfhQNH+1VQ2xLQlmzXMqUoiaH0lRBq9/CLW9lTyMbuKLC3+xEK01tHVvyut++mLOn5urSHmkm6I0Lg9MaJSTQ=="],

    "@clack/prompts": ["@clack/prompts@0.8.2", "", { "dependencies": { "@clack/core": "0.3.5", "picocolors": "^1.0.0", "sisteransi": "^1.0.5" } }, "sha512-6b9Ab2UiZwJYA9iMyboYyW9yJvAO9V753ZhS+DHKEjZRKAxPPOb7MXXu84lsPFG+vZt6FRFniZ8rXi+zCIw4yQ=="],

    "@csstools/color-helpers": ["@csstools/color-helpers@5.1.0", "", {}, "sha512-S11EXWJyy0Mz5SYvRmY8nJYTFFd1LCNV+7cXyAgQtOOuzb4EsgfqDufL+9esx72/eLhsRdGZwaldu/h+E4t4BA=="],

    "@csstools/css-calc": ["@csstools/css-calc@2.1.4", "", { "peerDependencies": { "@csstools/css-parser-algorithms": "^3.0.5", "@csstools/css-tokenizer": "^3.0.4" } }, "sha512-3N8oaj+0juUw/1H3YwmDDJXCgTB1gKU6Hc/bB502u9zR0q2vd786XJH9QfrKIEgFlZmhZiq6epXl4rHqhzsIgQ=="],

    "@csstools/css-color-parser": ["@csstools/css-color-parser@3.1.0", "", { "dependencies": { "@csstools/color-helpers": "^5.1.0", "@csstools/css-calc": "^2.1.4" }, "peerDependencies": { "@csstools/css-parser-algorithms": "^3.0.5", "@csstools/css-tokenizer": "^3.0.4" } }, "sha512-nbtKwh3a6xNVIp/VRuXV64yTKnb1IjTAEEh3irzS+HkKjAOYLTGNb9pmVNntZ8iVBHcWDA2Dof0QtPgFI1BaTA=="],

    "@csstools/css-parser-algorithms": ["@csstools/css-parser-algorithms@3.0.5", "", { "peerDependencies": { "@csstools/css-tokenizer": "^3.0.4" } }, "sha512-DaDeUkXZKjdGhgYaHNJTV9pV7Y9B3b644jCLs9Upc3VeNGg6LWARAT6O+Q+/COo+2gg/bM5rhpMAtf70WqfBdQ=="],

    "@csstools/css-syntax-patches-for-csstree": ["@csstools/css-syntax-patches-for-csstree@1.0.14", "", { "peerDependencies": { "postcss": "^8.4" } }, "sha512-zSlIxa20WvMojjpCSy8WrNpcZ61RqfTfX3XTaOeVlGJrt/8HF3YbzgFZa01yTbT4GWQLwfTcC3EB8i3XnB647Q=="],

    "@csstools/css-tokenizer": ["@csstools/css-tokenizer@3.0.4", "", {}, "sha512-Vd/9EVDiu6PPJt9yAh6roZP6El1xHrdvIVGjyBsHR0RYwNHgL7FJPyIIW4fANJNG6FtyZfvlRPpFI4ZM/lubvw=="],

    "@date-fns/tz": ["@date-fns/tz@1.4.1", "", {}, "sha512-P5LUNhtbj6YfI3iJjw5EL9eUAG6OitD0W3fWQcpQjDRc/QIsL0tRNuO1PcDvPccWL1fSTXXdE1ds+l95DV/OFA=="],

    "@deepgram/captions": ["@deepgram/captions@1.2.0", "", { "dependencies": { "dayjs": "^1.11.10" } }, "sha512-8B1C/oTxTxyHlSFubAhNRgCbQ2SQ5wwvtlByn8sDYZvdDtdn/VE2yEPZ4BvUnrKWmsbTQY6/ooLV+9Ka2qmDSQ=="],

    "@deepgram/sdk": ["@deepgram/sdk@4.11.2", "", { "dependencies": { "@deepgram/captions": "^1.1.1", "@types/node": "^18.19.39", "cross-fetch": "^3.1.5", "deepmerge": "^4.3.1", "events": "^3.3.0", "ws": "^8.17.0" } }, "sha512-lKGxuXxlSixC8bB0BnzmIpbVjUSgYtz17cqvrgv0ZjmazgUPkuUj9egQPj6k+fbPX8wRzWEqlhrL/DXlXqeDXA=="],

    "@discoveryjs/json-ext": ["@discoveryjs/json-ext@0.5.7", "", {}, "sha512-dBVuXR082gk3jsFp7Rd/JI4kytwGHecnCoTtXFb7DB6CNHp4rg5k1bhg0nWdLGLnOV71lmDzGQaLMy8iPLY0pw=="],

    "@dnd-kit/accessibility": ["@dnd-kit/accessibility@3.1.1", "", { "dependencies": { "tslib": "^2.0.0" }, "peerDependencies": { "react": ">=16.8.0" } }, "sha512-2P+YgaXF+gRsIihwwY1gCsQSYnu9Zyj2py8kY5fFvUM1qm2WA2u639R6YNVfU4GWr+ZM5mqEsfHZZLoRONbemw=="],

    "@dnd-kit/core": ["@dnd-kit/core@6.3.1", "", { "dependencies": { "@dnd-kit/accessibility": "^3.1.1", "@dnd-kit/utilities": "^3.2.2", "tslib": "^2.0.0" }, "peerDependencies": { "react": ">=16.8.0", "react-dom": ">=16.8.0" } }, "sha512-xkGBRQQab4RLwgXxoqETICr6S5JlogafbhNsidmrkVv2YRs5MLwpjoF2qpiGjQt8S9AoxtIV603s0GIUpY5eYQ=="],

    "@dnd-kit/sortable": ["@dnd-kit/sortable@10.0.0", "", { "dependencies": { "@dnd-kit/utilities": "^3.2.2", "tslib": "^2.0.0" }, "peerDependencies": { "@dnd-kit/core": "^6.3.0", "react": ">=16.8.0" } }, "sha512-+xqhmIIzvAYMGfBYYnbKuNicfSsk4RksY2XdmJhT+HAC01nix6fHCztU68jooFiMUB01Ky3F0FyOvhG/BZrWkg=="],

    "@dnd-kit/utilities": ["@dnd-kit/utilities@3.2.2", "", { "dependencies": { "tslib": "^2.0.0" }, "peerDependencies": { "react": ">=16.8.0" } }, "sha512-+MKAJEOfaBe5SmV6t34p80MMKhjvUz0vRrvVJbPT0WElzaOJ/1xs+D+KDv+tD/NE5ujfrChEcshd4fLn0wpiqg=="],

    "@electric-sql/client": ["@electric-sql/client@1.0.0-beta.1", "", { "optionalDependencies": { "@rollup/rollup-darwin-arm64": "^4.18.1" } }, "sha512-Ei9jN3pDoGzc+a/bGqnB5ajb52IvSv7/n2btuyzUlcOHIR2kM9fqtYTJXPwZYKLkGZlHWlpHgWyRtrinkP2nHg=="],

    "@emnapi/runtime": ["@emnapi/runtime@1.5.0", "", { "dependencies": { "tslib": "^2.4.0" } }, "sha512-97/BJ3iXHww3djw6hYIfErCZFee7qCtrneuLa20UXFCOTCfBM2cvQHjWJ2EG0s0MtdNwInarqCTz35i4wWXHsQ=="],

    "@emotion/babel-plugin": ["@emotion/babel-plugin@11.13.5", "", { "dependencies": { "@babel/helper-module-imports": "^7.16.7", "@babel/runtime": "^7.18.3", "@emotion/hash": "^0.9.2", "@emotion/memoize": "^0.9.0", "@emotion/serialize": "^1.3.3", "babel-plugin-macros": "^3.1.0", "convert-source-map": "^1.5.0", "escape-string-regexp": "^4.0.0", "find-root": "^1.1.0", "source-map": "^0.5.7", "stylis": "4.2.0" } }, "sha512-pxHCpT2ex+0q+HH91/zsdHkw/lXd468DIN2zvfvLtPKLLMo6gQj7oLObq8PhkrxOZb/gGCq03S3Z7PDhS8pduQ=="],

    "@emotion/cache": ["@emotion/cache@11.14.0", "", { "dependencies": { "@emotion/memoize": "^0.9.0", "@emotion/sheet": "^1.4.0", "@emotion/utils": "^1.4.2", "@emotion/weak-memoize": "^0.4.0", "stylis": "4.2.0" } }, "sha512-L/B1lc/TViYk4DcpGxtAVbx0ZyiKM5ktoIyafGkH6zg/tj+mA+NE//aPYKG0k8kCHSHVJrpLpcAlOBEXQ3SavA=="],

    "@emotion/hash": ["@emotion/hash@0.9.2", "", {}, "sha512-MyqliTZGuOm3+5ZRSaaBGP3USLw6+EGykkwZns2EPC5g8jJ4z9OrdZY9apkl3+UP9+sdz76YYkwCKP5gh8iY3g=="],

    "@emotion/memoize": ["@emotion/memoize@0.9.0", "", {}, "sha512-30FAj7/EoJ5mwVPOWhAyCX+FPfMDrVecJAM+Iw9NRoSl4BBAQeqj4cApHHUXOVvIPgLVDsCFoz/hGD+5QQD1GQ=="],

    "@emotion/react": ["@emotion/react@11.14.0", "", { "dependencies": { "@babel/runtime": "^7.18.3", "@emotion/babel-plugin": "^11.13.5", "@emotion/cache": "^11.14.0", "@emotion/serialize": "^1.3.3", "@emotion/use-insertion-effect-with-fallbacks": "^1.2.0", "@emotion/utils": "^1.4.2", "@emotion/weak-memoize": "^0.4.0", "hoist-non-react-statics": "^3.3.1" }, "peerDependencies": { "react": ">=16.8.0" } }, "sha512-O000MLDBDdk/EohJPFUqvnp4qnHeYkVP5B0xEG0D/L7cOKP9kefu2DXn8dj74cQfsEzUqh+sr1RzFqiL1o+PpA=="],

    "@emotion/serialize": ["@emotion/serialize@1.3.3", "", { "dependencies": { "@emotion/hash": "^0.9.2", "@emotion/memoize": "^0.9.0", "@emotion/unitless": "^0.10.0", "@emotion/utils": "^1.4.2", "csstype": "^3.0.2" } }, "sha512-EISGqt7sSNWHGI76hC7x1CksiXPahbxEOrC5RjmFRJTqLyEK9/9hZvBbiYn70dw4wuwMKiEMCUlR6ZXTSWQqxA=="],

    "@emotion/server": ["@emotion/server@11.11.0", "", { "dependencies": { "@emotion/utils": "^1.2.1", "html-tokenize": "^2.0.0", "multipipe": "^1.0.2", "through": "^2.3.8" }, "peerDependencies": { "@emotion/css": "^11.0.0-rc.0" }, "optionalPeers": ["@emotion/css"] }, "sha512-6q89fj2z8VBTx9w93kJ5n51hsmtYuFPtZgnc1L8VzRx9ti4EU6EyvF6Nn1H1x3vcCQCF7u2dB2lY4AYJwUW4PA=="],

    "@emotion/sheet": ["@emotion/sheet@1.4.0", "", {}, "sha512-fTBW9/8r2w3dXWYM4HCB1Rdp8NLibOw2+XELH5m5+AkWiL/KqYX6dc0kKYlaYyKjrQ6ds33MCdMPEwgs2z1rqg=="],

    "@emotion/unitless": ["@emotion/unitless@0.10.0", "", {}, "sha512-dFoMUuQA20zvtVTuxZww6OHoJYgrzfKM1t52mVySDJnMSEa08ruEvdYQbhvyu6soU+NeLVd3yKfTfT0NeV6qGg=="],

    "@emotion/use-insertion-effect-with-fallbacks": ["@emotion/use-insertion-effect-with-fallbacks@1.2.0", "", { "peerDependencies": { "react": ">=16.8.0" } }, "sha512-yJMtVdH59sxi/aVJBpk9FQq+OR8ll5GT8oWd57UpeaKEVGab41JWaCFA7FRLoMLloOZF/c/wsPoe+bfGmRKgDg=="],

    "@emotion/utils": ["@emotion/utils@1.4.2", "", {}, "sha512-3vLclRofFziIa3J2wDh9jjbkUz9qk5Vi3IZ/FSTKViB0k+ef0fPV7dYrUIugbgupYDx7v9ud/SjrtEP8Y4xLoA=="],

    "@emotion/weak-memoize": ["@emotion/weak-memoize@0.4.0", "", {}, "sha512-snKqtPW01tN0ui7yu9rGv69aJXr/a/Ywvl11sUjNtEcRc+ng/mQriFL0wLXMef74iHa/EkftbDzU9F8iFbH+zg=="],

    "@esbuild/aix-ppc64": ["@esbuild/aix-ppc64@0.25.10", "", { "os": "aix", "cpu": "ppc64" }, "sha512-0NFWnA+7l41irNuaSVlLfgNT12caWJVLzp5eAVhZ0z1qpxbockccEt3s+149rE64VUI3Ml2zt8Nv5JVc4QXTsw=="],

    "@esbuild/android-arm": ["@esbuild/android-arm@0.25.10", "", { "os": "android", "cpu": "arm" }, "sha512-dQAxF1dW1C3zpeCDc5KqIYuZ1tgAdRXNoZP7vkBIRtKZPYe2xVr/d3SkirklCHudW1B45tGiUlz2pUWDfbDD4w=="],

    "@esbuild/android-arm64": ["@esbuild/android-arm64@0.25.10", "", { "os": "android", "cpu": "arm64" }, "sha512-LSQa7eDahypv/VO6WKohZGPSJDq5OVOo3UoFR1E4t4Gj1W7zEQMUhI+lo81H+DtB+kP+tDgBp+M4oNCwp6kffg=="],

    "@esbuild/android-x64": ["@esbuild/android-x64@0.25.10", "", { "os": "android", "cpu": "x64" }, "sha512-MiC9CWdPrfhibcXwr39p9ha1x0lZJ9KaVfvzA0Wxwz9ETX4v5CHfF09bx935nHlhi+MxhA63dKRRQLiVgSUtEg=="],

    "@esbuild/darwin-arm64": ["@esbuild/darwin-arm64@0.25.10", "", { "os": "darwin", "cpu": "arm64" }, "sha512-JC74bdXcQEpW9KkV326WpZZjLguSZ3DfS8wrrvPMHgQOIEIG/sPXEN/V8IssoJhbefLRcRqw6RQH2NnpdprtMA=="],

    "@esbuild/darwin-x64": ["@esbuild/darwin-x64@0.25.10", "", { "os": "darwin", "cpu": "x64" }, "sha512-tguWg1olF6DGqzws97pKZ8G2L7Ig1vjDmGTwcTuYHbuU6TTjJe5FXbgs5C1BBzHbJ2bo1m3WkQDbWO2PvamRcg=="],

    "@esbuild/freebsd-arm64": ["@esbuild/freebsd-arm64@0.25.10", "", { "os": "freebsd", "cpu": "arm64" }, "sha512-3ZioSQSg1HT2N05YxeJWYR+Libe3bREVSdWhEEgExWaDtyFbbXWb49QgPvFH8u03vUPX10JhJPcz7s9t9+boWg=="],

    "@esbuild/freebsd-x64": ["@esbuild/freebsd-x64@0.25.10", "", { "os": "freebsd", "cpu": "x64" }, "sha512-LLgJfHJk014Aa4anGDbh8bmI5Lk+QidDmGzuC2D+vP7mv/GeSN+H39zOf7pN5N8p059FcOfs2bVlrRr4SK9WxA=="],

    "@esbuild/linux-arm": ["@esbuild/linux-arm@0.25.10", "", { "os": "linux", "cpu": "arm" }, "sha512-oR31GtBTFYCqEBALI9r6WxoU/ZofZl962pouZRTEYECvNF/dtXKku8YXcJkhgK/beU+zedXfIzHijSRapJY3vg=="],

    "@esbuild/linux-arm64": ["@esbuild/linux-arm64@0.25.10", "", { "os": "linux", "cpu": "arm64" }, "sha512-5luJWN6YKBsawd5f9i4+c+geYiVEw20FVW5x0v1kEMWNq8UctFjDiMATBxLvmmHA4bf7F6hTRaJgtghFr9iziQ=="],

    "@esbuild/linux-ia32": ["@esbuild/linux-ia32@0.25.10", "", { "os": "linux", "cpu": "ia32" }, "sha512-NrSCx2Kim3EnnWgS4Txn0QGt0Xipoumb6z6sUtl5bOEZIVKhzfyp/Lyw4C1DIYvzeW/5mWYPBFJU3a/8Yr75DQ=="],

    "@esbuild/linux-loong64": ["@esbuild/linux-loong64@0.25.10", "", { "os": "linux", "cpu": "none" }, "sha512-xoSphrd4AZda8+rUDDfD9J6FUMjrkTz8itpTITM4/xgerAZZcFW7Dv+sun7333IfKxGG8gAq+3NbfEMJfiY+Eg=="],

    "@esbuild/linux-mips64el": ["@esbuild/linux-mips64el@0.25.10", "", { "os": "linux", "cpu": "none" }, "sha512-ab6eiuCwoMmYDyTnyptoKkVS3k8fy/1Uvq7Dj5czXI6DF2GqD2ToInBI0SHOp5/X1BdZ26RKc5+qjQNGRBelRA=="],

    "@esbuild/linux-ppc64": ["@esbuild/linux-ppc64@0.25.10", "", { "os": "linux", "cpu": "ppc64" }, "sha512-NLinzzOgZQsGpsTkEbdJTCanwA5/wozN9dSgEl12haXJBzMTpssebuXR42bthOF3z7zXFWH1AmvWunUCkBE4EA=="],

    "@esbuild/linux-riscv64": ["@esbuild/linux-riscv64@0.25.10", "", { "os": "linux", "cpu": "none" }, "sha512-FE557XdZDrtX8NMIeA8LBJX3dC2M8VGXwfrQWU7LB5SLOajfJIxmSdyL/gU1m64Zs9CBKvm4UAuBp5aJ8OgnrA=="],

    "@esbuild/linux-s390x": ["@esbuild/linux-s390x@0.25.10", "", { "os": "linux", "cpu": "s390x" }, "sha512-3BBSbgzuB9ajLoVZk0mGu+EHlBwkusRmeNYdqmznmMc9zGASFjSsxgkNsqmXugpPk00gJ0JNKh/97nxmjctdew=="],

    "@esbuild/linux-x64": ["@esbuild/linux-x64@0.25.10", "", { "os": "linux", "cpu": "x64" }, "sha512-QSX81KhFoZGwenVyPoberggdW1nrQZSvfVDAIUXr3WqLRZGZqWk/P4T8p2SP+de2Sr5HPcvjhcJzEiulKgnxtA=="],

    "@esbuild/netbsd-arm64": ["@esbuild/netbsd-arm64@0.25.10", "", { "os": "none", "cpu": "arm64" }, "sha512-AKQM3gfYfSW8XRk8DdMCzaLUFB15dTrZfnX8WXQoOUpUBQ+NaAFCP1kPS/ykbbGYz7rxn0WS48/81l9hFl3u4A=="],

    "@esbuild/netbsd-x64": ["@esbuild/netbsd-x64@0.25.10", "", { "os": "none", "cpu": "x64" }, "sha512-7RTytDPGU6fek/hWuN9qQpeGPBZFfB4zZgcz2VK2Z5VpdUxEI8JKYsg3JfO0n/Z1E/6l05n0unDCNc4HnhQGig=="],

    "@esbuild/openbsd-arm64": ["@esbuild/openbsd-arm64@0.25.10", "", { "os": "openbsd", "cpu": "arm64" }, "sha512-5Se0VM9Wtq797YFn+dLimf2Zx6McttsH2olUBsDml+lm0GOCRVebRWUvDtkY4BWYv/3NgzS8b/UM3jQNh5hYyw=="],

    "@esbuild/openbsd-x64": ["@esbuild/openbsd-x64@0.25.10", "", { "os": "openbsd", "cpu": "x64" }, "sha512-XkA4frq1TLj4bEMB+2HnI0+4RnjbuGZfet2gs/LNs5Hc7D89ZQBHQ0gL2ND6Lzu1+QVkjp3x1gIcPKzRNP8bXw=="],

    "@esbuild/openharmony-arm64": ["@esbuild/openharmony-arm64@0.25.10", "", { "os": "none", "cpu": "arm64" }, "sha512-AVTSBhTX8Y/Fz6OmIVBip9tJzZEUcY8WLh7I59+upa5/GPhh2/aM6bvOMQySspnCCHvFi79kMtdJS1w0DXAeag=="],

    "@esbuild/sunos-x64": ["@esbuild/sunos-x64@0.25.10", "", { "os": "sunos", "cpu": "x64" }, "sha512-fswk3XT0Uf2pGJmOpDB7yknqhVkJQkAQOcW/ccVOtfx05LkbWOaRAtn5SaqXypeKQra1QaEa841PgrSL9ubSPQ=="],

    "@esbuild/win32-arm64": ["@esbuild/win32-arm64@0.25.10", "", { "os": "win32", "cpu": "arm64" }, "sha512-ah+9b59KDTSfpaCg6VdJoOQvKjI33nTaQr4UluQwW7aEwZQsbMCfTmfEO4VyewOxx4RaDT/xCy9ra2GPWmO7Kw=="],

    "@esbuild/win32-ia32": ["@esbuild/win32-ia32@0.25.10", "", { "os": "win32", "cpu": "ia32" }, "sha512-QHPDbKkrGO8/cz9LKVnJU22HOi4pxZnZhhA2HYHez5Pz4JeffhDjf85E57Oyco163GnzNCVkZK0b/n4Y0UHcSw=="],

    "@esbuild/win32-x64": ["@esbuild/win32-x64@0.25.10", "", { "os": "win32", "cpu": "x64" }, "sha512-9KpxSVFCu0iK1owoez6aC/s/EdUQLDN3adTxGCqxMVhrPDj6bt5dbrHDXUuq+Bs2vATFBBrQS5vdQ/Ed2P+nbw=="],

    "@floating-ui/core": ["@floating-ui/core@1.7.3", "", { "dependencies": { "@floating-ui/utils": "^0.2.10" } }, "sha512-sGnvb5dmrJaKEZ+LDIpguvdX3bDlEllmv4/ClQ9awcmCZrlx5jQyyMWFM5kBI+EyNOCDDiKk8il0zeuX3Zlg/w=="],

    "@floating-ui/dom": ["@floating-ui/dom@1.7.4", "", { "dependencies": { "@floating-ui/core": "^1.7.3", "@floating-ui/utils": "^0.2.10" } }, "sha512-OOchDgh4F2CchOX94cRVqhvy7b3AFb+/rQXyswmzmGakRfkMgoWVjfnLWkRirfLEfuD4ysVW16eXzwt3jHIzKA=="],

    "@floating-ui/react-dom": ["@floating-ui/react-dom@2.1.6", "", { "dependencies": { "@floating-ui/dom": "^1.7.4" }, "peerDependencies": { "react": ">=16.8.0", "react-dom": ">=16.8.0" } }, "sha512-4JX6rEatQEvlmgU80wZyq9RT96HZJa88q8hp0pBd+LrczeDI4o6uA2M+uvxngVHo4Ihr8uibXxH6+70zhAFrVw=="],

    "@floating-ui/utils": ["@floating-ui/utils@0.2.10", "", {}, "sha512-aGTxbpbg8/b5JfU1HXSrbH3wXZuLPJcNEcZQFMxLs3oSzgtVu6nFPkbbGGUvBcUjKV2YyB9Wxxabo+HEH9tcRQ=="],

    "@formatjs/ecma402-abstract": ["@formatjs/ecma402-abstract@2.3.6", "", { "dependencies": { "@formatjs/fast-memoize": "2.2.7", "@formatjs/intl-localematcher": "0.6.2", "decimal.js": "^10.4.3", "tslib": "^2.8.0" } }, "sha512-HJnTFeRM2kVFVr5gr5kH1XP6K0JcJtE7Lzvtr3FS/so5f1kpsqqqxy5JF+FRaO6H2qmcMfAUIox7AJteieRtVw=="],

    "@formatjs/fast-memoize": ["@formatjs/fast-memoize@2.2.7", "", { "dependencies": { "tslib": "^2.8.0" } }, "sha512-Yabmi9nSvyOMrlSeGGWDiH7rf3a7sIwplbvo/dlz9WCIjzIQAfy1RMf4S0X3yG724n5Ghu2GmEl5NJIV6O9sZQ=="],

    "@formatjs/icu-messageformat-parser": ["@formatjs/icu-messageformat-parser@2.11.4", "", { "dependencies": { "@formatjs/ecma402-abstract": "2.3.6", "@formatjs/icu-skeleton-parser": "1.8.16", "tslib": "^2.8.0" } }, "sha512-7kR78cRrPNB4fjGFZg3Rmj5aah8rQj9KPzuLsmcSn4ipLXQvC04keycTI1F7kJYDwIXtT2+7IDEto842CfZBtw=="],

    "@formatjs/icu-skeleton-parser": ["@formatjs/icu-skeleton-parser@1.8.16", "", { "dependencies": { "@formatjs/ecma402-abstract": "2.3.6", "tslib": "^2.8.0" } }, "sha512-H13E9Xl+PxBd8D5/6TVUluSpxGNvFSlN/b3coUp0e0JpuWXXnQDiavIpY3NnvSp4xhEMoXyyBvVfdFX8jglOHQ=="],

    "@formatjs/intl-localematcher": ["@formatjs/intl-localematcher@0.6.2", "", { "dependencies": { "tslib": "^2.8.0" } }, "sha512-XOMO2Hupl0wdd172Y06h6kLpBz6Dv+J4okPLl4LPtzbr8f66WbIoy4ev98EBuZ6ZK4h5ydTN6XneT4QVpD7cdA=="],

    "@google-cloud/precise-date": ["@google-cloud/precise-date@4.0.0", "", {}, "sha512-1TUx3KdaU3cN7nfCdNf+UVqA/PSX29Cjcox3fZZBtINlRrXVTmUkQnCKv2MbBUbCopbK4olAT1IHl76uZyCiVA=="],

    "@hookform/resolvers": ["@hookform/resolvers@5.2.2", "", { "dependencies": { "@standard-schema/utils": "^0.3.0" }, "peerDependencies": { "react-hook-form": "^7.55.0" } }, "sha512-A/IxlMLShx3KjV/HeTcTfaMxdwy690+L/ZADoeaTltLx+CVuzkeVIPuybK3jrRfw7YZnmdKsVVHAlEPIAEUNlA=="],

    "@iconify/types": ["@iconify/types@2.0.0", "", {}, "sha512-+wluvCrRhXrhyOmRDJ3q8mux9JkKy5SJ/v8ol2tu4FVjyYvtEzkc/3pK15ET6RKg4b4w4BmTk1+gsCUhf21Ykg=="],

    "@iconify/utils": ["@iconify/utils@3.0.2", "", { "dependencies": { "@antfu/install-pkg": "^1.1.0", "@antfu/utils": "^9.2.0", "@iconify/types": "^2.0.0", "debug": "^4.4.1", "globals": "^15.15.0", "kolorist": "^1.8.0", "local-pkg": "^1.1.1", "mlly": "^1.7.4" } }, "sha512-EfJS0rLfVuRuJRn4psJHtK2A9TqVnkxPpHY6lYHiB9+8eSuudsxbwMiavocG45ujOo6FJ+CIRlRnlOGinzkaGQ=="],

    "@img/colour": ["@img/colour@1.0.0", "", {}, "sha512-A5P/LfWGFSl6nsckYtjw9da+19jB8hkJ6ACTGcDfEJ0aE+l2n2El7dsVM7UVHZQ9s2lmYMWlrS21YLy2IR1LUw=="],

    "@img/sharp-darwin-arm64": ["@img/sharp-darwin-arm64@0.34.4", "", { "optionalDependencies": { "@img/sharp-libvips-darwin-arm64": "1.2.3" }, "os": "darwin", "cpu": "arm64" }, "sha512-sitdlPzDVyvmINUdJle3TNHl+AG9QcwiAMsXmccqsCOMZNIdW2/7S26w0LyU8euiLVzFBL3dXPwVCq/ODnf2vA=="],

    "@img/sharp-darwin-x64": ["@img/sharp-darwin-x64@0.34.4", "", { "optionalDependencies": { "@img/sharp-libvips-darwin-x64": "1.2.3" }, "os": "darwin", "cpu": "x64" }, "sha512-rZheupWIoa3+SOdF/IcUe1ah4ZDpKBGWcsPX6MT0lYniH9micvIU7HQkYTfrx5Xi8u+YqwLtxC/3vl8TQN6rMg=="],

    "@img/sharp-libvips-darwin-arm64": ["@img/sharp-libvips-darwin-arm64@1.2.3", "", { "os": "darwin", "cpu": "arm64" }, "sha512-QzWAKo7kpHxbuHqUC28DZ9pIKpSi2ts2OJnoIGI26+HMgq92ZZ4vk8iJd4XsxN+tYfNJxzH6W62X5eTcsBymHw=="],

    "@img/sharp-libvips-darwin-x64": ["@img/sharp-libvips-darwin-x64@1.2.3", "", { "os": "darwin", "cpu": "x64" }, "sha512-Ju+g2xn1E2AKO6YBhxjj+ACcsPQRHT0bhpglxcEf+3uyPY+/gL8veniKoo96335ZaPo03bdDXMv0t+BBFAbmRA=="],

    "@img/sharp-libvips-linux-arm": ["@img/sharp-libvips-linux-arm@1.2.3", "", { "os": "linux", "cpu": "arm" }, "sha512-x1uE93lyP6wEwGvgAIV0gP6zmaL/a0tGzJs/BIDDG0zeBhMnuUPm7ptxGhUbcGs4okDJrk4nxgrmxpib9g6HpA=="],

    "@img/sharp-libvips-linux-arm64": ["@img/sharp-libvips-linux-arm64@1.2.3", "", { "os": "linux", "cpu": "arm64" }, "sha512-I4RxkXU90cpufazhGPyVujYwfIm9Nk1QDEmiIsaPwdnm013F7RIceaCc87kAH+oUB1ezqEvC6ga4m7MSlqsJvQ=="],

    "@img/sharp-libvips-linux-ppc64": ["@img/sharp-libvips-linux-ppc64@1.2.3", "", { "os": "linux", "cpu": "ppc64" }, "sha512-Y2T7IsQvJLMCBM+pmPbM3bKT/yYJvVtLJGfCs4Sp95SjvnFIjynbjzsa7dY1fRJX45FTSfDksbTp6AGWudiyCg=="],

    "@img/sharp-libvips-linux-s390x": ["@img/sharp-libvips-linux-s390x@1.2.3", "", { "os": "linux", "cpu": "s390x" }, "sha512-RgWrs/gVU7f+K7P+KeHFaBAJlNkD1nIZuVXdQv6S+fNA6syCcoboNjsV2Pou7zNlVdNQoQUpQTk8SWDHUA3y/w=="],

    "@img/sharp-libvips-linux-x64": ["@img/sharp-libvips-linux-x64@1.2.3", "", { "os": "linux", "cpu": "x64" }, "sha512-3JU7LmR85K6bBiRzSUc/Ff9JBVIFVvq6bomKE0e63UXGeRw2HPVEjoJke1Yx+iU4rL7/7kUjES4dZ/81Qjhyxg=="],

    "@img/sharp-libvips-linuxmusl-arm64": ["@img/sharp-libvips-linuxmusl-arm64@1.2.3", "", { "os": "linux", "cpu": "arm64" }, "sha512-F9q83RZ8yaCwENw1GieztSfj5msz7GGykG/BA+MOUefvER69K/ubgFHNeSyUu64amHIYKGDs4sRCMzXVj8sEyw=="],

    "@img/sharp-libvips-linuxmusl-x64": ["@img/sharp-libvips-linuxmusl-x64@1.2.3", "", { "os": "linux", "cpu": "x64" }, "sha512-U5PUY5jbc45ANM6tSJpsgqmBF/VsL6LnxJmIf11kB7J5DctHgqm0SkuXzVWtIY90GnJxKnC/JT251TDnk1fu/g=="],

    "@img/sharp-linux-arm": ["@img/sharp-linux-arm@0.34.4", "", { "optionalDependencies": { "@img/sharp-libvips-linux-arm": "1.2.3" }, "os": "linux", "cpu": "arm" }, "sha512-Xyam4mlqM0KkTHYVSuc6wXRmM7LGN0P12li03jAnZ3EJWZqj83+hi8Y9UxZUbxsgsK1qOEwg7O0Bc0LjqQVtxA=="],

    "@img/sharp-linux-arm64": ["@img/sharp-linux-arm64@0.34.4", "", { "optionalDependencies": { "@img/sharp-libvips-linux-arm64": "1.2.3" }, "os": "linux", "cpu": "arm64" }, "sha512-YXU1F/mN/Wu786tl72CyJjP/Ngl8mGHN1hST4BGl+hiW5jhCnV2uRVTNOcaYPs73NeT/H8Upm3y9582JVuZHrQ=="],

    "@img/sharp-linux-ppc64": ["@img/sharp-linux-ppc64@0.34.4", "", { "optionalDependencies": { "@img/sharp-libvips-linux-ppc64": "1.2.3" }, "os": "linux", "cpu": "ppc64" }, "sha512-F4PDtF4Cy8L8hXA2p3TO6s4aDt93v+LKmpcYFLAVdkkD3hSxZzee0rh6/+94FpAynsuMpLX5h+LRsSG3rIciUQ=="],

    "@img/sharp-linux-s390x": ["@img/sharp-linux-s390x@0.34.4", "", { "optionalDependencies": { "@img/sharp-libvips-linux-s390x": "1.2.3" }, "os": "linux", "cpu": "s390x" }, "sha512-qVrZKE9Bsnzy+myf7lFKvng6bQzhNUAYcVORq2P7bDlvmF6u2sCmK2KyEQEBdYk+u3T01pVsPrkj943T1aJAsw=="],

    "@img/sharp-linux-x64": ["@img/sharp-linux-x64@0.34.4", "", { "optionalDependencies": { "@img/sharp-libvips-linux-x64": "1.2.3" }, "os": "linux", "cpu": "x64" }, "sha512-ZfGtcp2xS51iG79c6Vhw9CWqQC8l2Ot8dygxoDoIQPTat/Ov3qAa8qpxSrtAEAJW+UjTXc4yxCjNfxm4h6Xm2A=="],

    "@img/sharp-linuxmusl-arm64": ["@img/sharp-linuxmusl-arm64@0.34.4", "", { "optionalDependencies": { "@img/sharp-libvips-linuxmusl-arm64": "1.2.3" }, "os": "linux", "cpu": "arm64" }, "sha512-8hDVvW9eu4yHWnjaOOR8kHVrew1iIX+MUgwxSuH2XyYeNRtLUe4VNioSqbNkB7ZYQJj9rUTT4PyRscyk2PXFKA=="],

    "@img/sharp-linuxmusl-x64": ["@img/sharp-linuxmusl-x64@0.34.4", "", { "optionalDependencies": { "@img/sharp-libvips-linuxmusl-x64": "1.2.3" }, "os": "linux", "cpu": "x64" }, "sha512-lU0aA5L8QTlfKjpDCEFOZsTYGn3AEiO6db8W5aQDxj0nQkVrZWmN3ZP9sYKWJdtq3PWPhUNlqehWyXpYDcI9Sg=="],

    "@img/sharp-wasm32": ["@img/sharp-wasm32@0.34.4", "", { "dependencies": { "@emnapi/runtime": "^1.5.0" }, "cpu": "none" }, "sha512-33QL6ZO/qpRyG7woB/HUALz28WnTMI2W1jgX3Nu2bypqLIKx/QKMILLJzJjI+SIbvXdG9fUnmrxR7vbi1sTBeA=="],

    "@img/sharp-win32-arm64": ["@img/sharp-win32-arm64@0.34.4", "", { "os": "win32", "cpu": "arm64" }, "sha512-2Q250do/5WXTwxW3zjsEuMSv5sUU4Tq9VThWKlU2EYLm4MB7ZeMwF+SFJutldYODXF6jzc6YEOC+VfX0SZQPqA=="],

    "@img/sharp-win32-ia32": ["@img/sharp-win32-ia32@0.34.4", "", { "os": "win32", "cpu": "ia32" }, "sha512-3ZeLue5V82dT92CNL6rsal6I2weKw1cYu+rGKm8fOCCtJTR2gYeUfY3FqUnIJsMUPIH68oS5jmZ0NiJ508YpEw=="],

    "@img/sharp-win32-x64": ["@img/sharp-win32-x64@0.34.4", "", { "os": "win32", "cpu": "x64" }, "sha512-xIyj4wpYs8J18sVN3mSQjwrw7fKUqRw+Z5rnHNCy5fYTxigBz81u5mOMPmFumwjcn8+ld1ppptMBCLic1nz6ig=="],

    "@isaacs/balanced-match": ["@isaacs/balanced-match@4.0.1", "", {}, "sha512-yzMTt9lEb8Gv7zRioUilSglI0c0smZ9k5D65677DLWLtWJaXIS3CqcGyUFByYKlnUj6TkjLVs54fBl6+TiGQDQ=="],

    "@isaacs/brace-expansion": ["@isaacs/brace-expansion@5.0.0", "", { "dependencies": { "@isaacs/balanced-match": "^4.0.1" } }, "sha512-ZT55BDLV0yv0RBm2czMiZ+SqCGO7AvmOM3G/w2xhVPH+te0aKgFjmBvGlL1dH+ql2tgGO3MVrbb3jCKyvpgnxA=="],

    "@isaacs/cliui": ["@isaacs/cliui@8.0.2", "", { "dependencies": { "string-width": "^5.1.2", "string-width-cjs": "npm:string-width@^4.2.0", "strip-ansi": "^7.0.1", "strip-ansi-cjs": "npm:strip-ansi@^6.0.1", "wrap-ansi": "^8.1.0", "wrap-ansi-cjs": "npm:wrap-ansi@^7.0.0" } }, "sha512-O8jcjabXaleOG9DQ0+ARXWZBTfnP4WNAqzuiJK7ll44AmxGKv/J2M4TPjxjY3znBCfvBXFzucm1twdyFybFqEA=="],

    "@isaacs/fs-minipass": ["@isaacs/fs-minipass@4.0.1", "", { "dependencies": { "minipass": "^7.0.4" } }, "sha512-wgm9Ehl2jpeqP3zw/7mo3kRHFp5MEDhqAdwy1fTGkHAwnkGOVsgpvQhL8B5n1qlb01jV3n/bI0ZfZp5lWA1k4w=="],

    "@istanbuljs/schema": ["@istanbuljs/schema@0.1.3", "", {}, "sha512-ZXRY4jNvVgSVQ8DL3LTcakaAtXwTVUxE81hslsyD2AtoXW/wVob10HkOJ1X/pAlcI7D+2YoZKg5do8G/w6RYgA=="],

    "@jridgewell/gen-mapping": ["@jridgewell/gen-mapping@0.3.13", "", { "dependencies": { "@jridgewell/sourcemap-codec": "^1.5.0", "@jridgewell/trace-mapping": "^0.3.24" } }, "sha512-2kkt/7niJ6MgEPxF0bYdQ6etZaA+fQvDcLKckhy1yIQOzaoKjBBjSj63/aLVjYE3qhRt5dvM+uUyfCg6UKCBbA=="],

    "@jridgewell/remapping": ["@jridgewell/remapping@2.3.5", "", { "dependencies": { "@jridgewell/gen-mapping": "^0.3.5", "@jridgewell/trace-mapping": "^0.3.24" } }, "sha512-LI9u/+laYG4Ds1TDKSJW2YPrIlcVYOwi2fUC6xB43lueCjgxV4lffOCZCtYFiH6TNOX+tQKXx97T4IKHbhyHEQ=="],

    "@jridgewell/resolve-uri": ["@jridgewell/resolve-uri@3.1.2", "", {}, "sha512-bRISgCIjP20/tbWSPWMEi54QVPRZExkuD9lJL+UIxUKtwVJA8wW1Trb1jMs1RFXo1CBTNZ/5hpC9QvmKWdopKw=="],

    "@jridgewell/sourcemap-codec": ["@jridgewell/sourcemap-codec@1.5.5", "", {}, "sha512-cYQ9310grqxueWbl+WuIUIaiUaDcj7WOq5fVhEljNVgRfOUhY9fy2zTvfoqWsnebh8Sl70VScFbICvJnLKB0Og=="],

    "@jridgewell/trace-mapping": ["@jridgewell/trace-mapping@0.3.31", "", { "dependencies": { "@jridgewell/resolve-uri": "^3.1.0", "@jridgewell/sourcemap-codec": "^1.4.14" } }, "sha512-zzNR+SdQSDJzc8joaeP8QQoCQr8NuYx2dIIytl1QeBEZHJ9uW6hebsrYgbz8hJwUQao3TWCMtmfV8Nu1twOLAw=="],

    "@jsonhero/path": ["@jsonhero/path@1.0.21", "", {}, "sha512-gVUDj/92acpVoJwsVJ/RuWOaHyG4oFzn898WNGQItLCTQ+hOaVlEaImhwE1WqOTf+l3dGOUkbSiVKlb3q1hd1Q=="],

    "@lucide/lab": ["@lucide/lab@0.1.2", "", {}, "sha512-VprF2BJa7ZuTGOhUd5cf8tHJXyL63wdxcGieAiVVoR9hO0YmPsnZO0AGqDiX2/br+/MC6n8BoJcmPilltOXIJA=="],

    "@mantine/hooks": ["@mantine/hooks@8.3.4", "", { "peerDependencies": { "react": "^18.x || ^19.x" } }, "sha512-zsgFa9yzJ4tz0BZmI+yAjI3uNEe6SoQHZlXmvDNXuWrWImpl6Zhoxxr/oVaISB4+KZJd3pRPajklQ+CETrMdhg=="],

    "@mermaid-js/parser": ["@mermaid-js/parser@0.6.3", "", { "dependencies": { "langium": "3.3.1" } }, "sha512-lnjOhe7zyHjc+If7yT4zoedx2vo4sHaTmtkl1+or8BRTnCtDmcTpAjpzDSfCZrshM5bCoz0GyidzadJAH1xobA=="],

    "@napi-rs/canvas": ["@napi-rs/canvas@0.1.80", "", { "optionalDependencies": { "@napi-rs/canvas-android-arm64": "0.1.80", "@napi-rs/canvas-darwin-arm64": "0.1.80", "@napi-rs/canvas-darwin-x64": "0.1.80", "@napi-rs/canvas-linux-arm-gnueabihf": "0.1.80", "@napi-rs/canvas-linux-arm64-gnu": "0.1.80", "@napi-rs/canvas-linux-arm64-musl": "0.1.80", "@napi-rs/canvas-linux-riscv64-gnu": "0.1.80", "@napi-rs/canvas-linux-x64-gnu": "0.1.80", "@napi-rs/canvas-linux-x64-musl": "0.1.80", "@napi-rs/canvas-win32-x64-msvc": "0.1.80" } }, "sha512-DxuT1ClnIPts1kQx8FBmkk4BQDTfI5kIzywAaMjQSXfNnra5UFU9PwurXrl+Je3bJ6BGsp/zmshVVFbCmyI+ww=="],

    "@napi-rs/canvas-android-arm64": ["@napi-rs/canvas-android-arm64@0.1.80", "", { "os": "android", "cpu": "arm64" }, "sha512-sk7xhN/MoXeuExlggf91pNziBxLPVUqF2CAVnB57KLG/pz7+U5TKG8eXdc3pm0d7Od0WreB6ZKLj37sX9muGOQ=="],

    "@napi-rs/canvas-darwin-arm64": ["@napi-rs/canvas-darwin-arm64@0.1.80", "", { "os": "darwin", "cpu": "arm64" }, "sha512-O64APRTXRUiAz0P8gErkfEr3lipLJgM6pjATwavZ22ebhjYl/SUbpgM0xcWPQBNMP1n29afAC/Us5PX1vg+JNQ=="],

    "@napi-rs/canvas-darwin-x64": ["@napi-rs/canvas-darwin-x64@0.1.80", "", { "os": "darwin", "cpu": "x64" }, "sha512-FqqSU7qFce0Cp3pwnTjVkKjjOtxMqRe6lmINxpIZYaZNnVI0H5FtsaraZJ36SiTHNjZlUB69/HhxNDT1Aaa9vA=="],

    "@napi-rs/canvas-linux-arm-gnueabihf": ["@napi-rs/canvas-linux-arm-gnueabihf@0.1.80", "", { "os": "linux", "cpu": "arm" }, "sha512-eyWz0ddBDQc7/JbAtY4OtZ5SpK8tR4JsCYEZjCE3dI8pqoWUC8oMwYSBGCYfsx2w47cQgQCgMVRVTFiiO38hHQ=="],

    "@napi-rs/canvas-linux-arm64-gnu": ["@napi-rs/canvas-linux-arm64-gnu@0.1.80", "", { "os": "linux", "cpu": "arm64" }, "sha512-qwA63t8A86bnxhuA/GwOkK3jvb+XTQaTiVML0vAWoHyoZYTjNs7BzoOONDgTnNtr8/yHrq64XXzUoLqDzU+Uuw=="],

    "@napi-rs/canvas-linux-arm64-musl": ["@napi-rs/canvas-linux-arm64-musl@0.1.80", "", { "os": "linux", "cpu": "arm64" }, "sha512-1XbCOz/ymhj24lFaIXtWnwv/6eFHXDrjP0jYkc6iHQ9q8oXKzUX1Lc6bu+wuGiLhGh2GS/2JlfORC5ZcXimRcg=="],

    "@napi-rs/canvas-linux-riscv64-gnu": ["@napi-rs/canvas-linux-riscv64-gnu@0.1.80", "", { "os": "linux", "cpu": "none" }, "sha512-XTzR125w5ZMs0lJcxRlS1K3P5RaZ9RmUsPtd1uGt+EfDyYMu4c6SEROYsxyatbbu/2+lPe7MPHOO/0a0x7L/gw=="],

    "@napi-rs/canvas-linux-x64-gnu": ["@napi-rs/canvas-linux-x64-gnu@0.1.80", "", { "os": "linux", "cpu": "x64" }, "sha512-BeXAmhKg1kX3UCrJsYbdQd3hIMDH/K6HnP/pG2LuITaXhXBiNdh//TVVVVCBbJzVQaV5gK/4ZOCMrQW9mvuTqA=="],

    "@napi-rs/canvas-linux-x64-musl": ["@napi-rs/canvas-linux-x64-musl@0.1.80", "", { "os": "linux", "cpu": "x64" }, "sha512-x0XvZWdHbkgdgucJsRxprX/4o4sEed7qo9rCQA9ugiS9qE2QvP0RIiEugtZhfLH3cyI+jIRFJHV4Fuz+1BHHMg=="],

    "@napi-rs/canvas-win32-x64-msvc": ["@napi-rs/canvas-win32-x64-msvc@0.1.80", "", { "os": "win32", "cpu": "x64" }, "sha512-Z8jPsM6df5V8B1HrCHB05+bDiCxjE9QA//3YrkKIdVDEwn5RKaqOxCJDRJkl48cJbylcrJbW4HxZbTte8juuPg=="],

    "@next/bundle-analyzer": ["@next/bundle-analyzer@16.0.0-canary.3", "", { "dependencies": { "webpack-bundle-analyzer": "4.10.1" } }, "sha512-/t7VWXGCJKHA75FvGERl2mPoKzCHs7JgBos9UMTR3mFD0Vrb9Jj/RRboCrZgKlfJXKA44NAwGp8o48xuih//sA=="],

    "@next/env": ["@next/env@16.0.0-canary.3", "", {}, "sha512-deT4Px3z1qp4YVb6kK3VVlD0HtKkG8s1TT+++TLQbAszBg+3WC3lMFiaVY6xS2HL3DdnS+EQnTN//wKltAhXLQ=="],

    "@next/swc-darwin-arm64": ["@next/swc-darwin-arm64@16.0.0-canary.3", "", { "os": "darwin", "cpu": "arm64" }, "sha512-EU6vJwcBREc0IG1Ct+qQHr+CBg7kpKczkXDgMiPLGA+dCbIawpxdABQDak7T201TsMzBYcC74VaJINvn/3seRw=="],

    "@next/swc-darwin-x64": ["@next/swc-darwin-x64@16.0.0-canary.3", "", { "os": "darwin", "cpu": "x64" }, "sha512-hY1lqcVctiJWShUBoqTtDLepb3lfcXPYp0ZkjaO2YzMkiLw19u0nDmnwvYJf1qeOzPjdwUPkn7/cMCeheEvi8g=="],

    "@next/swc-linux-arm64-gnu": ["@next/swc-linux-arm64-gnu@16.0.0-canary.3", "", { "os": "linux", "cpu": "arm64" }, "sha512-QPVruaqhYKpwBiSUm4lVikztDjr3uZE2DnOGPnm8q3gOZ0264BstYDTIWR+Q73lR0ZEkSUMUDYOmBakx+ddIyQ=="],

    "@next/swc-linux-arm64-musl": ["@next/swc-linux-arm64-musl@16.0.0-canary.3", "", { "os": "linux", "cpu": "arm64" }, "sha512-WBGTGnhBG0h2F1dt19M8k9BC+vEi6+eV/XR0DmvF8pTRXdXZjhwuLGxRth8+37NbyiZmhr31+PBHOCKXDvQQww=="],

    "@next/swc-linux-x64-gnu": ["@next/swc-linux-x64-gnu@16.0.0-canary.3", "", { "os": "linux", "cpu": "x64" }, "sha512-ZUuy8k/gXeK77Zgp3HOwXzyp2tGprwNuMrxnXLHFy1q6K3dz07B1IYiuWs4JVHgPWATHshAiPVR2t6NnItpgFA=="],

    "@next/swc-linux-x64-musl": ["@next/swc-linux-x64-musl@16.0.0-canary.3", "", { "os": "linux", "cpu": "x64" }, "sha512-ttyn8Dd7JoIRXoBjHVZAVZD315Ck37UE9NjlHmAg/IiNG73TdOiIcJ0/NWC6nBrJCDWa6SYCHGc1+xIKM6T4aw=="],

    "@next/swc-win32-arm64-msvc": ["@next/swc-win32-arm64-msvc@16.0.0-canary.3", "", { "os": "win32", "cpu": "arm64" }, "sha512-eKE5AVCNVP3DYeK6yQayYTshUceZNa4X8jDePoeZ8LCRKRegtya25rv5DWpygtrXv/pQK0Qfnc9wkAEkYCiqcw=="],

    "@next/swc-win32-x64-msvc": ["@next/swc-win32-x64-msvc@16.0.0-canary.3", "", { "os": "win32", "cpu": "x64" }, "sha512-bifVWC6Wk8V3UVfc0APJYH9tYaLHQ/kPgvG+N5isPqQZWghHGwcJl3QwCPhCa1tGpgJk2/+nqCasTQqi6V0oOQ=="],

    "@octokit/app": ["@octokit/app@16.1.1", "", { "dependencies": { "@octokit/auth-app": "^8.1.1", "@octokit/auth-unauthenticated": "^7.0.2", "@octokit/core": "^7.0.5", "@octokit/oauth-app": "^8.0.2", "@octokit/plugin-paginate-rest": "^13.2.0", "@octokit/types": "^15.0.0", "@octokit/webhooks": "^14.0.0" } }, "sha512-pcvKSN6Q6aT3gU5heoDFs3ywU5xejxeqs1rQpUwgN7CmBlxCSy9aCoqFuC6GpVv71O/Qq/VuYfCNzrOZp/9Ycw=="],

    "@octokit/auth-app": ["@octokit/auth-app@8.1.1", "", { "dependencies": { "@octokit/auth-oauth-app": "^9.0.2", "@octokit/auth-oauth-user": "^6.0.1", "@octokit/request": "^10.0.5", "@octokit/request-error": "^7.0.1", "@octokit/types": "^15.0.0", "toad-cache": "^3.7.0", "universal-github-app-jwt": "^2.2.0", "universal-user-agent": "^7.0.0" } }, "sha512-yW9YUy1cuqWlz8u7908ed498wJFt42VYsYWjvepjojM4BdZSp4t+5JehFds7LfvYi550O/GaUI94rgbhswvxfA=="],

    "@octokit/auth-oauth-app": ["@octokit/auth-oauth-app@9.0.2", "", { "dependencies": { "@octokit/auth-oauth-device": "^8.0.2", "@octokit/auth-oauth-user": "^6.0.1", "@octokit/request": "^10.0.5", "@octokit/types": "^15.0.0", "universal-user-agent": "^7.0.0" } }, "sha512-vmjSHeuHuM+OxZLzOuoYkcY3OPZ8erJ5lfswdTmm+4XiAKB5PmCk70bA1is4uwSl/APhRVAv4KHsgevWfEKIPQ=="],

    "@octokit/auth-oauth-device": ["@octokit/auth-oauth-device@8.0.2", "", { "dependencies": { "@octokit/oauth-methods": "^6.0.1", "@octokit/request": "^10.0.5", "@octokit/types": "^15.0.0", "universal-user-agent": "^7.0.0" } }, "sha512-KW7Ywrz7ei7JX+uClWD2DN1259fnkoKuVdhzfpQ3/GdETaCj4Tx0IjvuJrwhP/04OhcMu5yR6tjni0V6LBihdw=="],

    "@octokit/auth-oauth-user": ["@octokit/auth-oauth-user@6.0.1", "", { "dependencies": { "@octokit/auth-oauth-device": "^8.0.2", "@octokit/oauth-methods": "^6.0.1", "@octokit/request": "^10.0.5", "@octokit/types": "^15.0.0", "universal-user-agent": "^7.0.0" } }, "sha512-vlKsL1KUUPvwXpv574zvmRd+/4JiDFXABIZNM39+S+5j2kODzGgjk7w5WtiQ1x24kRKNaE7v9DShNbw43UA3Hw=="],

    "@octokit/auth-token": ["@octokit/auth-token@6.0.0", "", {}, "sha512-P4YJBPdPSpWTQ1NU4XYdvHvXJJDxM6YwpS0FZHRgP7YFkdVxsWcpWGy/NVqlAA7PcPCnMacXlRm1y2PFZRWL/w=="],

    "@octokit/auth-unauthenticated": ["@octokit/auth-unauthenticated@7.0.2", "", { "dependencies": { "@octokit/request-error": "^7.0.1", "@octokit/types": "^15.0.0" } }, "sha512-vjcPRP1xsKWdYKiyKmHkLFCxeH4QvVTv05VJlZxwNToslBFcHRJlsWRaoI2+2JGCf9tIM99x8cN0b1rlAHJiQw=="],

    "@octokit/core": ["@octokit/core@7.0.5", "", { "dependencies": { "@octokit/auth-token": "^6.0.0", "@octokit/graphql": "^9.0.2", "@octokit/request": "^10.0.4", "@octokit/request-error": "^7.0.1", "@octokit/types": "^15.0.0", "before-after-hook": "^4.0.0", "universal-user-agent": "^7.0.0" } }, "sha512-t54CUOsFMappY1Jbzb7fetWeO0n6K0k/4+/ZpkS+3Joz8I4VcvY9OiEBFRYISqaI2fq5sCiPtAjRDOzVYG8m+Q=="],

    "@octokit/endpoint": ["@octokit/endpoint@11.0.1", "", { "dependencies": { "@octokit/types": "^15.0.0", "universal-user-agent": "^7.0.2" } }, "sha512-7P1dRAZxuWAOPI7kXfio88trNi/MegQ0IJD3vfgC3b+LZo1Qe6gRJc2v0mz2USWWJOKrB2h5spXCzGbw+fAdqA=="],

    "@octokit/graphql": ["@octokit/graphql@9.0.2", "", { "dependencies": { "@octokit/request": "^10.0.4", "@octokit/types": "^15.0.0", "universal-user-agent": "^7.0.0" } }, "sha512-iz6KzZ7u95Fzy9Nt2L8cG88lGRMr/qy1Q36ih/XVzMIlPDMYwaNLE/ENhqmIzgPrlNWiYJkwmveEetvxAgFBJw=="],

    "@octokit/oauth-app": ["@octokit/oauth-app@8.0.2", "", { "dependencies": { "@octokit/auth-oauth-app": "^9.0.2", "@octokit/auth-oauth-user": "^6.0.1", "@octokit/auth-unauthenticated": "^7.0.2", "@octokit/core": "^7.0.5", "@octokit/oauth-authorization-url": "^8.0.0", "@octokit/oauth-methods": "^6.0.1", "@types/aws-lambda": "^8.10.83", "universal-user-agent": "^7.0.0" } }, "sha512-Oln8yKrDIDKnp49GUCSqda+XZyocmNapumjA0JdTpRfwMpmFMnh3bCOtSgb3X/kHfdtT7Q9ihFeN1djn58forg=="],

    "@octokit/oauth-authorization-url": ["@octokit/oauth-authorization-url@8.0.0", "", {}, "sha512-7QoLPRh/ssEA/HuHBHdVdSgF8xNLz/Bc5m9fZkArJE5bb6NmVkDm3anKxXPmN1zh6b5WKZPRr3697xKT/yM3qQ=="],

    "@octokit/oauth-methods": ["@octokit/oauth-methods@6.0.1", "", { "dependencies": { "@octokit/oauth-authorization-url": "^8.0.0", "@octokit/request": "^10.0.5", "@octokit/request-error": "^7.0.1", "@octokit/types": "^15.0.0" } }, "sha512-xi6Iut3izMCFzXBJtxxJehxJmAKjE8iwj6L5+raPRwlTNKAbOOBJX7/Z8AF5apD4aXvc2skwIdOnC+CQ4QuA8Q=="],

    "@octokit/openapi-types": ["@octokit/openapi-types@26.0.0", "", {}, "sha512-7AtcfKtpo77j7Ts73b4OWhOZHTKo/gGY8bB3bNBQz4H+GRSWqx2yvj8TXRsbdTE0eRmYmXOEY66jM7mJ7LzfsA=="],

    "@octokit/openapi-webhooks-types": ["@octokit/openapi-webhooks-types@12.0.3", "", {}, "sha512-90MF5LVHjBedwoHyJsgmaFhEN1uzXyBDRLEBe7jlTYx/fEhPAk3P3DAJsfZwC54m8hAIryosJOL+UuZHB3K3yA=="],

    "@octokit/plugin-paginate-graphql": ["@octokit/plugin-paginate-graphql@6.0.0", "", { "peerDependencies": { "@octokit/core": ">=6" } }, "sha512-crfpnIoFiBtRkvPqOyLOsw12XsveYuY2ieP6uYDosoUegBJpSVxGwut9sxUgFFcll3VTOTqpUf8yGd8x1OmAkQ=="],

    "@octokit/plugin-paginate-rest": ["@octokit/plugin-paginate-rest@13.2.0", "", { "dependencies": { "@octokit/types": "^15.0.0" }, "peerDependencies": { "@octokit/core": ">=6" } }, "sha512-YuAlyjR8o5QoRSOvMHxSJzPtogkNMgeMv2mpccrvdUGeC3MKyfi/hS+KiFwyH/iRKIKyx+eIMsDjbt3p9r2GYA=="],

    "@octokit/plugin-request-log": ["@octokit/plugin-request-log@6.0.0", "", { "peerDependencies": { "@octokit/core": ">=6" } }, "sha512-UkOzeEN3W91/eBq9sPZNQ7sUBvYCqYbrrD8gTbBuGtHEuycE4/awMXcYvx6sVYo7LypPhmQwwpUe4Yyu4QZN5Q=="],

    "@octokit/plugin-rest-endpoint-methods": ["@octokit/plugin-rest-endpoint-methods@16.1.0", "", { "dependencies": { "@octokit/types": "^15.0.0" }, "peerDependencies": { "@octokit/core": ">=6" } }, "sha512-nCsyiKoGRnhH5LkH8hJEZb9swpqOcsW+VXv1QoyUNQXJeVODG4+xM6UICEqyqe9XFr6LkL8BIiFCPev8zMDXPw=="],

    "@octokit/plugin-retry": ["@octokit/plugin-retry@8.0.2", "", { "dependencies": { "@octokit/request-error": "^7.0.1", "@octokit/types": "^15.0.0", "bottleneck": "^2.15.3" }, "peerDependencies": { "@octokit/core": ">=7" } }, "sha512-mVPCe77iaD8g1lIX46n9bHPUirFLzc3BfIzsZOpB7bcQh1ecS63YsAgcsyMGqvGa2ARQWKEFTrhMJX2MLJVHVw=="],

    "@octokit/plugin-throttling": ["@octokit/plugin-throttling@11.0.2", "", { "dependencies": { "@octokit/types": "^15.0.0", "bottleneck": "^2.15.3" }, "peerDependencies": { "@octokit/core": "^7.0.0" } }, "sha512-ntNIig4zZhQVOZF4fG9Wt8QCoz9ehb+xnlUwp74Ic2ANChCk8oKmRwV9zDDCtrvU1aERIOvtng8wsalEX7Jk5Q=="],

    "@octokit/request": ["@octokit/request@10.0.5", "", { "dependencies": { "@octokit/endpoint": "^11.0.1", "@octokit/request-error": "^7.0.1", "@octokit/types": "^15.0.0", "fast-content-type-parse": "^3.0.0", "universal-user-agent": "^7.0.2" } }, "sha512-TXnouHIYLtgDhKo+N6mXATnDBkV05VwbR0TtMWpgTHIoQdRQfCSzmy/LGqR1AbRMbijq/EckC/E3/ZNcU92NaQ=="],

    "@octokit/request-error": ["@octokit/request-error@7.0.1", "", { "dependencies": { "@octokit/types": "^15.0.0" } }, "sha512-CZpFwV4+1uBrxu7Cw8E5NCXDWFNf18MSY23TdxCBgjw1tXXHvTrZVsXlW8hgFTOLw8RQR1BBrMvYRtuyaijHMA=="],

    "@octokit/rest": ["@octokit/rest@22.0.0", "", { "dependencies": { "@octokit/core": "^7.0.2", "@octokit/plugin-paginate-rest": "^13.0.1", "@octokit/plugin-request-log": "^6.0.0", "@octokit/plugin-rest-endpoint-methods": "^16.0.0" } }, "sha512-z6tmTu9BTnw51jYGulxrlernpsQYXpui1RK21vmXn8yF5bp6iX16yfTtJYGK5Mh1qDkvDOmp2n8sRMcQmR8jiA=="],

    "@octokit/types": ["@octokit/types@15.0.0", "", { "dependencies": { "@octokit/openapi-types": "^26.0.0" } }, "sha512-8o6yDfmoGJUIeR9OfYU0/TUJTnMPG2r68+1yEdUeG2Fdqpj8Qetg0ziKIgcBm0RW/j29H41WP37CYCEhp6GoHQ=="],

    "@octokit/webhooks": ["@octokit/webhooks@14.1.3", "", { "dependencies": { "@octokit/openapi-webhooks-types": "12.0.3", "@octokit/request-error": "^7.0.0", "@octokit/webhooks-methods": "^6.0.0" } }, "sha512-gcK4FNaROM9NjA0mvyfXl0KPusk7a1BeA8ITlYEZVQCXF5gcETTd4yhAU0Kjzd8mXwYHppzJBWgdBVpIR9wUcQ=="],

    "@octokit/webhooks-methods": ["@octokit/webhooks-methods@6.0.0", "", {}, "sha512-MFlzzoDJVw/GcbfzVC1RLR36QqkTLUf79vLVO3D+xn7r0QgxnFoLZgtrzxiQErAjFUOdH6fas2KeQJ1yr/qaXQ=="],

    "@opentelemetry/api": ["@opentelemetry/api@1.9.0", "", {}, "sha512-3giAOQvZiH5F9bMlMiv8+GSPMeqg0dbaeo58/0SlA9sxSqZhnUtxzX9/2FzyhS9sWQf5S0GJE0AKBrFqjpeYcg=="],

    "@opentelemetry/api-logs": ["@opentelemetry/api-logs@0.203.0", "", { "dependencies": { "@opentelemetry/api": "^1.3.0" } }, "sha512-9B9RU0H7Ya1Dx/Rkyc4stuBZSGVQF27WigitInx2QQoj6KUpEFYPKoWjdFTunJYxmXmh17HeBvbMa1EhGyPmqQ=="],

    "@opentelemetry/context-async-hooks": ["@opentelemetry/context-async-hooks@2.0.1", "", { "peerDependencies": { "@opentelemetry/api": ">=1.0.0 <1.10.0" } }, "sha512-XuY23lSI3d4PEqKA+7SLtAgwqIfc6E/E9eAQWLN1vlpC53ybO3o6jW4BsXo1xvz9lYyyWItfQDDLzezER01mCw=="],

    "@opentelemetry/core": ["@opentelemetry/core@2.0.1", "", { "dependencies": { "@opentelemetry/semantic-conventions": "^1.29.0" }, "peerDependencies": { "@opentelemetry/api": ">=1.0.0 <1.10.0" } }, "sha512-MaZk9SJIDgo1peKevlbhP6+IwIiNPNmswNL4AF0WaQJLbHXjr9SrZMgS12+iqr9ToV4ZVosCcc0f8Rg67LXjxw=="],

    "@opentelemetry/exporter-logs-otlp-http": ["@opentelemetry/exporter-logs-otlp-http@0.203.0", "", { "dependencies": { "@opentelemetry/api-logs": "0.203.0", "@opentelemetry/core": "2.0.1", "@opentelemetry/otlp-exporter-base": "0.203.0", "@opentelemetry/otlp-transformer": "0.203.0", "@opentelemetry/sdk-logs": "0.203.0" }, "peerDependencies": { "@opentelemetry/api": "^1.3.0" } }, "sha512-s0hys1ljqlMTbXx2XiplmMJg9wG570Z5lH7wMvrZX6lcODI56sG4HL03jklF63tBeyNwK2RV1/ntXGo3HgG4Qw=="],

    "@opentelemetry/exporter-trace-otlp-http": ["@opentelemetry/exporter-trace-otlp-http@0.203.0", "", { "dependencies": { "@opentelemetry/core": "2.0.1", "@opentelemetry/otlp-exporter-base": "0.203.0", "@opentelemetry/otlp-transformer": "0.203.0", "@opentelemetry/resources": "2.0.1", "@opentelemetry/sdk-trace-base": "2.0.1" }, "peerDependencies": { "@opentelemetry/api": "^1.3.0" } }, "sha512-ZDiaswNYo0yq/cy1bBLJFe691izEJ6IgNmkjm4C6kE9ub/OMQqDXORx2D2j8fzTBTxONyzusbaZlqtfmyqURPw=="],

    "@opentelemetry/instrumentation": ["@opentelemetry/instrumentation@0.203.0", "", { "dependencies": { "@opentelemetry/api-logs": "0.203.0", "import-in-the-middle": "^1.8.1", "require-in-the-middle": "^7.1.1" }, "peerDependencies": { "@opentelemetry/api": "^1.3.0" } }, "sha512-ke1qyM+3AK2zPuBPb6Hk/GCsc5ewbLvPNkEuELx/JmANeEp6ZjnZ+wypPAJSucTw0wvCGrUaibDSdcrGFoWxKQ=="],

    "@opentelemetry/otlp-exporter-base": ["@opentelemetry/otlp-exporter-base@0.203.0", "", { "dependencies": { "@opentelemetry/core": "2.0.1", "@opentelemetry/otlp-transformer": "0.203.0" }, "peerDependencies": { "@opentelemetry/api": "^1.3.0" } }, "sha512-Wbxf7k+87KyvxFr5D7uOiSq/vHXWommvdnNE7vECO3tAhsA2GfOlpWINCMWUEPdHZ7tCXxw6Epp3vgx3jU7llQ=="],

    "@opentelemetry/otlp-transformer": ["@opentelemetry/otlp-transformer@0.203.0", "", { "dependencies": { "@opentelemetry/api-logs": "0.203.0", "@opentelemetry/core": "2.0.1", "@opentelemetry/resources": "2.0.1", "@opentelemetry/sdk-logs": "0.203.0", "@opentelemetry/sdk-metrics": "2.0.1", "@opentelemetry/sdk-trace-base": "2.0.1", "protobufjs": "^7.3.0" }, "peerDependencies": { "@opentelemetry/api": "^1.3.0" } }, "sha512-Y8I6GgoCna0qDQ2W6GCRtaF24SnvqvA8OfeTi7fqigD23u8Jpb4R5KFv/pRvrlGagcCLICMIyh9wiejp4TXu/A=="],

    "@opentelemetry/resources": ["@opentelemetry/resources@2.0.1", "", { "dependencies": { "@opentelemetry/core": "2.0.1", "@opentelemetry/semantic-conventions": "^1.29.0" }, "peerDependencies": { "@opentelemetry/api": ">=1.3.0 <1.10.0" } }, "sha512-dZOB3R6zvBwDKnHDTB4X1xtMArB/d324VsbiPkX/Yu0Q8T2xceRthoIVFhJdvgVM2QhGVUyX9tzwiNxGtoBJUw=="],

    "@opentelemetry/sdk-logs": ["@opentelemetry/sdk-logs@0.203.0", "", { "dependencies": { "@opentelemetry/api-logs": "0.203.0", "@opentelemetry/core": "2.0.1", "@opentelemetry/resources": "2.0.1" }, "peerDependencies": { "@opentelemetry/api": ">=1.4.0 <1.10.0" } }, "sha512-vM2+rPq0Vi3nYA5akQD2f3QwossDnTDLvKbea6u/A2NZ3XDkPxMfo/PNrDoXhDUD/0pPo2CdH5ce/thn9K0kLw=="],

    "@opentelemetry/sdk-metrics": ["@opentelemetry/sdk-metrics@2.0.1", "", { "dependencies": { "@opentelemetry/core": "2.0.1", "@opentelemetry/resources": "2.0.1" }, "peerDependencies": { "@opentelemetry/api": ">=1.9.0 <1.10.0" } }, "sha512-wf8OaJoSnujMAHWR3g+/hGvNcsC16rf9s1So4JlMiFaFHiE4HpIA3oUh+uWZQ7CNuK8gVW/pQSkgoa5HkkOl0g=="],

    "@opentelemetry/sdk-trace-base": ["@opentelemetry/sdk-trace-base@2.0.1", "", { "dependencies": { "@opentelemetry/core": "2.0.1", "@opentelemetry/resources": "2.0.1", "@opentelemetry/semantic-conventions": "^1.29.0" }, "peerDependencies": { "@opentelemetry/api": ">=1.3.0 <1.10.0" } }, "sha512-xYLlvk/xdScGx1aEqvxLwf6sXQLXCjk3/1SQT9X9AoN5rXRhkdvIFShuNNmtTEPRBqcsMbS4p/gJLNI2wXaDuQ=="],

    "@opentelemetry/sdk-trace-node": ["@opentelemetry/sdk-trace-node@2.0.1", "", { "dependencies": { "@opentelemetry/context-async-hooks": "2.0.1", "@opentelemetry/core": "2.0.1", "@opentelemetry/sdk-trace-base": "2.0.1" }, "peerDependencies": { "@opentelemetry/api": ">=1.0.0 <1.10.0" } }, "sha512-UhdbPF19pMpBtCWYP5lHbTogLWx9N0EBxtdagvkn5YtsAnCBZzL7SjktG+ZmupRgifsHMjwUaCCaVmqGfSADmA=="],

    "@opentelemetry/semantic-conventions": ["@opentelemetry/semantic-conventions@1.36.0", "", {}, "sha512-TtxJSRD8Ohxp6bKkhrm27JRHAxPczQA7idtcTOMYI+wQRRrfgqxHv1cFbCApcSnNjtXkmzFozn6jQtFrOmbjPQ=="],

    "@pivanov/utils": ["@pivanov/utils@0.0.2", "", { "peerDependencies": { "react": ">=18", "react-dom": ">=18" } }, "sha512-q9CN0bFWxWgMY5hVVYyBgez1jGiLBa6I+LkG37ycylPhFvEGOOeaADGtUSu46CaZasPnlY8fCdVJZmrgKb1EPA=="],

    "@pkgjs/parseargs": ["@pkgjs/parseargs@0.11.0", "", {}, "sha512-+1VkjdD0QBLPodGrJUeqarH8VAIvQODIbwh9XpP5Syisf7YoQgsJKPNFoqqLQlu+VQ/tVSshMR6loPMn8U+dPg=="],

    "@polar-sh/adapter-utils": ["@polar-sh/adapter-utils@0.2.8", "", { "dependencies": { "@polar-sh/sdk": "^0.35.3" } }, "sha512-VRCYectPSc8H63hYsGMNJK9rGy4WjpwL0G7LvnVHHYCpxBadkn90eWssS0AyaOsYaUiqCwwGcJd609UoDk3IQA=="],

    "@polar-sh/checkout": ["@polar-sh/checkout@0.1.12", "", { "dependencies": { "@polar-sh/sdk": "^0.34.9", "@polar-sh/ui": "^0.1.1", "event-source-plus": "^0.1.11", "eventemitter3": "^5.0.1", "markdown-to-jsx": "^7.7.12", "react-hook-form": "^7.60.0" }, "peerDependencies": { "@stripe/react-stripe-js": "^3.6.0", "@stripe/stripe-js": "^7.1.0", "react": "^18 || ^19" } }, "sha512-CmNdrZKOnr22Z2Cj0yeD0VfxeHW4eJufHjdufORBZwjoSnr9/xkUm+mdGIBlTGZRfAC2AekQ/ie8aqx9PVWfLQ=="],

    "@polar-sh/nextjs": ["@polar-sh/nextjs@0.4.9", "", { "dependencies": { "@polar-sh/adapter-utils": "0.2.8", "@polar-sh/sdk": "^0.35.3" }, "peerDependencies": { "next": "^15.0.0 || ^15.2.0-canary.*" } }, "sha512-3oePCaOFyBpmauFsekjsiGsclxzTVfib0vL91cQbuBlse0dTPgnA8BtuQoZWW5TY+ivaA3kiyuRKnTJr92SxYw=="],

    "@polar-sh/sdk": ["@polar-sh/sdk@0.35.4", "", { "dependencies": { "standardwebhooks": "^1.0.0", "zod": "^3.25.76" }, "peerDependencies": { "@modelcontextprotocol/sdk": ">=1.5.0 <1.10.0" }, "optionalPeers": ["@modelcontextprotocol/sdk"], "bin": { "mcp": "bin/mcp-server.js" } }, "sha512-vv4Ptl5jNsHIZoLvzKr0wR+dGXJOpz8VWOOTEGqaiYx6YJvzIvrayg52qp8ZtBjsRBkySLZS2EVTV3wDHTACwA=="],

    "@polar-sh/ui": ["@polar-sh/ui@0.1.1", "", { "dependencies": { "@radix-ui/react-accordion": "^1.1.2", "@radix-ui/react-alert-dialog": "^1.1.2", "@radix-ui/react-checkbox": "^1.0.4", "@radix-ui/react-dialog": "^1.1.2", "@radix-ui/react-dropdown-menu": "^2.1.2", "@radix-ui/react-label": "^2.0.2", "@radix-ui/react-popover": "^1.0.7", "@radix-ui/react-radio-group": "^1.1.3", "@radix-ui/react-select": "^2.1.4", "@radix-ui/react-separator": "^1.0.3", "@radix-ui/react-slot": "^1.1.0", "@radix-ui/react-switch": "^1.0.3", "@radix-ui/react-tabs": "^1.0.4", "@radix-ui/react-toast": "^1.2.2", "@radix-ui/react-toggle": "^1.1.0", "@radix-ui/react-toggle-group": "^1.1.0", "@radix-ui/react-tooltip": "^1.0.7", "@tanstack/react-table": "^8.20.5", "class-variance-authority": "^0.7.1", "clsx": "^2.1.1", "cmdk": "^1.0.0", "countries-list": "^3.1.1", "date-fns": "^3.6.0", "input-otp": "^1.4.1", "lucide-react": "^0.461.0", "react-day-picker": "^8.10.1", "react-hook-form": "^7.54.2", "react-timeago": "^7.2.0", "tailwind-merge": "^2.5.5" }, "peerDependencies": { "react": "^18.3.1", "react-dom": "^18.3.1" } }, "sha512-DZfYUTMxqXNPmYr2l9dhaY+zmFNANlKe7bzjV5mgUrBFo4SjxytELErOjM2g5aTmuDm7kPuGB2YJnuqnvhqRTw=="],

    "@polka/url": ["@polka/url@1.0.0-next.29", "", {}, "sha512-wwQAWhWSuHaag8c4q/KN/vCoeOJYshAIvMQwD4GpSb3OiZklFfvAgmj0VCBBImRpuF/aFgIRzllXlVX93Jevww=="],

    "@popperjs/core": ["@popperjs/core@2.11.8", "", {}, "sha512-P1st0aksCrn9sGZhp8GMYwBnQsbvAWsZAX44oXNNvLHGqAOcoVxmjZiohstwQ7SqKnbR47akdNi+uleWD8+g6A=="],

    "@preact/signals": ["@preact/signals@1.3.2", "", { "dependencies": { "@preact/signals-core": "^1.7.0" }, "peerDependencies": { "preact": "10.x" } }, "sha512-naxcJgUJ6BTOROJ7C3QML7KvwKwCXQJYTc5L/b0eEsdYgPB6SxwoQ1vDGcS0Q7GVjAenVq/tXrybVdFShHYZWg=="],

    "@preact/signals-core": ["@preact/signals-core@1.12.1", "", {}, "sha512-BwbTXpj+9QutoZLQvbttRg5x3l5468qaV2kufh+51yha1c53ep5dY4kTuZR35+3pAZxpfQerGJiQqg34ZNZ6uA=="],

    "@protobufjs/aspromise": ["@protobufjs/aspromise@1.1.2", "", {}, "sha512-j+gKExEuLmKwvz3OgROXtrJ2UG2x8Ch2YZUxahh+s1F2HZ+wAceUNLkvy6zKCPVRkU++ZWQrdxsUeQXmcg4uoQ=="],

    "@protobufjs/base64": ["@protobufjs/base64@1.1.2", "", {}, "sha512-AZkcAA5vnN/v4PDqKyMR5lx7hZttPDgClv83E//FMNhR2TMcLUhfRUBHCmSl0oi9zMgDDqRUJkSxO3wm85+XLg=="],

    "@protobufjs/codegen": ["@protobufjs/codegen@2.0.4", "", {}, "sha512-YyFaikqM5sH0ziFZCN3xDC7zeGaB/d0IUb9CATugHWbd1FRFwWwt4ld4OYMPWu5a3Xe01mGAULCdqhMlPl29Jg=="],

    "@protobufjs/eventemitter": ["@protobufjs/eventemitter@1.1.0", "", {}, "sha512-j9ednRT81vYJ9OfVuXG6ERSTdEL1xVsNgqpkxMsbIabzSo3goCjDIveeGv5d03om39ML71RdmrGNjG5SReBP/Q=="],

    "@protobufjs/fetch": ["@protobufjs/fetch@1.1.0", "", { "dependencies": { "@protobufjs/aspromise": "^1.1.1", "@protobufjs/inquire": "^1.1.0" } }, "sha512-lljVXpqXebpsijW71PZaCYeIcE5on1w5DlQy5WH6GLbFryLUrBD4932W/E2BSpfRJWseIL4v/KPgBFxDOIdKpQ=="],

    "@protobufjs/float": ["@protobufjs/float@1.0.2", "", {}, "sha512-Ddb+kVXlXst9d+R9PfTIxh1EdNkgoRe5tOX6t01f1lYWOvJnSPDBlG241QLzcyPdoNTsblLUdujGSE4RzrTZGQ=="],

    "@protobufjs/inquire": ["@protobufjs/inquire@1.1.0", "", {}, "sha512-kdSefcPdruJiFMVSbn801t4vFK7KB/5gd2fYvrxhuJYg8ILrmn9SKSX2tZdV6V+ksulWqS7aXjBcRXl3wHoD9Q=="],

    "@protobufjs/path": ["@protobufjs/path@1.1.2", "", {}, "sha512-6JOcJ5Tm08dOHAbdR3GrvP+yUUfkjG5ePsHYczMFLq3ZmMkAD98cDgcT2iA1lJ9NVwFd4tH/iSSoe44YWkltEA=="],

    "@protobufjs/pool": ["@protobufjs/pool@1.1.0", "", {}, "sha512-0kELaGSIDBKvcgS4zkjz1PeddatrjYcmMWOlAuAPwAeccUrPHdUqo/J6LiymHHEiJT5NrF1UVwxY14f+fy4WQw=="],

    "@protobufjs/utf8": ["@protobufjs/utf8@1.1.0", "", {}, "sha512-Vvn3zZrhQZkkBE8LSuW3em98c0FwgO4nxzv6OdSxPKJIEKY2bGbHn+mhGIPerzI4twdxaP8/0+06HBpwf345Lw=="],

    "@radix-ui/number": ["@radix-ui/number@1.1.1", "", {}, "sha512-MkKCwxlXTgz6CFoJx3pCwn07GKp36+aZyu/u2Ln2VrA5DcdyCZkASEDBTd8x5whTQQL5CiYf4prXKLcgQdv29g=="],

    "@radix-ui/primitive": ["@radix-ui/primitive@1.1.3", "", {}, "sha512-JTF99U/6XIjCBo0wqkU5sK10glYe27MRRsfwoiq5zzOEZLHU3A3KCMa5X/azekYRCJ0HlwI0crAXS/5dEHTzDg=="],

    "@radix-ui/react-accessible-icon": ["@radix-ui/react-accessible-icon@1.1.7", "", { "dependencies": { "@radix-ui/react-visually-hidden": "1.2.3" }, "peerDependencies": { "@types/react": "*", "@types/react-dom": "*", "react": "^16.8 || ^17.0 || ^18.0 || ^19.0 || ^19.0.0-rc", "react-dom": "^16.8 || ^17.0 || ^18.0 || ^19.0 || ^19.0.0-rc" }, "optionalPeers": ["@types/react", "@types/react-dom"] }, "sha512-XM+E4WXl0OqUJFovy6GjmxxFyx9opfCAIUku4dlKRd5YEPqt4kALOkQOp0Of6reHuUkJuiPBEc5k0o4z4lTC8A=="],

    "@radix-ui/react-accordion": ["@radix-ui/react-accordion@1.2.12", "", { "dependencies": { "@radix-ui/primitive": "1.1.3", "@radix-ui/react-collapsible": "1.1.12", "@radix-ui/react-collection": "1.1.7", "@radix-ui/react-compose-refs": "1.1.2", "@radix-ui/react-context": "1.1.2", "@radix-ui/react-direction": "1.1.1", "@radix-ui/react-id": "1.1.1", "@radix-ui/react-primitive": "2.1.3", "@radix-ui/react-use-controllable-state": "1.2.2" }, "peerDependencies": { "@types/react": "*", "@types/react-dom": "*", "react": "^16.8 || ^17.0 || ^18.0 || ^19.0 || ^19.0.0-rc", "react-dom": "^16.8 || ^17.0 || ^18.0 || ^19.0 || ^19.0.0-rc" }, "optionalPeers": ["@types/react", "@types/react-dom"] }, "sha512-T4nygeh9YE9dLRPhAHSeOZi7HBXo+0kYIPJXayZfvWOWA0+n3dESrZbjfDPUABkUNym6Hd+f2IR113To8D2GPA=="],

    "@radix-ui/react-alert-dialog": ["@radix-ui/react-alert-dialog@1.1.15", "", { "dependencies": { "@radix-ui/primitive": "1.1.3", "@radix-ui/react-compose-refs": "1.1.2", "@radix-ui/react-context": "1.1.2", "@radix-ui/react-dialog": "1.1.15", "@radix-ui/react-primitive": "2.1.3", "@radix-ui/react-slot": "1.2.3" }, "peerDependencies": { "@types/react": "*", "@types/react-dom": "*", "react": "^16.8 || ^17.0 || ^18.0 || ^19.0 || ^19.0.0-rc", "react-dom": "^16.8 || ^17.0 || ^18.0 || ^19.0 || ^19.0.0-rc" }, "optionalPeers": ["@types/react", "@types/react-dom"] }, "sha512-oTVLkEw5GpdRe29BqJ0LSDFWI3qu0vR1M0mUkOQWDIUnY/QIkLpgDMWuKxP94c2NAC2LGcgVhG1ImF3jkZ5wXw=="],

    "@radix-ui/react-arrow": ["@radix-ui/react-arrow@1.1.7", "", { "dependencies": { "@radix-ui/react-primitive": "2.1.3" }, "peerDependencies": { "@types/react": "*", "@types/react-dom": "*", "react": "^16.8 || ^17.0 || ^18.0 || ^19.0 || ^19.0.0-rc", "react-dom": "^16.8 || ^17.0 || ^18.0 || ^19.0 || ^19.0.0-rc" }, "optionalPeers": ["@types/react", "@types/react-dom"] }, "sha512-F+M1tLhO+mlQaOWspE8Wstg+z6PwxwRd8oQ8IXceWz92kfAmalTRf0EjrouQeo7QssEPfCn05B4Ihs1K9WQ/7w=="],

    "@radix-ui/react-aspect-ratio": ["@radix-ui/react-aspect-ratio@1.1.7", "", { "dependencies": { "@radix-ui/react-primitive": "2.1.3" }, "peerDependencies": { "@types/react": "*", "@types/react-dom": "*", "react": "^16.8 || ^17.0 || ^18.0 || ^19.0 || ^19.0.0-rc", "react-dom": "^16.8 || ^17.0 || ^18.0 || ^19.0 || ^19.0.0-rc" }, "optionalPeers": ["@types/react", "@types/react-dom"] }, "sha512-Yq6lvO9HQyPwev1onK1daHCHqXVLzPhSVjmsNjCa2Zcxy2f7uJD2itDtxknv6FzAKCwD1qQkeVDmX/cev13n/g=="],

    "@radix-ui/react-avatar": ["@radix-ui/react-avatar@1.1.10", "", { "dependencies": { "@radix-ui/react-context": "1.1.2", "@radix-ui/react-primitive": "2.1.3", "@radix-ui/react-use-callback-ref": "1.1.1", "@radix-ui/react-use-is-hydrated": "0.1.0", "@radix-ui/react-use-layout-effect": "1.1.1" }, "peerDependencies": { "@types/react": "*", "@types/react-dom": "*", "react": "^16.8 || ^17.0 || ^18.0 || ^19.0 || ^19.0.0-rc", "react-dom": "^16.8 || ^17.0 || ^18.0 || ^19.0 || ^19.0.0-rc" }, "optionalPeers": ["@types/react", "@types/react-dom"] }, "sha512-V8piFfWapM5OmNCXTzVQY+E1rDa53zY+MQ4Y7356v4fFz6vqCyUtIz2rUD44ZEdwg78/jKmMJHj07+C/Z/rcog=="],

    "@radix-ui/react-checkbox": ["@radix-ui/react-checkbox@1.3.3", "", { "dependencies": { "@radix-ui/primitive": "1.1.3", "@radix-ui/react-compose-refs": "1.1.2", "@radix-ui/react-context": "1.1.2", "@radix-ui/react-presence": "1.1.5", "@radix-ui/react-primitive": "2.1.3", "@radix-ui/react-use-controllable-state": "1.2.2", "@radix-ui/react-use-previous": "1.1.1", "@radix-ui/react-use-size": "1.1.1" }, "peerDependencies": { "@types/react": "*", "@types/react-dom": "*", "react": "^16.8 || ^17.0 || ^18.0 || ^19.0 || ^19.0.0-rc", "react-dom": "^16.8 || ^17.0 || ^18.0 || ^19.0 || ^19.0.0-rc" }, "optionalPeers": ["@types/react", "@types/react-dom"] }, "sha512-wBbpv+NQftHDdG86Qc0pIyXk5IR3tM8Vd0nWLKDcX8nNn4nXFOFwsKuqw2okA/1D/mpaAkmuyndrPJTYDNZtFw=="],

    "@radix-ui/react-collapsible": ["@radix-ui/react-collapsible@1.1.12", "", { "dependencies": { "@radix-ui/primitive": "1.1.3", "@radix-ui/react-compose-refs": "1.1.2", "@radix-ui/react-context": "1.1.2", "@radix-ui/react-id": "1.1.1", "@radix-ui/react-presence": "1.1.5", "@radix-ui/react-primitive": "2.1.3", "@radix-ui/react-use-controllable-state": "1.2.2", "@radix-ui/react-use-layout-effect": "1.1.1" }, "peerDependencies": { "@types/react": "*", "@types/react-dom": "*", "react": "^16.8 || ^17.0 || ^18.0 || ^19.0 || ^19.0.0-rc", "react-dom": "^16.8 || ^17.0 || ^18.0 || ^19.0 || ^19.0.0-rc" }, "optionalPeers": ["@types/react", "@types/react-dom"] }, "sha512-Uu+mSh4agx2ib1uIGPP4/CKNULyajb3p92LsVXmH2EHVMTfZWpll88XJ0j4W0z3f8NK1eYl1+Mf/szHPmcHzyA=="],

    "@radix-ui/react-collection": ["@radix-ui/react-collection@1.1.7", "", { "dependencies": { "@radix-ui/react-compose-refs": "1.1.2", "@radix-ui/react-context": "1.1.2", "@radix-ui/react-primitive": "2.1.3", "@radix-ui/react-slot": "1.2.3" }, "peerDependencies": { "@types/react": "*", "@types/react-dom": "*", "react": "^16.8 || ^17.0 || ^18.0 || ^19.0 || ^19.0.0-rc", "react-dom": "^16.8 || ^17.0 || ^18.0 || ^19.0 || ^19.0.0-rc" }, "optionalPeers": ["@types/react", "@types/react-dom"] }, "sha512-Fh9rGN0MoI4ZFUNyfFVNU4y9LUz93u9/0K+yLgA2bwRojxM8JU1DyvvMBabnZPBgMWREAJvU2jjVzq+LrFUglw=="],

    "@radix-ui/react-compose-refs": ["@radix-ui/react-compose-refs@1.1.2", "", { "peerDependencies": { "@types/react": "*", "react": "^16.8 || ^17.0 || ^18.0 || ^19.0 || ^19.0.0-rc" }, "optionalPeers": ["@types/react"] }, "sha512-z4eqJvfiNnFMHIIvXP3CY57y2WJs5g2v3X0zm9mEJkrkNv4rDxu+sg9Jh8EkXyeqBkB7SOcboo9dMVqhyrACIg=="],

    "@radix-ui/react-context": ["@radix-ui/react-context@1.1.2", "", { "peerDependencies": { "@types/react": "*", "react": "^16.8 || ^17.0 || ^18.0 || ^19.0 || ^19.0.0-rc" }, "optionalPeers": ["@types/react"] }, "sha512-jCi/QKUM2r1Ju5a3J64TH2A5SpKAgh0LpknyqdQ4m6DCV0xJ2HG1xARRwNGPQfi1SLdLWZ1OJz6F4OMBBNiGJA=="],

    "@radix-ui/react-context-menu": ["@radix-ui/react-context-menu@2.2.16", "", { "dependencies": { "@radix-ui/primitive": "1.1.3", "@radix-ui/react-context": "1.1.2", "@radix-ui/react-menu": "2.1.16", "@radix-ui/react-primitive": "2.1.3", "@radix-ui/react-use-callback-ref": "1.1.1", "@radix-ui/react-use-controllable-state": "1.2.2" }, "peerDependencies": { "@types/react": "*", "@types/react-dom": "*", "react": "^16.8 || ^17.0 || ^18.0 || ^19.0 || ^19.0.0-rc", "react-dom": "^16.8 || ^17.0 || ^18.0 || ^19.0 || ^19.0.0-rc" }, "optionalPeers": ["@types/react", "@types/react-dom"] }, "sha512-O8morBEW+HsVG28gYDZPTrT9UUovQUlJue5YO836tiTJhuIWBm/zQHc7j388sHWtdH/xUZurK9olD2+pcqx5ww=="],

    "@radix-ui/react-dialog": ["@radix-ui/react-dialog@1.1.15", "", { "dependencies": { "@radix-ui/primitive": "1.1.3", "@radix-ui/react-compose-refs": "1.1.2", "@radix-ui/react-context": "1.1.2", "@radix-ui/react-dismissable-layer": "1.1.11", "@radix-ui/react-focus-guards": "1.1.3", "@radix-ui/react-focus-scope": "1.1.7", "@radix-ui/react-id": "1.1.1", "@radix-ui/react-portal": "1.1.9", "@radix-ui/react-presence": "1.1.5", "@radix-ui/react-primitive": "2.1.3", "@radix-ui/react-slot": "1.2.3", "@radix-ui/react-use-controllable-state": "1.2.2", "aria-hidden": "^1.2.4", "react-remove-scroll": "^2.6.3" }, "peerDependencies": { "@types/react": "*", "@types/react-dom": "*", "react": "^16.8 || ^17.0 || ^18.0 || ^19.0 || ^19.0.0-rc", "react-dom": "^16.8 || ^17.0 || ^18.0 || ^19.0 || ^19.0.0-rc" }, "optionalPeers": ["@types/react", "@types/react-dom"] }, "sha512-TCglVRtzlffRNxRMEyR36DGBLJpeusFcgMVD9PZEzAKnUs1lKCgX5u9BmC2Yg+LL9MgZDugFFs1Vl+Jp4t/PGw=="],

    "@radix-ui/react-direction": ["@radix-ui/react-direction@1.1.1", "", { "peerDependencies": { "@types/react": "*", "react": "^16.8 || ^17.0 || ^18.0 || ^19.0 || ^19.0.0-rc" }, "optionalPeers": ["@types/react"] }, "sha512-1UEWRX6jnOA2y4H5WczZ44gOOjTEmlqv1uNW4GAJEO5+bauCBhv8snY65Iw5/VOS/ghKN9gr2KjnLKxrsvoMVw=="],

    "@radix-ui/react-dismissable-layer": ["@radix-ui/react-dismissable-layer@1.1.11", "", { "dependencies": { "@radix-ui/primitive": "1.1.3", "@radix-ui/react-compose-refs": "1.1.2", "@radix-ui/react-primitive": "2.1.3", "@radix-ui/react-use-callback-ref": "1.1.1", "@radix-ui/react-use-escape-keydown": "1.1.1" }, "peerDependencies": { "@types/react": "*", "@types/react-dom": "*", "react": "^16.8 || ^17.0 || ^18.0 || ^19.0 || ^19.0.0-rc", "react-dom": "^16.8 || ^17.0 || ^18.0 || ^19.0 || ^19.0.0-rc" }, "optionalPeers": ["@types/react", "@types/react-dom"] }, "sha512-Nqcp+t5cTB8BinFkZgXiMJniQH0PsUt2k51FUhbdfeKvc4ACcG2uQniY/8+h1Yv6Kza4Q7lD7PQV0z0oicE0Mg=="],

    "@radix-ui/react-dropdown-menu": ["@radix-ui/react-dropdown-menu@2.1.16", "", { "dependencies": { "@radix-ui/primitive": "1.1.3", "@radix-ui/react-compose-refs": "1.1.2", "@radix-ui/react-context": "1.1.2", "@radix-ui/react-id": "1.1.1", "@radix-ui/react-menu": "2.1.16", "@radix-ui/react-primitive": "2.1.3", "@radix-ui/react-use-controllable-state": "1.2.2" }, "peerDependencies": { "@types/react": "*", "@types/react-dom": "*", "react": "^16.8 || ^17.0 || ^18.0 || ^19.0 || ^19.0.0-rc", "react-dom": "^16.8 || ^17.0 || ^18.0 || ^19.0 || ^19.0.0-rc" }, "optionalPeers": ["@types/react", "@types/react-dom"] }, "sha512-1PLGQEynI/3OX/ftV54COn+3Sud/Mn8vALg2rWnBLnRaGtJDduNW/22XjlGgPdpcIbiQxjKtb7BkcjP00nqfJw=="],

    "@radix-ui/react-focus-guards": ["@radix-ui/react-focus-guards@1.1.3", "", { "peerDependencies": { "@types/react": "*", "react": "^16.8 || ^17.0 || ^18.0 || ^19.0 || ^19.0.0-rc" }, "optionalPeers": ["@types/react"] }, "sha512-0rFg/Rj2Q62NCm62jZw0QX7a3sz6QCQU0LpZdNrJX8byRGaGVTqbrW9jAoIAHyMQqsNpeZ81YgSizOt5WXq0Pw=="],

    "@radix-ui/react-focus-scope": ["@radix-ui/react-focus-scope@1.1.7", "", { "dependencies": { "@radix-ui/react-compose-refs": "1.1.2", "@radix-ui/react-primitive": "2.1.3", "@radix-ui/react-use-callback-ref": "1.1.1" }, "peerDependencies": { "@types/react": "*", "@types/react-dom": "*", "react": "^16.8 || ^17.0 || ^18.0 || ^19.0 || ^19.0.0-rc", "react-dom": "^16.8 || ^17.0 || ^18.0 || ^19.0 || ^19.0.0-rc" }, "optionalPeers": ["@types/react", "@types/react-dom"] }, "sha512-t2ODlkXBQyn7jkl6TNaw/MtVEVvIGelJDCG41Okq/KwUsJBwQ4XVZsHAVUkK4mBv3ewiAS3PGuUWuY2BoK4ZUw=="],

    "@radix-ui/react-form": ["@radix-ui/react-form@0.1.8", "", { "dependencies": { "@radix-ui/primitive": "1.1.3", "@radix-ui/react-compose-refs": "1.1.2", "@radix-ui/react-context": "1.1.2", "@radix-ui/react-id": "1.1.1", "@radix-ui/react-label": "2.1.7", "@radix-ui/react-primitive": "2.1.3" }, "peerDependencies": { "@types/react": "*", "@types/react-dom": "*", "react": "^16.8 || ^17.0 || ^18.0 || ^19.0 || ^19.0.0-rc", "react-dom": "^16.8 || ^17.0 || ^18.0 || ^19.0 || ^19.0.0-rc" }, "optionalPeers": ["@types/react", "@types/react-dom"] }, "sha512-QM70k4Zwjttifr5a4sZFts9fn8FzHYvQ5PiB19O2HsYibaHSVt9fH9rzB0XZo/YcM+b7t/p7lYCT/F5eOeF5yQ=="],

    "@radix-ui/react-hover-card": ["@radix-ui/react-hover-card@1.1.15", "", { "dependencies": { "@radix-ui/primitive": "1.1.3", "@radix-ui/react-compose-refs": "1.1.2", "@radix-ui/react-context": "1.1.2", "@radix-ui/react-dismissable-layer": "1.1.11", "@radix-ui/react-popper": "1.2.8", "@radix-ui/react-portal": "1.1.9", "@radix-ui/react-presence": "1.1.5", "@radix-ui/react-primitive": "2.1.3", "@radix-ui/react-use-controllable-state": "1.2.2" }, "peerDependencies": { "@types/react": "*", "@types/react-dom": "*", "react": "^16.8 || ^17.0 || ^18.0 || ^19.0 || ^19.0.0-rc", "react-dom": "^16.8 || ^17.0 || ^18.0 || ^19.0 || ^19.0.0-rc" }, "optionalPeers": ["@types/react", "@types/react-dom"] }, "sha512-qgTkjNT1CfKMoP0rcasmlH2r1DAiYicWsDsufxl940sT2wHNEWWv6FMWIQXWhVdmC1d/HYfbhQx60KYyAtKxjg=="],

    "@radix-ui/react-id": ["@radix-ui/react-id@1.1.1", "", { "dependencies": { "@radix-ui/react-use-layout-effect": "1.1.1" }, "peerDependencies": { "@types/react": "*", "react": "^16.8 || ^17.0 || ^18.0 || ^19.0 || ^19.0.0-rc" }, "optionalPeers": ["@types/react"] }, "sha512-kGkGegYIdQsOb4XjsfM97rXsiHaBwco+hFI66oO4s9LU+PLAC5oJ7khdOVFxkhsmlbpUqDAvXw11CluXP+jkHg=="],

    "@radix-ui/react-label": ["@radix-ui/react-label@2.1.7", "", { "dependencies": { "@radix-ui/react-primitive": "2.1.3" }, "peerDependencies": { "@types/react": "*", "@types/react-dom": "*", "react": "^16.8 || ^17.0 || ^18.0 || ^19.0 || ^19.0.0-rc", "react-dom": "^16.8 || ^17.0 || ^18.0 || ^19.0 || ^19.0.0-rc" }, "optionalPeers": ["@types/react", "@types/react-dom"] }, "sha512-YT1GqPSL8kJn20djelMX7/cTRp/Y9w5IZHvfxQTVHrOqa2yMl7i/UfMqKRU5V7mEyKTrUVgJXhNQPVCG8PBLoQ=="],

    "@radix-ui/react-menu": ["@radix-ui/react-menu@2.1.16", "", { "dependencies": { "@radix-ui/primitive": "1.1.3", "@radix-ui/react-collection": "1.1.7", "@radix-ui/react-compose-refs": "1.1.2", "@radix-ui/react-context": "1.1.2", "@radix-ui/react-direction": "1.1.1", "@radix-ui/react-dismissable-layer": "1.1.11", "@radix-ui/react-focus-guards": "1.1.3", "@radix-ui/react-focus-scope": "1.1.7", "@radix-ui/react-id": "1.1.1", "@radix-ui/react-popper": "1.2.8", "@radix-ui/react-portal": "1.1.9", "@radix-ui/react-presence": "1.1.5", "@radix-ui/react-primitive": "2.1.3", "@radix-ui/react-roving-focus": "1.1.11", "@radix-ui/react-slot": "1.2.3", "@radix-ui/react-use-callback-ref": "1.1.1", "aria-hidden": "^1.2.4", "react-remove-scroll": "^2.6.3" }, "peerDependencies": { "@types/react": "*", "@types/react-dom": "*", "react": "^16.8 || ^17.0 || ^18.0 || ^19.0 || ^19.0.0-rc", "react-dom": "^16.8 || ^17.0 || ^18.0 || ^19.0 || ^19.0.0-rc" }, "optionalPeers": ["@types/react", "@types/react-dom"] }, "sha512-72F2T+PLlphrqLcAotYPp0uJMr5SjP5SL01wfEspJbru5Zs5vQaSHb4VB3ZMJPimgHHCHG7gMOeOB9H3Hdmtxg=="],

    "@radix-ui/react-menubar": ["@radix-ui/react-menubar@1.1.16", "", { "dependencies": { "@radix-ui/primitive": "1.1.3", "@radix-ui/react-collection": "1.1.7", "@radix-ui/react-compose-refs": "1.1.2", "@radix-ui/react-context": "1.1.2", "@radix-ui/react-direction": "1.1.1", "@radix-ui/react-id": "1.1.1", "@radix-ui/react-menu": "2.1.16", "@radix-ui/react-primitive": "2.1.3", "@radix-ui/react-roving-focus": "1.1.11", "@radix-ui/react-use-controllable-state": "1.2.2" }, "peerDependencies": { "@types/react": "*", "@types/react-dom": "*", "react": "^16.8 || ^17.0 || ^18.0 || ^19.0 || ^19.0.0-rc", "react-dom": "^16.8 || ^17.0 || ^18.0 || ^19.0 || ^19.0.0-rc" }, "optionalPeers": ["@types/react", "@types/react-dom"] }, "sha512-EB1FktTz5xRRi2Er974AUQZWg2yVBb1yjip38/lgwtCVRd3a+maUoGHN/xs9Yv8SY8QwbSEb+YrxGadVWbEutA=="],

    "@radix-ui/react-navigation-menu": ["@radix-ui/react-navigation-menu@1.2.14", "", { "dependencies": { "@radix-ui/primitive": "1.1.3", "@radix-ui/react-collection": "1.1.7", "@radix-ui/react-compose-refs": "1.1.2", "@radix-ui/react-context": "1.1.2", "@radix-ui/react-direction": "1.1.1", "@radix-ui/react-dismissable-layer": "1.1.11", "@radix-ui/react-id": "1.1.1", "@radix-ui/react-presence": "1.1.5", "@radix-ui/react-primitive": "2.1.3", "@radix-ui/react-use-callback-ref": "1.1.1", "@radix-ui/react-use-controllable-state": "1.2.2", "@radix-ui/react-use-layout-effect": "1.1.1", "@radix-ui/react-use-previous": "1.1.1", "@radix-ui/react-visually-hidden": "1.2.3" }, "peerDependencies": { "@types/react": "*", "@types/react-dom": "*", "react": "^16.8 || ^17.0 || ^18.0 || ^19.0 || ^19.0.0-rc", "react-dom": "^16.8 || ^17.0 || ^18.0 || ^19.0 || ^19.0.0-rc" }, "optionalPeers": ["@types/react", "@types/react-dom"] }, "sha512-YB9mTFQvCOAQMHU+C/jVl96WmuWeltyUEpRJJky51huhds5W2FQr1J8D/16sQlf0ozxkPK8uF3niQMdUwZPv5w=="],

    "@radix-ui/react-one-time-password-field": ["@radix-ui/react-one-time-password-field@0.1.8", "", { "dependencies": { "@radix-ui/number": "1.1.1", "@radix-ui/primitive": "1.1.3", "@radix-ui/react-collection": "1.1.7", "@radix-ui/react-compose-refs": "1.1.2", "@radix-ui/react-context": "1.1.2", "@radix-ui/react-direction": "1.1.1", "@radix-ui/react-primitive": "2.1.3", "@radix-ui/react-roving-focus": "1.1.11", "@radix-ui/react-use-controllable-state": "1.2.2", "@radix-ui/react-use-effect-event": "0.0.2", "@radix-ui/react-use-is-hydrated": "0.1.0", "@radix-ui/react-use-layout-effect": "1.1.1" }, "peerDependencies": { "@types/react": "*", "@types/react-dom": "*", "react": "^16.8 || ^17.0 || ^18.0 || ^19.0 || ^19.0.0-rc", "react-dom": "^16.8 || ^17.0 || ^18.0 || ^19.0 || ^19.0.0-rc" }, "optionalPeers": ["@types/react", "@types/react-dom"] }, "sha512-ycS4rbwURavDPVjCb5iS3aG4lURFDILi6sKI/WITUMZ13gMmn/xGjpLoqBAalhJaDk8I3UbCM5GzKHrnzwHbvg=="],

    "@radix-ui/react-password-toggle-field": ["@radix-ui/react-password-toggle-field@0.1.3", "", { "dependencies": { "@radix-ui/primitive": "1.1.3", "@radix-ui/react-compose-refs": "1.1.2", "@radix-ui/react-context": "1.1.2", "@radix-ui/react-id": "1.1.1", "@radix-ui/react-primitive": "2.1.3", "@radix-ui/react-use-controllable-state": "1.2.2", "@radix-ui/react-use-effect-event": "0.0.2", "@radix-ui/react-use-is-hydrated": "0.1.0" }, "peerDependencies": { "@types/react": "*", "@types/react-dom": "*", "react": "^16.8 || ^17.0 || ^18.0 || ^19.0 || ^19.0.0-rc", "react-dom": "^16.8 || ^17.0 || ^18.0 || ^19.0 || ^19.0.0-rc" }, "optionalPeers": ["@types/react", "@types/react-dom"] }, "sha512-/UuCrDBWravcaMix4TdT+qlNdVwOM1Nck9kWx/vafXsdfj1ChfhOdfi3cy9SGBpWgTXwYCuboT/oYpJy3clqfw=="],

    "@radix-ui/react-popover": ["@radix-ui/react-popover@1.1.15", "", { "dependencies": { "@radix-ui/primitive": "1.1.3", "@radix-ui/react-compose-refs": "1.1.2", "@radix-ui/react-context": "1.1.2", "@radix-ui/react-dismissable-layer": "1.1.11", "@radix-ui/react-focus-guards": "1.1.3", "@radix-ui/react-focus-scope": "1.1.7", "@radix-ui/react-id": "1.1.1", "@radix-ui/react-popper": "1.2.8", "@radix-ui/react-portal": "1.1.9", "@radix-ui/react-presence": "1.1.5", "@radix-ui/react-primitive": "2.1.3", "@radix-ui/react-slot": "1.2.3", "@radix-ui/react-use-controllable-state": "1.2.2", "aria-hidden": "^1.2.4", "react-remove-scroll": "^2.6.3" }, "peerDependencies": { "@types/react": "*", "@types/react-dom": "*", "react": "^16.8 || ^17.0 || ^18.0 || ^19.0 || ^19.0.0-rc", "react-dom": "^16.8 || ^17.0 || ^18.0 || ^19.0 || ^19.0.0-rc" }, "optionalPeers": ["@types/react", "@types/react-dom"] }, "sha512-kr0X2+6Yy/vJzLYJUPCZEc8SfQcf+1COFoAqauJm74umQhta9M7lNJHP7QQS3vkvcGLQUbWpMzwrXYwrYztHKA=="],

    "@radix-ui/react-popper": ["@radix-ui/react-popper@1.2.8", "", { "dependencies": { "@floating-ui/react-dom": "^2.0.0", "@radix-ui/react-arrow": "1.1.7", "@radix-ui/react-compose-refs": "1.1.2", "@radix-ui/react-context": "1.1.2", "@radix-ui/react-primitive": "2.1.3", "@radix-ui/react-use-callback-ref": "1.1.1", "@radix-ui/react-use-layout-effect": "1.1.1", "@radix-ui/react-use-rect": "1.1.1", "@radix-ui/react-use-size": "1.1.1", "@radix-ui/rect": "1.1.1" }, "peerDependencies": { "@types/react": "*", "@types/react-dom": "*", "react": "^16.8 || ^17.0 || ^18.0 || ^19.0 || ^19.0.0-rc", "react-dom": "^16.8 || ^17.0 || ^18.0 || ^19.0 || ^19.0.0-rc" }, "optionalPeers": ["@types/react", "@types/react-dom"] }, "sha512-0NJQ4LFFUuWkE7Oxf0htBKS6zLkkjBH+hM1uk7Ng705ReR8m/uelduy1DBo0PyBXPKVnBA6YBlU94MBGXrSBCw=="],

    "@radix-ui/react-portal": ["@radix-ui/react-portal@1.1.9", "", { "dependencies": { "@radix-ui/react-primitive": "2.1.3", "@radix-ui/react-use-layout-effect": "1.1.1" }, "peerDependencies": { "@types/react": "*", "@types/react-dom": "*", "react": "^16.8 || ^17.0 || ^18.0 || ^19.0 || ^19.0.0-rc", "react-dom": "^16.8 || ^17.0 || ^18.0 || ^19.0 || ^19.0.0-rc" }, "optionalPeers": ["@types/react", "@types/react-dom"] }, "sha512-bpIxvq03if6UNwXZ+HTK71JLh4APvnXntDc6XOX8UVq4XQOVl7lwok0AvIl+b8zgCw3fSaVTZMpAPPagXbKmHQ=="],

    "@radix-ui/react-presence": ["@radix-ui/react-presence@1.1.5", "", { "dependencies": { "@radix-ui/react-compose-refs": "1.1.2", "@radix-ui/react-use-layout-effect": "1.1.1" }, "peerDependencies": { "@types/react": "*", "@types/react-dom": "*", "react": "^16.8 || ^17.0 || ^18.0 || ^19.0 || ^19.0.0-rc", "react-dom": "^16.8 || ^17.0 || ^18.0 || ^19.0 || ^19.0.0-rc" }, "optionalPeers": ["@types/react", "@types/react-dom"] }, "sha512-/jfEwNDdQVBCNvjkGit4h6pMOzq8bHkopq458dPt2lMjx+eBQUohZNG9A7DtO/O5ukSbxuaNGXMjHicgwy6rQQ=="],

    "@radix-ui/react-primitive": ["@radix-ui/react-primitive@2.1.3", "", { "dependencies": { "@radix-ui/react-slot": "1.2.3" }, "peerDependencies": { "@types/react": "*", "@types/react-dom": "*", "react": "^16.8 || ^17.0 || ^18.0 || ^19.0 || ^19.0.0-rc", "react-dom": "^16.8 || ^17.0 || ^18.0 || ^19.0 || ^19.0.0-rc" }, "optionalPeers": ["@types/react", "@types/react-dom"] }, "sha512-m9gTwRkhy2lvCPe6QJp4d3G1TYEUHn/FzJUtq9MjH46an1wJU+GdoGC5VLof8RX8Ft/DlpshApkhswDLZzHIcQ=="],

    "@radix-ui/react-progress": ["@radix-ui/react-progress@1.1.7", "", { "dependencies": { "@radix-ui/react-context": "1.1.2", "@radix-ui/react-primitive": "2.1.3" }, "peerDependencies": { "@types/react": "*", "@types/react-dom": "*", "react": "^16.8 || ^17.0 || ^18.0 || ^19.0 || ^19.0.0-rc", "react-dom": "^16.8 || ^17.0 || ^18.0 || ^19.0 || ^19.0.0-rc" }, "optionalPeers": ["@types/react", "@types/react-dom"] }, "sha512-vPdg/tF6YC/ynuBIJlk1mm7Le0VgW6ub6J2UWnTQ7/D23KXcPI1qy+0vBkgKgd38RCMJavBXpB83HPNFMTb0Fg=="],

    "@radix-ui/react-radio-group": ["@radix-ui/react-radio-group@1.3.8", "", { "dependencies": { "@radix-ui/primitive": "1.1.3", "@radix-ui/react-compose-refs": "1.1.2", "@radix-ui/react-context": "1.1.2", "@radix-ui/react-direction": "1.1.1", "@radix-ui/react-presence": "1.1.5", "@radix-ui/react-primitive": "2.1.3", "@radix-ui/react-roving-focus": "1.1.11", "@radix-ui/react-use-controllable-state": "1.2.2", "@radix-ui/react-use-previous": "1.1.1", "@radix-ui/react-use-size": "1.1.1" }, "peerDependencies": { "@types/react": "*", "@types/react-dom": "*", "react": "^16.8 || ^17.0 || ^18.0 || ^19.0 || ^19.0.0-rc", "react-dom": "^16.8 || ^17.0 || ^18.0 || ^19.0 || ^19.0.0-rc" }, "optionalPeers": ["@types/react", "@types/react-dom"] }, "sha512-VBKYIYImA5zsxACdisNQ3BjCBfmbGH3kQlnFVqlWU4tXwjy7cGX8ta80BcrO+WJXIn5iBylEH3K6ZTlee//lgQ=="],

    "@radix-ui/react-roving-focus": ["@radix-ui/react-roving-focus@1.1.11", "", { "dependencies": { "@radix-ui/primitive": "1.1.3", "@radix-ui/react-collection": "1.1.7", "@radix-ui/react-compose-refs": "1.1.2", "@radix-ui/react-context": "1.1.2", "@radix-ui/react-direction": "1.1.1", "@radix-ui/react-id": "1.1.1", "@radix-ui/react-primitive": "2.1.3", "@radix-ui/react-use-callback-ref": "1.1.1", "@radix-ui/react-use-controllable-state": "1.2.2" }, "peerDependencies": { "@types/react": "*", "@types/react-dom": "*", "react": "^16.8 || ^17.0 || ^18.0 || ^19.0 || ^19.0.0-rc", "react-dom": "^16.8 || ^17.0 || ^18.0 || ^19.0 || ^19.0.0-rc" }, "optionalPeers": ["@types/react", "@types/react-dom"] }, "sha512-7A6S9jSgm/S+7MdtNDSb+IU859vQqJ/QAtcYQcfFC6W8RS4IxIZDldLR0xqCFZ6DCyrQLjLPsxtTNch5jVA4lA=="],

    "@radix-ui/react-scroll-area": ["@radix-ui/react-scroll-area@1.2.10", "", { "dependencies": { "@radix-ui/number": "1.1.1", "@radix-ui/primitive": "1.1.3", "@radix-ui/react-compose-refs": "1.1.2", "@radix-ui/react-context": "1.1.2", "@radix-ui/react-direction": "1.1.1", "@radix-ui/react-presence": "1.1.5", "@radix-ui/react-primitive": "2.1.3", "@radix-ui/react-use-callback-ref": "1.1.1", "@radix-ui/react-use-layout-effect": "1.1.1" }, "peerDependencies": { "@types/react": "*", "@types/react-dom": "*", "react": "^16.8 || ^17.0 || ^18.0 || ^19.0 || ^19.0.0-rc", "react-dom": "^16.8 || ^17.0 || ^18.0 || ^19.0 || ^19.0.0-rc" }, "optionalPeers": ["@types/react", "@types/react-dom"] }, "sha512-tAXIa1g3sM5CGpVT0uIbUx/U3Gs5N8T52IICuCtObaos1S8fzsrPXG5WObkQN3S6NVl6wKgPhAIiBGbWnvc97A=="],

    "@radix-ui/react-select": ["@radix-ui/react-select@2.2.6", "", { "dependencies": { "@radix-ui/number": "1.1.1", "@radix-ui/primitive": "1.1.3", "@radix-ui/react-collection": "1.1.7", "@radix-ui/react-compose-refs": "1.1.2", "@radix-ui/react-context": "1.1.2", "@radix-ui/react-direction": "1.1.1", "@radix-ui/react-dismissable-layer": "1.1.11", "@radix-ui/react-focus-guards": "1.1.3", "@radix-ui/react-focus-scope": "1.1.7", "@radix-ui/react-id": "1.1.1", "@radix-ui/react-popper": "1.2.8", "@radix-ui/react-portal": "1.1.9", "@radix-ui/react-primitive": "2.1.3", "@radix-ui/react-slot": "1.2.3", "@radix-ui/react-use-callback-ref": "1.1.1", "@radix-ui/react-use-controllable-state": "1.2.2", "@radix-ui/react-use-layout-effect": "1.1.1", "@radix-ui/react-use-previous": "1.1.1", "@radix-ui/react-visually-hidden": "1.2.3", "aria-hidden": "^1.2.4", "react-remove-scroll": "^2.6.3" }, "peerDependencies": { "@types/react": "*", "@types/react-dom": "*", "react": "^16.8 || ^17.0 || ^18.0 || ^19.0 || ^19.0.0-rc", "react-dom": "^16.8 || ^17.0 || ^18.0 || ^19.0 || ^19.0.0-rc" }, "optionalPeers": ["@types/react", "@types/react-dom"] }, "sha512-I30RydO+bnn2PQztvo25tswPH+wFBjehVGtmagkU78yMdwTwVf12wnAOF+AeP8S2N8xD+5UPbGhkUfPyvT+mwQ=="],

    "@radix-ui/react-separator": ["@radix-ui/react-separator@1.1.7", "", { "dependencies": { "@radix-ui/react-primitive": "2.1.3" }, "peerDependencies": { "@types/react": "*", "@types/react-dom": "*", "react": "^16.8 || ^17.0 || ^18.0 || ^19.0 || ^19.0.0-rc", "react-dom": "^16.8 || ^17.0 || ^18.0 || ^19.0 || ^19.0.0-rc" }, "optionalPeers": ["@types/react", "@types/react-dom"] }, "sha512-0HEb8R9E8A+jZjvmFCy/J4xhbXy3TV+9XSnGJ3KvTtjlIUy/YQ/p6UYZvi7YbeoeXdyU9+Y3scizK6hkY37baA=="],

    "@radix-ui/react-slider": ["@radix-ui/react-slider@1.3.6", "", { "dependencies": { "@radix-ui/number": "1.1.1", "@radix-ui/primitive": "1.1.3", "@radix-ui/react-collection": "1.1.7", "@radix-ui/react-compose-refs": "1.1.2", "@radix-ui/react-context": "1.1.2", "@radix-ui/react-direction": "1.1.1", "@radix-ui/react-primitive": "2.1.3", "@radix-ui/react-use-controllable-state": "1.2.2", "@radix-ui/react-use-layout-effect": "1.1.1", "@radix-ui/react-use-previous": "1.1.1", "@radix-ui/react-use-size": "1.1.1" }, "peerDependencies": { "@types/react": "*", "@types/react-dom": "*", "react": "^16.8 || ^17.0 || ^18.0 || ^19.0 || ^19.0.0-rc", "react-dom": "^16.8 || ^17.0 || ^18.0 || ^19.0 || ^19.0.0-rc" }, "optionalPeers": ["@types/react", "@types/react-dom"] }, "sha512-JPYb1GuM1bxfjMRlNLE+BcmBC8onfCi60Blk7OBqi2MLTFdS+8401U4uFjnwkOr49BLmXxLC6JHkvAsx5OJvHw=="],

    "@radix-ui/react-slot": ["@radix-ui/react-slot@1.2.3", "", { "dependencies": { "@radix-ui/react-compose-refs": "1.1.2" }, "peerDependencies": { "@types/react": "*", "react": "^16.8 || ^17.0 || ^18.0 || ^19.0 || ^19.0.0-rc" }, "optionalPeers": ["@types/react"] }, "sha512-aeNmHnBxbi2St0au6VBVC7JXFlhLlOnvIIlePNniyUNAClzmtAUEY8/pBiK3iHjufOlwA+c20/8jngo7xcrg8A=="],

    "@radix-ui/react-switch": ["@radix-ui/react-switch@1.2.6", "", { "dependencies": { "@radix-ui/primitive": "1.1.3", "@radix-ui/react-compose-refs": "1.1.2", "@radix-ui/react-context": "1.1.2", "@radix-ui/react-primitive": "2.1.3", "@radix-ui/react-use-controllable-state": "1.2.2", "@radix-ui/react-use-previous": "1.1.1", "@radix-ui/react-use-size": "1.1.1" }, "peerDependencies": { "@types/react": "*", "@types/react-dom": "*", "react": "^16.8 || ^17.0 || ^18.0 || ^19.0 || ^19.0.0-rc", "react-dom": "^16.8 || ^17.0 || ^18.0 || ^19.0 || ^19.0.0-rc" }, "optionalPeers": ["@types/react", "@types/react-dom"] }, "sha512-bByzr1+ep1zk4VubeEVViV592vu2lHE2BZY5OnzehZqOOgogN80+mNtCqPkhn2gklJqOpxWgPoYTSnhBCqpOXQ=="],

    "@radix-ui/react-tabs": ["@radix-ui/react-tabs@1.1.13", "", { "dependencies": { "@radix-ui/primitive": "1.1.3", "@radix-ui/react-context": "1.1.2", "@radix-ui/react-direction": "1.1.1", "@radix-ui/react-id": "1.1.1", "@radix-ui/react-presence": "1.1.5", "@radix-ui/react-primitive": "2.1.3", "@radix-ui/react-roving-focus": "1.1.11", "@radix-ui/react-use-controllable-state": "1.2.2" }, "peerDependencies": { "@types/react": "*", "@types/react-dom": "*", "react": "^16.8 || ^17.0 || ^18.0 || ^19.0 || ^19.0.0-rc", "react-dom": "^16.8 || ^17.0 || ^18.0 || ^19.0 || ^19.0.0-rc" }, "optionalPeers": ["@types/react", "@types/react-dom"] }, "sha512-7xdcatg7/U+7+Udyoj2zodtI9H/IIopqo+YOIcZOq1nJwXWBZ9p8xiu5llXlekDbZkca79a/fozEYQXIA4sW6A=="],

    "@radix-ui/react-toast": ["@radix-ui/react-toast@1.2.15", "", { "dependencies": { "@radix-ui/primitive": "1.1.3", "@radix-ui/react-collection": "1.1.7", "@radix-ui/react-compose-refs": "1.1.2", "@radix-ui/react-context": "1.1.2", "@radix-ui/react-dismissable-layer": "1.1.11", "@radix-ui/react-portal": "1.1.9", "@radix-ui/react-presence": "1.1.5", "@radix-ui/react-primitive": "2.1.3", "@radix-ui/react-use-callback-ref": "1.1.1", "@radix-ui/react-use-controllable-state": "1.2.2", "@radix-ui/react-use-layout-effect": "1.1.1", "@radix-ui/react-visually-hidden": "1.2.3" }, "peerDependencies": { "@types/react": "*", "@types/react-dom": "*", "react": "^16.8 || ^17.0 || ^18.0 || ^19.0 || ^19.0.0-rc", "react-dom": "^16.8 || ^17.0 || ^18.0 || ^19.0 || ^19.0.0-rc" }, "optionalPeers": ["@types/react", "@types/react-dom"] }, "sha512-3OSz3TacUWy4WtOXV38DggwxoqJK4+eDkNMl5Z/MJZaoUPaP4/9lf81xXMe1I2ReTAptverZUpbPY4wWwWyL5g=="],

    "@radix-ui/react-toggle": ["@radix-ui/react-toggle@1.1.10", "", { "dependencies": { "@radix-ui/primitive": "1.1.3", "@radix-ui/react-primitive": "2.1.3", "@radix-ui/react-use-controllable-state": "1.2.2" }, "peerDependencies": { "@types/react": "*", "@types/react-dom": "*", "react": "^16.8 || ^17.0 || ^18.0 || ^19.0 || ^19.0.0-rc", "react-dom": "^16.8 || ^17.0 || ^18.0 || ^19.0 || ^19.0.0-rc" }, "optionalPeers": ["@types/react", "@types/react-dom"] }, "sha512-lS1odchhFTeZv3xwHH31YPObmJn8gOg7Lq12inrr0+BH/l3Tsq32VfjqH1oh80ARM3mlkfMic15n0kg4sD1poQ=="],

    "@radix-ui/react-toggle-group": ["@radix-ui/react-toggle-group@1.1.11", "", { "dependencies": { "@radix-ui/primitive": "1.1.3", "@radix-ui/react-context": "1.1.2", "@radix-ui/react-direction": "1.1.1", "@radix-ui/react-primitive": "2.1.3", "@radix-ui/react-roving-focus": "1.1.11", "@radix-ui/react-toggle": "1.1.10", "@radix-ui/react-use-controllable-state": "1.2.2" }, "peerDependencies": { "@types/react": "*", "@types/react-dom": "*", "react": "^16.8 || ^17.0 || ^18.0 || ^19.0 || ^19.0.0-rc", "react-dom": "^16.8 || ^17.0 || ^18.0 || ^19.0 || ^19.0.0-rc" }, "optionalPeers": ["@types/react", "@types/react-dom"] }, "sha512-5umnS0T8JQzQT6HbPyO7Hh9dgd82NmS36DQr+X/YJ9ctFNCiiQd6IJAYYZ33LUwm8M+taCz5t2ui29fHZc4Y6Q=="],

    "@radix-ui/react-toolbar": ["@radix-ui/react-toolbar@1.1.11", "", { "dependencies": { "@radix-ui/primitive": "1.1.3", "@radix-ui/react-context": "1.1.2", "@radix-ui/react-direction": "1.1.1", "@radix-ui/react-primitive": "2.1.3", "@radix-ui/react-roving-focus": "1.1.11", "@radix-ui/react-separator": "1.1.7", "@radix-ui/react-toggle-group": "1.1.11" }, "peerDependencies": { "@types/react": "*", "@types/react-dom": "*", "react": "^16.8 || ^17.0 || ^18.0 || ^19.0 || ^19.0.0-rc", "react-dom": "^16.8 || ^17.0 || ^18.0 || ^19.0 || ^19.0.0-rc" }, "optionalPeers": ["@types/react", "@types/react-dom"] }, "sha512-4ol06/1bLoFu1nwUqzdD4Y5RZ9oDdKeiHIsntug54Hcr1pgaHiPqHFEaXI1IFP/EsOfROQZ8Mig9VTIRza6Tjg=="],

    "@radix-ui/react-tooltip": ["@radix-ui/react-tooltip@1.2.8", "", { "dependencies": { "@radix-ui/primitive": "1.1.3", "@radix-ui/react-compose-refs": "1.1.2", "@radix-ui/react-context": "1.1.2", "@radix-ui/react-dismissable-layer": "1.1.11", "@radix-ui/react-id": "1.1.1", "@radix-ui/react-popper": "1.2.8", "@radix-ui/react-portal": "1.1.9", "@radix-ui/react-presence": "1.1.5", "@radix-ui/react-primitive": "2.1.3", "@radix-ui/react-slot": "1.2.3", "@radix-ui/react-use-controllable-state": "1.2.2", "@radix-ui/react-visually-hidden": "1.2.3" }, "peerDependencies": { "@types/react": "*", "@types/react-dom": "*", "react": "^16.8 || ^17.0 || ^18.0 || ^19.0 || ^19.0.0-rc", "react-dom": "^16.8 || ^17.0 || ^18.0 || ^19.0 || ^19.0.0-rc" }, "optionalPeers": ["@types/react", "@types/react-dom"] }, "sha512-tY7sVt1yL9ozIxvmbtN5qtmH2krXcBCfjEiCgKGLqunJHvgvZG2Pcl2oQ3kbcZARb1BGEHdkLzcYGO8ynVlieg=="],

    "@radix-ui/react-use-callback-ref": ["@radix-ui/react-use-callback-ref@1.1.1", "", { "peerDependencies": { "@types/react": "*", "react": "^16.8 || ^17.0 || ^18.0 || ^19.0 || ^19.0.0-rc" }, "optionalPeers": ["@types/react"] }, "sha512-FkBMwD+qbGQeMu1cOHnuGB6x4yzPjho8ap5WtbEJ26umhgqVXbhekKUQO+hZEL1vU92a3wHwdp0HAcqAUF5iDg=="],

    "@radix-ui/react-use-controllable-state": ["@radix-ui/react-use-controllable-state@1.2.2", "", { "dependencies": { "@radix-ui/react-use-effect-event": "0.0.2", "@radix-ui/react-use-layout-effect": "1.1.1" }, "peerDependencies": { "@types/react": "*", "react": "^16.8 || ^17.0 || ^18.0 || ^19.0 || ^19.0.0-rc" }, "optionalPeers": ["@types/react"] }, "sha512-BjasUjixPFdS+NKkypcyyN5Pmg83Olst0+c6vGov0diwTEo6mgdqVR6hxcEgFuh4QrAs7Rc+9KuGJ9TVCj0Zzg=="],

    "@radix-ui/react-use-effect-event": ["@radix-ui/react-use-effect-event@0.0.2", "", { "dependencies": { "@radix-ui/react-use-layout-effect": "1.1.1" }, "peerDependencies": { "@types/react": "*", "react": "^16.8 || ^17.0 || ^18.0 || ^19.0 || ^19.0.0-rc" }, "optionalPeers": ["@types/react"] }, "sha512-Qp8WbZOBe+blgpuUT+lw2xheLP8q0oatc9UpmiemEICxGvFLYmHm9QowVZGHtJlGbS6A6yJ3iViad/2cVjnOiA=="],

    "@radix-ui/react-use-escape-keydown": ["@radix-ui/react-use-escape-keydown@1.1.1", "", { "dependencies": { "@radix-ui/react-use-callback-ref": "1.1.1" }, "peerDependencies": { "@types/react": "*", "react": "^16.8 || ^17.0 || ^18.0 || ^19.0 || ^19.0.0-rc" }, "optionalPeers": ["@types/react"] }, "sha512-Il0+boE7w/XebUHyBjroE+DbByORGR9KKmITzbR7MyQ4akpORYP/ZmbhAr0DG7RmmBqoOnZdy2QlvajJ2QA59g=="],

    "@radix-ui/react-use-is-hydrated": ["@radix-ui/react-use-is-hydrated@0.1.0", "", { "dependencies": { "use-sync-external-store": "^1.5.0" }, "peerDependencies": { "@types/react": "*", "react": "^16.8 || ^17.0 || ^18.0 || ^19.0 || ^19.0.0-rc" }, "optionalPeers": ["@types/react"] }, "sha512-U+UORVEq+cTnRIaostJv9AGdV3G6Y+zbVd+12e18jQ5A3c0xL03IhnHuiU4UV69wolOQp5GfR58NW/EgdQhwOA=="],

    "@radix-ui/react-use-layout-effect": ["@radix-ui/react-use-layout-effect@1.1.1", "", { "peerDependencies": { "@types/react": "*", "react": "^16.8 || ^17.0 || ^18.0 || ^19.0 || ^19.0.0-rc" }, "optionalPeers": ["@types/react"] }, "sha512-RbJRS4UWQFkzHTTwVymMTUv8EqYhOp8dOOviLj2ugtTiXRaRQS7GLGxZTLL1jWhMeoSCf5zmcZkqTl9IiYfXcQ=="],

    "@radix-ui/react-use-previous": ["@radix-ui/react-use-previous@1.1.1", "", { "peerDependencies": { "@types/react": "*", "react": "^16.8 || ^17.0 || ^18.0 || ^19.0 || ^19.0.0-rc" }, "optionalPeers": ["@types/react"] }, "sha512-2dHfToCj/pzca2Ck724OZ5L0EVrr3eHRNsG/b3xQJLA2hZpVCS99bLAX+hm1IHXDEnzU6by5z/5MIY794/a8NQ=="],

    "@radix-ui/react-use-rect": ["@radix-ui/react-use-rect@1.1.1", "", { "dependencies": { "@radix-ui/rect": "1.1.1" }, "peerDependencies": { "@types/react": "*", "react": "^16.8 || ^17.0 || ^18.0 || ^19.0 || ^19.0.0-rc" }, "optionalPeers": ["@types/react"] }, "sha512-QTYuDesS0VtuHNNvMh+CjlKJ4LJickCMUAqjlE3+j8w+RlRpwyX3apEQKGFzbZGdo7XNG1tXa+bQqIE7HIXT2w=="],

    "@radix-ui/react-use-size": ["@radix-ui/react-use-size@1.1.1", "", { "dependencies": { "@radix-ui/react-use-layout-effect": "1.1.1" }, "peerDependencies": { "@types/react": "*", "react": "^16.8 || ^17.0 || ^18.0 || ^19.0 || ^19.0.0-rc" }, "optionalPeers": ["@types/react"] }, "sha512-ewrXRDTAqAXlkl6t/fkXWNAhFX9I+CkKlw6zjEwk86RSPKwZr3xpBRso655aqYafwtnbpHLj6toFzmd6xdVptQ=="],

    "@radix-ui/react-visually-hidden": ["@radix-ui/react-visually-hidden@1.2.3", "", { "dependencies": { "@radix-ui/react-primitive": "2.1.3" }, "peerDependencies": { "@types/react": "*", "@types/react-dom": "*", "react": "^16.8 || ^17.0 || ^18.0 || ^19.0 || ^19.0.0-rc", "react-dom": "^16.8 || ^17.0 || ^18.0 || ^19.0 || ^19.0.0-rc" }, "optionalPeers": ["@types/react", "@types/react-dom"] }, "sha512-pzJq12tEaaIhqjbzpCuv/OypJY/BPavOofm+dbab+MHLajy277+1lLm6JFcGgF5eskJ6mquGirhXY2GD/8u8Ug=="],

    "@radix-ui/rect": ["@radix-ui/rect@1.1.1", "", {}, "sha512-HPwpGIzkl28mWyZqG52jiqDJ12waP11Pa1lGoiyUkIEuMLBP0oeK/C89esbXrxsky5we7dfd8U58nm0SgAWpVw=="],

    "@react-email/body": ["@react-email/body@0.1.0", "", { "peerDependencies": { "react": "^18.0 || ^19.0 || ^19.0.0-rc" } }, "sha512-o1bcSAmDYNNHECbkeyceCVPGmVsYvT+O3sSO/Ct7apKUu3JphTi31hu+0Nwqr/pgV5QFqdoT5vdS3SW5DJFHgQ=="],

    "@react-email/button": ["@react-email/button@0.2.0", "", { "peerDependencies": { "react": "^18.0 || ^19.0 || ^19.0.0-rc" } }, "sha512-8i+v6cMxr2emz4ihCrRiYJPp2/sdYsNNsBzXStlcA+/B9Umpm5Jj3WJKYpgTPM+aeyiqlG/MMI1AucnBm4f1oQ=="],

    "@react-email/code-block": ["@react-email/code-block@0.1.0", "", { "dependencies": { "prismjs": "^1.30.0" }, "peerDependencies": { "react": "^18.0 || ^19.0 || ^19.0.0-rc" } }, "sha512-jSpHFsgqnQXxDIssE4gvmdtFncaFQz5D6e22BnVjcCPk/udK+0A9jRwGFEG8JD2si9ZXBmU4WsuqQEczuZn4ww=="],

    "@react-email/code-inline": ["@react-email/code-inline@0.0.5", "", { "peerDependencies": { "react": "^18.0 || ^19.0 || ^19.0.0-rc" } }, "sha512-MmAsOzdJpzsnY2cZoPHFPk6uDO/Ncpb4Kh1hAt9UZc1xOW3fIzpe1Pi9y9p6wwUmpaeeDalJxAxH6/fnTquinA=="],

    "@react-email/column": ["@react-email/column@0.0.13", "", { "peerDependencies": { "react": "^18.0 || ^19.0 || ^19.0.0-rc" } }, "sha512-Lqq17l7ShzJG/d3b1w/+lVO+gp2FM05ZUo/nW0rjxB8xBICXOVv6PqjDnn3FXKssvhO5qAV20lHM6S+spRhEwQ=="],

    "@react-email/components": ["@react-email/components@0.5.6", "", { "dependencies": { "@react-email/body": "0.1.0", "@react-email/button": "0.2.0", "@react-email/code-block": "0.1.0", "@react-email/code-inline": "0.0.5", "@react-email/column": "0.0.13", "@react-email/container": "0.0.15", "@react-email/font": "0.0.9", "@react-email/head": "0.0.12", "@react-email/heading": "0.0.15", "@react-email/hr": "0.0.11", "@react-email/html": "0.0.11", "@react-email/img": "0.0.11", "@react-email/link": "0.0.12", "@react-email/markdown": "0.0.15", "@react-email/preview": "0.0.13", "@react-email/render": "1.3.2", "@react-email/row": "0.0.12", "@react-email/section": "0.0.16", "@react-email/tailwind": "1.2.2", "@react-email/text": "0.1.5" }, "peerDependencies": { "react": "^18.0 || ^19.0 || ^19.0.0-rc" } }, "sha512-3o9ellDaF3bBcVMWeos9HI0iUIT1zGygPRcn9WSfI5JREORiN6ViEJIvz5SKWEn1KPNZtw/iaW8ct7PpVyhomg=="],

    "@react-email/container": ["@react-email/container@0.0.15", "", { "peerDependencies": { "react": "^18.0 || ^19.0 || ^19.0.0-rc" } }, "sha512-Qo2IQo0ru2kZq47REmHW3iXjAQaKu4tpeq/M8m1zHIVwKduL2vYOBQWbC2oDnMtWPmkBjej6XxgtZByxM6cCFg=="],

    "@react-email/font": ["@react-email/font@0.0.9", "", { "peerDependencies": { "react": "^18.0 || ^19.0 || ^19.0.0-rc" } }, "sha512-4zjq23oT9APXkerqeslPH3OZWuh5X4crHK6nx82mVHV2SrLba8+8dPEnWbaACWTNjOCbcLIzaC9unk7Wq2MIXw=="],

    "@react-email/head": ["@react-email/head@0.0.12", "", { "peerDependencies": { "react": "^18.0 || ^19.0 || ^19.0.0-rc" } }, "sha512-X2Ii6dDFMF+D4niNwMAHbTkeCjlYYnMsd7edXOsi0JByxt9wNyZ9EnhFiBoQdqkE+SMDcu8TlNNttMrf5sJeMA=="],

    "@react-email/heading": ["@react-email/heading@0.0.15", "", { "peerDependencies": { "react": "^18.0 || ^19.0 || ^19.0.0-rc" } }, "sha512-xF2GqsvBrp/HbRHWEfOgSfRFX+Q8I5KBEIG5+Lv3Vb2R/NYr0s8A5JhHHGf2pWBMJdbP4B2WHgj/VUrhy8dkIg=="],

    "@react-email/hr": ["@react-email/hr@0.0.11", "", { "peerDependencies": { "react": "^18.0 || ^19.0 || ^19.0.0-rc" } }, "sha512-S1gZHVhwOsd1Iad5IFhpfICwNPMGPJidG/Uysy1AwmspyoAP5a4Iw3OWEpINFdgh9MHladbxcLKO2AJO+cA9Lw=="],

    "@react-email/html": ["@react-email/html@0.0.11", "", { "peerDependencies": { "react": "^18.0 || ^19.0 || ^19.0.0-rc" } }, "sha512-qJhbOQy5VW5qzU74AimjAR9FRFQfrMa7dn4gkEXKMB/S9xZN8e1yC1uA9C15jkXI/PzmJ0muDIWmFwatm5/+VA=="],

    "@react-email/img": ["@react-email/img@0.0.11", "", { "peerDependencies": { "react": "^18.0 || ^19.0 || ^19.0.0-rc" } }, "sha512-aGc8Y6U5C3igoMaqAJKsCpkbm1XjguQ09Acd+YcTKwjnC2+0w3yGUJkjWB2vTx4tN8dCqQCXO8FmdJpMfOA9EQ=="],

    "@react-email/link": ["@react-email/link@0.0.12", "", { "peerDependencies": { "react": "^18.0 || ^19.0 || ^19.0.0-rc" } }, "sha512-vF+xxQk2fGS1CN7UPQDbzvcBGfffr+GjTPNiWM38fhBfsLv6A/YUfaqxWlmL7zLzVmo0K2cvvV9wxlSyNba1aQ=="],

    "@react-email/markdown": ["@react-email/markdown@0.0.15", "", { "dependencies": { "md-to-react-email": "^5.0.5" }, "peerDependencies": { "react": "^18.0 || ^19.0 || ^19.0.0-rc" } }, "sha512-UQA9pVm5sbflgtg3EX3FquUP4aMBzmLReLbGJ6DZQZnAskBF36aI56cRykDq1o+1jT+CKIK1CducPYziaXliag=="],

    "@react-email/preview": ["@react-email/preview@0.0.13", "", { "peerDependencies": { "react": "^18.0 || ^19.0 || ^19.0.0-rc" } }, "sha512-F7j9FJ0JN/A4d7yr+aw28p4uX7VLWs7hTHtLo7WRyw4G+Lit6Zucq4UWKRxJC8lpsUdzVmG7aBJnKOT+urqs/w=="],

    "@react-email/render": ["@react-email/render@1.3.2", "", { "dependencies": { "html-to-text": "^9.0.5", "prettier": "^3.5.3", "react-promise-suspense": "^0.3.4" }, "peerDependencies": { "react": "^18.0 || ^19.0 || ^19.0.0-rc", "react-dom": "^18.0 || ^19.0 || ^19.0.0-rc" } }, "sha512-oq8/BD/I/YspeuBjjdLJG6xaf9tsPYk+VWu8/mX9xWbRN0t0ExKSVm9sEBL6RsCpndQA2jbY2VgPEreIrzUgqw=="],

    "@react-email/row": ["@react-email/row@0.0.12", "", { "peerDependencies": { "react": "^18.0 || ^19.0 || ^19.0.0-rc" } }, "sha512-HkCdnEjvK3o+n0y0tZKXYhIXUNPDx+2vq1dJTmqappVHXS5tXS6W5JOPZr5j+eoZ8gY3PShI2LWj5rWF7ZEtIQ=="],

    "@react-email/section": ["@react-email/section@0.0.16", "", { "peerDependencies": { "react": "^18.0 || ^19.0 || ^19.0.0-rc" } }, "sha512-FjqF9xQ8FoeUZYKSdt8sMIKvoT9XF8BrzhT3xiFKdEMwYNbsDflcjfErJe3jb7Wj/es/lKTbV5QR1dnLzGpL3w=="],

    "@react-email/tailwind": ["@react-email/tailwind@1.2.2", "", { "peerDependencies": { "react": "^18.0 || ^19.0 || ^19.0.0-rc" } }, "sha512-heO9Khaqxm6Ulm6p7HQ9h01oiiLRrZuuEQuYds/O7Iyp3c58sMVHZGIxiRXO/kSs857NZQycpjewEVKF3jhNTw=="],

    "@react-email/text": ["@react-email/text@0.1.5", "", { "peerDependencies": { "react": "^18.0 || ^19.0 || ^19.0.0-rc" } }, "sha512-o5PNHFSE085VMXayxH+SJ1LSOtGsTv+RpNKnTiJDrJUwoBu77G3PlKOsZZQHCNyD28WsQpl9v2WcJLbQudqwPg=="],

    "@reduxjs/toolkit": ["@reduxjs/toolkit@2.9.0", "", { "dependencies": { "@standard-schema/spec": "^1.0.0", "@standard-schema/utils": "^0.3.0", "immer": "^10.0.3", "redux": "^5.0.1", "redux-thunk": "^3.1.0", "reselect": "^5.1.0" }, "peerDependencies": { "react": "^16.9.0 || ^17.0.0 || ^18 || ^19", "react-redux": "^7.2.1 || ^8.1.3 || ^9.0.0" }, "optionalPeers": ["react", "react-redux"] }, "sha512-fSfQlSRu9Z5yBkvsNhYF2rPS8cGXn/TZVrlwN1948QyZ8xMZ0JvP50S2acZNaf+o63u6aEeMjipFyksjIcWrog=="],

    "@remirror/core-constants": ["@remirror/core-constants@3.0.0", "", {}, "sha512-42aWfPrimMfDKDi4YegyS7x+/0tlzaqwPQCULLanv3DMIlu96KTJR0fM5isWX2UViOqlGnX6YFgqWepcX+XMNg=="],

    "@rolldown/pluginutils": ["@rolldown/pluginutils@1.0.0-beta.38", "", {}, "sha512-N/ICGKleNhA5nc9XXQG/kkKHJ7S55u0x0XUJbbkmdCnFuoRkM1Il12q9q0eX19+M7KKUEPw/daUPIRnxhcxAIw=="],

    "@rollup/pluginutils": ["@rollup/pluginutils@5.3.0", "", { "dependencies": { "@types/estree": "^1.0.0", "estree-walker": "^2.0.2", "picomatch": "^4.0.2" }, "peerDependencies": { "rollup": "^1.20.0||^2.0.0||^3.0.0||^4.0.0" }, "optionalPeers": ["rollup"] }, "sha512-5EdhGZtnu3V88ces7s53hhfK5KSASnJZv8Lulpc04cWO3REESroJXg73DFsOmgbU2BhwV0E20bu2IDZb3VKW4Q=="],

    "@rollup/rollup-android-arm-eabi": ["@rollup/rollup-android-arm-eabi@4.52.4", "", { "os": "android", "cpu": "arm" }, "sha512-BTm2qKNnWIQ5auf4deoetINJm2JzvihvGb9R6K/ETwKLql/Bb3Eg2H1FBp1gUb4YGbydMA3jcmQTR73q7J+GAA=="],

    "@rollup/rollup-android-arm64": ["@rollup/rollup-android-arm64@4.52.4", "", { "os": "android", "cpu": "arm64" }, "sha512-P9LDQiC5vpgGFgz7GSM6dKPCiqR3XYN1WwJKA4/BUVDjHpYsf3iBEmVz62uyq20NGYbiGPR5cNHI7T1HqxNs2w=="],

    "@rollup/rollup-darwin-arm64": ["@rollup/rollup-darwin-arm64@4.52.4", "", { "os": "darwin", "cpu": "arm64" }, "sha512-QRWSW+bVccAvZF6cbNZBJwAehmvG9NwfWHwMy4GbWi/BQIA/laTIktebT2ipVjNncqE6GLPxOok5hsECgAxGZg=="],

    "@rollup/rollup-darwin-x64": ["@rollup/rollup-darwin-x64@4.52.4", "", { "os": "darwin", "cpu": "x64" }, "sha512-hZgP05pResAkRJxL1b+7yxCnXPGsXU0fG9Yfd6dUaoGk+FhdPKCJ5L1Sumyxn8kvw8Qi5PvQ8ulenUbRjzeCTw=="],

    "@rollup/rollup-freebsd-arm64": ["@rollup/rollup-freebsd-arm64@4.52.4", "", { "os": "freebsd", "cpu": "arm64" }, "sha512-xmc30VshuBNUd58Xk4TKAEcRZHaXlV+tCxIXELiE9sQuK3kG8ZFgSPi57UBJt8/ogfhAF5Oz4ZSUBN77weM+mQ=="],

    "@rollup/rollup-freebsd-x64": ["@rollup/rollup-freebsd-x64@4.52.4", "", { "os": "freebsd", "cpu": "x64" }, "sha512-WdSLpZFjOEqNZGmHflxyifolwAiZmDQzuOzIq9L27ButpCVpD7KzTRtEG1I0wMPFyiyUdOO+4t8GvrnBLQSwpw=="],

    "@rollup/rollup-linux-arm-gnueabihf": ["@rollup/rollup-linux-arm-gnueabihf@4.52.4", "", { "os": "linux", "cpu": "arm" }, "sha512-xRiOu9Of1FZ4SxVbB0iEDXc4ddIcjCv2aj03dmW8UrZIW7aIQ9jVJdLBIhxBI+MaTnGAKyvMwPwQnoOEvP7FgQ=="],

    "@rollup/rollup-linux-arm-musleabihf": ["@rollup/rollup-linux-arm-musleabihf@4.52.4", "", { "os": "linux", "cpu": "arm" }, "sha512-FbhM2p9TJAmEIEhIgzR4soUcsW49e9veAQCziwbR+XWB2zqJ12b4i/+hel9yLiD8pLncDH4fKIPIbt5238341Q=="],

    "@rollup/rollup-linux-arm64-gnu": ["@rollup/rollup-linux-arm64-gnu@4.52.4", "", { "os": "linux", "cpu": "arm64" }, "sha512-4n4gVwhPHR9q/g8lKCyz0yuaD0MvDf7dV4f9tHt0C73Mp8h38UCtSCSE6R9iBlTbXlmA8CjpsZoujhszefqueg=="],

    "@rollup/rollup-linux-arm64-musl": ["@rollup/rollup-linux-arm64-musl@4.52.4", "", { "os": "linux", "cpu": "arm64" }, "sha512-u0n17nGA0nvi/11gcZKsjkLj1QIpAuPFQbR48Subo7SmZJnGxDpspyw2kbpuoQnyK+9pwf3pAoEXerJs/8Mi9g=="],

    "@rollup/rollup-linux-loong64-gnu": ["@rollup/rollup-linux-loong64-gnu@4.52.4", "", { "os": "linux", "cpu": "none" }, "sha512-0G2c2lpYtbTuXo8KEJkDkClE/+/2AFPdPAbmaHoE870foRFs4pBrDehilMcrSScrN/fB/1HTaWO4bqw+ewBzMQ=="],

    "@rollup/rollup-linux-ppc64-gnu": ["@rollup/rollup-linux-ppc64-gnu@4.52.4", "", { "os": "linux", "cpu": "ppc64" }, "sha512-teSACug1GyZHmPDv14VNbvZFX779UqWTsd7KtTM9JIZRDI5NUwYSIS30kzI8m06gOPB//jtpqlhmraQ68b5X2g=="],

    "@rollup/rollup-linux-riscv64-gnu": ["@rollup/rollup-linux-riscv64-gnu@4.52.4", "", { "os": "linux", "cpu": "none" }, "sha512-/MOEW3aHjjs1p4Pw1Xk4+3egRevx8Ji9N6HUIA1Ifh8Q+cg9dremvFCUbOX2Zebz80BwJIgCBUemjqhU5XI5Eg=="],

    "@rollup/rollup-linux-riscv64-musl": ["@rollup/rollup-linux-riscv64-musl@4.52.4", "", { "os": "linux", "cpu": "none" }, "sha512-1HHmsRyh845QDpEWzOFtMCph5Ts+9+yllCrREuBR/vg2RogAQGGBRC8lDPrPOMnrdOJ+mt1WLMOC2Kao/UwcvA=="],

    "@rollup/rollup-linux-s390x-gnu": ["@rollup/rollup-linux-s390x-gnu@4.52.4", "", { "os": "linux", "cpu": "s390x" }, "sha512-seoeZp4L/6D1MUyjWkOMRU6/iLmCU2EjbMTyAG4oIOs1/I82Y5lTeaxW0KBfkUdHAWN7j25bpkt0rjnOgAcQcA=="],

    "@rollup/rollup-linux-x64-gnu": ["@rollup/rollup-linux-x64-gnu@4.52.4", "", { "os": "linux", "cpu": "x64" }, "sha512-Wi6AXf0k0L7E2gteNsNHUs7UMwCIhsCTs6+tqQ5GPwVRWMaflqGec4Sd8n6+FNFDw9vGcReqk2KzBDhCa1DLYg=="],

    "@rollup/rollup-linux-x64-musl": ["@rollup/rollup-linux-x64-musl@4.52.4", "", { "os": "linux", "cpu": "x64" }, "sha512-dtBZYjDmCQ9hW+WgEkaffvRRCKm767wWhxsFW3Lw86VXz/uJRuD438/XvbZT//B96Vs8oTA8Q4A0AfHbrxP9zw=="],

    "@rollup/rollup-openharmony-arm64": ["@rollup/rollup-openharmony-arm64@4.52.4", "", { "os": "none", "cpu": "arm64" }, "sha512-1ox+GqgRWqaB1RnyZXL8PD6E5f7YyRUJYnCqKpNzxzP0TkaUh112NDrR9Tt+C8rJ4x5G9Mk8PQR3o7Ku2RKqKA=="],

    "@rollup/rollup-win32-arm64-msvc": ["@rollup/rollup-win32-arm64-msvc@4.52.4", "", { "os": "win32", "cpu": "arm64" }, "sha512-8GKr640PdFNXwzIE0IrkMWUNUomILLkfeHjXBi/nUvFlpZP+FA8BKGKpacjW6OUUHaNI6sUURxR2U2g78FOHWQ=="],

    "@rollup/rollup-win32-ia32-msvc": ["@rollup/rollup-win32-ia32-msvc@4.52.4", "", { "os": "win32", "cpu": "ia32" }, "sha512-AIy/jdJ7WtJ/F6EcfOb2GjR9UweO0n43jNObQMb6oGxkYTfLcnN7vYYpG+CN3lLxrQkzWnMOoNSHTW54pgbVxw=="],

    "@rollup/rollup-win32-x64-gnu": ["@rollup/rollup-win32-x64-gnu@4.52.4", "", { "os": "win32", "cpu": "x64" }, "sha512-UF9KfsH9yEam0UjTwAgdK0anlQ7c8/pWPU2yVjyWcF1I1thABt6WXE47cI71pGiZ8wGvxohBoLnxM04L/wj8mQ=="],

    "@rollup/rollup-win32-x64-msvc": ["@rollup/rollup-win32-x64-msvc@4.52.4", "", { "os": "win32", "cpu": "x64" }, "sha512-bf9PtUa0u8IXDVxzRToFQKsNCRz9qLYfR/MpECxl4mRoWYjAeFjgxj1XdZr2M/GNVpT05p+LgQOHopYDlUu6/w=="],

    "@schummar/icu-type-parser": ["@schummar/icu-type-parser@1.21.5", "", {}, "sha512-bXHSaW5jRTmke9Vd0h5P7BtWZG9Znqb8gSDxZnxaGSJnGwPLDPfS+3g0BKzeWqzgZPsIVZkM7m2tbo18cm5HBw=="],

    "@selderee/plugin-htmlparser2": ["@selderee/plugin-htmlparser2@0.11.0", "", { "dependencies": { "domhandler": "^5.0.3", "selderee": "^0.11.0" } }, "sha512-P33hHGdldxGabLFjPPpaTxVolMrzrcegejx+0GxjrIb9Zv48D8yAIA/QTDR2dFl7Uz7urX8aX6+5bCZslr+gWQ=="],

    "@shikijs/core": ["@shikijs/core@3.13.0", "", { "dependencies": { "@shikijs/types": "3.13.0", "@shikijs/vscode-textmate": "^10.0.2", "@types/hast": "^3.0.4", "hast-util-to-html": "^9.0.5" } }, "sha512-3P8rGsg2Eh2qIHekwuQjzWhKI4jV97PhvYjYUzGqjvJfqdQPz+nMlfWahU24GZAyW1FxFI1sYjyhfh5CoLmIUA=="],

    "@shikijs/engine-javascript": ["@shikijs/engine-javascript@3.13.0", "", { "dependencies": { "@shikijs/types": "3.13.0", "@shikijs/vscode-textmate": "^10.0.2", "oniguruma-to-es": "^4.3.3" } }, "sha512-Ty7xv32XCp8u0eQt8rItpMs6rU9Ki6LJ1dQOW3V/56PKDcpvfHPnYFbsx5FFUP2Yim34m/UkazidamMNVR4vKg=="],

    "@shikijs/engine-oniguruma": ["@shikijs/engine-oniguruma@3.13.0", "", { "dependencies": { "@shikijs/types": "3.13.0", "@shikijs/vscode-textmate": "^10.0.2" } }, "sha512-O42rBGr4UDSlhT2ZFMxqM7QzIU+IcpoTMzb3W7AlziI1ZF7R8eS2M0yt5Ry35nnnTX/LTLXFPUjRFCIW+Operg=="],

    "@shikijs/langs": ["@shikijs/langs@3.13.0", "", { "dependencies": { "@shikijs/types": "3.13.0" } }, "sha512-672c3WAETDYHwrRP0yLy3W1QYB89Hbpj+pO4KhxK6FzIrDI2FoEXNiNCut6BQmEApYLfuYfpgOZaqbY+E9b8wQ=="],

    "@shikijs/themes": ["@shikijs/themes@3.13.0", "", { "dependencies": { "@shikijs/types": "3.13.0" } }, "sha512-Vxw1Nm1/Od8jyA7QuAenaV78BG2nSr3/gCGdBkLpfLscddCkzkL36Q5b67SrLLfvAJTOUzW39x4FHVCFriPVgg=="],

    "@shikijs/types": ["@shikijs/types@3.13.0", "", { "dependencies": { "@shikijs/vscode-textmate": "^10.0.2", "@types/hast": "^3.0.4" } }, "sha512-oM9P+NCFri/mmQ8LoFGVfVyemm5Hi27330zuOBp0annwJdKH1kOLndw3zCtAVDehPLg9fKqoEx3Ht/wNZxolfw=="],

    "@shikijs/vscode-textmate": ["@shikijs/vscode-textmate@10.0.2", "", {}, "sha512-83yeghZ2xxin3Nj8z1NMd/NCuca+gsYXswywDy5bHvwlWL8tpTQmzGeUuHd9FC3E/SBEMvzJRwWEOz5gGes9Qg=="],

    "@smithy/abort-controller": ["@smithy/abort-controller@4.2.0", "", { "dependencies": { "@smithy/types": "^4.6.0", "tslib": "^2.6.2" } }, "sha512-PLUYa+SUKOEZtXFURBu/CNxlsxfaFGxSBPcStL13KpVeVWIfdezWyDqkz7iDLmwnxojXD0s5KzuB5HGHvt4Aeg=="],

    "@smithy/config-resolver": ["@smithy/config-resolver@4.3.0", "", { "dependencies": { "@smithy/node-config-provider": "^4.3.0", "@smithy/types": "^4.6.0", "@smithy/util-config-provider": "^4.2.0", "@smithy/util-middleware": "^4.2.0", "tslib": "^2.6.2" } }, "sha512-9oH+n8AVNiLPK/iK/agOsoWfrKZ3FGP3502tkksd6SRsKMYiu7AFX0YXo6YBADdsAj7C+G/aLKdsafIJHxuCkQ=="],

    "@smithy/core": ["@smithy/core@3.15.0", "", { "dependencies": { "@smithy/middleware-serde": "^4.2.0", "@smithy/protocol-http": "^5.3.0", "@smithy/types": "^4.6.0", "@smithy/util-base64": "^4.3.0", "@smithy/util-body-length-browser": "^4.2.0", "@smithy/util-middleware": "^4.2.0", "@smithy/util-stream": "^4.5.0", "@smithy/util-utf8": "^4.2.0", "@smithy/uuid": "^1.1.0", "tslib": "^2.6.2" } }, "sha512-VJWncXgt+ExNn0U2+Y7UywuATtRYaodGQKFo9mDyh70q+fJGedfrqi2XuKU1BhiLeXgg6RZrW7VEKfeqFhHAJA=="],

    "@smithy/credential-provider-imds": ["@smithy/credential-provider-imds@4.2.0", "", { "dependencies": { "@smithy/node-config-provider": "^4.3.0", "@smithy/property-provider": "^4.2.0", "@smithy/types": "^4.6.0", "@smithy/url-parser": "^4.2.0", "tslib": "^2.6.2" } }, "sha512-SOhFVvFH4D5HJZytb0bLKxCrSnwcqPiNlrw+S4ZXjMnsC+o9JcUQzbZOEQcA8yv9wJFNhfsUiIUKiEnYL68Big=="],

    "@smithy/eventstream-codec": ["@smithy/eventstream-codec@4.2.0", "", { "dependencies": { "@aws-crypto/crc32": "5.2.0", "@smithy/types": "^4.6.0", "@smithy/util-hex-encoding": "^4.2.0", "tslib": "^2.6.2" } }, "sha512-XE7CtKfyxYiNZ5vz7OvyTf1osrdbJfmUy+rbh+NLQmZumMGvY0mT0Cq1qKSfhrvLtRYzMsOBuRpi10dyI0EBPg=="],

    "@smithy/fetch-http-handler": ["@smithy/fetch-http-handler@5.3.1", "", { "dependencies": { "@smithy/protocol-http": "^5.3.0", "@smithy/querystring-builder": "^4.2.0", "@smithy/types": "^4.6.0", "@smithy/util-base64": "^4.3.0", "tslib": "^2.6.2" } }, "sha512-3AvYYbB+Dv5EPLqnJIAgYw/9+WzeBiUYS8B+rU0pHq5NMQMvrZmevUROS4V2GAt0jEOn9viBzPLrZE+riTNd5Q=="],

    "@smithy/hash-node": ["@smithy/hash-node@4.2.0", "", { "dependencies": { "@smithy/types": "^4.6.0", "@smithy/util-buffer-from": "^4.2.0", "@smithy/util-utf8": "^4.2.0", "tslib": "^2.6.2" } }, "sha512-ugv93gOhZGysTctZh9qdgng8B+xO0cj+zN0qAZ+Sgh7qTQGPOJbMdIuyP89KNfUyfAqFSNh5tMvC+h2uCpmTtA=="],

    "@smithy/invalid-dependency": ["@smithy/invalid-dependency@4.2.0", "", { "dependencies": { "@smithy/types": "^4.6.0", "tslib": "^2.6.2" } }, "sha512-ZmK5X5fUPAbtvRcUPtk28aqIClVhbfcmfoS4M7UQBTnDdrNxhsrxYVv0ZEl5NaPSyExsPWqL4GsPlRvtlwg+2A=="],

    "@smithy/is-array-buffer": ["@smithy/is-array-buffer@4.2.0", "", { "dependencies": { "tslib": "^2.6.2" } }, "sha512-DZZZBvC7sjcYh4MazJSGiWMI2L7E0oCiRHREDzIxi/M2LY79/21iXt6aPLHge82wi5LsuRF5A06Ds3+0mlh6CQ=="],

    "@smithy/middleware-content-length": ["@smithy/middleware-content-length@4.2.0", "", { "dependencies": { "@smithy/protocol-http": "^5.3.0", "@smithy/types": "^4.6.0", "tslib": "^2.6.2" } }, "sha512-6ZAnwrXFecrA4kIDOcz6aLBhU5ih2is2NdcZtobBDSdSHtE9a+MThB5uqyK4XXesdOCvOcbCm2IGB95birTSOQ=="],

    "@smithy/middleware-endpoint": ["@smithy/middleware-endpoint@4.3.1", "", { "dependencies": { "@smithy/core": "^3.15.0", "@smithy/middleware-serde": "^4.2.0", "@smithy/node-config-provider": "^4.3.0", "@smithy/shared-ini-file-loader": "^4.3.0", "@smithy/types": "^4.6.0", "@smithy/url-parser": "^4.2.0", "@smithy/util-middleware": "^4.2.0", "tslib": "^2.6.2" } }, "sha512-JtM4SjEgImLEJVXdsbvWHYiJ9dtuKE8bqLlvkvGi96LbejDL6qnVpVxEFUximFodoQbg0Gnkyff9EKUhFhVJFw=="],

    "@smithy/middleware-retry": ["@smithy/middleware-retry@4.4.1", "", { "dependencies": { "@smithy/node-config-provider": "^4.3.0", "@smithy/protocol-http": "^5.3.0", "@smithy/service-error-classification": "^4.2.0", "@smithy/smithy-client": "^4.7.1", "@smithy/types": "^4.6.0", "@smithy/util-middleware": "^4.2.0", "@smithy/util-retry": "^4.2.0", "@smithy/uuid": "^1.1.0", "tslib": "^2.6.2" } }, "sha512-wXxS4ex8cJJteL0PPQmWYkNi9QKDWZIpsndr0wZI2EL+pSSvA/qqxXU60gBOJoIc2YgtZSWY/PE86qhKCCKP1w=="],

    "@smithy/middleware-serde": ["@smithy/middleware-serde@4.2.0", "", { "dependencies": { "@smithy/protocol-http": "^5.3.0", "@smithy/types": "^4.6.0", "tslib": "^2.6.2" } }, "sha512-rpTQ7D65/EAbC6VydXlxjvbifTf4IH+sADKg6JmAvhkflJO2NvDeyU9qsWUNBelJiQFcXKejUHWRSdmpJmEmiw=="],

    "@smithy/middleware-stack": ["@smithy/middleware-stack@4.2.0", "", { "dependencies": { "@smithy/types": "^4.6.0", "tslib": "^2.6.2" } }, "sha512-G5CJ//eqRd9OARrQu9MK1H8fNm2sMtqFh6j8/rPozhEL+Dokpvi1Og+aCixTuwDAGZUkJPk6hJT5jchbk/WCyg=="],

    "@smithy/node-config-provider": ["@smithy/node-config-provider@4.3.0", "", { "dependencies": { "@smithy/property-provider": "^4.2.0", "@smithy/shared-ini-file-loader": "^4.3.0", "@smithy/types": "^4.6.0", "tslib": "^2.6.2" } }, "sha512-5QgHNuWdT9j9GwMPPJCKxy2KDxZ3E5l4M3/5TatSZrqYVoEiqQrDfAq8I6KWZw7RZOHtVtCzEPdYz7rHZixwcA=="],

    "@smithy/node-http-handler": ["@smithy/node-http-handler@4.3.0", "", { "dependencies": { "@smithy/abort-controller": "^4.2.0", "@smithy/protocol-http": "^5.3.0", "@smithy/querystring-builder": "^4.2.0", "@smithy/types": "^4.6.0", "tslib": "^2.6.2" } }, "sha512-RHZ/uWCmSNZ8cneoWEVsVwMZBKy/8123hEpm57vgGXA3Irf/Ja4v9TVshHK2ML5/IqzAZn0WhINHOP9xl+Qy6Q=="],

    "@smithy/property-provider": ["@smithy/property-provider@4.2.0", "", { "dependencies": { "@smithy/types": "^4.6.0", "tslib": "^2.6.2" } }, "sha512-rV6wFre0BU6n/tx2Ztn5LdvEdNZ2FasQbPQmDOPfV9QQyDmsCkOAB0osQjotRCQg+nSKFmINhyda0D3AnjSBJw=="],

    "@smithy/protocol-http": ["@smithy/protocol-http@5.3.0", "", { "dependencies": { "@smithy/types": "^4.6.0", "tslib": "^2.6.2" } }, "sha512-6POSYlmDnsLKb7r1D3SVm7RaYW6H1vcNcTWGWrF7s9+2noNYvUsm7E4tz5ZQ9HXPmKn6Hb67pBDRIjrT4w/d7Q=="],

    "@smithy/querystring-builder": ["@smithy/querystring-builder@4.2.0", "", { "dependencies": { "@smithy/types": "^4.6.0", "@smithy/util-uri-escape": "^4.2.0", "tslib": "^2.6.2" } }, "sha512-Q4oFD0ZmI8yJkiPPeGUITZj++4HHYCW3pYBYfIobUCkYpI6mbkzmG1MAQQ3lJYYWj3iNqfzOenUZu+jqdPQ16A=="],

    "@smithy/querystring-parser": ["@smithy/querystring-parser@4.2.0", "", { "dependencies": { "@smithy/types": "^4.6.0", "tslib": "^2.6.2" } }, "sha512-BjATSNNyvVbQxOOlKse0b0pSezTWGMvA87SvoFoFlkRsKXVsN3bEtjCxvsNXJXfnAzlWFPaT9DmhWy1vn0sNEA=="],

    "@smithy/service-error-classification": ["@smithy/service-error-classification@4.2.0", "", { "dependencies": { "@smithy/types": "^4.6.0" } }, "sha512-Ylv1ttUeKatpR0wEOMnHf1hXMktPUMObDClSWl2TpCVT4DwtJhCeighLzSLbgH3jr5pBNM0LDXT5yYxUvZ9WpA=="],

    "@smithy/shared-ini-file-loader": ["@smithy/shared-ini-file-loader@4.3.0", "", { "dependencies": { "@smithy/types": "^4.6.0", "tslib": "^2.6.2" } }, "sha512-VCUPPtNs+rKWlqqntX0CbVvWyjhmX30JCtzO+s5dlzzxrvSfRh5SY0yxnkirvc1c80vdKQttahL71a9EsdolSQ=="],

    "@smithy/signature-v4": ["@smithy/signature-v4@5.3.0", "", { "dependencies": { "@smithy/is-array-buffer": "^4.2.0", "@smithy/protocol-http": "^5.3.0", "@smithy/types": "^4.6.0", "@smithy/util-hex-encoding": "^4.2.0", "@smithy/util-middleware": "^4.2.0", "@smithy/util-uri-escape": "^4.2.0", "@smithy/util-utf8": "^4.2.0", "tslib": "^2.6.2" } }, "sha512-MKNyhXEs99xAZaFhm88h+3/V+tCRDQ+PrDzRqL0xdDpq4gjxcMmf5rBA3YXgqZqMZ/XwemZEurCBQMfxZOWq/g=="],

    "@smithy/smithy-client": ["@smithy/smithy-client@4.7.1", "", { "dependencies": { "@smithy/core": "^3.15.0", "@smithy/middleware-endpoint": "^4.3.1", "@smithy/middleware-stack": "^4.2.0", "@smithy/protocol-http": "^5.3.0", "@smithy/types": "^4.6.0", "@smithy/util-stream": "^4.5.0", "tslib": "^2.6.2" } }, "sha512-WXVbiyNf/WOS/RHUoFMkJ6leEVpln5ojCjNBnzoZeMsnCg3A0BRhLK3WYc4V7PmYcYPZh9IYzzAg9XcNSzYxYQ=="],

    "@smithy/types": ["@smithy/types@4.6.0", "", { "dependencies": { "tslib": "^2.6.2" } }, "sha512-4lI9C8NzRPOv66FaY1LL1O/0v0aLVrq/mXP/keUa9mJOApEeae43LsLd2kZRUJw91gxOQfLIrV3OvqPgWz1YsA=="],

    "@smithy/url-parser": ["@smithy/url-parser@4.2.0", "", { "dependencies": { "@smithy/querystring-parser": "^4.2.0", "@smithy/types": "^4.6.0", "tslib": "^2.6.2" } }, "sha512-AlBmD6Idav2ugmoAL6UtR6ItS7jU5h5RNqLMZC7QrLCoITA9NzIN3nx9GWi8g4z1pfWh2r9r96SX/jHiNwPJ9A=="],

    "@smithy/util-base64": ["@smithy/util-base64@4.3.0", "", { "dependencies": { "@smithy/util-buffer-from": "^4.2.0", "@smithy/util-utf8": "^4.2.0", "tslib": "^2.6.2" } }, "sha512-GkXZ59JfyxsIwNTWFnjmFEI8kZpRNIBfxKjv09+nkAWPt/4aGaEWMM04m4sxgNVWkbt2MdSvE3KF/PfX4nFedQ=="],

    "@smithy/util-body-length-browser": ["@smithy/util-body-length-browser@4.2.0", "", { "dependencies": { "tslib": "^2.6.2" } }, "sha512-Fkoh/I76szMKJnBXWPdFkQJl2r9SjPt3cMzLdOB6eJ4Pnpas8hVoWPYemX/peO0yrrvldgCUVJqOAjUrOLjbxg=="],

    "@smithy/util-body-length-node": ["@smithy/util-body-length-node@4.2.1", "", { "dependencies": { "tslib": "^2.6.2" } }, "sha512-h53dz/pISVrVrfxV1iqXlx5pRg3V2YWFcSQyPyXZRrZoZj4R4DeWRDo1a7dd3CPTcFi3kE+98tuNyD2axyZReA=="],

    "@smithy/util-buffer-from": ["@smithy/util-buffer-from@4.2.0", "", { "dependencies": { "@smithy/is-array-buffer": "^4.2.0", "tslib": "^2.6.2" } }, "sha512-kAY9hTKulTNevM2nlRtxAG2FQ3B2OR6QIrPY3zE5LqJy1oxzmgBGsHLWTcNhWXKchgA0WHW+mZkQrng/pgcCew=="],

    "@smithy/util-config-provider": ["@smithy/util-config-provider@4.2.0", "", { "dependencies": { "tslib": "^2.6.2" } }, "sha512-YEjpl6XJ36FTKmD+kRJJWYvrHeUvm5ykaUS5xK+6oXffQPHeEM4/nXlZPe+Wu0lsgRUcNZiliYNh/y7q9c2y6Q=="],

    "@smithy/util-defaults-mode-browser": ["@smithy/util-defaults-mode-browser@4.3.0", "", { "dependencies": { "@smithy/property-provider": "^4.2.0", "@smithy/smithy-client": "^4.7.1", "@smithy/types": "^4.6.0", "tslib": "^2.6.2" } }, "sha512-H4MAj8j8Yp19Mr7vVtGgi7noJjvjJbsKQJkvNnLlrIFduRFT5jq5Eri1k838YW7rN2g5FTnXpz5ktKVr1KVgPQ=="],

    "@smithy/util-defaults-mode-node": ["@smithy/util-defaults-mode-node@4.2.1", "", { "dependencies": { "@smithy/config-resolver": "^4.3.0", "@smithy/credential-provider-imds": "^4.2.0", "@smithy/node-config-provider": "^4.3.0", "@smithy/property-provider": "^4.2.0", "@smithy/smithy-client": "^4.7.1", "@smithy/types": "^4.6.0", "tslib": "^2.6.2" } }, "sha512-PuDcgx7/qKEMzV1QFHJ7E4/MMeEjaA7+zS5UNcHCLPvvn59AeZQ0DSDGMpqC2xecfa/1cNGm4l8Ec/VxCuY7Ug=="],

    "@smithy/util-endpoints": ["@smithy/util-endpoints@3.2.0", "", { "dependencies": { "@smithy/node-config-provider": "^4.3.0", "@smithy/types": "^4.6.0", "tslib": "^2.6.2" } }, "sha512-TXeCn22D56vvWr/5xPqALc9oO+LN+QpFjrSM7peG/ckqEPoI3zaKZFp+bFwfmiHhn5MGWPaLCqDOJPPIixk9Wg=="],

    "@smithy/util-hex-encoding": ["@smithy/util-hex-encoding@4.2.0", "", { "dependencies": { "tslib": "^2.6.2" } }, "sha512-CCQBwJIvXMLKxVbO88IukazJD9a4kQ9ZN7/UMGBjBcJYvatpWk+9g870El4cB8/EJxfe+k+y0GmR9CAzkF+Nbw=="],

    "@smithy/util-middleware": ["@smithy/util-middleware@4.2.0", "", { "dependencies": { "@smithy/types": "^4.6.0", "tslib": "^2.6.2" } }, "sha512-u9OOfDa43MjagtJZ8AapJcmimP+K2Z7szXn8xbty4aza+7P1wjFmy2ewjSbhEiYQoW1unTlOAIV165weYAaowA=="],

    "@smithy/util-retry": ["@smithy/util-retry@4.2.0", "", { "dependencies": { "@smithy/service-error-classification": "^4.2.0", "@smithy/types": "^4.6.0", "tslib": "^2.6.2" } }, "sha512-BWSiuGbwRnEE2SFfaAZEX0TqaxtvtSYPM/J73PFVm+A29Fg1HTPiYFb8TmX1DXp4hgcdyJcNQmprfd5foeORsg=="],

    "@smithy/util-stream": ["@smithy/util-stream@4.5.0", "", { "dependencies": { "@smithy/fetch-http-handler": "^5.3.1", "@smithy/node-http-handler": "^4.3.0", "@smithy/types": "^4.6.0", "@smithy/util-base64": "^4.3.0", "@smithy/util-buffer-from": "^4.2.0", "@smithy/util-hex-encoding": "^4.2.0", "@smithy/util-utf8": "^4.2.0", "tslib": "^2.6.2" } }, "sha512-0TD5M5HCGu5diEvZ/O/WquSjhJPasqv7trjoqHyWjNh/FBeBl7a0ztl9uFMOsauYtRfd8jvpzIAQhDHbx+nvZw=="],

    "@smithy/util-uri-escape": ["@smithy/util-uri-escape@4.2.0", "", { "dependencies": { "tslib": "^2.6.2" } }, "sha512-igZpCKV9+E/Mzrpq6YacdTQ0qTiLm85gD6N/IrmyDvQFA4UnU3d5g3m8tMT/6zG/vVkWSU+VxeUyGonL62DuxA=="],

    "@smithy/util-utf8": ["@smithy/util-utf8@4.2.0", "", { "dependencies": { "@smithy/util-buffer-from": "^4.2.0", "tslib": "^2.6.2" } }, "sha512-zBPfuzoI8xyBtR2P6WQj63Rz8i3AmfAaJLuNG8dWsfvPe8lO4aCPYLn879mEgHndZH1zQ2oXmG8O1GGzzaoZiw=="],

    "@smithy/util-waiter": ["@smithy/util-waiter@4.2.0", "", { "dependencies": { "@smithy/abort-controller": "^4.2.0", "@smithy/types": "^4.6.0", "tslib": "^2.6.2" } }, "sha512-0Z+nxUU4/4T+SL8BCNN4ztKdQjToNvUYmkF1kXO5T7Yz3Gafzh0HeIG6mrkN8Fz3gn9hSyxuAT+6h4vM+iQSBQ=="],

    "@smithy/uuid": ["@smithy/uuid@1.1.0", "", { "dependencies": { "tslib": "^2.6.2" } }, "sha512-4aUIteuyxtBUhVdiQqcDhKFitwfd9hqoSDYY2KRXiWtgoWJ9Bmise+KfEPDiVHWeJepvF8xJO9/9+WDIciMFFw=="],

    "@socket.io/component-emitter": ["@socket.io/component-emitter@3.1.2", "", {}, "sha512-9BCxFwvbGg/RsZK9tjXd8s4UcwR0MWeFQ1XEKIQVVvAGJyINdrqKMcTRyLoK8Rse1GjzLV9cwjWV1olXRWEXVA=="],

    "@stablelib/base64": ["@stablelib/base64@1.0.1", "", {}, "sha512-1bnPQqSxSuc3Ii6MhBysoWCg58j97aUjuCSZrGSmDxNqtytIi0k8utUenAwTZN4V5mXXYGsVUI9zeBqy+jBOSQ=="],

    "@standard-schema/spec": ["@standard-schema/spec@1.0.0", "", {}, "sha512-m2bOd0f2RT9k8QJx1JN85cZYyH1RqFBdlwtkSlf4tBDYLCiiZnv1fIIwacK6cqwXavOydf0NPToMQgpKq+dVlA=="],

    "@standard-schema/utils": ["@standard-schema/utils@0.3.0", "", {}, "sha512-e7Mew686owMaPJVNNLs55PUvgz371nKgwsc4vxE49zsODpJEnxgxRo2y/OKrqueavXgZNMDVj3DdHFlaSAeU8g=="],

    "@stripe/react-stripe-js": ["@stripe/react-stripe-js@3.10.0", "", { "dependencies": { "prop-types": "^15.7.2" }, "peerDependencies": { "@stripe/stripe-js": ">=1.44.1 <8.0.0", "react": ">=16.8.0 <20.0.0", "react-dom": ">=16.8.0 <20.0.0" } }, "sha512-UPqHZwMwDzGSax0ZI7XlxR3tZSpgIiZdk3CiwjbTK978phwR/fFXeAXQcN/h8wTAjR4ZIAzdlI9DbOqJhuJdeg=="],

    "@stripe/stripe-js": ["@stripe/stripe-js@7.9.0", "", {}, "sha512-ggs5k+/0FUJcIgNY08aZTqpBTtbExkJMYMLSMwyucrhtWexVOEY1KJmhBsxf+E/Q15f5rbwBpj+t0t2AW2oCsQ=="],

    "@supabase/auth-js": ["@supabase/auth-js@2.75.0", "", { "dependencies": { "@supabase/node-fetch": "2.6.15" } }, "sha512-J8TkeqCOMCV4KwGKVoxmEBuDdHRwoInML2vJilthOo7awVCro2SM+tOcpljORwuBQ1vHUtV62Leit+5wlxrNtw=="],

    "@supabase/functions-js": ["@supabase/functions-js@2.75.0", "", { "dependencies": { "@supabase/node-fetch": "2.6.15" } }, "sha512-18yk07Moj/xtQ28zkqswxDavXC3vbOwt1hDuYM3/7xPnwwpKnsmPyZ7bQ5th4uqiJzQ135t74La9tuaxBR6e7w=="],

    "@supabase/node-fetch": ["@supabase/node-fetch@2.6.15", "", { "dependencies": { "whatwg-url": "^5.0.0" } }, "sha512-1ibVeYUacxWYi9i0cf5efil6adJ9WRyZBLivgjs+AUpewx1F3xPi7gLgaASI2SmIQxPoCEjAsLAzKPgMJVgOUQ=="],

    "@supabase/postgrest-js": ["@supabase/postgrest-js@2.75.0", "", { "dependencies": { "@supabase/node-fetch": "2.6.15" } }, "sha512-YfBz4W/z7eYCFyuvHhfjOTTzRrQIvsMG2bVwJAKEVVUqGdzqfvyidXssLBG0Fqlql1zJFgtsPpK1n4meHrI7tg=="],

    "@supabase/realtime-js": ["@supabase/realtime-js@2.75.0", "", { "dependencies": { "@supabase/node-fetch": "2.6.15", "@types/phoenix": "^1.6.6", "@types/ws": "^8.18.1", "ws": "^8.18.2" } }, "sha512-B4Xxsf2NHd5cEnM6MGswOSPSsZKljkYXpvzKKmNxoUmNQOfB7D8HOa6NwHcUBSlxcjV+vIrYKcYXtavGJqeGrw=="],

    "@supabase/ssr": ["@supabase/ssr@0.7.0", "", { "dependencies": { "cookie": "^1.0.2" }, "peerDependencies": { "@supabase/supabase-js": "^2.43.4" } }, "sha512-G65t5EhLSJ5c8hTCcXifSL9Q/ZRXvqgXeNo+d3P56f4U1IxwTqjB64UfmfixvmMcjuxnq2yGqEWVJqUcO+AzAg=="],

    "@supabase/storage-js": ["@supabase/storage-js@2.75.0", "", { "dependencies": { "@supabase/node-fetch": "2.6.15" } }, "sha512-wpJMYdfFDckDiHQaTpK+Ib14N/O2o0AAWWhguKvmmMurB6Unx17GGmYp5rrrqCTf8S1qq4IfIxTXxS4hzrUySg=="],

    "@supabase/supabase-js": ["@supabase/supabase-js@2.75.0", "", { "dependencies": { "@supabase/auth-js": "2.75.0", "@supabase/functions-js": "2.75.0", "@supabase/node-fetch": "2.6.15", "@supabase/postgrest-js": "2.75.0", "@supabase/realtime-js": "2.75.0", "@supabase/storage-js": "2.75.0" } }, "sha512-8UN/vATSgS2JFuJlMVr51L3eUDz+j1m7Ww63wlvHLKULzCDaVWYzvacCjBTLW/lX/vedI2LBI4Vg+01G9ufsJQ=="],

    "@swc/helpers": ["@swc/helpers@0.5.15", "", { "dependencies": { "tslib": "^2.8.0" } }, "sha512-JQ5TuMi45Owi4/BIMAJBoSQoOJu12oOk/gADqlcUL9JEdHB8vyjUSsxqeNXnmXHjYKMi2WcYtezGEEhqUI/E2g=="],

    "@tailwindcss/node": ["@tailwindcss/node@4.1.14", "", { "dependencies": { "@jridgewell/remapping": "^2.3.4", "enhanced-resolve": "^5.18.3", "jiti": "^2.6.0", "lightningcss": "1.30.1", "magic-string": "^0.30.19", "source-map-js": "^1.2.1", "tailwindcss": "4.1.14" } }, "sha512-hpz+8vFk3Ic2xssIA3e01R6jkmsAhvkQdXlEbRTk6S10xDAtiQiM3FyvZVGsucefq764euO/b8WUW9ysLdThHw=="],

    "@tailwindcss/oxide": ["@tailwindcss/oxide@4.1.14", "", { "dependencies": { "detect-libc": "^2.0.4", "tar": "^7.5.1" }, "optionalDependencies": { "@tailwindcss/oxide-android-arm64": "4.1.14", "@tailwindcss/oxide-darwin-arm64": "4.1.14", "@tailwindcss/oxide-darwin-x64": "4.1.14", "@tailwindcss/oxide-freebsd-x64": "4.1.14", "@tailwindcss/oxide-linux-arm-gnueabihf": "4.1.14", "@tailwindcss/oxide-linux-arm64-gnu": "4.1.14", "@tailwindcss/oxide-linux-arm64-musl": "4.1.14", "@tailwindcss/oxide-linux-x64-gnu": "4.1.14", "@tailwindcss/oxide-linux-x64-musl": "4.1.14", "@tailwindcss/oxide-wasm32-wasi": "4.1.14", "@tailwindcss/oxide-win32-arm64-msvc": "4.1.14", "@tailwindcss/oxide-win32-x64-msvc": "4.1.14" } }, "sha512-23yx+VUbBwCg2x5XWdB8+1lkPajzLmALEfMb51zZUBYaYVPDQvBSD/WYDqiVyBIo2BZFa3yw1Rpy3G2Jp+K0dw=="],

    "@tailwindcss/oxide-android-arm64": ["@tailwindcss/oxide-android-arm64@4.1.14", "", { "os": "android", "cpu": "arm64" }, "sha512-a94ifZrGwMvbdeAxWoSuGcIl6/DOP5cdxagid7xJv6bwFp3oebp7y2ImYsnZBMTwjn5Ev5xESvS3FFYUGgPODQ=="],

    "@tailwindcss/oxide-darwin-arm64": ["@tailwindcss/oxide-darwin-arm64@4.1.14", "", { "os": "darwin", "cpu": "arm64" }, "sha512-HkFP/CqfSh09xCnrPJA7jud7hij5ahKyWomrC3oiO2U9i0UjP17o9pJbxUN0IJ471GTQQmzwhp0DEcpbp4MZTA=="],

    "@tailwindcss/oxide-darwin-x64": ["@tailwindcss/oxide-darwin-x64@4.1.14", "", { "os": "darwin", "cpu": "x64" }, "sha512-eVNaWmCgdLf5iv6Qd3s7JI5SEFBFRtfm6W0mphJYXgvnDEAZ5sZzqmI06bK6xo0IErDHdTA5/t7d4eTfWbWOFw=="],

    "@tailwindcss/oxide-freebsd-x64": ["@tailwindcss/oxide-freebsd-x64@4.1.14", "", { "os": "freebsd", "cpu": "x64" }, "sha512-QWLoRXNikEuqtNb0dhQN6wsSVVjX6dmUFzuuiL09ZeXju25dsei2uIPl71y2Ic6QbNBsB4scwBoFnlBfabHkEw=="],

    "@tailwindcss/oxide-linux-arm-gnueabihf": ["@tailwindcss/oxide-linux-arm-gnueabihf@4.1.14", "", { "os": "linux", "cpu": "arm" }, "sha512-VB4gjQni9+F0VCASU+L8zSIyjrLLsy03sjcR3bM0V2g4SNamo0FakZFKyUQ96ZVwGK4CaJsc9zd/obQy74o0Fw=="],

    "@tailwindcss/oxide-linux-arm64-gnu": ["@tailwindcss/oxide-linux-arm64-gnu@4.1.14", "", { "os": "linux", "cpu": "arm64" }, "sha512-qaEy0dIZ6d9vyLnmeg24yzA8XuEAD9WjpM5nIM1sUgQ/Zv7cVkharPDQcmm/t/TvXoKo/0knI3me3AGfdx6w1w=="],

    "@tailwindcss/oxide-linux-arm64-musl": ["@tailwindcss/oxide-linux-arm64-musl@4.1.14", "", { "os": "linux", "cpu": "arm64" }, "sha512-ISZjT44s59O8xKsPEIesiIydMG/sCXoMBCqsphDm/WcbnuWLxxb+GcvSIIA5NjUw6F8Tex7s5/LM2yDy8RqYBQ=="],

    "@tailwindcss/oxide-linux-x64-gnu": ["@tailwindcss/oxide-linux-x64-gnu@4.1.14", "", { "os": "linux", "cpu": "x64" }, "sha512-02c6JhLPJj10L2caH4U0zF8Hji4dOeahmuMl23stk0MU1wfd1OraE7rOloidSF8W5JTHkFdVo/O7uRUJJnUAJg=="],

    "@tailwindcss/oxide-linux-x64-musl": ["@tailwindcss/oxide-linux-x64-musl@4.1.14", "", { "os": "linux", "cpu": "x64" }, "sha512-TNGeLiN1XS66kQhxHG/7wMeQDOoL0S33x9BgmydbrWAb9Qw0KYdd8o1ifx4HOGDWhVmJ+Ul+JQ7lyknQFilO3Q=="],

    "@tailwindcss/oxide-wasm32-wasi": ["@tailwindcss/oxide-wasm32-wasi@4.1.14", "", { "dependencies": { "@emnapi/core": "^1.5.0", "@emnapi/runtime": "^1.5.0", "@emnapi/wasi-threads": "^1.1.0", "@napi-rs/wasm-runtime": "^1.0.5", "@tybys/wasm-util": "^0.10.1", "tslib": "^2.4.0" }, "cpu": "none" }, "sha512-uZYAsaW/jS/IYkd6EWPJKW/NlPNSkWkBlaeVBi/WsFQNP05/bzkebUL8FH1pdsqx4f2fH/bWFcUABOM9nfiJkQ=="],

    "@tailwindcss/oxide-win32-arm64-msvc": ["@tailwindcss/oxide-win32-arm64-msvc@4.1.14", "", { "os": "win32", "cpu": "arm64" }, "sha512-Az0RnnkcvRqsuoLH2Z4n3JfAef0wElgzHD5Aky/e+0tBUxUhIeIqFBTMNQvmMRSP15fWwmvjBxZ3Q8RhsDnxAA=="],

    "@tailwindcss/oxide-win32-x64-msvc": ["@tailwindcss/oxide-win32-x64-msvc@4.1.14", "", { "os": "win32", "cpu": "x64" }, "sha512-ttblVGHgf68kEE4om1n/n44I0yGPkCPbLsqzjvybhpwa6mKKtgFfAzy6btc3HRmuW7nHe0OOrSeNP9sQmmH9XA=="],

    "@tailwindcss/postcss": ["@tailwindcss/postcss@4.1.14", "", { "dependencies": { "@alloc/quick-lru": "^5.2.0", "@tailwindcss/node": "4.1.14", "@tailwindcss/oxide": "4.1.14", "postcss": "^8.4.41", "tailwindcss": "4.1.14" } }, "sha512-BdMjIxy7HUNThK87C7BC8I1rE8BVUsfNQSI5siQ4JK3iIa3w0XyVvVL9SXLWO//CtYTcp1v7zci0fYwJOjB+Zg=="],

    "@tailwindcss/typography": ["@tailwindcss/typography@0.5.19", "", { "dependencies": { "postcss-selector-parser": "6.0.10" }, "peerDependencies": { "tailwindcss": ">=3.0.0 || insiders || >=4.0.0-alpha.20 || >=4.0.0-beta.1" } }, "sha512-w31dd8HOx3k9vPtcQh5QHP9GwKcgbMp87j58qi6xgiBnFFtKEAgCWnDw4qUT8aHwkCp8bKvb/KGKWWHedP0AAg=="],

    "@tanstack/query-core": ["@tanstack/query-core@5.90.2", "", {}, "sha512-k/TcR3YalnzibscALLwxeiLUub6jN5EDLwKDiO7q5f4ICEoptJ+n9+7vcEFy5/x/i6Q+Lb/tXrsKCggf5uQJXQ=="],

    "@tanstack/query-devtools": ["@tanstack/query-devtools@5.90.1", "", {}, "sha512-GtINOPjPUH0OegJExZ70UahT9ykmAhmtNVcmtdnOZbxLwT7R5OmRztR5Ahe3/Cu7LArEmR6/588tAycuaWb1xQ=="],

    "@tanstack/react-query": ["@tanstack/react-query@5.90.2", "", { "dependencies": { "@tanstack/query-core": "5.90.2" }, "peerDependencies": { "react": "^18 || ^19" } }, "sha512-CLABiR+h5PYfOWr/z+vWFt5VsOA2ekQeRQBFSKlcoW6Ndx/f8rfyVmq4LbgOM4GG2qtxAxjLYLOpCNTYm4uKzw=="],

    "@tanstack/react-query-devtools": ["@tanstack/react-query-devtools@5.90.2", "", { "dependencies": { "@tanstack/query-devtools": "5.90.1" }, "peerDependencies": { "@tanstack/react-query": "^5.90.2", "react": "^18 || ^19" } }, "sha512-vAXJzZuBXtCQtrY3F/yUNJCV4obT/A/n81kb3+YqLbro5Z2+phdAbceO+deU3ywPw8B42oyJlp4FhO0SoivDFQ=="],

    "@tanstack/react-table": ["@tanstack/react-table@8.21.3", "", { "dependencies": { "@tanstack/table-core": "8.21.3" }, "peerDependencies": { "react": ">=16.8", "react-dom": ">=16.8" } }, "sha512-5nNMTSETP4ykGegmVkhjcS8tTLW6Vl4axfEGQN3v0zdHYbK4UfoqfPChclTrJ4EoK9QynqAu9oUf8VEmrpZ5Ww=="],

    "@tanstack/table-core": ["@tanstack/table-core@8.21.3", "", {}, "sha512-ldZXEhOBb8Is7xLs01fR3YEc3DERiz5silj8tnGkFZytt1abEvl/GhUmCE0PMLaMPTa3Jk4HbKmRlHmu+gCftg=="],

    "@testing-library/dom": ["@testing-library/dom@10.4.1", "", { "dependencies": { "@babel/code-frame": "^7.10.4", "@babel/runtime": "^7.12.5", "@types/aria-query": "^5.0.1", "aria-query": "5.3.0", "dom-accessibility-api": "^0.5.9", "lz-string": "^1.5.0", "picocolors": "1.1.1", "pretty-format": "^27.0.2" } }, "sha512-o4PXJQidqJl82ckFaXUeoAW+XysPLauYI43Abki5hABd853iMhitooc6znOnczgbTYmEP6U6/y1ZyKAIsvMKGg=="],

    "@testing-library/jest-dom": ["@testing-library/jest-dom@6.9.1", "", { "dependencies": { "@adobe/css-tools": "^4.4.0", "aria-query": "^5.0.0", "css.escape": "^1.5.1", "dom-accessibility-api": "^0.6.3", "picocolors": "^1.1.1", "redent": "^3.0.0" } }, "sha512-zIcONa+hVtVSSep9UT3jZ5rizo2BsxgyDYU7WFD5eICBE7no3881HGeb/QkGfsJs6JTkY1aQhT7rIPC7e+0nnA=="],

    "@testing-library/react": ["@testing-library/react@16.3.0", "", { "dependencies": { "@babel/runtime": "^7.12.5" }, "peerDependencies": { "@testing-library/dom": "^10.0.0", "@types/react": "^18.0.0 || ^19.0.0", "@types/react-dom": "^18.0.0 || ^19.0.0", "react": "^18.0.0 || ^19.0.0", "react-dom": "^18.0.0 || ^19.0.0" }, "optionalPeers": ["@types/react", "@types/react-dom"] }, "sha512-kFSyxiEDwv1WLl2fgsq6pPBbw5aWKrsY2/noi1Id0TK0UParSF62oFQFGHXIyaG4pp2tEub/Zlel+fjjZILDsw=="],

    "@tiptap/core": ["@tiptap/core@3.6.6", "", { "peerDependencies": { "@tiptap/pm": "^3.6.6" } }, "sha512-7Mx3Vc2qS9IpT6s/Xarxot1PKvbNIq6Avp3vU/BubyrH6gaGApd4UOvTMwGfS4itpradzd/DfwkmB4/r6wAjNQ=="],

    "@tiptap/extension-blockquote": ["@tiptap/extension-blockquote@3.6.6", "", { "peerDependencies": { "@tiptap/core": "^3.6.6" } }, "sha512-+llmJhPuztYbYzc5TQvn37LXNrTmqyzLoUhF1oc8WTopeqOfSQgjXwX2WgS4D7Irf1VsE0DlO6g8vnLuEpxK0A=="],

    "@tiptap/extension-bold": ["@tiptap/extension-bold@3.6.6", "", { "peerDependencies": { "@tiptap/core": "^3.6.6" } }, "sha512-ABUBUYvVJxND5SjlpX7aDECuZlqCRQ0A4s2r+z/+iXUZRKVIP3cH2YleMIsX48fZdktdqGFv1fin0ElVYMHL+Q=="],

    "@tiptap/extension-bubble-menu": ["@tiptap/extension-bubble-menu@3.6.6", "", { "dependencies": { "@floating-ui/dom": "^1.0.0" }, "peerDependencies": { "@tiptap/core": "^3.6.6", "@tiptap/pm": "^3.6.6" } }, "sha512-O+V+9T4encURWEccn17koU4rPBHA9QuyWErvx+XnVnC+cabhAcEVJEeCD5SjU4KarLBmnmw+bhDARe+AuR8WSw=="],

    "@tiptap/extension-bullet-list": ["@tiptap/extension-bullet-list@3.6.6", "", { "peerDependencies": { "@tiptap/extension-list": "^3.6.6" } }, "sha512-+kYRewKnw8CBxLg8a33TjoHYqd8cSWpcYGvlfYanwR/3jsGAJNrb6XpZv+URsQWjHznYKbYh8i+UdvvR45cTwQ=="],

    "@tiptap/extension-code": ["@tiptap/extension-code@3.6.6", "", { "peerDependencies": { "@tiptap/core": "^3.6.6" } }, "sha512-ihnhlxO3sz/E1nep57JsRRgfZW4mlp0ghHNrV8PEKw99Q7S2MSXRV3o8zkw/ZHgvTbzPrT6854GwvOLGSiHOyQ=="],

    "@tiptap/extension-code-block": ["@tiptap/extension-code-block@3.6.6", "", { "peerDependencies": { "@tiptap/core": "^3.6.6", "@tiptap/pm": "^3.6.6" } }, "sha512-brZGE4n+ZzBv0ozMWeX8Og03QDs8Fn9nmz6IeSYfd3mGIfda7M1+irPVjV4E5Jq4S53jVLePhptukpsc8XT55w=="],

    "@tiptap/extension-collaboration": ["@tiptap/extension-collaboration@3.6.6", "", { "peerDependencies": { "@tiptap/core": "^3.6.6", "@tiptap/pm": "^3.6.6", "@tiptap/y-tiptap": "^3.0.0-beta.3", "yjs": "^13" } }, "sha512-yUyUs4DBgDRrsWTOK3wxkqSZDLLsG2tWZk6BRqSN55rkIxHPkuvuYHJt8vC+926vSYoVYOZOWFnS9Nl1YUyKvw=="],

    "@tiptap/extension-collaboration-caret": ["@tiptap/extension-collaboration-caret@3.6.6", "", { "peerDependencies": { "@tiptap/core": "^3.6.6", "@tiptap/pm": "^3.6.6", "@tiptap/y-tiptap": "^3.0.0-beta.3" } }, "sha512-tjgIYTq5efMplaAK2bzv315268Tl4g3oLi64ydEy6OhF4JMC4rI8uhpKTccJH6YMMFCRWneXWR7uAq3TwBQUHw=="],

    "@tiptap/extension-document": ["@tiptap/extension-document@3.6.6", "", { "peerDependencies": { "@tiptap/core": "^3.6.6" } }, "sha512-MnPvlEsoNKYwvuNOFC4mKbsie1G5LFz9DeOte/waON1zZ3vwChWuP6p0sGVoS3/s1TIlUtH8/XpxP9tZH7VFrA=="],

    "@tiptap/extension-dropcursor": ["@tiptap/extension-dropcursor@3.6.6", "", { "peerDependencies": { "@tiptap/extensions": "^3.6.6" } }, "sha512-cSWsPA6yC1Gky49OMfvFQ/e7Rg5MBG4qdaENUvtjrVy9/FuihttedUSsiGI6TJJveCWdrrfCah7sL5pkY2TNoA=="],

    "@tiptap/extension-floating-menu": ["@tiptap/extension-floating-menu@3.6.6", "", { "peerDependencies": { "@floating-ui/dom": "^1.0.0", "@tiptap/core": "^3.6.6", "@tiptap/pm": "^3.6.6" } }, "sha512-2ZKhBIgCs88Mju/9Kv4ngY5D1luwX7Fb8yemc6kXp9pYNFfJnXYeVP/110dRHJUbRrKtGXmnz8I5cgL/nqGEVQ=="],

    "@tiptap/extension-gapcursor": ["@tiptap/extension-gapcursor@3.6.6", "", { "peerDependencies": { "@tiptap/extensions": "^3.6.6" } }, "sha512-aaYvK4/a5lg1k1fwIqzRz1TqokVZATRMzs0pvAcAXIqrM0Dsou1IzVGocIukmzPoesCysGwI5021FSH+ilo54A=="],

    "@tiptap/extension-hard-break": ["@tiptap/extension-hard-break@3.6.6", "", { "peerDependencies": { "@tiptap/core": "^3.6.6" } }, "sha512-U6huFh4xQ9ml4YdJETl2lANyybJYucXgF9UFrPkAOrZF9jcwLJ5Ndejc9YJoH1WjuIB/y44//CPonXvxfP94aQ=="],

    "@tiptap/extension-heading": ["@tiptap/extension-heading@3.6.6", "", { "peerDependencies": { "@tiptap/core": "^3.6.6" } }, "sha512-aIQLodCEI1+c4vmEhZrrvTTPGSaURfKdwzK+HnweN8p20XPly3EWSnC5ocqv0msiYYjnhLKIATU1pmjiLssrWg=="],

    "@tiptap/extension-highlight": ["@tiptap/extension-highlight@3.6.6", "", { "peerDependencies": { "@tiptap/core": "^3.6.6" } }, "sha512-XHa4k8TTNAXtnZtjWeAIdFe+z4IXIEcPMvrm4GNU/KpjRx2giwCKAINl5MsXLr9WD54TQrjItEeAhtZO0aacJw=="],

    "@tiptap/extension-history": ["@tiptap/extension-history@2.26.3", "", { "peerDependencies": { "@tiptap/core": "^2.7.0", "@tiptap/pm": "^2.7.0" } }, "sha512-Qg4+WWf/hDgiBspxLbrhrIFUy7lzi2eBKPSoF/haEYFw/t/FeN60NXYYYtpLimUNpUzyJSOSIwsngFcVJO5X+g=="],

    "@tiptap/extension-horizontal-rule": ["@tiptap/extension-horizontal-rule@3.6.6", "", { "peerDependencies": { "@tiptap/core": "^3.6.6", "@tiptap/pm": "^3.6.6" } }, "sha512-SprNpSoz2or/Ju3qXHrD3NbqL3xCHxdPk9uJsrbIDvB+1ZANKN3gxB40lyxf9mIYMcNavYVE6fzjGyODk0iAEg=="],

    "@tiptap/extension-image": ["@tiptap/extension-image@3.6.6", "", { "peerDependencies": { "@tiptap/core": "^3.6.6" } }, "sha512-9tZwCY1Q9dmbQ7OE9vtyXFEqC4Q0NigeIOze2HzYyWnnuX6oVkOjLMPNv2vISa44o65vLDZWHWAnsuEfVc12Mw=="],

    "@tiptap/extension-italic": ["@tiptap/extension-italic@3.6.6", "", { "peerDependencies": { "@tiptap/core": "^3.6.6" } }, "sha512-yhKIVRcfEAmoB3ri4RDAOvtVklIN4Bwc8GqN2n4ISYiaxvjyiKvCUcgyqpzKBx5EbIEYJxgYgcUS6zykD86hpQ=="],

    "@tiptap/extension-link": ["@tiptap/extension-link@3.6.6", "", { "dependencies": { "linkifyjs": "^4.3.2" }, "peerDependencies": { "@tiptap/core": "^3.6.6", "@tiptap/pm": "^3.6.6" } }, "sha512-Uq41J6WpbZkyZinbikVxLNqu2WfwUJcErTmNkPdel1gvYoQajkXZkHz2NzQ2jS9DicHHPV1cJel5f/YvX7nm5w=="],

    "@tiptap/extension-list": ["@tiptap/extension-list@3.6.6", "", { "peerDependencies": { "@tiptap/core": "^3.6.6", "@tiptap/pm": "^3.6.6" } }, "sha512-JOPOAl78gDycPD/fAby92M1I/59cgNQzsXXrY8lqFSl4d52RmqzYHx8VrBee1X441xnerZBpHkfsxFYwJCLaWg=="],

    "@tiptap/extension-list-item": ["@tiptap/extension-list-item@3.6.6", "", { "peerDependencies": { "@tiptap/extension-list": "^3.6.6" } }, "sha512-grmtF74nkxtwzzmPfoi3uiowxs1FAYsJskSBucxkStQbLqlfHVrpyj/BEclSRjk/m7iQ3AFgt+jjiH8nLb1HTw=="],

    "@tiptap/extension-list-keymap": ["@tiptap/extension-list-keymap@3.6.6", "", { "peerDependencies": { "@tiptap/extension-list": "^3.6.6" } }, "sha512-x9fXEDRVko1gGQqZRjbHEGFMVD5xLWcLJwkVB5doVEX4XIZ/H6cig9VUzjP0nLJVP8aDTep83dXqecSLqWSLYA=="],

    "@tiptap/extension-ordered-list": ["@tiptap/extension-ordered-list@3.6.6", "", { "peerDependencies": { "@tiptap/extension-list": "^3.6.6" } }, "sha512-QDhRadLlv91g/rbtaELV9QGbtwSrwQBbkNrcN6G6t4WsHdWUcFgkRiiyWPGJb8TEJ/LOHuBPyxzahIT6Zt5LAA=="],

    "@tiptap/extension-paragraph": ["@tiptap/extension-paragraph@3.6.6", "", { "peerDependencies": { "@tiptap/core": "^3.6.6" } }, "sha512-xfqK19PwD8YNIylRduYF3VCjSFrvhiUGBogj6Vf5OaogkUWSkpHxR0yd1Ftb1jOMYo9z1hp2Zg+6cNkXwx/e2g=="],

    "@tiptap/extension-placeholder": ["@tiptap/extension-placeholder@3.6.6", "", { "peerDependencies": { "@tiptap/extensions": "^3.6.6" } }, "sha512-DIxES/I/smj2xT+XaIiJbbgH1j9YZj9RTNOhk6Tdy7ffoLHAfMC0vcfJik+ASh5Ui3HRXVCFCu/c2YuxNeoiSg=="],

    "@tiptap/extension-strike": ["@tiptap/extension-strike@3.6.6", "", { "peerDependencies": { "@tiptap/core": "^3.6.6" } }, "sha512-sVRdOH7wRNz9Kz0KH1+/4Uaj0Z2gPNbGVq6FKy9tgh/MXwAhUzbUdnv37wBuSy0xLeBkO54+/tQrjUEtOXqpbg=="],

    "@tiptap/extension-subscript": ["@tiptap/extension-subscript@3.6.6", "", { "peerDependencies": { "@tiptap/core": "^3.6.6", "@tiptap/pm": "^3.6.6" } }, "sha512-S6PSD1YFDSNI8MGsaYipKEayJiOk6C1yB3rF47FtpuhtILaTzl2O/OdUc1u+LIO9OjIORCNkV4jPPfhwn+cI7g=="],

    "@tiptap/extension-superscript": ["@tiptap/extension-superscript@3.6.6", "", { "peerDependencies": { "@tiptap/core": "^3.6.6", "@tiptap/pm": "^3.6.6" } }, "sha512-HHjwp2xuTE2YpSfPeS11tTDe3Eb/D6CbGBCXrwGLZw/LPFwHrbnBYIsxxbc5kLvRSXOQYqhF/E0zHedtJHYvsg=="],

    "@tiptap/extension-table": ["@tiptap/extension-table@3.6.6", "", { "peerDependencies": { "@tiptap/core": "^3.6.6", "@tiptap/pm": "^3.6.6" } }, "sha512-kPplbVCL5X+eSXjE5rDwmO+N7Fi20EuLs3JeKopHKJtcRWRdS5bTibRueew3p6GRSbMmtHuaBy/XJVF4xBccKA=="],

    "@tiptap/extension-table-cell": ["@tiptap/extension-table-cell@3.6.6", "", { "peerDependencies": { "@tiptap/extension-table": "^3.6.6" } }, "sha512-7EPTu11VTLYPIDVPmDPklK/RV2krcr2AoEFiyj+MRweC0AIdUcJqQWKSaVbfRpWisY2AsndeqzCZDXYW+B59gg=="],

    "@tiptap/extension-table-header": ["@tiptap/extension-table-header@3.6.6", "", { "peerDependencies": { "@tiptap/extension-table": "^3.6.6" } }, "sha512-jCBiYoncmIO4hiceMExx4jDMfucEZszz5Z1pwtio4b/y2o9e70DzznCsfRKzeN6S2mqHN7J4+I0IBlZHwX1NLg=="],

    "@tiptap/extension-table-row": ["@tiptap/extension-table-row@3.6.6", "", { "peerDependencies": { "@tiptap/extension-table": "^3.6.6" } }, "sha512-JIInYx/jc42swW9O7DWYcmxT9lOBq94KePT8bAy4IBeiwOwoDRpSwRDITNWQuT0ySxAy1F0MMO5n6Bm5DB7+CQ=="],

    "@tiptap/extension-text": ["@tiptap/extension-text@3.6.6", "", { "peerDependencies": { "@tiptap/core": "^3.6.6" } }, "sha512-dlD1cNuouaPNeF6iXfaHuGt4aXaxROQMkfuhbYXeImcQMzO+tjPF4WESxahBC+VPpKvi3H9tUv1CVqwrRJL5Qw=="],

    "@tiptap/extension-text-align": ["@tiptap/extension-text-align@3.6.6", "", { "peerDependencies": { "@tiptap/core": "^3.6.6" } }, "sha512-rnoTlecTsiE7bkAWT8kcb2tnrytS+F0mew939QgEcd3wXyndRIMaRVRrEk2AkK7Zma94uBj+aH6mzspU5ASeug=="],

    "@tiptap/extension-text-style": ["@tiptap/extension-text-style@2.26.3", "", { "peerDependencies": { "@tiptap/core": "^2.7.0" } }, "sha512-B+t6k41xtmlIxyi0r+g8MAShGMCK6kmz8EdxoLAUVrlCxYWVk6qvzoojZbjQKlb2sE+idIo4X5yCcKpdkxFe0w=="],

    "@tiptap/extension-underline": ["@tiptap/extension-underline@3.6.6", "", { "peerDependencies": { "@tiptap/core": "^3.6.6" } }, "sha512-PXhWYTZHM9IvGr3ElJl25qsyvKUejlul9TpFeBHv2awTY+0xoUL9FeEwOWOGx3sk8XTrz15b0/gjsgOV6U6Hiw=="],

    "@tiptap/extension-youtube": ["@tiptap/extension-youtube@3.6.6", "", { "peerDependencies": { "@tiptap/core": "^3.6.6" } }, "sha512-YpZyyE9TyboLG5vlOFIVoXZHtXWwvWhLBRS4mSTpdWPv7FeirukkDOxjFKFHJbaSWqO3reSnmdFYrGioL8fNWw=="],

    "@tiptap/extensions": ["@tiptap/extensions@3.6.6", "", { "peerDependencies": { "@tiptap/core": "^3.6.6", "@tiptap/pm": "^3.6.6" } }, "sha512-+U4ppBItDa75HVeJ861G/O1F1nKPUkTgM2Qed9akPx/IB8ELuOUXNEytIHPONqx0XqjJ+953fQans2xQowMBjg=="],

    "@tiptap/html": ["@tiptap/html@3.6.6", "", { "peerDependencies": { "@tiptap/core": "^3.6.6", "@tiptap/pm": "^3.6.6", "happy-dom": "^18.0.1" } }, "sha512-FwyJhWSZKE1xlI7D3N5IEThl/Ks1m6xa/KZK+QI7jLqPXy2vF2AI8uQ3FBUapvn/7jIZcc72LLMiZVBzAy2Pag=="],

    "@tiptap/pm": ["@tiptap/pm@3.6.6", "", { "dependencies": { "prosemirror-changeset": "^2.3.0", "prosemirror-collab": "^1.3.1", "prosemirror-commands": "^1.6.2", "prosemirror-dropcursor": "^1.8.1", "prosemirror-gapcursor": "^1.3.2", "prosemirror-history": "^1.4.1", "prosemirror-inputrules": "^1.4.0", "prosemirror-keymap": "^1.2.2", "prosemirror-markdown": "^1.13.1", "prosemirror-menu": "^1.2.4", "prosemirror-model": "^1.24.1", "prosemirror-schema-basic": "^1.2.3", "prosemirror-schema-list": "^1.5.0", "prosemirror-state": "^1.4.3", "prosemirror-tables": "^1.6.4", "prosemirror-trailing-node": "^3.0.0", "prosemirror-transform": "^1.10.2", "prosemirror-view": "^1.38.1" } }, "sha512-E/rtpPEqPiQJrchdOUDcMPR69x96a+JeMWLL12fos4KfF7YVzQ5oUIij21RffV+qeHxug7HMUpQKBtCuJfek/Q=="],

    "@tiptap/react": ["@tiptap/react@3.6.6", "", { "dependencies": { "@types/use-sync-external-store": "^0.0.6", "fast-deep-equal": "^3.1.3", "use-sync-external-store": "^1.4.0" }, "optionalDependencies": { "@tiptap/extension-bubble-menu": "^3.6.6", "@tiptap/extension-floating-menu": "^3.6.6" }, "peerDependencies": { "@tiptap/core": "^3.6.6", "@tiptap/pm": "^3.6.6", "@types/react": "^17.0.0 || ^18.0.0 || ^19.0.0", "@types/react-dom": "^17.0.0 || ^18.0.0 || ^19.0.0", "react": "^17.0.0 || ^18.0.0 || ^19.0.0", "react-dom": "^17.0.0 || ^18.0.0 || ^19.0.0" } }, "sha512-x1pGju+D/vazuBptE8ztsH55sXgF7CTOCAzSc7/6b4dXCZc1IrrciHOEbZLZix/UInPu4HgrPiVA+6xUj7e3+A=="],

    "@tiptap/starter-kit": ["@tiptap/starter-kit@3.6.6", "", { "dependencies": { "@tiptap/core": "^3.6.6", "@tiptap/extension-blockquote": "^3.6.6", "@tiptap/extension-bold": "^3.6.6", "@tiptap/extension-bullet-list": "^3.6.6", "@tiptap/extension-code": "^3.6.6", "@tiptap/extension-code-block": "^3.6.6", "@tiptap/extension-document": "^3.6.6", "@tiptap/extension-dropcursor": "^3.6.6", "@tiptap/extension-gapcursor": "^3.6.6", "@tiptap/extension-hard-break": "^3.6.6", "@tiptap/extension-heading": "^3.6.6", "@tiptap/extension-horizontal-rule": "^3.6.6", "@tiptap/extension-italic": "^3.6.6", "@tiptap/extension-link": "^3.6.6", "@tiptap/extension-list": "^3.6.6", "@tiptap/extension-list-item": "^3.6.6", "@tiptap/extension-list-keymap": "^3.6.6", "@tiptap/extension-ordered-list": "^3.6.6", "@tiptap/extension-paragraph": "^3.6.6", "@tiptap/extension-strike": "^3.6.6", "@tiptap/extension-text": "^3.6.6", "@tiptap/extension-underline": "^3.6.6", "@tiptap/extensions": "^3.6.6", "@tiptap/pm": "^3.6.6" } }, "sha512-pKTlQEdyiy6aebjpOyWzjxmyPHM6mUEOHhyAN9hxCpHhkDHcOt3+CX+YlodDtrIfNdPEDyrvsDlvtrEavSTQLw=="],

    "@tiptap/y-tiptap": ["@tiptap/y-tiptap@3.0.0", "", { "dependencies": { "lib0": "^0.2.100" }, "peerDependencies": { "prosemirror-model": "^1.7.1", "prosemirror-state": "^1.2.3", "prosemirror-view": "^1.9.10", "y-protocols": "^1.0.1", "yjs": "^13.5.38" } }, "sha512-HIeJZCj+KYJde2x6fONzo4o6kd7gW7eonwhQsv2p2VQnUgwNXMVhN+D6Z3AH/2i541Sq33y1PO4U/1ThCPjqbA=="],

    "@tldraw/editor": ["@tldraw/editor@4.0.3", "", { "dependencies": { "@tiptap/core": "^2.9.1", "@tiptap/pm": "^2.9.1", "@tiptap/react": "^2.9.1", "@tldraw/state": "4.0.3", "@tldraw/state-react": "4.0.3", "@tldraw/store": "4.0.3", "@tldraw/tlschema": "4.0.3", "@tldraw/utils": "4.0.3", "@tldraw/validate": "4.0.3", "@types/core-js": "^2.5.8", "@use-gesture/react": "^10.3.1", "classnames": "^2.5.1", "core-js": "^3.40.0", "eventemitter3": "^4.0.7", "idb": "^7.1.1", "is-plain-object": "^5.0.0" }, "peerDependencies": { "react": "^18.2.0 || ^19.0.0", "react-dom": "^18.2.0 || ^19.0.0" } }, "sha512-RqfE6GjT9cmaPkvgPooaVyLGkeUITHO7s91PRR5etnDIwNLrUvZwsMANrc2EISKOrHU2Yh/dLN9sAqwuVjDJSg=="],

    "@tldraw/state": ["@tldraw/state@4.0.3", "", { "dependencies": { "@tldraw/utils": "4.0.3" } }, "sha512-dxpcu+QkYccep0pyMKZUgviR4ODx4omLX0BgHqluiX3SpOSsi3mLNc9sg7VP5ZNxs5jPpQxEV3JskpeTCHPAWA=="],

    "@tldraw/state-react": ["@tldraw/state-react@4.0.3", "", { "dependencies": { "@tldraw/state": "4.0.3", "@tldraw/utils": "4.0.3" }, "peerDependencies": { "react": "^18.2.0 || ^19.0.0", "react-dom": "^18.2.0 || ^19.0.0" } }, "sha512-J0QcArdyi+DDCgvS1m9TiAJWm8aV+qvzz7BbiyXB3aJ5LwUVBwiilhC9GWHGM0gKtKXuOD2SIx4JOBeacB9XCw=="],

    "@tldraw/store": ["@tldraw/store@4.0.3", "", { "dependencies": { "@tldraw/state": "4.0.3", "@tldraw/utils": "4.0.3" }, "peerDependencies": { "react": "^18.2.0 || ^19.0.0" } }, "sha512-Z+Jsr9i0HN58g84XuDjbPkt1N00Sefy+dJ3ZmBI4GjpIX2mT7YZ98wyK2Em9vntoXov4pa+yVfQWlkLQZYMzhA=="],

    "@tldraw/sync": ["@tldraw/sync@4.0.3", "", { "dependencies": { "@tldraw/state": "4.0.3", "@tldraw/state-react": "4.0.3", "@tldraw/sync-core": "4.0.3", "@tldraw/utils": "4.0.3", "nanoevents": "^7.0.1", "tldraw": "4.0.3", "ws": "^8.18.0" }, "peerDependencies": { "react": "^18.2.0 || ^19.0.0", "react-dom": "^18.2.0 || ^19.0.0" } }, "sha512-4ae9h+MMKsdI8ZoarnetxAEqecaQIkPxXwJmrrd9fPjdQZ59iiBWC31nTXkORSs4iYmtVwx0S1to086Yr0deYw=="],

    "@tldraw/sync-core": ["@tldraw/sync-core@4.0.3", "", { "dependencies": { "@tldraw/state": "4.0.3", "@tldraw/store": "4.0.3", "@tldraw/tlschema": "4.0.3", "@tldraw/utils": "4.0.3", "nanoevents": "^7.0.1", "ws": "^8.18.0" }, "peerDependencies": { "react": "^18.2.0 || ^19.0.0", "react-dom": "^18.2.0 || ^19.0.0" } }, "sha512-xdqqf/JwBAuDmJ18NEAu+2rwO0Jlqr6oICDKK1mtWl0Cw9xo9hdUtlAlmethkxFppSfGqHyzy6R4Zg/tvWA8ew=="],

    "@tldraw/tlschema": ["@tldraw/tlschema@4.0.3", "", { "dependencies": { "@tldraw/state": "4.0.3", "@tldraw/store": "4.0.3", "@tldraw/utils": "4.0.3", "@tldraw/validate": "4.0.3" }, "peerDependencies": { "react": "^18.2.0 || ^19.0.0", "react-dom": "^18.2.0 || ^19.0.0" } }, "sha512-obzbZ/POz4yI9dV5E+yUxmPWmb/dLwmrTe7wyISktue22nbXJQJYgWpyAEQs1cQ1iRjdNv7PpuFZdC8NzKNddg=="],

    "@tldraw/utils": ["@tldraw/utils@4.0.3", "", { "dependencies": { "jittered-fractional-indexing": "^1.0.0", "lodash.isequal": "^4.5.0", "lodash.isequalwith": "^4.4.0", "lodash.throttle": "^4.1.1", "lodash.uniq": "^4.5.0" } }, "sha512-CVQ86wRvVmmP8ZCgOkUa5xe51F574iZG1hhEbZyOTT7JjEqXAM5OA7IY0m+B0UNB/rEcDvqJGKI10Ap454zFSA=="],

    "@tldraw/validate": ["@tldraw/validate@4.0.3", "", { "dependencies": { "@tldraw/utils": "4.0.3" } }, "sha512-rM575xqCo4VWrZP1w4kMW+vW2WiLv02g8FYfHmwNQF0k4CjAxRBz6gtMuX6GqDk9STJqk+C7LrR54F3SNzXLbg=="],

    "@trigger.dev/build": ["@trigger.dev/build@4.0.4", "", { "dependencies": { "@trigger.dev/core": "4.0.4", "pkg-types": "^1.1.3", "tinyglobby": "^0.2.2", "tsconfck": "3.1.3" } }, "sha512-W3mP+RBkcYOrNYTTmQ/WdU6LB+2Tk1S6r3OjEWqXEPsXLEEw6BzHTHZBirHYX4lWRBL9jVkL+/H74ycyNfzRjg=="],

    "@trigger.dev/core": ["@trigger.dev/core@4.0.4", "", { "dependencies": { "@bugsnag/cuid": "^3.1.1", "@electric-sql/client": "1.0.0-beta.1", "@google-cloud/precise-date": "^4.0.0", "@jsonhero/path": "^1.0.21", "@opentelemetry/api": "1.9.0", "@opentelemetry/api-logs": "0.203.0", "@opentelemetry/core": "2.0.1", "@opentelemetry/exporter-logs-otlp-http": "0.203.0", "@opentelemetry/exporter-trace-otlp-http": "0.203.0", "@opentelemetry/instrumentation": "0.203.0", "@opentelemetry/resources": "2.0.1", "@opentelemetry/sdk-logs": "0.203.0", "@opentelemetry/sdk-trace-base": "2.0.1", "@opentelemetry/sdk-trace-node": "2.0.1", "@opentelemetry/semantic-conventions": "1.36.0", "dequal": "^2.0.3", "eventsource": "^3.0.5", "eventsource-parser": "^3.0.0", "execa": "^8.0.1", "humanize-duration": "^3.27.3", "jose": "^5.4.0", "nanoid": "3.3.8", "prom-client": "^15.1.0", "socket.io": "4.7.4", "socket.io-client": "4.7.5", "std-env": "^3.8.1", "superjson": "^2.2.1", "tinyexec": "^0.3.2", "uncrypto": "^0.1.3", "zod": "3.25.76", "zod-error": "1.5.0", "zod-validation-error": "^1.5.0" } }, "sha512-c5myttkNhqaqvLlEz3ttE1qEsULlD6ILBge5FAfEtMv9HVS/pNlgvMKrdFMefaGO/bE4HoxrNGdJsY683Kq32w=="],

    "@trigger.dev/sdk": ["@trigger.dev/sdk@4.0.4", "", { "dependencies": { "@opentelemetry/api": "1.9.0", "@opentelemetry/semantic-conventions": "1.36.0", "@trigger.dev/core": "4.0.4", "chalk": "^5.2.0", "cronstrue": "^2.21.0", "debug": "^4.3.4", "evt": "^2.4.13", "slug": "^6.0.0", "ulid": "^2.3.0", "uncrypto": "^0.1.3", "uuid": "^9.0.0", "ws": "^8.11.0" }, "peerDependencies": { "ai": "^4.2.0 || ^5.0.0", "zod": "^3.0.0 || ^4.0.0" }, "optionalPeers": ["ai"] }, "sha512-54krRw9SN1CGm5u17JBzu0hNzRf1u37jKbSFFngPJjUOltOgi/owey5+KNu1rGthabhOBK2VKzvKEd4sn08RCA=="],

    "@trivago/prettier-plugin-sort-imports": ["@trivago/prettier-plugin-sort-imports@5.2.2", "", { "dependencies": { "@babel/generator": "^7.26.5", "@babel/parser": "^7.26.7", "@babel/traverse": "^7.26.7", "@babel/types": "^7.26.7", "javascript-natural-sort": "^0.7.1", "lodash": "^4.17.21" }, "peerDependencies": { "@vue/compiler-sfc": "3.x", "prettier": "2.x - 3.x", "prettier-plugin-svelte": "3.x", "svelte": "4.x || 5.x" }, "optionalPeers": ["@vue/compiler-sfc", "prettier-plugin-svelte", "svelte"] }, "sha512-fYDQA9e6yTNmA13TLVSA+WMQRc5Bn/c0EUBditUHNfMMxN7M82c38b1kEggVE3pLpZ0FwkwJkUEKMiOi52JXFA=="],

    "@trpc/client": ["@trpc/client@11.6.0", "", { "peerDependencies": { "@trpc/server": "11.6.0", "typescript": ">=5.7.2" } }, "sha512-DyWbYk2hd50BaVrXWVkaUnaSwgAF5g/lfBkXtkF1Aqlk6BtSzGUo3owPkgqQO2I5LwWy1+ra9TsSfBBvIZpTwg=="],

    "@trpc/react-query": ["@trpc/react-query@11.6.0", "", { "peerDependencies": { "@tanstack/react-query": "^5.80.3", "@trpc/client": "11.6.0", "@trpc/server": "11.6.0", "react": ">=18.2.0", "react-dom": ">=18.2.0", "typescript": ">=5.7.2" } }, "sha512-xljUCzROa23cC89SEd5fwbKiWrGus2NDwtg8zszPlsFvaByWW50Jx6y5sLPXhp/g1FBsEtCInNNhEEL0UCHwGw=="],

    "@trpc/server": ["@trpc/server@11.6.0", "", { "peerDependencies": { "typescript": ">=5.7.2" } }, "sha512-skTso0AWbOZck40jwNeYv++AMZXNWLUWdyk+pB5iVaYmEKTuEeMoPrEudR12VafbEU6tZa8HK3QhBfTYYHDCdg=="],

    "@tuturuuu/ai": ["@tuturuuu/ai@workspace:packages/ai"],

    "@tuturuuu/apis": ["@tuturuuu/apis@workspace:packages/apis"],

    "@tuturuuu/auth": ["@tuturuuu/auth@workspace:packages/auth"],

    "@tuturuuu/calendar": ["@tuturuuu/calendar@workspace:apps/calendar"],

    "@tuturuuu/db": ["@tuturuuu/db@workspace:apps/db"],

    "@tuturuuu/external": ["@tuturuuu/external@workspace:apps/external"],

    "@tuturuuu/finance": ["@tuturuuu/finance@workspace:apps/finance"],

    "@tuturuuu/games": ["@tuturuuu/games@workspace:packages/games"],

    "@tuturuuu/google": ["@tuturuuu/google@workspace:packages/google"],

    "@tuturuuu/icons": ["@tuturuuu/icons@workspace:packages/icons"],

    "@tuturuuu/nova": ["@tuturuuu/nova@workspace:apps/nova"],

    "@tuturuuu/payment": ["@tuturuuu/payment@workspace:packages/payment"],

    "@tuturuuu/playground": ["@tuturuuu/playground@workspace:apps/playground"],

    "@tuturuuu/rewise": ["@tuturuuu/rewise@workspace:apps/rewise"],

    "@tuturuuu/shortener": ["@tuturuuu/shortener@workspace:apps/shortener"],

    "@tuturuuu/supabase": ["@tuturuuu/supabase@workspace:packages/supabase"],

    "@tuturuuu/transactional": ["@tuturuuu/transactional@workspace:packages/transactional"],

    "@tuturuuu/trigger": ["@tuturuuu/trigger@workspace:packages/trigger"],

    "@tuturuuu/tudo": ["@tuturuuu/tudo@workspace:apps/tudo"],

    "@tuturuuu/tumeet": ["@tuturuuu/tumeet@workspace:apps/tumeet"],

    "@tuturuuu/types": ["@tuturuuu/types@workspace:packages/types"],

    "@tuturuuu/typescript-config": ["@tuturuuu/typescript-config@workspace:packages/typescript-config"],

    "@tuturuuu/ui": ["@tuturuuu/ui@workspace:packages/ui"],

    "@tuturuuu/utils": ["@tuturuuu/utils@workspace:packages/utils"],

    "@tuturuuu/vercel": ["@tuturuuu/vercel@workspace:packages/vercel"],

    "@tuturuuu/web": ["@tuturuuu/web@workspace:apps/web"],

    "@types/aria-query": ["@types/aria-query@5.0.4", "", {}, "sha512-rfT93uj5s0PRL7EzccGMs3brplhcrghnDoV26NqKhCAS1hVo+WdNsPvE/yb6ilfr5hi2MEk6d5EWJTKdxg8jVw=="],

    "@types/aws-lambda": ["@types/aws-lambda@8.10.155", "", {}, "sha512-wd1XgoL0gy/ybo7WozUKQBd+IOgUkdfG6uUGI0fQOTEq06FBFdO7tmPDSxgjkFkl8GlfApvk5TvqZlAl0g+Lbg=="],

    "@types/babel__core": ["@types/babel__core@7.20.5", "", { "dependencies": { "@babel/parser": "^7.20.7", "@babel/types": "^7.20.7", "@types/babel__generator": "*", "@types/babel__template": "*", "@types/babel__traverse": "*" } }, "sha512-qoQprZvz5wQFJwMDqeseRXWv3rqMvhgpbXFfVyWhbx9X47POIA6i/+dXefEmZKoAgOaTdaIgNSMqMIU61yRyzA=="],

    "@types/babel__generator": ["@types/babel__generator@7.27.0", "", { "dependencies": { "@babel/types": "^7.0.0" } }, "sha512-ufFd2Xi92OAVPYsy+P4n7/U7e68fex0+Ee8gSG9KX7eo084CWiQ4sdxktvdl0bOPupXtVJPY19zk6EwWqUQ8lg=="],

    "@types/babel__template": ["@types/babel__template@7.4.4", "", { "dependencies": { "@babel/parser": "^7.1.0", "@babel/types": "^7.0.0" } }, "sha512-h/NUaSyG5EyxBIp8YRxo4RMe2/qQgvyowRwVMzhYhBCONbW8PUsg4lkFMrhgZhUe5z3L3MiLDuvyJ/CaPa2A8A=="],

    "@types/babel__traverse": ["@types/babel__traverse@7.28.0", "", { "dependencies": { "@babel/types": "^7.28.2" } }, "sha512-8PvcXf70gTDZBgt9ptxJ8elBeBjcLOAcOtoO/mPJjtji1+CdGbHgm77om1GrsPxsiE+uXIpNSK64UYaIwQXd4Q=="],

    "@types/canvas-confetti": ["@types/canvas-confetti@1.9.0", "", {}, "sha512-aBGj/dULrimR1XDZLtG9JwxX1b4HPRF6CX9Yfwh3NvstZEm1ZL7RBnel4keCPSqs1ANRu1u2Aoz9R+VmtjYuTg=="],

    "@types/chai": ["@types/chai@5.2.2", "", { "dependencies": { "@types/deep-eql": "*" } }, "sha512-8kB30R7Hwqf40JPiKhVzodJs2Qc1ZJ5zuT3uzw5Hq/dhNCl3G3l83jfpdI1e20BP348+fV7VIL/+FxaXkqBmWg=="],

    "@types/cookie": ["@types/cookie@0.4.1", "", {}, "sha512-XW/Aa8APYr6jSVVA1y/DEIZX0/GMKLEVekNG727R8cs56ahETkRAy/3DR7+fJyh7oUgGwNQaRfXCun0+KbWY7Q=="],

    "@types/core-js": ["@types/core-js@2.5.8", "", {}, "sha512-VgnAj6tIAhJhZdJ8/IpxdatM8G4OD3VWGlp6xIxUGENZlpbob9Ty4VVdC1FIEp0aK6DBscDDjyzy5FB60TuNqg=="],

    "@types/cors": ["@types/cors@2.8.19", "", { "dependencies": { "@types/node": "*" } }, "sha512-mFNylyeyqN93lfe/9CSxOGREz8cpzAhH+E93xJ4xWQf62V8sQ/24reV2nyzUWM6H6Xji+GGHpkbLe7pVoUEskg=="],

    "@types/d3": ["@types/d3@7.4.3", "", { "dependencies": { "@types/d3-array": "*", "@types/d3-axis": "*", "@types/d3-brush": "*", "@types/d3-chord": "*", "@types/d3-color": "*", "@types/d3-contour": "*", "@types/d3-delaunay": "*", "@types/d3-dispatch": "*", "@types/d3-drag": "*", "@types/d3-dsv": "*", "@types/d3-ease": "*", "@types/d3-fetch": "*", "@types/d3-force": "*", "@types/d3-format": "*", "@types/d3-geo": "*", "@types/d3-hierarchy": "*", "@types/d3-interpolate": "*", "@types/d3-path": "*", "@types/d3-polygon": "*", "@types/d3-quadtree": "*", "@types/d3-random": "*", "@types/d3-scale": "*", "@types/d3-scale-chromatic": "*", "@types/d3-selection": "*", "@types/d3-shape": "*", "@types/d3-time": "*", "@types/d3-time-format": "*", "@types/d3-timer": "*", "@types/d3-transition": "*", "@types/d3-zoom": "*" } }, "sha512-lZXZ9ckh5R8uiFVt8ogUNf+pIrK4EsWrx2Np75WvF/eTpJ0FMHNhjXk8CKEx/+gpHbNQyJWehbFaTvqmHWB3ww=="],

    "@types/d3-array": ["@types/d3-array@3.2.2", "", {}, "sha512-hOLWVbm7uRza0BYXpIIW5pxfrKe0W+D5lrFiAEYR+pb6w3N2SwSMaJbXdUfSEv+dT4MfHBLtn5js0LAWaO6otw=="],

    "@types/d3-axis": ["@types/d3-axis@3.0.6", "", { "dependencies": { "@types/d3-selection": "*" } }, "sha512-pYeijfZuBd87T0hGn0FO1vQ/cgLk6E1ALJjfkC0oJ8cbwkZl3TpgS8bVBLZN+2jjGgg38epgxb2zmoGtSfvgMw=="],

    "@types/d3-brush": ["@types/d3-brush@3.0.6", "", { "dependencies": { "@types/d3-selection": "*" } }, "sha512-nH60IZNNxEcrh6L1ZSMNA28rj27ut/2ZmI3r96Zd+1jrZD++zD3LsMIjWlvg4AYrHn/Pqz4CF3veCxGjtbqt7A=="],

    "@types/d3-chord": ["@types/d3-chord@3.0.6", "", {}, "sha512-LFYWWd8nwfwEmTZG9PfQxd17HbNPksHBiJHaKuY1XeqscXacsS2tyoo6OdRsjf+NQYeB6XrNL3a25E3gH69lcg=="],

    "@types/d3-color": ["@types/d3-color@3.1.3", "", {}, "sha512-iO90scth9WAbmgv7ogoq57O9YpKmFBbmoEoCHDB2xMBY0+/KVrqAaCDyCE16dUspeOvIxFFRI+0sEtqDqy2b4A=="],

    "@types/d3-contour": ["@types/d3-contour@3.0.6", "", { "dependencies": { "@types/d3-array": "*", "@types/geojson": "*" } }, "sha512-BjzLgXGnCWjUSYGfH1cpdo41/hgdWETu4YxpezoztawmqsvCeep+8QGfiY6YbDvfgHz/DkjeIkkZVJavB4a3rg=="],

    "@types/d3-delaunay": ["@types/d3-delaunay@6.0.4", "", {}, "sha512-ZMaSKu4THYCU6sV64Lhg6qjf1orxBthaC161plr5KuPHo3CNm8DTHiLw/5Eq2b6TsNP0W0iJrUOFscY6Q450Hw=="],

    "@types/d3-dispatch": ["@types/d3-dispatch@3.0.7", "", {}, "sha512-5o9OIAdKkhN1QItV2oqaE5KMIiXAvDWBDPrD85e58Qlz1c1kI/J0NcqbEG88CoTwJrYe7ntUCVfeUl2UJKbWgA=="],

    "@types/d3-drag": ["@types/d3-drag@3.0.7", "", { "dependencies": { "@types/d3-selection": "*" } }, "sha512-HE3jVKlzU9AaMazNufooRJ5ZpWmLIoc90A37WU2JMmeq28w1FQqCZswHZ3xR+SuxYftzHq6WU6KJHvqxKzTxxQ=="],

    "@types/d3-dsv": ["@types/d3-dsv@3.0.7", "", {}, "sha512-n6QBF9/+XASqcKK6waudgL0pf/S5XHPPI8APyMLLUHd8NqouBGLsU8MgtO7NINGtPBtk9Kko/W4ea0oAspwh9g=="],

    "@types/d3-ease": ["@types/d3-ease@3.0.2", "", {}, "sha512-NcV1JjO5oDzoK26oMzbILE6HW7uVXOHLQvHshBUW4UMdZGfiY6v5BeQwh9a9tCzv+CeefZQHJt5SRgK154RtiA=="],

    "@types/d3-fetch": ["@types/d3-fetch@3.0.7", "", { "dependencies": { "@types/d3-dsv": "*" } }, "sha512-fTAfNmxSb9SOWNB9IoG5c8Hg6R+AzUHDRlsXsDZsNp6sxAEOP0tkP3gKkNSO/qmHPoBFTxNrjDprVHDQDvo5aA=="],

    "@types/d3-force": ["@types/d3-force@3.0.10", "", {}, "sha512-ZYeSaCF3p73RdOKcjj+swRlZfnYpK1EbaDiYICEEp5Q6sUiqFaFQ9qgoshp5CzIyyb/yD09kD9o2zEltCexlgw=="],

    "@types/d3-format": ["@types/d3-format@3.0.4", "", {}, "sha512-fALi2aI6shfg7vM5KiR1wNJnZ7r6UuggVqtDA+xiEdPZQwy/trcQaHnwShLuLdta2rTymCNpxYTiMZX/e09F4g=="],

    "@types/d3-geo": ["@types/d3-geo@3.1.0", "", { "dependencies": { "@types/geojson": "*" } }, "sha512-856sckF0oP/diXtS4jNsiQw/UuK5fQG8l/a9VVLeSouf1/PPbBE1i1W852zVwKwYCBkFJJB7nCFTbk6UMEXBOQ=="],

    "@types/d3-hierarchy": ["@types/d3-hierarchy@3.1.7", "", {}, "sha512-tJFtNoYBtRtkNysX1Xq4sxtjK8YgoWUNpIiUee0/jHGRwqvzYxkq0hGVbbOGSz+JgFxxRu4K8nb3YpG3CMARtg=="],

    "@types/d3-interpolate": ["@types/d3-interpolate@3.0.4", "", { "dependencies": { "@types/d3-color": "*" } }, "sha512-mgLPETlrpVV1YRJIglr4Ez47g7Yxjl1lj7YKsiMCb27VJH9W8NVM6Bb9d8kkpG/uAQS5AmbA48q2IAolKKo1MA=="],

    "@types/d3-path": ["@types/d3-path@3.1.1", "", {}, "sha512-VMZBYyQvbGmWyWVea0EHs/BwLgxc+MKi1zLDCONksozI4YJMcTt8ZEuIR4Sb1MMTE8MMW49v0IwI5+b7RmfWlg=="],

    "@types/d3-polygon": ["@types/d3-polygon@3.0.2", "", {}, "sha512-ZuWOtMaHCkN9xoeEMr1ubW2nGWsp4nIql+OPQRstu4ypeZ+zk3YKqQT0CXVe/PYqrKpZAi+J9mTs05TKwjXSRA=="],

    "@types/d3-quadtree": ["@types/d3-quadtree@3.0.6", "", {}, "sha512-oUzyO1/Zm6rsxKRHA1vH0NEDG58HrT5icx/azi9MF1TWdtttWl0UIUsjEQBBh+SIkrpd21ZjEv7ptxWys1ncsg=="],

    "@types/d3-random": ["@types/d3-random@3.0.3", "", {}, "sha512-Imagg1vJ3y76Y2ea0871wpabqp613+8/r0mCLEBfdtqC7xMSfj9idOnmBYyMoULfHePJyxMAw3nWhJxzc+LFwQ=="],

    "@types/d3-scale": ["@types/d3-scale@4.0.9", "", { "dependencies": { "@types/d3-time": "*" } }, "sha512-dLmtwB8zkAeO/juAMfnV+sItKjlsw2lKdZVVy6LRr0cBmegxSABiLEpGVmSJJ8O08i4+sGR6qQtb6WtuwJdvVw=="],

    "@types/d3-scale-chromatic": ["@types/d3-scale-chromatic@3.1.0", "", {}, "sha512-iWMJgwkK7yTRmWqRB5plb1kadXyQ5Sj8V/zYlFGMUBbIPKQScw+Dku9cAAMgJG+z5GYDoMjWGLVOvjghDEFnKQ=="],

    "@types/d3-selection": ["@types/d3-selection@3.0.11", "", {}, "sha512-bhAXu23DJWsrI45xafYpkQ4NtcKMwWnAC/vKrd2l+nxMFuvOT3XMYTIj2opv8vq8AO5Yh7Qac/nSeP/3zjTK0w=="],

    "@types/d3-shape": ["@types/d3-shape@3.1.7", "", { "dependencies": { "@types/d3-path": "*" } }, "sha512-VLvUQ33C+3J+8p+Daf+nYSOsjB4GXp19/S/aGo60m9h1v6XaxjiT82lKVWJCfzhtuZ3yD7i/TPeC/fuKLLOSmg=="],

    "@types/d3-time": ["@types/d3-time@3.0.4", "", {}, "sha512-yuzZug1nkAAaBlBBikKZTgzCeA+k1uy4ZFwWANOfKw5z5LRhV0gNA7gNkKm7HoK+HRN0wX3EkxGk0fpbWhmB7g=="],

    "@types/d3-time-format": ["@types/d3-time-format@4.0.3", "", {}, "sha512-5xg9rC+wWL8kdDj153qZcsJ0FWiFt0J5RB6LYUNZjwSnesfblqrI/bJ1wBdJ8OQfncgbJG5+2F+qfqnqyzYxyg=="],

    "@types/d3-timer": ["@types/d3-timer@3.0.2", "", {}, "sha512-Ps3T8E8dZDam6fUyNiMkekK3XUsaUEik+idO9/YjPtfj2qruF8tFBXS7XhtE4iIXBLxhmLjP3SXpLhVf21I9Lw=="],

    "@types/d3-transition": ["@types/d3-transition@3.0.9", "", { "dependencies": { "@types/d3-selection": "*" } }, "sha512-uZS5shfxzO3rGlu0cC3bjmMFKsXv+SmZZcgp0KD22ts4uGXp5EVYGzu/0YdwZeKmddhcAccYtREJKkPfXkZuCg=="],

    "@types/d3-zoom": ["@types/d3-zoom@3.0.8", "", { "dependencies": { "@types/d3-interpolate": "*", "@types/d3-selection": "*" } }, "sha512-iqMC4/YlFCSlO8+2Ii1GGGliCAY4XdeG748w5vQUbevlbDu0zSjH/+jojorQVBK/se0j6DUFNPBGSqD3YWYnDw=="],

    "@types/debug": ["@types/debug@4.1.12", "", { "dependencies": { "@types/ms": "*" } }, "sha512-vIChWdVG3LG1SMxEvI/AK+FWJthlrqlTu7fbrlywTkkaONwk/UAGaULXRlf8vkzFBLVm0zkMdCquhL5aOjhXPQ=="],

    "@types/deep-eql": ["@types/deep-eql@4.0.2", "", {}, "sha512-c9h9dVVMigMPc4bwTvC5dxqtqJZwQPePsWjPlpSOnojbor6pGqdk541lfA7AqFQr5pB1BRdq0juY9db81BwyFw=="],

    "@types/dompurify": ["@types/dompurify@3.2.0", "", { "dependencies": { "dompurify": "*" } }, "sha512-Fgg31wv9QbLDA0SpTOXO3MaxySc4DKGLi8sna4/Utjo4r3ZRPdCt4UQee8BWr+Q5z21yifghREPJGYaEOEIACg=="],

    "@types/estree": ["@types/estree@1.0.8", "", {}, "sha512-dWHzHa2WqEXI/O1E9OjrocMTKJl2mSrEolh1Iomrv6U+JuNwaHXsXx9bLu5gG7BUWFIN0skIQJQ/L1rIex4X6w=="],

    "@types/estree-jsx": ["@types/estree-jsx@1.0.5", "", { "dependencies": { "@types/estree": "*" } }, "sha512-52CcUVNFyfb1A2ALocQw/Dd1BQFNmSdkuC3BkZ6iqhdMfQz7JWOFRuJFloOzjk+6WijU56m9oKXFAXc7o3Towg=="],

    "@types/geojson": ["@types/geojson@7946.0.16", "", {}, "sha512-6C8nqWur3j98U6+lXDfTUWIfgvZU+EumvpHKcYjujKH7woYyLj2sUmff0tRhrqM7BohUw7Pz3ZB1jj2gW9Fvmg=="],

    "@types/hast": ["@types/hast@3.0.4", "", { "dependencies": { "@types/unist": "*" } }, "sha512-WPs+bbQw5aCj+x6laNGWLH3wviHtoCv/P3+otBhbOhJgG8qtpdAMlTCxLtsTWA7LH1Oh/bFCHsBn0TPS5m30EQ=="],

    "@types/js-cookie": ["@types/js-cookie@3.0.6", "", {}, "sha512-wkw9yd1kEXOPnvEeEV1Go1MmxtBJL0RR79aOTAApecWFVu7w0NNXNqhcWgvw2YgZDYadliXkl14pa3WXw5jlCQ=="],

    "@types/katex": ["@types/katex@0.16.7", "", {}, "sha512-HMwFiRujE5PjrgwHQ25+bsLJgowjGjm5Z8FVSf0N6PwgJrwxH0QxzHYDcKsTfV3wva0vzrpqMTJS2jXPr5BMEQ=="],

    "@types/linkify-it": ["@types/linkify-it@5.0.0", "", {}, "sha512-sVDA58zAw4eWAffKOaQH5/5j3XeayukzDk+ewSsnv3p4yJEZHCCzMDiZM8e0OUrRvmpGZ85jf4yDHkHsgBNr9Q=="],

    "@types/lodash": ["@types/lodash@4.17.20", "", {}, "sha512-H3MHACvFUEiujabxhaI/ImO6gUrd8oOurg7LQtS7mbwIXA/cUqWrvBsaeJ23aZEPk1TAYkurjfMbSELfoCXlGA=="],

    "@types/markdown-it": ["@types/markdown-it@14.1.2", "", { "dependencies": { "@types/linkify-it": "^5", "@types/mdurl": "^2" } }, "sha512-promo4eFwuiW+TfGxhi+0x3czqTYJkG8qB17ZUJiVF10Xm7NLVRSLUsfRTU/6h1e24VvRnXCx+hG7li58lkzog=="],

    "@types/mdast": ["@types/mdast@4.0.4", "", { "dependencies": { "@types/unist": "*" } }, "sha512-kGaNbPh1k7AFzgpud/gMdvIm5xuECykRR+JnWKQno9TAXVa6WIVCGTPvYGekIDL4uwCZQSYbUxNBSb1aUo79oA=="],

    "@types/mdurl": ["@types/mdurl@2.0.0", "", {}, "sha512-RGdgjQUZba5p6QEFAVx2OGb8rQDL/cPRG7GiedRzMcJ1tYnUANBncjbSB1NRGwbvjcPeikRABz2nshyPk1bhWg=="],

    "@types/ms": ["@types/ms@2.1.0", "", {}, "sha512-GsCCIZDE/p3i96vtEqx+7dBUGXrc7zeSK3wwPHIaRThS+9OhWIXRqzs4d6k1SVU8g91DrNRWxWUGhp5KXQb2VA=="],

    "@types/negotiator": ["@types/negotiator@0.6.4", "", {}, "sha512-elf6BsTq+AkyNsb2h5cGNst2Mc7dPliVoAPm1fXglC/BM3f2pFA40BaSSv3E5lyHteEawVKLP+8TwiY1DMNb3A=="],

    "@types/node": ["@types/node@24.7.2", "", { "dependencies": { "undici-types": "~7.14.0" } }, "sha512-/NbVmcGTP+lj5oa4yiYxxeBjRivKQ5Ns1eSZeB99ExsEQ6rX5XYU1Zy/gGxY/ilqtD4Etx9mKyrPxZRetiahhA=="],

    "@types/papaparse": ["@types/papaparse@5.3.16", "", { "dependencies": { "@types/node": "*" } }, "sha512-T3VuKMC2H0lgsjI9buTB3uuKj3EMD2eap1MOuEQuBQ44EnDx/IkGhU6EwiTf9zG3za4SKlmwKAImdDKdNnCsXg=="],

    "@types/parse-json": ["@types/parse-json@4.0.2", "", {}, "sha512-dISoDXWWQwUquiKsyZ4Ng+HX2KsPL7LyHKHQwgGFEA3IaKac4Obd+h2a/a6waisAoepJlBcx9paWqjA8/HVjCw=="],

    "@types/phoenix": ["@types/phoenix@1.6.6", "", {}, "sha512-PIzZZlEppgrpoT2QgbnDU+MMzuR6BbCjllj0bM70lWoejMeNJAxCchxnv7J3XFkI8MpygtRpzXrIlmWUBclP5A=="],

    "@types/prismjs": ["@types/prismjs@1.26.5", "", {}, "sha512-AUZTa7hQ2KY5L7AmtSiqxlhWxb4ina0yd8hNbl4TWuqnv/pFP0nDMb3YrfSBf4hJVGLh2YEIBfKaBW/9UEl6IQ=="],

    "@types/react": ["@types/react@19.2.2", "", { "dependencies": { "csstype": "^3.0.2" } }, "sha512-6mDvHUFSjyT2B2yeNx2nUgMxh9LtOWvkhIU3uePn2I2oyNymUAX1NIsdgviM4CH+JSrp2D2hsMvJOkxY+0wNRA=="],

    "@types/react-dom": ["@types/react-dom@19.2.2", "", { "peerDependencies": { "@types/react": "^19.2.0" } }, "sha512-9KQPoO6mZCi7jcIStSnlOWn2nEF3mNmyr3rIAsGnAbQKYbRLyqmeSc39EVgtxXVia+LMT8j3knZLAZAh+xLmrw=="],

    "@types/react-reconciler": ["@types/react-reconciler@0.28.9", "", { "peerDependencies": { "@types/react": "*" } }, "sha512-HHM3nxyUZ3zAylX8ZEyrDNd2XZOnQ0D5XfunJF5FLQnZbHHYq4UWvW1QfelQNXv1ICNkwYhfxjwfnqivYB6bFg=="],

    "@types/react-resizable": ["@types/react-resizable@3.0.8", "", { "dependencies": { "@types/react": "*" } }, "sha512-Pcvt2eGA7KNXldt1hkhVhAgZ8hK41m0mp89mFgQi7LAAEZiaLgm4fHJ5zbJZ/4m2LVaAyYrrRRv1LHDcrGQanA=="],

    "@types/react-syntax-highlighter": ["@types/react-syntax-highlighter@15.5.13", "", { "dependencies": { "@types/react": "*" } }, "sha512-uLGJ87j6Sz8UaBAooU0T6lWJ0dBmjZgN1PZTrj05TNql2/XpC6+4HhMT5syIdFUUt+FASfCeLLv4kBygNU+8qA=="],

    "@types/sanitize-html": ["@types/sanitize-html@2.16.0", "", { "dependencies": { "htmlparser2": "^8.0.0" } }, "sha512-l6rX1MUXje5ztPT0cAFtUayXF06DqPhRyfVXareEN5gGCFaP/iwsxIyKODr9XDhfxPpN6vXUFNfo5kZMXCxBtw=="],

    "@types/trusted-types": ["@types/trusted-types@2.0.7", "", {}, "sha512-ScaPdn1dQczgbl0QFTeTOmVHFULt394XJgOQNoyVhZ6r2vLnMLJfBPd53SB52T/3G36VI1/g2MZaX0cwDuXsfw=="],

    "@types/unist": ["@types/unist@3.0.3", "", {}, "sha512-ko/gIFJRv177XgZsZcBwnqJN5x/Gien8qNOn0D5bQU/zAzVf9Zt3BlcUiLqhV9y4ARk0GbT3tnUiPNgnTXzc/Q=="],

    "@types/use-sync-external-store": ["@types/use-sync-external-store@0.0.6", "", {}, "sha512-zFDAD+tlpf2r4asuHEj0XH6pY6i0g5NeAHPn+15wk3BV6JA69eERFXC1gyGThDkVa1zCyKr5jox1+2LbV/AMLg=="],

    "@types/uuid": ["@types/uuid@11.0.0", "", { "dependencies": { "uuid": "*" } }, "sha512-HVyk8nj2m+jcFRNazzqyVKiZezyhDKrGUA3jlEcg/nZ6Ms+qHwocba1Y/AaVaznJTAM9xpdFSh+ptbNrhOGvZA=="],

    "@types/whatwg-mimetype": ["@types/whatwg-mimetype@3.0.2", "", {}, "sha512-c2AKvDT8ToxLIOUlN51gTiHXflsfIFisS4pO7pDPoKouJCESkhZnEy623gwP9laCy5lnLDAw1vAzu2vM2YLOrA=="],

    "@types/ws": ["@types/ws@8.18.1", "", { "dependencies": { "@types/node": "*" } }, "sha512-ThVF6DCVhA8kUGy+aazFQ4kXQ7E1Ty7A3ypFOe0IcJV8O/M511G99AW24irKrW56Wt44yG9+ij8FaqoBGkuBXg=="],

    "@ungap/structured-clone": ["@ungap/structured-clone@1.3.0", "", {}, "sha512-WmoN8qaIAo7WTYWbAZuG8PYEhn5fkz7dZrqTBZ7dtt//lL2Gwms1IcnQ5yHqjDfX8Ft5j4YzDM23f87zBfDe9g=="],

    "@upstash/qstash": ["@upstash/qstash@2.8.4", "", { "dependencies": { "crypto-js": ">=4.2.0", "jose": "^5.2.3", "neverthrow": "^7.0.1" } }, "sha512-iojHWUlRoC3M2e4XQ1NFEgC+7Orurrm5uIrPn5WilU7LvWQoocyjYBXR0VUalXkeMAmFyk4blF0EOYZY4igdIQ=="],

    "@use-gesture/core": ["@use-gesture/core@10.3.1", "", {}, "sha512-WcINiDt8WjqBdUXye25anHiNxPc0VOrlT8F6LLkU6cycrOGUDyY/yyFmsg3k8i5OLvv25llc0QC45GhR/C8llw=="],

    "@use-gesture/react": ["@use-gesture/react@10.3.1", "", { "dependencies": { "@use-gesture/core": "10.3.1" }, "peerDependencies": { "react": ">= 16.8.0" } }, "sha512-Yy19y6O2GJq8f7CHf7L0nxL8bf4PZCPaVOCgJrusOeFHY1LvHgYXnmnXg6N5iwAnbgbZCDjo60SiM6IPJi9C5g=="],

    "@vercel/analytics": ["@vercel/analytics@1.5.0", "", { "peerDependencies": { "@remix-run/react": "^2", "@sveltejs/kit": "^1 || ^2", "next": ">= 13", "react": "^18 || ^19 || ^19.0.0-rc", "svelte": ">= 4", "vue": "^3", "vue-router": "^4" }, "optionalPeers": ["@remix-run/react", "@sveltejs/kit", "next", "react", "svelte", "vue", "vue-router"] }, "sha512-MYsBzfPki4gthY5HnYN7jgInhAZ7Ac1cYDoRWFomwGHWEX7odTEzbtg9kf/QSo7XEsEAqlQugA6gJ2WS2DEa3g=="],

    "@vercel/oidc": ["@vercel/oidc@3.0.2", "", {}, "sha512-JekxQ0RApo4gS4un/iMGsIL1/k4KUBe3HmnGcDvzHuFBdQdudEJgTqcsJC7y6Ul4Yw5CeykgvQbX2XeEJd0+DA=="],

    "@vercel/speed-insights": ["@vercel/speed-insights@1.2.0", "", { "peerDependencies": { "@sveltejs/kit": "^1 || ^2", "next": ">= 13", "react": "^18 || ^19 || ^19.0.0-rc", "svelte": ">= 4", "vue": "^3", "vue-router": "^4" }, "optionalPeers": ["@sveltejs/kit", "next", "react", "svelte", "vue", "vue-router"] }, "sha512-y9GVzrUJ2xmgtQlzFP2KhVRoCglwfRQgjyfY607aU0hh0Un6d0OUyrJkjuAlsV18qR4zfoFPs/BiIj9YDS6Wzw=="],

    "@vitejs/plugin-react": ["@vitejs/plugin-react@5.0.4", "", { "dependencies": { "@babel/core": "^7.28.4", "@babel/plugin-transform-react-jsx-self": "^7.27.1", "@babel/plugin-transform-react-jsx-source": "^7.27.1", "@rolldown/pluginutils": "1.0.0-beta.38", "@types/babel__core": "^7.20.5", "react-refresh": "^0.17.0" }, "peerDependencies": { "vite": "^4.2.0 || ^5.0.0 || ^6.0.0 || ^7.0.0" } }, "sha512-La0KD0vGkVkSk6K+piWDKRUyg8Rl5iAIKRMH0vMJI0Eg47bq1eOxmoObAaQG37WMW9MSyk7Cs8EIWwJC1PtzKA=="],

    "@vitest/coverage-v8": ["@vitest/coverage-v8@3.2.4", "", { "dependencies": { "@ampproject/remapping": "^2.3.0", "@bcoe/v8-coverage": "^1.0.2", "ast-v8-to-istanbul": "^0.3.3", "debug": "^4.4.1", "istanbul-lib-coverage": "^3.2.2", "istanbul-lib-report": "^3.0.1", "istanbul-lib-source-maps": "^5.0.6", "istanbul-reports": "^3.1.7", "magic-string": "^0.30.17", "magicast": "^0.3.5", "std-env": "^3.9.0", "test-exclude": "^7.0.1", "tinyrainbow": "^2.0.0" }, "peerDependencies": { "@vitest/browser": "3.2.4", "vitest": "3.2.4" }, "optionalPeers": ["@vitest/browser"] }, "sha512-EyF9SXU6kS5Ku/U82E259WSnvg6c8KTjppUncuNdm5QHpe17mwREHnjDzozC8x9MZ0xfBUFSaLkRv4TMA75ALQ=="],

    "@vitest/expect": ["@vitest/expect@3.2.4", "", { "dependencies": { "@types/chai": "^5.2.2", "@vitest/spy": "3.2.4", "@vitest/utils": "3.2.4", "chai": "^5.2.0", "tinyrainbow": "^2.0.0" } }, "sha512-Io0yyORnB6sikFlt8QW5K7slY4OjqNX9jmJQ02QDda8lyM6B5oNgVWoSoKPac8/kgnCUzuHQKrSLtu/uOqqrig=="],

    "@vitest/mocker": ["@vitest/mocker@3.2.4", "", { "dependencies": { "@vitest/spy": "3.2.4", "estree-walker": "^3.0.3", "magic-string": "^0.30.17" }, "peerDependencies": { "msw": "^2.4.9", "vite": "^5.0.0 || ^6.0.0 || ^7.0.0-0" }, "optionalPeers": ["msw", "vite"] }, "sha512-46ryTE9RZO/rfDd7pEqFl7etuyzekzEhUbTW3BvmeO/BcCMEgq59BKhek3dXDWgAj4oMK6OZi+vRr1wPW6qjEQ=="],

    "@vitest/pretty-format": ["@vitest/pretty-format@3.2.4", "", { "dependencies": { "tinyrainbow": "^2.0.0" } }, "sha512-IVNZik8IVRJRTr9fxlitMKeJeXFFFN0JaB9PHPGQ8NKQbGpfjlTx9zO4RefN8gp7eqjNy8nyK3NZmBzOPeIxtA=="],

    "@vitest/runner": ["@vitest/runner@3.2.4", "", { "dependencies": { "@vitest/utils": "3.2.4", "pathe": "^2.0.3", "strip-literal": "^3.0.0" } }, "sha512-oukfKT9Mk41LreEW09vt45f8wx7DordoWUZMYdY/cyAk7w5TWkTRCNZYF7sX7n2wB7jyGAl74OxgwhPgKaqDMQ=="],

    "@vitest/snapshot": ["@vitest/snapshot@3.2.4", "", { "dependencies": { "@vitest/pretty-format": "3.2.4", "magic-string": "^0.30.17", "pathe": "^2.0.3" } }, "sha512-dEYtS7qQP2CjU27QBC5oUOxLE/v5eLkGqPE0ZKEIDGMs4vKWe7IjgLOeauHsR0D5YuuycGRO5oSRXnwnmA78fQ=="],

    "@vitest/spy": ["@vitest/spy@3.2.4", "", { "dependencies": { "tinyspy": "^4.0.3" } }, "sha512-vAfasCOe6AIK70iP5UD11Ac4siNUNJ9i/9PZ3NKx07sG6sUxeag1LWdNrMWeKKYBLlzuK+Gn65Yd5nyL6ds+nw=="],

    "@vitest/utils": ["@vitest/utils@3.2.4", "", { "dependencies": { "@vitest/pretty-format": "3.2.4", "loupe": "^3.1.4", "tinyrainbow": "^2.0.0" } }, "sha512-fB2V0JFrQSMsCo9HiSq3Ezpdv4iYaXRG1Sx8edX3MwxfyNn83mKiGzOcH+Fkxt4MHxr3y42fQi1oeAInqgX2QA=="],

    "@xobotyi/scrollbar-width": ["@xobotyi/scrollbar-width@1.9.5", "", {}, "sha512-N8tkAACJx2ww8vFMneJmaAgmjAG1tnVBZJRLRcx061tmsLRZHSEZSLuGWnwPtunsSLvSqXQ2wfp7Mgqg1I+2dQ=="],

    "accepts": ["accepts@1.3.8", "", { "dependencies": { "mime-types": "~2.1.34", "negotiator": "0.6.3" } }, "sha512-PYAthTa2m2VKxuvSD3DPC/Gy+U+sOA1LAuT8mkmRuvw+NACSaeXEQ+NHcVF7rONl6qcaxV3Uuemwawk+7+SJLw=="],

    "acorn": ["acorn@8.15.0", "", { "bin": { "acorn": "bin/acorn" } }, "sha512-NZyJarBfL7nWwIq+FDL6Zp/yHEhePMNnnJ0y3qfieCrmNvYct8uvtiV41UvlSe6apAfk0fY1FbWx+NwfmpvtTg=="],

    "acorn-import-attributes": ["acorn-import-attributes@1.9.5", "", { "peerDependencies": { "acorn": "^8" } }, "sha512-n02Vykv5uA3eHGM/Z2dQrcD56kL8TyDb2p1+0P83PClMnC/nc+anbQRhIOWnSq4Ke/KvDPrY3C9hDtC/A3eHnQ=="],

    "acorn-walk": ["acorn-walk@8.3.4", "", { "dependencies": { "acorn": "^8.11.0" } }, "sha512-ueEepnujpqee2o5aIYnvHU6C0A42MNdsIDeqy5BydrkuC5R1ZuUFnm27EeFJGoEHJQgn3uleRvmTXaJgfXbt4g=="],

    "agent-base": ["agent-base@7.1.4", "", {}, "sha512-MnA+YT8fwfJPgBx3m60MNqakm30XOkyIoH1y6huTQvC0PwZG7ki8NacLBcrPbNoo8vEZy7Jpuk7+jMO+CUovTQ=="],

    "ai": ["ai@5.0.68", "", { "dependencies": { "@ai-sdk/gateway": "1.0.39", "@ai-sdk/provider": "2.0.0", "@ai-sdk/provider-utils": "3.0.12", "@opentelemetry/api": "1.9.0" }, "peerDependencies": { "zod": "^3.25.76 || ^4.1.8" } }, "sha512-SB6r+4TkKVlSg2ozGBSfuf6Is5hrcX/bpGBzOoyHIN3b4ILGhaly0IHEvP8+3GGIHXqtkPVEUmR6V05jKdjNlg=="],

    "ansi-colors": ["ansi-colors@4.1.3", "", {}, "sha512-/6w/C21Pm1A7aZitlI5Ni/2J6FFQN8i1Cvz3kHABAAbw93v/NlvKdVOqz7CCWz/3iv/JplRSEEZ83XION15ovw=="],

    "ansi-regex": ["ansi-regex@5.0.1", "", {}, "sha512-quJQXlTSUGL2LH9SUXo8VwsY4soanhgo6LNSm84E1LBcE8s3O0wpdiRzyR9z/ZZJMlMWv37qOOb9pdJlMUEKFQ=="],

    "ansi-styles": ["ansi-styles@5.2.0", "", {}, "sha512-Cxwpt2SfTzTtXcfOlzGEee8O+c+MmUgGrNiBcXnuWxuFJHe6a5Hz7qwhwe5OgaSYI0IJvkLqWX1ASG+cJOkEiA=="],

    "argparse": ["argparse@2.0.1", "", {}, "sha512-8+9WqebbFzpX9OR+Wa6O29asIogeRMzcGtAINdpMHHyAg10f05aSFVBbcEqGf/PXw1EjAZ+q2/bEBg3DvurK3Q=="],

    "aria-hidden": ["aria-hidden@1.2.6", "", { "dependencies": { "tslib": "^2.0.0" } }, "sha512-ik3ZgC9dY/lYVVM++OISsaYDeg1tb0VtP5uL3ouh1koGOaUMDPpbFIei4JkFimWUFPn90sbMNMXQAIVOlnYKJA=="],

    "aria-query": ["aria-query@5.3.2", "", {}, "sha512-COROpnaoap1E2F000S62r6A60uHZnmlvomhfyT2DlTcrY1OrBKn2UhH7qn5wTC9zMvD0AY7csdPSNwKP+7WiQw=="],

    "assertion-error": ["assertion-error@2.0.1", "", {}, "sha512-Izi8RQcffqCeNVgFigKli1ssklIbpHnCYc6AknXGYoB6grJqyeby7jv12JUQgmTAnIDnbck1uxksT4dzN3PWBA=="],

    "ast-v8-to-istanbul": ["ast-v8-to-istanbul@0.3.5", "", { "dependencies": { "@jridgewell/trace-mapping": "^0.3.30", "estree-walker": "^3.0.3", "js-tokens": "^9.0.1" } }, "sha512-9SdXjNheSiE8bALAQCQQuT6fgQaoxJh7IRYrRGZ8/9nv8WhJeC1aXAwN8TbaOssGOukUvyvnkgD9+Yuykvl1aA=="],

    "attr-accept": ["attr-accept@2.2.5", "", {}, "sha512-0bDNnY/u6pPwHDMoF0FieU354oBi0a8rD9FcsLwzcGWbc8KS8KPIi7y+s13OlVY+gMWc/9xEMUgNE6Qm8ZllYQ=="],

    "autoprefixer": ["autoprefixer@10.4.21", "", { "dependencies": { "browserslist": "^4.24.4", "caniuse-lite": "^1.0.30001702", "fraction.js": "^4.3.7", "normalize-range": "^0.1.2", "picocolors": "^1.1.1", "postcss-value-parser": "^4.2.0" }, "peerDependencies": { "postcss": "^8.1.0" }, "bin": { "autoprefixer": "bin/autoprefixer" } }, "sha512-O+A6LWV5LDHSJD3LjHYoNi4VLsj/Whi7k6zG12xTYaU4cQ8oxQGckXNX8cRHK5yOZ/ppVHe0ZBXGzSV9jXdVbQ=="],

    "aws4fetch": ["aws4fetch@1.0.20", "", {}, "sha512-/djoAN709iY65ETD6LKCtyyEI04XIBP5xVvfmNxsEP0uJB5tyaGBztSryRr4HqMStr9R06PisQE7m9zDTXKu6g=="],

    "babel-plugin-macros": ["babel-plugin-macros@3.1.0", "", { "dependencies": { "@babel/runtime": "^7.12.5", "cosmiconfig": "^7.0.0", "resolve": "^1.19.0" } }, "sha512-Cg7TFGpIr01vOQNODXOOaGz2NpCU5gl8x1qJFbb6hbZxR7XrcE2vtbAsTAbJ7/xwJtUuJEw8K8Zr/AE0LHlesg=="],

    "bail": ["bail@2.0.2", "", {}, "sha512-0xO6mYd7JB2YesxDKplafRpsiOzPt9V02ddPCLbY1xYGPOX24NTyN50qnUxgCPcSoYMhKpAuBTjQoRZCAkUDRw=="],

    "balanced-match": ["balanced-match@1.0.2", "", {}, "sha512-3oSeUO0TMV67hN1AmbXsK4yaqU7tjiHlbxRDZOpH0KW9+CeX4bRAaX0Anxt0tx2MrpRpWwQaPwIlISEJhYU5Pw=="],

    "base64-arraybuffer": ["base64-arraybuffer@1.0.2", "", {}, "sha512-I3yl4r9QB5ZRY3XuJVEPfc2XhZO6YweFPI+UovAzn+8/hb3oJ6lnysaFcjVpkCPfVWFUDvoZ8kmVDP7WyRtYtQ=="],

    "base64-js": ["base64-js@1.5.1", "", {}, "sha512-AKpaYlHn8t4SVbOHCy+b5+KKgvR4vrsD8vbvrbiQJps7fKDTkjkDry6ji0rUJjC0kzbNePLwzxq8iypo41qeWA=="],

    "base64id": ["base64id@2.0.0", "", {}, "sha512-lGe34o6EHj9y3Kts9R4ZYs/Gr+6N7MCaMlIFA3F1R2O5/m7K06AxfSeO5530PEERE6/WyEg3lsuyw4GHlPZHog=="],

    "baseline-browser-mapping": ["baseline-browser-mapping@2.8.16", "", { "bin": { "baseline-browser-mapping": "dist/cli.js" } }, "sha512-OMu3BGQ4E7P1ErFsIPpbJh0qvDudM/UuJeHgkAvfWe+0HFJCXh+t/l8L6fVLR55RI/UbKrVLnAXZSVwd9ysWYw=="],

    "before-after-hook": ["before-after-hook@4.0.0", "", {}, "sha512-q6tR3RPqIB1pMiTRMFcZwuG5T8vwp+vUvEG0vuI6B+Rikh5BfPp2fQ82c925FOs+b0lcFQ8CFrL+KbilfZFhOQ=="],

    "bidi-js": ["bidi-js@1.0.3", "", { "dependencies": { "require-from-string": "^2.0.2" } }, "sha512-RKshQI1R3YQ+n9YJz2QQ147P66ELpa1FQEg20Dk8oW9t2KgLbpDLLp9aGZ7y8WHSshDknG0bknqGw5/tyCs5tw=="],

    "bignumber.js": ["bignumber.js@9.3.1", "", {}, "sha512-Ko0uX15oIUS7wJ3Rb30Fs6SkVbLmPBAKdlm7q9+ak9bbIeFf0MwuBsQV6z7+X768/cHsfg+WlysDWJcmthjsjQ=="],

    "bin-links": ["bin-links@5.0.0", "", { "dependencies": { "cmd-shim": "^7.0.0", "npm-normalize-package-bin": "^4.0.0", "proc-log": "^5.0.0", "read-cmd-shim": "^5.0.0", "write-file-atomic": "^6.0.0" } }, "sha512-sdleLVfCjBtgO5cNjA2HVRvWBJAHs4zwenaCPMNJAJU0yNxpzj80IpjOIimkpkr+mhlA+how5poQtt53PygbHA=="],

    "bintrees": ["bintrees@1.0.2", "", {}, "sha512-VOMgTMwjAaUG580SXn3LacVgjurrbMme7ZZNYGSSV7mmtY6QQRh0Eg3pwIcntQ77DErK1L0NxkbetjcoXzVwKw=="],

    "bippy": ["bippy@0.3.28", "", { "dependencies": { "@types/react-reconciler": "^0.28.9" }, "peerDependencies": { "react": ">=17.0.1" } }, "sha512-PLx8DjkjQuEGa4jROpdkV7xOPfFw1SRnNnkKQgXXbTR1dJmUHvH4MG4T+QCscIQufQj2tOolQsetDkTPATrXRw=="],

    "boolbase": ["boolbase@1.0.0", "", {}, "sha512-JZOSA7Mo9sNGB8+UjSgzdLtokWAky1zbztM3WRLCbZ70/3cTANmQmOdR7y2g+J0e2WXywy1yS468tY+IruqEww=="],

    "bottleneck": ["bottleneck@2.19.5", "", {}, "sha512-VHiNCbI1lKdl44tGrhNfU3lup0Tj/ZBMJB5/2ZbNXRCPuRCO7ed2mgcK4r17y+KB2EfuYuRaVlwNbAeaWGSpbw=="],

    "bowser": ["bowser@2.12.1", "", {}, "sha512-z4rE2Gxh7tvshQ4hluIT7XcFrgLIQaw9X3A+kTTRdovCz5PMukm/0QC/BKSYPj3omF5Qfypn9O/c5kgpmvYUCw=="],

    "brace-expansion": ["brace-expansion@2.0.2", "", { "dependencies": { "balanced-match": "^1.0.0" } }, "sha512-Jt0vHyM+jmUBqojB7E1NIYadt0vI0Qxjxd2TErW94wDz+E2LAm5vKMXXwg6ZZBTHPuUlDgQHKXvjGBdfcF1ZDQ=="],

    "browserslist": ["browserslist@4.26.3", "", { "dependencies": { "baseline-browser-mapping": "^2.8.9", "caniuse-lite": "^1.0.30001746", "electron-to-chromium": "^1.5.227", "node-releases": "^2.0.21", "update-browserslist-db": "^1.1.3" }, "bin": { "browserslist": "cli.js" } }, "sha512-lAUU+02RFBuCKQPj/P6NgjlbCnLBMp4UtgTx7vNHd3XSIJF87s9a5rA3aH2yw3GS9DqZAUbOtZdCCiZeVRqt0w=="],

    "buffer-equal-constant-time": ["buffer-equal-constant-time@1.0.1", "", {}, "sha512-zRpUiDwd/xk6ADqPMATG8vc9VPrkck7T07OIx0gnjmJAnHnTVXNQG3vfvWNuiZIkwu9KrKdA1iJKfsfTVxE6NA=="],

    "buffer-from": ["buffer-from@0.1.2", "", {}, "sha512-RiWIenusJsmI2KcvqQABB83tLxCByE3upSP8QU3rJDMVFGPWLvPQJt/O1Su9moRWeH7d+Q2HYb68f6+v+tw2vg=="],

    "cac": ["cac@6.7.14", "", {}, "sha512-b6Ilus+c3RrdDk+JhLKUAQfzzgLEPy6wcXqS7f/xe1EETvsDP6GORG7SFuOs6cID5YkqchW/LXZbX5bc8j7ZcQ=="],

    "call-bind-apply-helpers": ["call-bind-apply-helpers@1.0.2", "", { "dependencies": { "es-errors": "^1.3.0", "function-bind": "^1.1.2" } }, "sha512-Sp1ablJ0ivDkSzjcaJdxEunN5/XvksFJ2sMBFfq6x0ryhQV/2b/KwFe21cMpmHtPOSij8K99/wSfoEuTObmuMQ=="],

    "call-bound": ["call-bound@1.0.4", "", { "dependencies": { "call-bind-apply-helpers": "^1.0.2", "get-intrinsic": "^1.3.0" } }, "sha512-+ys997U96po4Kx/ABpBCqhA9EuxJaQWDQg7295H4hBphv3IZg0boBKuwYpt4YXp6MZ5AmZQnU/tyMTlRpaSejg=="],

    "callsites": ["callsites@3.1.0", "", {}, "sha512-P8BjAsXvZS+VIDUI11hHCQEv74YT67YUi5JJFNWIqL235sBmjX4+qx9Muvls5ivyNENctx46xQLQ3aTuE7ssaQ=="],

    "caniuse-lite": ["caniuse-lite@1.0.30001750", "", {}, "sha512-cuom0g5sdX6rw00qOoLNSFCJ9/mYIsuSOA+yzpDw8eopiFqcVwQvZHqov0vmEighRxX++cfC0Vg1G+1Iy/mSpQ=="],

    "canvas-confetti": ["canvas-confetti@1.9.3", "", {}, "sha512-rFfTURMvmVEX1gyXFgn5QMn81bYk70qa0HLzcIOSVEyl57n6o9ItHeBtUSWdvKAPY0xlvBHno4/v3QPrT83q9g=="],

    "ccount": ["ccount@2.0.1", "", {}, "sha512-eyrF0jiFpY+3drT6383f1qhkbGsLSifNAjA61IUjZjmLCWjItY6LB9ft9YhoDgwfmclB2zhu51Lc7+95b8NRAg=="],

    "chai": ["chai@5.3.3", "", { "dependencies": { "assertion-error": "^2.0.1", "check-error": "^2.1.1", "deep-eql": "^5.0.1", "loupe": "^3.1.0", "pathval": "^2.0.0" } }, "sha512-4zNhdJD/iOjSH0A05ea+Ke6MU5mmpQcbQsSOkgdaUMJ9zTlDTD/GYlwohmIE2u0gaxHYiVHEn1Fw9mZ/ktJWgw=="],

    "chalk": ["chalk@5.6.2", "", {}, "sha512-7NzBL0rN6fMUW+f7A6Io4h40qQlG+xGmtMxfbnH/K7TAtt8JQWVQK+6g0UXKMeVJoyV5EkkNsErQ8pVD3bLHbA=="],

    "character-entities": ["character-entities@1.2.4", "", {}, "sha512-iBMyeEHxfVnIakwOuDXpVkc54HijNgCyQB2w0VfGQThle6NXn50zU6V/u+LDhxHcDUPojn6Kpga3PTAD8W1bQw=="],

    "character-entities-html4": ["character-entities-html4@2.1.0", "", {}, "sha512-1v7fgQRj6hnSwFpq1Eu0ynr/CDEw0rXo2B61qXrLNdHZmPKgb7fqS1a2JwF0rISo9q77jDI8VMEHoApn8qDoZA=="],

    "character-entities-legacy": ["character-entities-legacy@1.1.4", "", {}, "sha512-3Xnr+7ZFS1uxeiUDvV02wQ+QDbc55o97tIV5zHScSPJpcLm/r0DFPcoY3tYRp+VZukxuMeKgXYmsXQHO05zQeA=="],

    "character-reference-invalid": ["character-reference-invalid@1.1.4", "", {}, "sha512-mKKUkUbhPpQlCOfIuZkvSEgktjPFIsZKRRbC6KWVEMvlzblj3i3asQv5ODsrwt0N3pHAEvjP8KTQPHkp0+6jOg=="],

    "check-error": ["check-error@2.1.1", "", {}, "sha512-OAlb+T7V4Op9OwdkjmguYRqncdlx5JiofwOAUkmTF+jNdHwzTaTs4sRAGpzLF3oOz5xAyDGrPgeIDFQmDOTiJw=="],

    "cheerio": ["cheerio@1.0.0", "", { "dependencies": { "cheerio-select": "^2.1.0", "dom-serializer": "^2.0.0", "domhandler": "^5.0.3", "domutils": "^3.1.0", "encoding-sniffer": "^0.2.0", "htmlparser2": "^9.1.0", "parse5": "^7.1.2", "parse5-htmlparser2-tree-adapter": "^7.0.0", "parse5-parser-stream": "^7.1.2", "undici": "^6.19.5", "whatwg-mimetype": "^4.0.0" } }, "sha512-quS9HgjQpdaXOvsZz82Oz7uxtXiy6UIsIQcpBj7HRw2M63Skasm9qlDocAM7jNuaxdhpPU7c4kJN+gA5MCu4ww=="],

    "cheerio-select": ["cheerio-select@2.1.0", "", { "dependencies": { "boolbase": "^1.0.0", "css-select": "^5.1.0", "css-what": "^6.1.0", "domelementtype": "^2.3.0", "domhandler": "^5.0.3", "domutils": "^3.0.1" } }, "sha512-9v9kG0LvzrlcungtnJtpGNxY+fzECQKhK4EGJX2vByejiMX84MFNQw4UxPJl3bFbTMw+Dfs37XaIkCwTZfLh4g=="],

    "chevrotain": ["chevrotain@11.0.3", "", { "dependencies": { "@chevrotain/cst-dts-gen": "11.0.3", "@chevrotain/gast": "11.0.3", "@chevrotain/regexp-to-ast": "11.0.3", "@chevrotain/types": "11.0.3", "@chevrotain/utils": "11.0.3", "lodash-es": "4.17.21" } }, "sha512-ci2iJH6LeIkvP9eJW6gpueU8cnZhv85ELY8w8WiFtNjMHA5ad6pQLaJo9mEly/9qUyCpvqX8/POVUTf18/HFdw=="],

    "chevrotain-allstar": ["chevrotain-allstar@0.3.1", "", { "dependencies": { "lodash-es": "^4.17.21" }, "peerDependencies": { "chevrotain": "^11.0.0" } }, "sha512-b7g+y9A0v4mxCW1qUhf3BSVPg+/NvGErk/dOkrDaHA0nQIQGAtrOjlX//9OQtRlSCy+x9rfB5N8yC71lH1nvMw=="],

    "chokidar": ["chokidar@4.0.3", "", { "dependencies": { "readdirp": "^4.0.1" } }, "sha512-Qgzu8kfBvo+cA4962jnP1KkS6Dop5NS6g7R5LFYJr4b8Ub94PPQXUksCw9PvXoeXPRRddRNC5C1JQUR2SMGtnA=="],

    "chownr": ["chownr@3.0.0", "", {}, "sha512-+IxzY9BZOQd/XuYPRmrvEVjF/nqj5kgT4kEq7VofrDoM1MxoRjEWkrCC3EtLi59TVawxTAn+orJwFQcrqEN1+g=="],

    "citty": ["citty@0.1.6", "", { "dependencies": { "consola": "^3.2.3" } }, "sha512-tskPPKEs8D2KPafUypv2gxwJP8h/OaJmC82QQGGDQcHvXX43xF2VDACcJVmZ0EuSxkpO9Kc4MlrA3q0+FG58AQ=="],

    "cjs-module-lexer": ["cjs-module-lexer@1.4.3", "", {}, "sha512-9z8TZaGM1pfswYeXrUpzPrkx8UnWYdhJclsiYMm6x/w5+nN+8Tf/LnAgfLGQCm59qAOxU8WwHEq2vNwF6i4j+Q=="],

    "class-variance-authority": ["class-variance-authority@0.7.1", "", { "dependencies": { "clsx": "^2.1.1" } }, "sha512-Ka+9Trutv7G8M6WT6SeiRWz792K5qEqIGEGzXKhAE6xOWAY6pPH8U+9IY3oCMv6kqTmLsv7Xh/2w2RigkePMsg=="],

    "classnames": ["classnames@2.5.1", "", {}, "sha512-saHYOzhIQs6wy2sVxTM6bUDsQO4F50V9RQ22qBpEdCW+I+/Wmke2HOl6lS6dTpdxVhb88/I6+Hs+438c3lfUow=="],

    "cli-cursor": ["cli-cursor@5.0.0", "", { "dependencies": { "restore-cursor": "^5.0.0" } }, "sha512-aCj4O5wKyszjMmDT4tZj93kxyydN/K5zPWSCe6/0AV/AA1pqe5ZBIw0a2ZfPQV7lL5/yb5HsUreJ6UFAF1tEQw=="],

    "cli-spinners": ["cli-spinners@2.9.2", "", {}, "sha512-ywqV+5MmyL4E7ybXgKys4DugZbX0FC6LnwrhjuykIjnK9k8OQacQ7axGKnjDXWNhns0xot3bZI5h55H8yo9cJg=="],

    "client-only": ["client-only@0.0.1", "", {}, "sha512-IV3Ou0jSMzZrd3pZ48nLkT9DA7Ag1pnPzaiQhpW7c3RbcqqzvzzVu+L8gfqMp/8IM2MQtSiqaCxrrcfu8I8rMA=="],

    "clsx": ["clsx@2.1.1", "", {}, "sha512-eYm0QWBtUrBWZWG0d386OGAw16Z995PiOVo2B7bjWSbHedGl5e0ZWaq65kOGgUSNesEIDkB9ISbTg/JK9dhCZA=="],

    "cmd-shim": ["cmd-shim@7.0.0", "", {}, "sha512-rtpaCbr164TPPh+zFdkWpCyZuKkjpAzODfaZCf/SVJZzJN+4bHQb/LP3Jzq5/+84um3XXY8r548XiWKSborwVw=="],

    "cmdk": ["cmdk@1.1.1", "", { "dependencies": { "@radix-ui/react-compose-refs": "^1.1.1", "@radix-ui/react-dialog": "^1.1.6", "@radix-ui/react-id": "^1.1.0", "@radix-ui/react-primitive": "^2.0.2" }, "peerDependencies": { "react": "^18 || ^19 || ^19.0.0-rc", "react-dom": "^18 || ^19 || ^19.0.0-rc" } }, "sha512-Vsv7kFaXm+ptHDMZ7izaRsP70GgrW9NBNGswt9OZaVBLlE0SNpDq8eu/VGXyF9r7M0azK3Wy7OlYXsuyYLFzHg=="],

    "color-convert": ["color-convert@2.0.1", "", { "dependencies": { "color-name": "~1.1.4" } }, "sha512-RRECPsj7iu/xb5oKYcsFHSppFNnsj/52OVTRKb4zP5onXwVF3zVmmToNcOfGC+CRDpfK/U584fMg38ZHCaElKQ=="],

    "color-name": ["color-name@1.1.4", "", {}, "sha512-dOy+3AuW3a2wNbZHIuMZpTcgjGuLU/uBL/ubcZF9OXbDo8ff4O8yVp5Bf0efS8uEoYo5q4Fx7dY9OgQGXgAsQA=="],

    "comma-separated-tokens": ["comma-separated-tokens@2.0.3", "", {}, "sha512-Fu4hJdvzeylCfQPp9SGWidpzrMs7tTrlu6Vb8XGaRGck8QSNZJJp538Wrb60Lax4fPwR64ViY468OIUTbRlGZg=="],

    "commander": ["commander@12.1.0", "", {}, "sha512-Vw8qHK3bZM9y/P10u3Vib8o/DdkvA2OtPtZvD871QKjy74Wj1WSKFILMPRPSdUSx5RFK1arlJzEtA4PkFgnbuA=="],

    "confbox": ["confbox@0.1.8", "", {}, "sha512-RMtmw0iFkeR4YV+fUOSucriAQNb9g8zFR52MWCtl+cCZOFRNL6zeB395vPzFhEjjn4fMxXudmELnl/KF/WrK6w=="],

    "consola": ["consola@3.4.2", "", {}, "sha512-5IKcdX0nnYavi6G7TtOhwkYzyjfJlatbjMjuLSfE2kYT5pMDOilZ4OvMhi637CcDICTmz3wARPoyhqyX1Y+XvA=="],

    "convert-source-map": ["convert-source-map@2.0.0", "", {}, "sha512-Kvp459HrV2FEJ1CAsi1Ku+MY3kasH19TFykTz2xWmMeq6bk2NU3XXvfJ+Q61m0xktWwt+1HSYf3JZsTms3aRJg=="],

    "cookie": ["cookie@1.0.2", "", {}, "sha512-9Kr/j4O16ISv8zBBhJoi4bXOYNTkFLOqSL3UDB0njXxCXNezjeyVrJyGOWtgfs/q2km1gwBcfH8q1yEGoMYunA=="],

    "cookies-next": ["cookies-next@6.1.0", "", { "dependencies": { "cookie": "^1.0.1" }, "peerDependencies": { "next": ">=15.0.0", "react": ">= 16.8.0" } }, "sha512-8MqWliHg6YRatqlup5HlKCqXM5cFtwq9BVowDpPniPfbTOmrfIEXUQOcRFVXQltV+hyvKDRGJPNtceICkiJ/IA=="],

    "copy-anything": ["copy-anything@3.0.5", "", { "dependencies": { "is-what": "^4.1.8" } }, "sha512-yCEafptTtb4bk7GLEQoM8KVJpxAfdBJYaXyzQEgQQQgYrZiDp8SJmGKlYza6CYjEDNstAdNdKA3UuoULlEbS6w=="],

    "copy-to-clipboard": ["copy-to-clipboard@3.3.3", "", { "dependencies": { "toggle-selection": "^1.0.6" } }, "sha512-2KV8NhB5JqC3ky0r9PMCAZKbUHSwtEo4CwCs0KXgruG43gX5PMqDEBbVU4OUzw2MuAWUfsuFmWvEKG5QRfSnJA=="],

    "core-js": ["core-js@3.46.0", "", {}, "sha512-vDMm9B0xnqqZ8uSBpZ8sNtRtOdmfShrvT6h2TuQGLs0Is+cR0DYbj/KWP6ALVNbWPpqA/qPLoOuppJN07humpA=="],

    "core-util-is": ["core-util-is@1.0.3", "", {}, "sha512-ZQBvi1DcpJ4GDqanjucZ2Hj3wEO5pZDS89BWbkcrvdxksJorwUDDZamX9ldFkp9aw2lmBDLgkObEA4DWNJ9FYQ=="],

    "cors": ["cors@2.8.5", "", { "dependencies": { "object-assign": "^4", "vary": "^1" } }, "sha512-KIHbLJqu73RGr/hnbrO9uBeixNGuvSQjul/jdFvS/KFSIH1hWVd1ng7zOHx+YrEfInLG7q4n6GHQ9cDtxv/P6g=="],

    "cose-base": ["cose-base@1.0.3", "", { "dependencies": { "layout-base": "^1.0.0" } }, "sha512-s9whTXInMSgAp/NVXVNuVxVKzGH2qck3aQlVHxDCdAEPgtMKwc4Wq6/QKhgdEdgbLSi9rBTAcPoRa6JpiG4ksg=="],

    "cosmiconfig": ["cosmiconfig@7.1.0", "", { "dependencies": { "@types/parse-json": "^4.0.0", "import-fresh": "^3.2.1", "parse-json": "^5.0.0", "path-type": "^4.0.0", "yaml": "^1.10.0" } }, "sha512-AdmX6xUzdNASswsFtmwSt7Vj8po9IuqXm0UXz7QKPuEUmPB4XyjGfaAr2PSuELMwkRMVH1EpIkX5bTZGRB3eCA=="],

    "countries-list": ["countries-list@3.1.1", "", {}, "sha512-nPklKJ5qtmY5MdBKw1NiBAoyx5Sa7p2yPpljZyQ7gyCN1m+eMFs9I6CT37Mxt8zvR5L3VzD3DJBE4WQzX3WF4A=="],

    "crelt": ["crelt@1.0.6", "", {}, "sha512-VQ2MBenTq1fWZUH9DJNGti7kKv6EeAuYr3cLwxUWhIu1baTaXh4Ib5W2CqHVqib4/MqbYGJqiL3Zb8GJZr3l4g=="],

    "cron-parser": ["cron-parser@5.4.0", "", { "dependencies": { "luxon": "^3.7.1" } }, "sha512-HxYB8vTvnQFx4dLsZpGRa0uHp6X3qIzS3ZJgJ9v6l/5TJMgeWQbLkR5yiJ5hOxGbc9+jCADDnydIe15ReLZnJA=="],

    "cronstrue": ["cronstrue@3.3.0", "", { "bin": { "cronstrue": "bin/cli.js" } }, "sha512-iwJytzJph1hosXC09zY8F5ACDJKerr0h3/2mOxg9+5uuFObYlgK0m35uUPk4GCvhHc2abK7NfnR9oMqY0qZFAg=="],

    "cross-fetch": ["cross-fetch@3.2.0", "", { "dependencies": { "node-fetch": "^2.7.0" } }, "sha512-Q+xVJLoGOeIMXZmbUK4HYk+69cQH6LudR0Vu/pRm2YlU/hDV9CiS0gKUMaWY5f2NeUH9C1nV3bsTlCo0FsTV1Q=="],

    "cross-spawn": ["cross-spawn@7.0.6", "", { "dependencies": { "path-key": "^3.1.0", "shebang-command": "^2.0.0", "which": "^2.0.1" } }, "sha512-uV2QOWP2nWzsy2aMp8aRibhi9dlzF5Hgh5SHaB9OiTGEyDTiJJyx0uy51QXdyWbtAHNua4XJzUKca3OzKUd3vA=="],

    "crypto-js": ["crypto-js@4.2.0", "", {}, "sha512-KALDyEYgpY+Rlob/iriUtjV6d5Eq+Y191A5g4UqLAi8CyGP9N1+FdVbkc1SxKc2r4YAYqG8JzO2KGL+AizD70Q=="],

    "css-in-js-utils": ["css-in-js-utils@3.1.0", "", { "dependencies": { "hyphenate-style-name": "^1.0.3" } }, "sha512-fJAcud6B3rRu+KHYk+Bwf+WFL2MDCJJ1XG9x137tJQ0xYxor7XziQtuGFbWNdqrvF4Tk26O3H73nfVqXt/fW1A=="],

    "css-line-break": ["css-line-break@2.1.0", "", { "dependencies": { "utrie": "^1.0.2" } }, "sha512-FHcKFCZcAha3LwfVBhCQbW2nCNbkZXn7KVUJcsT5/P8YmfsVja0FMPJr0B903j/E69HUphKiV9iQArX8SDYA4w=="],

    "css-select": ["css-select@5.2.2", "", { "dependencies": { "boolbase": "^1.0.0", "css-what": "^6.1.0", "domhandler": "^5.0.2", "domutils": "^3.0.1", "nth-check": "^2.0.1" } }, "sha512-TizTzUddG/xYLA3NXodFM0fSbNizXjOKhqiQQwvhlspadZokn1KDy0NZFS0wuEubIYAV5/c1/lAr0TaaFXEXzw=="],

    "css-tree": ["css-tree@3.1.0", "", { "dependencies": { "mdn-data": "2.12.2", "source-map-js": "^1.0.1" } }, "sha512-0eW44TGN5SQXU1mWSkKwFstI/22X2bG1nYzZTYMAWjylYURhse752YgbE4Cx46AC+bAvI+/dYTPRk1LqSUnu6w=="],

    "css-what": ["css-what@6.2.2", "", {}, "sha512-u/O3vwbptzhMs3L1fQE82ZSLHQQfto5gyZzwteVIEyeaY5Fc7R4dapF/BvRoSYFeqfBk4m0V1Vafq5Pjv25wvA=="],

    "css.escape": ["css.escape@1.5.1", "", {}, "sha512-YUifsXXuknHlUsmlgyY0PKzgPOr7/FjCePfHNt0jxm83wHZi44VDMQ7/fGNkjY3/jV1MC+1CmZbaHzugyeRtpg=="],

    "cssesc": ["cssesc@3.0.0", "", { "bin": { "cssesc": "bin/cssesc" } }, "sha512-/Tb/JcjK111nNScGob5MNtsntNM1aCNUDipB/TkwZFhyDrrE47SOx/18wF2bbjgc3ZzCSKW1T5nt5EbFoAz/Vg=="],

    "cssstyle": ["cssstyle@5.3.1", "", { "dependencies": { "@asamuzakjp/css-color": "^4.0.3", "@csstools/css-syntax-patches-for-csstree": "^1.0.14", "css-tree": "^3.1.0" } }, "sha512-g5PC9Aiph9eiczFpcgUhd9S4UUO3F+LHGRIi5NUMZ+4xtoIYbHNZwZnWA2JsFGe8OU8nl4WyaEFiZuGuxlutJQ=="],

    "csstype": ["csstype@3.1.3", "", {}, "sha512-M1uQkMl8rQK/szD0LNhtqxIPLpimGm8sOBwU7lLnCpSbTyY3yeU1Vc7l4KT5zT4s/yOxHH5O7tIuuLOCnLADRw=="],

    "cytoscape": ["cytoscape@3.33.1", "", {}, "sha512-iJc4TwyANnOGR1OmWhsS9ayRS3s+XQ185FmuHObThD+5AeJCakAAbWv8KimMTt08xCCLNgneQwFp+JRJOr9qGQ=="],

    "cytoscape-cose-bilkent": ["cytoscape-cose-bilkent@4.1.0", "", { "dependencies": { "cose-base": "^1.0.0" }, "peerDependencies": { "cytoscape": "^3.2.0" } }, "sha512-wgQlVIUJF13Quxiv5e1gstZ08rnZj2XaLHGoFMYXz7SkNfCDOOteKBE6SYRfA9WxxI/iBc3ajfDoc6hb/MRAHQ=="],

    "cytoscape-fcose": ["cytoscape-fcose@2.2.0", "", { "dependencies": { "cose-base": "^2.2.0" }, "peerDependencies": { "cytoscape": "^3.2.0" } }, "sha512-ki1/VuRIHFCzxWNrsshHYPs6L7TvLu3DL+TyIGEsRcvVERmxokbf5Gdk7mFxZnTdiGtnA4cfSmjZJMviqSuZrQ=="],

    "d3": ["d3@7.9.0", "", { "dependencies": { "d3-array": "3", "d3-axis": "3", "d3-brush": "3", "d3-chord": "3", "d3-color": "3", "d3-contour": "4", "d3-delaunay": "6", "d3-dispatch": "3", "d3-drag": "3", "d3-dsv": "3", "d3-ease": "3", "d3-fetch": "3", "d3-force": "3", "d3-format": "3", "d3-geo": "3", "d3-hierarchy": "3", "d3-interpolate": "3", "d3-path": "3", "d3-polygon": "3", "d3-quadtree": "3", "d3-random": "3", "d3-scale": "4", "d3-scale-chromatic": "3", "d3-selection": "3", "d3-shape": "3", "d3-time": "3", "d3-time-format": "4", "d3-timer": "3", "d3-transition": "3", "d3-zoom": "3" } }, "sha512-e1U46jVP+w7Iut8Jt8ri1YsPOvFpg46k+K8TpCb0P+zjCkjkPnV7WzfDJzMHy1LnA+wj5pLT1wjO901gLXeEhA=="],

    "d3-array": ["d3-array@3.2.4", "", { "dependencies": { "internmap": "1 - 2" } }, "sha512-tdQAmyA18i4J7wprpYq8ClcxZy3SC31QMeByyCFyRt7BVHdREQZ5lpzoe5mFEYZUWe+oq8HBvk9JjpibyEV4Jg=="],

    "d3-axis": ["d3-axis@3.0.0", "", {}, "sha512-IH5tgjV4jE/GhHkRV0HiVYPDtvfjHQlQfJHs0usq7M30XcSBvOotpmH1IgkcXsO/5gEQZD43B//fc7SRT5S+xw=="],

    "d3-brush": ["d3-brush@3.0.0", "", { "dependencies": { "d3-dispatch": "1 - 3", "d3-drag": "2 - 3", "d3-interpolate": "1 - 3", "d3-selection": "3", "d3-transition": "3" } }, "sha512-ALnjWlVYkXsVIGlOsuWH1+3udkYFI48Ljihfnh8FZPF2QS9o+PzGLBslO0PjzVoHLZ2KCVgAM8NVkXPJB2aNnQ=="],

    "d3-chord": ["d3-chord@3.0.1", "", { "dependencies": { "d3-path": "1 - 3" } }, "sha512-VE5S6TNa+j8msksl7HwjxMHDM2yNK3XCkusIlpX5kwauBfXuyLAtNg9jCp/iHH61tgI4sb6R/EIMWCqEIdjT/g=="],

    "d3-color": ["d3-color@3.1.0", "", {}, "sha512-zg/chbXyeBtMQ1LbD/WSoW2DpC3I0mpmPdW+ynRTj/x2DAWYrIY7qeZIHidozwV24m4iavr15lNwIwLxRmOxhA=="],

    "d3-contour": ["d3-contour@4.0.2", "", { "dependencies": { "d3-array": "^3.2.0" } }, "sha512-4EzFTRIikzs47RGmdxbeUvLWtGedDUNkTcmzoeyg4sP/dvCexO47AaQL7VKy/gul85TOxw+IBgA8US2xwbToNA=="],

    "d3-delaunay": ["d3-delaunay@6.0.4", "", { "dependencies": { "delaunator": "5" } }, "sha512-mdjtIZ1XLAM8bm/hx3WwjfHt6Sggek7qH043O8KEjDXN40xi3vx/6pYSVTwLjEgiXQTbvaouWKynLBiUZ6SK6A=="],

    "d3-dispatch": ["d3-dispatch@3.0.1", "", {}, "sha512-rzUyPU/S7rwUflMyLc1ETDeBj0NRuHKKAcvukozwhshr6g6c5d8zh4c2gQjY2bZ0dXeGLWc1PF174P2tVvKhfg=="],

    "d3-drag": ["d3-drag@3.0.0", "", { "dependencies": { "d3-dispatch": "1 - 3", "d3-selection": "3" } }, "sha512-pWbUJLdETVA8lQNJecMxoXfH6x+mO2UQo8rSmZ+QqxcbyA3hfeprFgIT//HW2nlHChWeIIMwS2Fq+gEARkhTkg=="],

    "d3-dsv": ["d3-dsv@3.0.1", "", { "dependencies": { "commander": "7", "iconv-lite": "0.6", "rw": "1" }, "bin": { "csv2json": "bin/dsv2json.js", "csv2tsv": "bin/dsv2dsv.js", "dsv2dsv": "bin/dsv2dsv.js", "dsv2json": "bin/dsv2json.js", "json2csv": "bin/json2dsv.js", "json2dsv": "bin/json2dsv.js", "json2tsv": "bin/json2dsv.js", "tsv2csv": "bin/dsv2dsv.js", "tsv2json": "bin/dsv2json.js" } }, "sha512-UG6OvdI5afDIFP9w4G0mNq50dSOsXHJaRE8arAS5o9ApWnIElp8GZw1Dun8vP8OyHOZ/QJUKUJwxiiCCnUwm+Q=="],

    "d3-ease": ["d3-ease@3.0.1", "", {}, "sha512-wR/XK3D3XcLIZwpbvQwQ5fK+8Ykds1ip7A2Txe0yxncXSdq1L9skcG7blcedkOX+ZcgxGAmLX1FrRGbADwzi0w=="],

    "d3-fetch": ["d3-fetch@3.0.1", "", { "dependencies": { "d3-dsv": "1 - 3" } }, "sha512-kpkQIM20n3oLVBKGg6oHrUchHM3xODkTzjMoj7aWQFq5QEM+R6E4WkzT5+tojDY7yjez8KgCBRoj4aEr99Fdqw=="],

    "d3-force": ["d3-force@3.0.0", "", { "dependencies": { "d3-dispatch": "1 - 3", "d3-quadtree": "1 - 3", "d3-timer": "1 - 3" } }, "sha512-zxV/SsA+U4yte8051P4ECydjD/S+qeYtnaIyAs9tgHCqfguma/aAQDjo85A9Z6EKhBirHRJHXIgJUlffT4wdLg=="],

    "d3-format": ["d3-format@3.1.0", "", {}, "sha512-YyUI6AEuY/Wpt8KWLgZHsIU86atmikuoOmCfommt0LYHiQSPjvX2AcFc38PX0CBpr2RCyZhjex+NS/LPOv6YqA=="],

    "d3-geo": ["d3-geo@3.1.1", "", { "dependencies": { "d3-array": "2.5.0 - 3" } }, "sha512-637ln3gXKXOwhalDzinUgY83KzNWZRKbYubaG+fGVuc/dxO64RRljtCTnf5ecMyE1RIdtqpkVcq0IbtU2S8j2Q=="],

    "d3-hierarchy": ["d3-hierarchy@3.1.2", "", {}, "sha512-FX/9frcub54beBdugHjDCdikxThEqjnR93Qt7PvQTOHxyiNCAlvMrHhclk3cD5VeAaq9fxmfRp+CnWw9rEMBuA=="],

    "d3-interpolate": ["d3-interpolate@3.0.1", "", { "dependencies": { "d3-color": "1 - 3" } }, "sha512-3bYs1rOD33uo8aqJfKP3JWPAibgw8Zm2+L9vBKEHJ2Rg+viTR7o5Mmv5mZcieN+FRYaAOWX5SJATX6k1PWz72g=="],

    "d3-path": ["d3-path@3.1.0", "", {}, "sha512-p3KP5HCf/bvjBSSKuXid6Zqijx7wIfNW+J/maPs+iwR35at5JCbLUT0LzF1cnjbCHWhqzQTIN2Jpe8pRebIEFQ=="],

    "d3-polygon": ["d3-polygon@3.0.1", "", {}, "sha512-3vbA7vXYwfe1SYhED++fPUQlWSYTTGmFmQiany/gdbiWgU/iEyQzyymwL9SkJjFFuCS4902BSzewVGsHHmHtXg=="],

    "d3-quadtree": ["d3-quadtree@3.0.1", "", {}, "sha512-04xDrxQTDTCFwP5H6hRhsRcb9xxv2RzkcsygFzmkSIOJy3PeRJP7sNk3VRIbKXcog561P9oU0/rVH6vDROAgUw=="],

    "d3-random": ["d3-random@3.0.1", "", {}, "sha512-FXMe9GfxTxqd5D6jFsQ+DJ8BJS4E/fT5mqqdjovykEB2oFbTMDVdg1MGFxfQW+FBOGoB++k8swBrgwSHT1cUXQ=="],

    "d3-sankey": ["d3-sankey@0.12.3", "", { "dependencies": { "d3-array": "1 - 2", "d3-shape": "^1.2.0" } }, "sha512-nQhsBRmM19Ax5xEIPLMY9ZmJ/cDvd1BG3UVvt5h3WRxKg5zGRbvnteTyWAbzeSvlh3tW7ZEmq4VwR5mB3tutmQ=="],

    "d3-scale": ["d3-scale@4.0.2", "", { "dependencies": { "d3-array": "2.10.0 - 3", "d3-format": "1 - 3", "d3-interpolate": "1.2.0 - 3", "d3-time": "2.1.1 - 3", "d3-time-format": "2 - 4" } }, "sha512-GZW464g1SH7ag3Y7hXjf8RoUuAFIqklOAq3MRl4OaWabTFJY9PN/E1YklhXLh+OQ3fM9yS2nOkCoS+WLZ6kvxQ=="],

    "d3-scale-chromatic": ["d3-scale-chromatic@3.1.0", "", { "dependencies": { "d3-color": "1 - 3", "d3-interpolate": "1 - 3" } }, "sha512-A3s5PWiZ9YCXFye1o246KoscMWqf8BsD9eRiJ3He7C9OBaxKhAd5TFCdEx/7VbKtxxTsu//1mMJFrEt572cEyQ=="],

    "d3-selection": ["d3-selection@3.0.0", "", {}, "sha512-fmTRWbNMmsmWq6xJV8D19U/gw/bwrHfNXxrIN+HfZgnzqTHp9jOmKMhsTUjXOJnZOdZY9Q28y4yebKzqDKlxlQ=="],

    "d3-shape": ["d3-shape@3.2.0", "", { "dependencies": { "d3-path": "^3.1.0" } }, "sha512-SaLBuwGm3MOViRq2ABk3eLoxwZELpH6zhl3FbAoJ7Vm1gofKx6El1Ib5z23NUEhF9AsGl7y+dzLe5Cw2AArGTA=="],

    "d3-time": ["d3-time@3.1.0", "", { "dependencies": { "d3-array": "2 - 3" } }, "sha512-VqKjzBLejbSMT4IgbmVgDjpkYrNWUYJnbCGo874u7MMKIWsILRX+OpX/gTk8MqjpT1A/c6HY2dCA77ZN0lkQ2Q=="],

    "d3-time-format": ["d3-time-format@4.1.0", "", { "dependencies": { "d3-time": "1 - 3" } }, "sha512-dJxPBlzC7NugB2PDLwo9Q8JiTR3M3e4/XANkreKSUxF8vvXKqm1Yfq4Q5dl8budlunRVlUUaDUgFt7eA8D6NLg=="],

    "d3-timer": ["d3-timer@3.0.1", "", {}, "sha512-ndfJ/JxxMd3nw31uyKoY2naivF+r29V+Lc0svZxe1JvvIRmi8hUsrMvdOwgS1o6uBHmiz91geQ0ylPP0aj1VUA=="],

    "d3-transition": ["d3-transition@3.0.1", "", { "dependencies": { "d3-color": "1 - 3", "d3-dispatch": "1 - 3", "d3-ease": "1 - 3", "d3-interpolate": "1 - 3", "d3-timer": "1 - 3" }, "peerDependencies": { "d3-selection": "2 - 3" } }, "sha512-ApKvfjsSR6tg06xrL434C0WydLr7JewBB3V+/39RMHsaXTOG0zmt/OAXeng5M5LBm0ojmxJrpomQVZ1aPvBL4w=="],

    "d3-zoom": ["d3-zoom@3.0.0", "", { "dependencies": { "d3-dispatch": "1 - 3", "d3-drag": "2 - 3", "d3-interpolate": "1 - 3", "d3-selection": "2 - 3", "d3-transition": "2 - 3" } }, "sha512-b8AmV3kfQaqWAuacbPuNbL6vahnOJflOhexLzMMNLga62+/nh0JzvJ0aO/5a5MVgUFGS7Hu1P9P03o3fJkDCyw=="],

    "dagre-d3-es": ["dagre-d3-es@7.0.11", "", { "dependencies": { "d3": "^7.9.0", "lodash-es": "^4.17.21" } }, "sha512-tvlJLyQf834SylNKax8Wkzco/1ias1OPw8DcUMDE7oUIoSEW25riQVuiu/0OWEFqT0cxHT3Pa9/D82Jr47IONw=="],

    "data-uri-to-buffer": ["data-uri-to-buffer@4.0.1", "", {}, "sha512-0R9ikRb668HB7QDxT1vkpuUBtqc53YyAwMwGeUFKRojY/NWKvdZ+9UYtRfGmhqNbRkTSVpMbmyhXipFFv2cb/A=="],

    "data-urls": ["data-urls@6.0.0", "", { "dependencies": { "whatwg-mimetype": "^4.0.0", "whatwg-url": "^15.0.0" } }, "sha512-BnBS08aLUM+DKamupXs3w2tJJoqU+AkaE/+6vQxi/G/DPmIZFJJp9Dkb1kM03AZx8ADehDUZgsNxju3mPXZYIA=="],

    "date-fns": ["date-fns@4.1.0", "", {}, "sha512-Ukq0owbQXxa/U3EGtsdVBkR1w7KOQ5gIBqdH2hkvknzZPYvBxb/aa6E8L7tmjFtkwZBu3UXBbjIgPo/Ez4xaNg=="],

    "date-fns-jalali": ["date-fns-jalali@4.1.0-0", "", {}, "sha512-hTIP/z+t+qKwBDcmmsnmjWTduxCg+5KfdqWQvb2X/8C9+knYY6epN/pfxdDuyVlSVeFz0sM5eEfwIUQ70U4ckg=="],

    "date-fns-tz": ["date-fns-tz@3.2.0", "", { "peerDependencies": { "date-fns": "^3.0.0 || ^4.0.0" } }, "sha512-sg8HqoTEulcbbbVXeg84u5UnlsQa8GS5QXMqjjYIhS4abEVVKIUwe0/l/UhrZdKaL/W5eWZNlbTeEIiOXTcsBQ=="],

    "dayjs": ["dayjs@1.11.18", "", {}, "sha512-zFBQ7WFRvVRhKcWoUh+ZA1g2HVgUbsZm9sbddh8EC5iv93sui8DVVz1Npvz+r6meo9VKfa8NyLWBsQK1VvIKPA=="],

    "debounce": ["debounce@2.2.0", "", {}, "sha512-Xks6RUDLZFdz8LIdR6q0MTH44k7FikOmnh5xkSjMig6ch45afc8sjTjRQf3P6ax8dMgcQrYO/AR2RGWURrruqw=="],

    "debug": ["debug@4.4.3", "", { "dependencies": { "ms": "^2.1.3" } }, "sha512-RGwwWnwQvkVfavKVt22FGLw+xYSdzARwm0ru6DhTVA3umU5hZc28V3kO4stgYryrTlLpuvgI9GiijltAjNbcqA=="],

    "decimal.js": ["decimal.js@10.6.0", "", {}, "sha512-YpgQiITW3JXGntzdUmyUR1V812Hn8T1YVXhCu+wO3OpS4eU9l4YdD3qjyiKdV6mvV29zapkMeD390UVEf2lkUg=="],

    "decimal.js-light": ["decimal.js-light@2.5.1", "", {}, "sha512-qIMFpTMZmny+MMIitAB6D7iVPEorVw6YQRWkvarTkT4tBeSLLiHzcwj6q0MmYSFCiVpiqPJTJEYIrpcPzVEIvg=="],

    "decode-named-character-reference": ["decode-named-character-reference@1.2.0", "", { "dependencies": { "character-entities": "^2.0.0" } }, "sha512-c6fcElNV6ShtZXmsgNgFFV5tVX2PaV4g+MOAkb8eXHvn6sryJBrZa9r0zV6+dtTyoCKxtDy5tyQ5ZwQuidtd+Q=="],

    "deep-eql": ["deep-eql@5.0.2", "", {}, "sha512-h5k/5U50IJJFpzfL6nO9jaaumfjO/f2NjK/oYB2Djzm4p9L+3T9qWpZqZ2hAbLPuuYq9wrU08WQyBTL5GbPk5Q=="],

    "deepmerge": ["deepmerge@4.3.1", "", {}, "sha512-3sUqbMEc77XqpdNO7FRyRog+eW3ph+GYCbj+rK+uYyRMuwsVy0rMiVtPn+QJlKFvWP/1PYpapqYn0Me2knFn+A=="],

    "delaunator": ["delaunator@5.0.1", "", { "dependencies": { "robust-predicates": "^3.0.2" } }, "sha512-8nvh+XBe96aCESrGOqMp/84b13H9cdKbG5P2ejQCh4d4sK9RL4371qou9drQjMhvnPmhWl5hnmqbEE0fXr9Xnw=="],

    "dequal": ["dequal@2.0.3", "", {}, "sha512-0je+qPKHEMohvfRTCEo3CrPG6cAzAYgmzKyxRiYSSDkS6eGJdyVJm7WaYA5ECaAD9wLB2T4EEeymA5aFVcYXCA=="],

    "destr": ["destr@2.0.5", "", {}, "sha512-ugFTXCtDZunbzasqBxrK93Ik/DRYsO6S/fedkWEMKqt04xZ4csmnmwGDBAb07QWNaGMAmnTIemsYZCksjATwsA=="],

    "detect-libc": ["detect-libc@2.1.2", "", {}, "sha512-Btj2BOOO83o3WyH59e8MgXsxEQVcarkUOpEYrubB0urwnN10yQ364rsiByU11nZlqWYZm05i/of7io4mzihBtQ=="],

    "detect-node-es": ["detect-node-es@1.1.0", "", {}, "sha512-ypdmJU/TbBby2Dxibuv7ZLW3Bs1QEmM7nHjEANfohJLvE0XVujisn1qPJcZxg+qDucsr+bP6fLD1rPS3AhJ7EQ=="],

    "devlop": ["devlop@1.1.0", "", { "dependencies": { "dequal": "^2.0.0" } }, "sha512-RWmIqhcFf1lRYBvNmr7qTNuyCt/7/ns2jbpp1+PalgE/rDQcBT0fioSMUpJ93irlUhC5hrg4cYqe6U+0ImW0rA=="],

    "dodopayments": ["dodopayments@2.1.1", "", { "bin": { "dodopayments": "bin/cli" } }, "sha512-H2x7HUHagAlfMxRyWMXTCOF8W7n0+uzQyImZGYvFocNAdtc63i7WHU89gNVZ+rxOmvUBsxWyadvuTSlBk0S4wQ=="],

    "dodopayments-checkout": ["dodopayments-checkout@1.3.1", "", {}, "sha512-PHnhIf2QW1mnL5RSU++8rw94nd9jvYOUHK9h6nOu+V9eEjQr33xFNyGPR2I3N4bK+fKB10aQx3X4MgwvR3RfCg=="],

    "dom-accessibility-api": ["dom-accessibility-api@0.6.3", "", {}, "sha512-7ZgogeTnjuHbo+ct10G9Ffp0mif17idi0IyWNVA/wcwcm7NPOD/WEHVP3n7n3MhXqxoIYm8d6MuZohYWIZ4T3w=="],

    "dom-serializer": ["dom-serializer@2.0.0", "", { "dependencies": { "domelementtype": "^2.3.0", "domhandler": "^5.0.2", "entities": "^4.2.0" } }, "sha512-wIkAryiqt/nV5EQKqQpo3SToSOV9J0DnbJqwK7Wv/Trc92zIAYZ4FlMu+JPFW1DfGFt81ZTCGgDEabffXeLyJg=="],

    "domelementtype": ["domelementtype@2.3.0", "", {}, "sha512-OLETBj6w0OsagBwdXnPdN0cnMfF9opN69co+7ZrbfPGrdpPVNBUj02spi6B1N7wChLQiPn4CSH/zJvXw56gmHw=="],

    "domhandler": ["domhandler@5.0.3", "", { "dependencies": { "domelementtype": "^2.3.0" } }, "sha512-cgwlv/1iFQiFnU96XXgROh8xTeetsnJiDsTc7TYCLFd9+/WNkIqPTxiM/8pSd8VIrhXGTf1Ny1q1hquVqDJB5w=="],

    "dompurify": ["dompurify@3.3.0", "", { "optionalDependencies": { "@types/trusted-types": "^2.0.7" } }, "sha512-r+f6MYR1gGN1eJv0TVQbhA7if/U7P87cdPl3HN5rikqaBSBxLiCb/b9O+2eG0cxz0ghyU+mU1QkbsOwERMYlWQ=="],

    "domutils": ["domutils@3.2.2", "", { "dependencies": { "dom-serializer": "^2.0.0", "domelementtype": "^2.3.0", "domhandler": "^5.0.3" } }, "sha512-6kZKyUajlDuqlHKVX1w7gyslj9MPIXzIFiz/rGu35uC1wMi+kMhQwGhl4lt9unC9Vb9INnY9Z3/ZA3+FhASLaw=="],

    "dunder-proto": ["dunder-proto@1.0.1", "", { "dependencies": { "call-bind-apply-helpers": "^1.0.1", "es-errors": "^1.3.0", "gopd": "^1.2.0" } }, "sha512-KIN/nDJBQRcXw0MLVhZE9iQHmG68qAVIBg9CqmUYjmQIhgij9U5MFvrqkUL5FbtyyzZuOeOt0zdeRe4UY7ct+A=="],

    "duplexer": ["duplexer@0.1.2", "", {}, "sha512-jtD6YG370ZCIi/9GTaJKQxWTZD045+4R4hTk/x1UyoqadyJ9x9CgSi1RlVDQF8U2sxLLSnFkCaMihqljHIWgMg=="],

    "duplexer2": ["duplexer2@0.1.4", "", { "dependencies": { "readable-stream": "^2.0.2" } }, "sha512-asLFVfWWtJ90ZyOUHMqk7/S2w2guQKxUI2itj3d92ADHhxUSbCMGi1f1cBcJ7xM1To+pE/Khbwo1yuNbMEPKeA=="],

    "eastasianwidth": ["eastasianwidth@0.2.0", "", {}, "sha512-I88TYZWc9XiYHRQ4/3c5rjjfgkjhLyW2luGIheGERbNQ6OY7yTybanSpDXZa8y7VUP9YmDcYa+eyq4ca7iLqWA=="],

    "ecdsa-sig-formatter": ["ecdsa-sig-formatter@1.0.11", "", { "dependencies": { "safe-buffer": "^5.0.1" } }, "sha512-nagl3RYrbNv6kQkeJIpt6NJZy8twLB/2vtz6yN9Z4vRKHN4/QZJIEbqohALSgwKdnksuY3k5Addp5lg8sVoVcQ=="],

    "electron-to-chromium": ["electron-to-chromium@1.5.234", "", {}, "sha512-RXfEp2x+VRYn8jbKfQlRImzoJU01kyDvVPBmG39eU2iuRVhuS6vQNocB8J0/8GrIMLnPzgz4eW6WiRnJkTuNWg=="],

    "embla-carousel": ["embla-carousel@8.6.0", "", {}, "sha512-SjWyZBHJPbqxHOzckOfo8lHisEaJWmwd23XppYFYVh10bU66/Pn5tkVkbkCMZVdbUE5eTCI2nD8OyIP4Z+uwkA=="],

    "embla-carousel-react": ["embla-carousel-react@8.6.0", "", { "dependencies": { "embla-carousel": "8.6.0", "embla-carousel-reactive-utils": "8.6.0" }, "peerDependencies": { "react": "^16.8.0 || ^17.0.1 || ^18.0.0 || ^19.0.0 || ^19.0.0-rc" } }, "sha512-0/PjqU7geVmo6F734pmPqpyHqiM99olvyecY7zdweCw+6tKEXnrE90pBiBbMMU8s5tICemzpQ3hi5EpxzGW+JA=="],

    "embla-carousel-reactive-utils": ["embla-carousel-reactive-utils@8.6.0", "", { "peerDependencies": { "embla-carousel": "8.6.0" } }, "sha512-fMVUDUEx0/uIEDM0Mz3dHznDhfX+znCCDCeIophYb1QGVM7YThSWX+wz11zlYwWFOr74b4QLGg0hrGPJeG2s4A=="],

    "emoji-regex": ["emoji-regex@10.6.0", "", {}, "sha512-toUI84YS5YmxW219erniWD0CIVOo46xGKColeNQRgOzDorgBi1v4D71/OFzgD9GO2UGKIv1C3Sp8DAn0+j5w7A=="],

    "encoding-sniffer": ["encoding-sniffer@0.2.1", "", { "dependencies": { "iconv-lite": "^0.6.3", "whatwg-encoding": "^3.1.1" } }, "sha512-5gvq20T6vfpekVtqrYQsSCFZ1wEg5+wW0/QaZMWkFr6BqD3NfKs0rLCx4rrVlSWJeZb5NBJgVLswK/w2MWU+Gw=="],

    "engine.io": ["engine.io@6.6.4", "", { "dependencies": { "@types/cors": "^2.8.12", "@types/node": ">=10.0.0", "accepts": "~1.3.4", "base64id": "2.0.0", "cookie": "~0.7.2", "cors": "~2.8.5", "debug": "~4.3.1", "engine.io-parser": "~5.2.1", "ws": "~8.17.1" } }, "sha512-ZCkIjSYNDyGn0R6ewHDtXgns/Zre/NT6Agvq1/WobF7JXgFff4SeDroKiCO3fNJreU9YG429Sc81o4w5ok/W5g=="],

    "engine.io-client": ["engine.io-client@6.5.4", "", { "dependencies": { "@socket.io/component-emitter": "~3.1.0", "debug": "~4.3.1", "engine.io-parser": "~5.2.1", "ws": "~8.17.1", "xmlhttprequest-ssl": "~2.0.0" } }, "sha512-GeZeeRjpD2qf49cZQ0Wvh/8NJNfeXkXXcoGh+F77oEAgo9gUHwT1fCRxSNU+YEEaysOJTnsFHmM5oAcPy4ntvQ=="],

    "engine.io-parser": ["engine.io-parser@5.2.3", "", {}, "sha512-HqD3yTBfnBxIrbnM1DoD6Pcq8NECnh8d4As1Qgh0z5Gg3jRRIqijury0CL3ghu/edArpUYiYqQiDUQBIs4np3Q=="],

    "enhanced-resolve": ["enhanced-resolve@5.18.3", "", { "dependencies": { "graceful-fs": "^4.2.4", "tapable": "^2.2.0" } }, "sha512-d4lC8xfavMeBjzGr2vECC3fsGXziXZQyJxD868h2M/mBI3PwAuODxAkLkq5HYuvrPYcUtiLzsTo8U3PgX3Ocww=="],

    "entities": ["entities@7.0.0", "", {}, "sha512-FDWG5cmEYf2Z00IkYRhbFrwIwvdFKH07uV8dvNy0omp/Qb1xcyCWp2UDtcwJF4QZZvk0sLudP6/hAu42TaqVhQ=="],

    "error-ex": ["error-ex@1.3.4", "", { "dependencies": { "is-arrayish": "^0.2.1" } }, "sha512-sqQamAnR14VgCr1A618A3sGrygcpK+HEbenA/HiEAkkUwcZIIB/tgWqHFxWgOyDh4nB4JCRimh79dR5Ywc9MDQ=="],

    "error-stack-parser": ["error-stack-parser@2.1.4", "", { "dependencies": { "stackframe": "^1.3.4" } }, "sha512-Sk5V6wVazPhq5MhpO+AUxJn5x7XSXGl1R93Vn7i+zS15KDVxQijejNCrz8340/2bgLBjR9GtEG8ZVKONDjcqGQ=="],

    "es-define-property": ["es-define-property@1.0.1", "", {}, "sha512-e3nRfgfUZ4rNGL232gUgX06QNyyez04KdjFrF+LTRoOXmrOgFKDg4BCdsjW8EnT69eqdYGmRpJwiPVYNrCaW3g=="],

    "es-errors": ["es-errors@1.3.0", "", {}, "sha512-Zf5H2Kxt2xjTvbJvP2ZWLEICxA6j+hAmMzIlypy4xcBg1vKVnx89Wy0GbS+kf5cwCVFFzdCFh2XSCFNULS6csw=="],

    "es-module-lexer": ["es-module-lexer@1.7.0", "", {}, "sha512-jEQoCwk8hyb2AZziIOLhDqpm5+2ww5uIE6lkO/6jcOCusfk6LhMHpXXfBLXTZ7Ydyt0j4VoUQv6uGNYbdW+kBA=="],

    "es-object-atoms": ["es-object-atoms@1.1.1", "", { "dependencies": { "es-errors": "^1.3.0" } }, "sha512-FGgH2h8zKNim9ljj7dankFPcICIK9Cp5bm+c2gQSYePhpaG5+esrLODihIorn+Pe6FGJzWhXQotPv73jTaldXA=="],

    "es-toolkit": ["es-toolkit@1.40.0", "", {}, "sha512-8o6w0KFmU0CiIl0/Q/BCEOabF2IJaELM1T2PWj6e8KqzHv1gdx+7JtFnDwOx1kJH/isJ5NwlDG1nCr1HrRF94Q=="],

    "esbuild": ["esbuild@0.25.10", "", { "optionalDependencies": { "@esbuild/aix-ppc64": "0.25.10", "@esbuild/android-arm": "0.25.10", "@esbuild/android-arm64": "0.25.10", "@esbuild/android-x64": "0.25.10", "@esbuild/darwin-arm64": "0.25.10", "@esbuild/darwin-x64": "0.25.10", "@esbuild/freebsd-arm64": "0.25.10", "@esbuild/freebsd-x64": "0.25.10", "@esbuild/linux-arm": "0.25.10", "@esbuild/linux-arm64": "0.25.10", "@esbuild/linux-ia32": "0.25.10", "@esbuild/linux-loong64": "0.25.10", "@esbuild/linux-mips64el": "0.25.10", "@esbuild/linux-ppc64": "0.25.10", "@esbuild/linux-riscv64": "0.25.10", "@esbuild/linux-s390x": "0.25.10", "@esbuild/linux-x64": "0.25.10", "@esbuild/netbsd-arm64": "0.25.10", "@esbuild/netbsd-x64": "0.25.10", "@esbuild/openbsd-arm64": "0.25.10", "@esbuild/openbsd-x64": "0.25.10", "@esbuild/openharmony-arm64": "0.25.10", "@esbuild/sunos-x64": "0.25.10", "@esbuild/win32-arm64": "0.25.10", "@esbuild/win32-ia32": "0.25.10", "@esbuild/win32-x64": "0.25.10" }, "bin": { "esbuild": "bin/esbuild" } }, "sha512-9RiGKvCwaqxO2owP61uQ4BgNborAQskMR6QusfWzQqv7AZOg5oGehdY2pRJMTKuwxd1IDBP4rSbI5lHzU7SMsQ=="],

    "escalade": ["escalade@3.2.0", "", {}, "sha512-WUj2qlxaQtO4g6Pq5c29GTcWGDyd8itL8zTlipgECz3JesAiiOKotd8JU6otB3PACgG6xkJUyVhboMS+bje/jA=="],

    "escape-goat": ["escape-goat@3.0.0", "", {}, "sha512-w3PwNZJwRxlp47QGzhuEBldEqVHHhh8/tIPcl6ecf2Bou99cdAt0knihBV0Ecc7CGxYduXVBDheH1K2oADRlvw=="],

    "escape-string-regexp": ["escape-string-regexp@4.0.0", "", {}, "sha512-TtpcNJ3XAzx3Gq8sWRzJaVajRs0uVxA2YAkdb1jm2YkPz4G6egUFAyA3n5vtEIZefPk5Wa4UXbKuS5fKkJWdgA=="],

    "estree-util-is-identifier-name": ["estree-util-is-identifier-name@3.0.0", "", {}, "sha512-hFtqIDZTIUZ9BXLb8y4pYGyk6+wekIivNVTcmvk8NoOh+VeRn5y6cEHzbURrWbfp1fIqdVipilzj+lfaadNZmg=="],

    "estree-walker": ["estree-walker@3.0.3", "", { "dependencies": { "@types/estree": "^1.0.0" } }, "sha512-7RUKfXgSMMkzt6ZuXmqapOurLGPPfgj6l9uRZ7lRGolvk0y2yocc35LdcxKC5PQZdn2DMqioAQ2NoWcrTKmm6g=="],

    "event-source-plus": ["event-source-plus@0.1.12", "", { "dependencies": { "ofetch": "^1.4.1" } }, "sha512-98wOULBKdZV9BnI2OY0wCb4VCoQmyRyESDtKPYR4l9D8hEXbfLdk0ue6va1zlYW1wqhcJHm2w9kJtUtsl9ZB9A=="],

    "eventemitter3": ["eventemitter3@5.0.1", "", {}, "sha512-GWkBvjiSZK87ELrYOSESUYeVIc9mvLLf/nXalMOS5dYrgZq9o5OVkbZAVM06CVxYsCwH9BDZFPlQTlPA1j4ahA=="],

    "events": ["events@3.3.0", "", {}, "sha512-mQw+2fkQbALzQ7V0MY0IqdnXNOeTtP4r0lN9z7AAawCXgqea7bDii20AYrIBrFd/Hx0M2Ocz6S111CaFkUcb0Q=="],

    "eventsource": ["eventsource@3.0.7", "", { "dependencies": { "eventsource-parser": "^3.0.1" } }, "sha512-CRT1WTyuQoD771GW56XEZFQ/ZoSfWid1alKGDYMmkt2yl8UXrVR4pspqWNEcqKvVIzg6PAltWjxcSSPrboA4iA=="],

    "eventsource-parser": ["eventsource-parser@3.0.6", "", {}, "sha512-Vo1ab+QXPzZ4tCa8SwIHJFaSzy4R6SHf7BY79rFBDf0idraZWAkYrDjDj8uWaSm3S2TK+hJ7/t1CEmZ7jXw+pg=="],

    "evt": ["evt@2.5.9", "", { "dependencies": { "minimal-polyfills": "^2.2.3", "run-exclusive": "^2.2.19", "tsafe": "^1.8.5" } }, "sha512-GpjX476FSlttEGWHT8BdVMoI8wGXQGbEOtKcP4E+kggg+yJzXBZN2n4x7TS/zPBJ1DZqWI+rguZZApjjzQ0HpA=="],

    "execa": ["execa@8.0.1", "", { "dependencies": { "cross-spawn": "^7.0.3", "get-stream": "^8.0.1", "human-signals": "^5.0.0", "is-stream": "^3.0.0", "merge-stream": "^2.0.0", "npm-run-path": "^5.1.0", "onetime": "^6.0.0", "signal-exit": "^4.1.0", "strip-final-newline": "^3.0.0" } }, "sha512-VyhnebXciFV2DESc+p6B+y0LjSm0krU4OgJN44qFAhBY0TJ+1V61tYD2+wHusZ6F9n5K+vl8k0sTy7PEfV4qpg=="],

    "expect-type": ["expect-type@1.2.2", "", {}, "sha512-JhFGDVJ7tmDJItKhYgJCGLOWjuK9vPxiXoUFLwLDc99NlmklilbiQJwoctZtt13+xMw91MCk/REan6MWHqDjyA=="],

    "exsolve": ["exsolve@1.0.7", "", {}, "sha512-VO5fQUzZtI6C+vx4w/4BWJpg3s/5l+6pRQEHzFRM8WFi4XffSP1Z+4qi7GbjWbvRQEbdIco5mIMq+zX4rPuLrw=="],

    "extend": ["extend@3.0.2", "", {}, "sha512-fjquC59cD7CyW6urNXK0FBufkZcoiGG80wTuPujX590cB5Ttln20E2UB4S/WARVqhXffZl2LNgS+gQdPIIim/g=="],

    "fast-content-type-parse": ["fast-content-type-parse@3.0.0", "", {}, "sha512-ZvLdcY8P+N8mGQJahJV5G4U88CSvT1rP8ApL6uETe88MBXrBHAkZlSEySdUlyztF7ccb+Znos3TFqaepHxdhBg=="],

    "fast-deep-equal": ["fast-deep-equal@3.1.3", "", {}, "sha512-f3qQ9oQy9j2AhBe/H9VC91wLmKBCCU/gDOnKNAYG5hswO7BLKj09Hc5HYNz9cGI++xlpDCIgDaitVs03ATR84Q=="],

    "fast-sha256": ["fast-sha256@1.3.0", "", {}, "sha512-n11RGP/lrWEFI/bWdygLxhI+pVeo1ZYIVwvvPkW7azl/rOy+F3HYRZ2K5zeE9mmkhQppyv9sQFx0JM9UabnpPQ=="],

    "fast-shallow-equal": ["fast-shallow-equal@1.0.0", "", {}, "sha512-HPtaa38cPgWvaCFmRNhlc6NG7pv6NUHqjPgVAkWGoB9mQMwYB27/K0CvOM5Czy+qpT3e8XJ6Q4aPAnzpNpzNaw=="],

    "fast-xml-parser": ["fast-xml-parser@5.2.5", "", { "dependencies": { "strnum": "^2.1.0" }, "bin": { "fxparser": "src/cli/cli.js" } }, "sha512-pfX9uG9Ki0yekDHx2SiuRIyFdyAr1kMIMitPvb0YBo8SUfKvia7w7FIyd/l6av85pFYRhZscS75MwMnbvY+hcQ=="],

    "fastest-stable-stringify": ["fastest-stable-stringify@2.0.2", "", {}, "sha512-bijHueCGd0LqqNK9b5oCMHc0MluJAx0cwqASgbWMvkO01lCYgIhacVRLcaDz3QnyYIRNJRDwMb41VuT6pHJ91Q=="],

    "fault": ["fault@1.0.4", "", { "dependencies": { "format": "^0.2.0" } }, "sha512-CJ0HCB5tL5fYTEA7ToAq5+kTwd++Borf1/bifxd9iT70QcXr4MRrO3Llf8Ifs70q+SJcGHFtnIE/Nw6giCtECA=="],

    "fdir": ["fdir@6.5.0", "", { "peerDependencies": { "picomatch": "^3 || ^4" }, "optionalPeers": ["picomatch"] }, "sha512-tIbYtZbucOs0BRGqPJkshJUYdL+SDH7dVM8gjy+ERp3WAUjLEFJE+02kanyHtwjWOnwrKYBiwAmM0p4kLJAnXg=="],

    "fetch-blob": ["fetch-blob@3.2.0", "", { "dependencies": { "node-domexception": "^1.0.0", "web-streams-polyfill": "^3.0.3" } }, "sha512-7yAQpD2UMJzLi1Dqv7qFYnPbaPx7ZfFK6PiIxQ4PfkGPyNyl2Ugx+a/umUonmKqjhM4DnfbMvdX6otXq83soQQ=="],

    "file-selector": ["file-selector@2.1.2", "", { "dependencies": { "tslib": "^2.7.0" } }, "sha512-QgXo+mXTe8ljeqUFaX3QVHc5osSItJ/Km+xpocx0aSqWGMSCf6qYs/VnzZgS864Pjn5iceMRFigeAV7AfTlaig=="],

    "find-root": ["find-root@1.1.0", "", {}, "sha512-NKfW6bec6GfKc0SGx1e07QZY9PE99u0Bft/0rzSD5k3sO/vwkVUpDUKVm5Gpp5Ue3YfShPFTX2070tDs5kB9Ng=="],

    "foreground-child": ["foreground-child@3.3.1", "", { "dependencies": { "cross-spawn": "^7.0.6", "signal-exit": "^4.0.1" } }, "sha512-gIXjKqtFuWEgzFRJA9WCQeSJLZDjgJUOMCMzxtvFq/37KojM1BFGufqsCy0r4qSQmYLsZYMeyRqzIWOMup03sw=="],

    "format": ["format@0.2.2", "", {}, "sha512-wzsgA6WOq+09wrU1tsJ09udeR/YZRaeArL9e1wPbFg3GG2yDnC2ldKpxs4xunpFF9DgqCqOIra3bc1HWrJ37Ww=="],

    "formdata-polyfill": ["formdata-polyfill@4.0.10", "", { "dependencies": { "fetch-blob": "^3.1.2" } }, "sha512-buewHzMvYL29jdeQTVILecSaZKnt/RJWjoZCF5OW60Z67/GmSLBkOFM7qh1PI3zFNtJbaZL5eQu1vLfazOwj4g=="],

    "fraction.js": ["fraction.js@4.3.7", "", {}, "sha512-ZsDfxO51wGAXREY55a7la9LScWpwv9RxIrYABrlvOFBlH/ShPnrtsXeuUIfXKKOVicNxQ+o8JTbJvjS4M89yew=="],

    "fractional-indexing": ["fractional-indexing@3.2.0", "", {}, "sha512-PcOxmqwYCW7O2ovKRU8OoQQj2yqTfEB/yeTYk4gPid6dN5ODRfU1hXd9tTVZzax/0NkO7AxpHykvZnT1aYp/BQ=="],

    "framer-motion": ["framer-motion@12.23.24", "", { "dependencies": { "motion-dom": "^12.23.23", "motion-utils": "^12.23.6", "tslib": "^2.4.0" }, "peerDependencies": { "@emotion/is-prop-valid": "*", "react": "^18.0.0 || ^19.0.0", "react-dom": "^18.0.0 || ^19.0.0" }, "optionalPeers": ["@emotion/is-prop-valid", "react", "react-dom"] }, "sha512-HMi5HRoRCTou+3fb3h9oTLyJGBxHfW+HnNE25tAXOvVx/IvwMHK0cx7IR4a2ZU6sh3IX1Z+4ts32PcYBOqka8w=="],

    "fsevents": ["fsevents@2.3.3", "", { "os": "darwin" }, "sha512-5xoDfX+fL7faATnagmWPpbFtwh/R77WmMMqqHGS65C3vvB0YHrgF+B1YmZ3441tMj5n63k0212XNoJwzlhffQw=="],

    "function-bind": ["function-bind@1.1.2", "", {}, "sha512-7XHNxH7qX9xG5mIwxkhumTox/MIRNcOgDrxWsMt2pAr23WHp6MrRlN7FBSFpCpr+oVO0F744iUgR82nJMfG2SA=="],

    "gaxios": ["gaxios@7.1.2", "", { "dependencies": { "extend": "^3.0.2", "https-proxy-agent": "^7.0.1", "node-fetch": "^3.3.2" } }, "sha512-/Szrn8nr+2TsQT1Gp8iIe/BEytJmbyfrbFh419DfGQSkEgNEhbPi7JRJuughjkTzPWgU9gBQf5AVu3DbHt0OXA=="],

    "gcp-metadata": ["gcp-metadata@7.0.1", "", { "dependencies": { "gaxios": "^7.0.0", "google-logging-utils": "^1.0.0", "json-bigint": "^1.0.0" } }, "sha512-UcO3kefx6dCcZkgcTGgVOTFb7b1LlQ02hY1omMjjrrBzkajRMCFgYOjs7J71WqnuG1k2b+9ppGL7FsOfhZMQKQ=="],

    "gensync": ["gensync@1.0.0-beta.2", "", {}, "sha512-3hN7NaskYvMDLQY55gnW3NQ+mesEAepTqlg+VEbj7zzqEMBVNhzcGYYeqFo/TlYz6eQiFcp1HcsCZO+nGgS8zg=="],

    "get-east-asian-width": ["get-east-asian-width@1.4.0", "", {}, "sha512-QZjmEOC+IT1uk6Rx0sX22V6uHWVwbdbxf1faPqJ1QhLdGgsRGCZoyaQBm/piRdJy/D2um6hM1UP7ZEeQ4EkP+Q=="],

    "get-intrinsic": ["get-intrinsic@1.3.0", "", { "dependencies": { "call-bind-apply-helpers": "^1.0.2", "es-define-property": "^1.0.1", "es-errors": "^1.3.0", "es-object-atoms": "^1.1.1", "function-bind": "^1.1.2", "get-proto": "^1.0.1", "gopd": "^1.2.0", "has-symbols": "^1.1.0", "hasown": "^2.0.2", "math-intrinsics": "^1.1.0" } }, "sha512-9fSjSaos/fRIVIp+xSJlE6lfwhES7LNtKaCBIamHsjr2na1BiABJPo0mOjjz8GJDURarmCPGqaiVg5mfjb98CQ=="],

    "get-nonce": ["get-nonce@1.0.1", "", {}, "sha512-FJhYRoDaiatfEkUK8HKlicmu/3SGFD51q3itKDGoSTysQJBnfOcxU5GxnhE1E6soB76MbT0MBtnKJuXyAx+96Q=="],

    "get-proto": ["get-proto@1.0.1", "", { "dependencies": { "dunder-proto": "^1.0.1", "es-object-atoms": "^1.0.0" } }, "sha512-sTSfBjoXBp89JvIKIefqw7U2CCebsc74kiY6awiGogKtoSGbgjYE/G/+l9sF3MWFPNc9IcoOC4ODfKHfxFmp0g=="],

    "get-stream": ["get-stream@8.0.1", "", {}, "sha512-VaUJspBffn/LMCJVoMvSAdmscJyS1auj5Zulnn5UoYcY531UWmdwhRWkcGKnGU93m5HSXP9LP2usOryrBtQowA=="],

    "get-tsconfig": ["get-tsconfig@4.12.0", "", { "dependencies": { "resolve-pkg-maps": "^1.0.0" } }, "sha512-LScr2aNr2FbjAjZh2C6X6BxRx1/x+aTDExct/xyq2XKbYOiG5c0aK7pMsSuyc0brz3ibr/lbQiHD9jzt4lccJw=="],

    "glob": ["glob@11.0.3", "", { "dependencies": { "foreground-child": "^3.3.1", "jackspeak": "^4.1.1", "minimatch": "^10.0.3", "minipass": "^7.1.2", "package-json-from-dist": "^1.0.0", "path-scurry": "^2.0.0" }, "bin": { "glob": "dist/esm/bin.mjs" } }, "sha512-2Nim7dha1KVkaiF4q6Dj+ngPPMdfvLJEOpZk/jKiUAkqKebpGAWQXAq9z1xu9HKu5lWfqw/FASuccEjyznjPaA=="],

    "globals": ["globals@15.15.0", "", {}, "sha512-7ACyT3wmyp3I61S4fG682L0VA2RGD9otkqGJIwNUMF1SWUombIIk+af1unuDYgMm082aHYwD+mzJvv9Iu8dsgg=="],

    "google-auth-library": ["google-auth-library@10.4.0", "", { "dependencies": { "base64-js": "^1.3.0", "ecdsa-sig-formatter": "^1.0.11", "gaxios": "^7.0.0", "gcp-metadata": "^7.0.0", "google-logging-utils": "^1.0.0", "gtoken": "^8.0.0", "jws": "^4.0.0" } }, "sha512-CmIrSy1bqMQUsPmA9+hcSbAXL80cFhu40cGMUjCaLpNKVzzvi+0uAHq8GNZxkoGYIsTX4ZQ7e4aInAqWxgn4fg=="],

    "google-logging-utils": ["google-logging-utils@1.1.1", "", {}, "sha512-rcX58I7nqpu4mbKztFeOAObbomBbHU2oIb/d3tJfF3dizGSApqtSwYJigGCooHdnMyQBIw8BrWyK96w3YXgr6A=="],

    "googleapis": ["googleapis@162.0.0", "", { "dependencies": { "google-auth-library": "^10.2.0", "googleapis-common": "^8.0.0" } }, "sha512-dxHgGExRjbRLHxHZuPyiFB2692H9hP4Qg9OI6nhzw5OOFlxl6ufG5GMqraKv6HAFvHltz7Ytx/C1ndcM85USxA=="],

    "googleapis-common": ["googleapis-common@8.0.0", "", { "dependencies": { "extend": "^3.0.2", "gaxios": "^7.0.0-rc.4", "google-auth-library": "^10.1.0", "qs": "^6.7.0", "url-template": "^2.0.8" } }, "sha512-66if47It7y+Sab3HMkwEXx1kCq9qUC9px8ZXoj1CMrmLmUw81GpbnsNlXnlyZyGbGPGcj+tDD9XsZ23m7GLaJQ=="],

    "gopd": ["gopd@1.2.0", "", {}, "sha512-ZUKRh6/kUFoAiTAtTYPZJ3hw9wNxx+BIBOijnlG9PnrJsCcSjs1wyyD6vJpaYtgnzDrKYRSqf3OO6Rfa93xsRg=="],

    "graceful-fs": ["graceful-fs@4.2.11", "", {}, "sha512-RbJ5/jmFcNNCcDV5o9eTnBLJ/HszWV0P73bc+Ff4nS/rJj+YaS6IGyiOL0VoBYX+l1Wrl3k63h/KrH+nhJ0XvQ=="],

    "gsap": ["gsap@3.13.0", "", {}, "sha512-QL7MJ2WMjm1PHWsoFrAQH/J8wUeqZvMtHO58qdekHpCfhvhSL4gSiz6vJf5EeMP0LOn3ZCprL2ki/gjED8ghVw=="],

    "gtoken": ["gtoken@8.0.0", "", { "dependencies": { "gaxios": "^7.0.0", "jws": "^4.0.0" } }, "sha512-+CqsMbHPiSTdtSO14O51eMNlrp9N79gmeqmXeouJOhfucAedHw9noVe/n5uJk3tbKE6a+6ZCQg3RPhVhHByAIw=="],

    "gzip-size": ["gzip-size@6.0.0", "", { "dependencies": { "duplexer": "^0.1.2" } }, "sha512-ax7ZYomf6jqPTQ4+XCpUGyXKHk5WweS+e05MBO4/y3WJ5RkmPXNKvX+bx1behVILVwr6JSQvZAku021CHPXG3Q=="],

    "hachure-fill": ["hachure-fill@0.5.2", "", {}, "sha512-3GKBOn+m2LX9iq+JC1064cSFprJY4jL1jCXTcpnfER5HYE2l/4EfWSGzkPa/ZDBmYI0ZOEj5VHV/eKnPGkHuOg=="],

    "happy-dom": ["happy-dom@18.0.1", "", { "dependencies": { "@types/node": "^20.0.0", "@types/whatwg-mimetype": "^3.0.2", "whatwg-mimetype": "^3.0.0" } }, "sha512-qn+rKOW7KWpVTtgIUi6RVmTBZJSe2k0Db0vh1f7CWrWclkkc7/Q+FrOfkZIb2eiErLyqu5AXEzE7XthO9JVxRA=="],

    "has-flag": ["has-flag@4.0.0", "", {}, "sha512-EykJT/Q1KjTWctppgIAgfSO0tKVuZUjhgMr17kqTumMl6Afv3EISleU7qZUzoXDFTAHTDC4NOoG/ZxU3EvlMPQ=="],

    "has-symbols": ["has-symbols@1.1.0", "", {}, "sha512-1cDNdwJ2Jaohmb3sg4OmKaMBwuC48sYni5HUw2DvsC8LjGTLK9h+eb1X6RyuOHe4hT0ULCW68iomhjUoKUqlPQ=="],

    "hasown": ["hasown@2.0.2", "", { "dependencies": { "function-bind": "^1.1.2" } }, "sha512-0hJU9SCPvmMzIBdZFqNPXWa6dqh7WdH0cII9y+CyS8rG3nL48Bclra9HmKhVVUHyPWNH5Y7xDwAB7bfgSjkUMQ=="],

    "hast-util-from-dom": ["hast-util-from-dom@5.0.1", "", { "dependencies": { "@types/hast": "^3.0.0", "hastscript": "^9.0.0", "web-namespaces": "^2.0.0" } }, "sha512-N+LqofjR2zuzTjCPzyDUdSshy4Ma6li7p/c3pA78uTwzFgENbgbUrm2ugwsOdcjI1muO+o6Dgzp9p8WHtn/39Q=="],

    "hast-util-from-html": ["hast-util-from-html@2.0.3", "", { "dependencies": { "@types/hast": "^3.0.0", "devlop": "^1.1.0", "hast-util-from-parse5": "^8.0.0", "parse5": "^7.0.0", "vfile": "^6.0.0", "vfile-message": "^4.0.0" } }, "sha512-CUSRHXyKjzHov8yKsQjGOElXy/3EKpyX56ELnkHH34vDVw1N1XSQ1ZcAvTyAPtGqLTuKP/uxM+aLkSPqF/EtMw=="],

    "hast-util-from-html-isomorphic": ["hast-util-from-html-isomorphic@2.0.0", "", { "dependencies": { "@types/hast": "^3.0.0", "hast-util-from-dom": "^5.0.0", "hast-util-from-html": "^2.0.0", "unist-util-remove-position": "^5.0.0" } }, "sha512-zJfpXq44yff2hmE0XmwEOzdWin5xwH+QIhMLOScpX91e/NSGPsAzNCvLQDIEPyO2TXi+lBmU6hjLIhV8MwP2kw=="],

    "hast-util-from-parse5": ["hast-util-from-parse5@8.0.3", "", { "dependencies": { "@types/hast": "^3.0.0", "@types/unist": "^3.0.0", "devlop": "^1.0.0", "hastscript": "^9.0.0", "property-information": "^7.0.0", "vfile": "^6.0.0", "vfile-location": "^5.0.0", "web-namespaces": "^2.0.0" } }, "sha512-3kxEVkEKt0zvcZ3hCRYI8rqrgwtlIOFMWkbclACvjlDw8Li9S2hk/d51OI0nr/gIpdMHNepwgOKqZ/sy0Clpyg=="],

    "hast-util-is-element": ["hast-util-is-element@3.0.0", "", { "dependencies": { "@types/hast": "^3.0.0" } }, "sha512-Val9mnv2IWpLbNPqc/pUem+a7Ipj2aHacCwgNfTiK0vJKl0LF+4Ba4+v1oPHFpf3bLYmreq0/l3Gud9S5OH42g=="],

    "hast-util-parse-selector": ["hast-util-parse-selector@2.2.5", "", {}, "sha512-7j6mrk/qqkSehsM92wQjdIgWM2/BW61u/53G6xmC8i1OmEdKLHbk419QKQUjz6LglWsfqoiHmyMRkP1BGjecNQ=="],

    "hast-util-raw": ["hast-util-raw@9.1.0", "", { "dependencies": { "@types/hast": "^3.0.0", "@types/unist": "^3.0.0", "@ungap/structured-clone": "^1.0.0", "hast-util-from-parse5": "^8.0.0", "hast-util-to-parse5": "^8.0.0", "html-void-elements": "^3.0.0", "mdast-util-to-hast": "^13.0.0", "parse5": "^7.0.0", "unist-util-position": "^5.0.0", "unist-util-visit": "^5.0.0", "vfile": "^6.0.0", "web-namespaces": "^2.0.0", "zwitch": "^2.0.0" } }, "sha512-Y8/SBAHkZGoNkpzqqfCldijcuUKh7/su31kEBp67cFY09Wy0mTRgtsLYsiIxMJxlu0f6AA5SUTbDR8K0rxnbUw=="],

    "hast-util-to-html": ["hast-util-to-html@9.0.5", "", { "dependencies": { "@types/hast": "^3.0.0", "@types/unist": "^3.0.0", "ccount": "^2.0.0", "comma-separated-tokens": "^2.0.0", "hast-util-whitespace": "^3.0.0", "html-void-elements": "^3.0.0", "mdast-util-to-hast": "^13.0.0", "property-information": "^7.0.0", "space-separated-tokens": "^2.0.0", "stringify-entities": "^4.0.0", "zwitch": "^2.0.4" } }, "sha512-OguPdidb+fbHQSU4Q4ZiLKnzWo8Wwsf5bZfbvu7//a9oTYoqD/fWpe96NuHkoS9h0ccGOTe0C4NGXdtS0iObOw=="],

    "hast-util-to-jsx-runtime": ["hast-util-to-jsx-runtime@2.3.6", "", { "dependencies": { "@types/estree": "^1.0.0", "@types/hast": "^3.0.0", "@types/unist": "^3.0.0", "comma-separated-tokens": "^2.0.0", "devlop": "^1.0.0", "estree-util-is-identifier-name": "^3.0.0", "hast-util-whitespace": "^3.0.0", "mdast-util-mdx-expression": "^2.0.0", "mdast-util-mdx-jsx": "^3.0.0", "mdast-util-mdxjs-esm": "^2.0.0", "property-information": "^7.0.0", "space-separated-tokens": "^2.0.0", "style-to-js": "^1.0.0", "unist-util-position": "^5.0.0", "vfile-message": "^4.0.0" } }, "sha512-zl6s8LwNyo1P9uw+XJGvZtdFF1GdAkOg8ujOw+4Pyb76874fLps4ueHXDhXWdk6YHQ6OgUtinliG7RsYvCbbBg=="],

    "hast-util-to-parse5": ["hast-util-to-parse5@8.0.0", "", { "dependencies": { "@types/hast": "^3.0.0", "comma-separated-tokens": "^2.0.0", "devlop": "^1.0.0", "property-information": "^6.0.0", "space-separated-tokens": "^2.0.0", "web-namespaces": "^2.0.0", "zwitch": "^2.0.0" } }, "sha512-3KKrV5ZVI8if87DVSi1vDeByYrkGzg4mEfeu4alwgmmIeARiBLKCZS2uw5Gb6nU9x9Yufyj3iudm6i7nl52PFw=="],

    "hast-util-to-text": ["hast-util-to-text@4.0.2", "", { "dependencies": { "@types/hast": "^3.0.0", "@types/unist": "^3.0.0", "hast-util-is-element": "^3.0.0", "unist-util-find-after": "^5.0.0" } }, "sha512-KK6y/BN8lbaq654j7JgBydev7wuNMcID54lkRav1P0CaE1e47P72AWWPiGKXTJU271ooYzcvTAn/Zt0REnvc7A=="],

    "hast-util-whitespace": ["hast-util-whitespace@3.0.0", "", { "dependencies": { "@types/hast": "^3.0.0" } }, "sha512-88JUN06ipLwsnv+dVn+OIYOvAuvBMy/Qoi6O7mQHxdPXpjy+Cd6xRkWwux7DKO+4sYILtLBRIKgsdpS2gQc7qw=="],

    "hastscript": ["hastscript@6.0.0", "", { "dependencies": { "@types/hast": "^2.0.0", "comma-separated-tokens": "^1.0.0", "hast-util-parse-selector": "^2.0.0", "property-information": "^5.0.0", "space-separated-tokens": "^1.0.0" } }, "sha512-nDM6bvd7lIqDUiYEiu5Sl/+6ReP0BMk/2f4U/Rooccxkj0P5nm+acM5PrGJ/t5I8qPGiqZSE6hVAwZEdZIvP4w=="],

    "highlight.js": ["highlight.js@10.7.3", "", {}, "sha512-tzcUFauisWKNHaRkN4Wjl/ZA07gENAjFl3J/c480dprkGTg5EQstgaNFqBfUqCq54kZRIEcreTsAgF/m2quD7A=="],

    "highlightjs-vue": ["highlightjs-vue@1.0.0", "", {}, "sha512-PDEfEF102G23vHmPhLyPboFCD+BkMGu+GuJe2d9/eH4FsCwvgBpnc9n0pGE+ffKdph38s6foEZiEjdgHdzp+IA=="],

    "hoist-non-react-statics": ["hoist-non-react-statics@3.3.2", "", { "dependencies": { "react-is": "^16.7.0" } }, "sha512-/gGivxi8JPKWNm/W0jSmzcMPpfpPLc3dY/6GxhX2hQ9iGj3aDfklV4ET7NjKpSinLpJ5vafa9iiGIEZg10SfBw=="],

    "hotkeys-js": ["hotkeys-js@3.13.15", "", {}, "sha512-gHh8a/cPTCpanraePpjRxyIlxDFrIhYqjuh01UHWEwDpglJKCnvLW8kqSx5gQtOuSsJogNZXLhOdbSExpgUiqg=="],

    "html-encoding-sniffer": ["html-encoding-sniffer@4.0.0", "", { "dependencies": { "whatwg-encoding": "^3.1.1" } }, "sha512-Y22oTqIU4uuPgEemfz7NDJz6OeKf12Lsu+QC+s3BVpda64lTiMYCyGwg5ki4vFxkMwQdeZDl2adZoqUgdFuTgQ=="],

    "html-escaper": ["html-escaper@2.0.2", "", {}, "sha512-H2iMtd0I4Mt5eYiapRdIDjp+XzelXQ0tFE4JS7YFwFevXXMmOp9myNrUvCg0D6ws8iqkRPBfKHgbwig1SmlLfg=="],

    "html-to-text": ["html-to-text@9.0.5", "", { "dependencies": { "@selderee/plugin-htmlparser2": "^0.11.0", "deepmerge": "^4.3.1", "dom-serializer": "^2.0.0", "htmlparser2": "^8.0.2", "selderee": "^0.11.0" } }, "sha512-qY60FjREgVZL03vJU6IfMV4GDjGBIoOyvuFdpBDIX9yTlDw0TjxVBQp+P8NvpdIXNJvfWBTNul7fsAQJq2FNpg=="],

    "html-tokenize": ["html-tokenize@2.0.1", "", { "dependencies": { "buffer-from": "~0.1.1", "inherits": "~2.0.1", "minimist": "~1.2.5", "readable-stream": "~1.0.27-1", "through2": "~0.4.1" }, "bin": { "html-tokenize": "bin/cmd.js" } }, "sha512-QY6S+hZ0f5m1WT8WffYN+Hg+xm/w5I8XeUcAq/ZYP5wVC8xbKi4Whhru3FtrAebD5EhBW8rmFzkDI6eCAuFe2w=="],

    "html-url-attributes": ["html-url-attributes@3.0.1", "", {}, "sha512-ol6UPyBWqsrO6EJySPz2O7ZSr856WDrEzM5zMqp+FJJLGMW35cLYmmZnl0vztAZxRUoNZJFTCohfjuIJ8I4QBQ=="],

    "html-void-elements": ["html-void-elements@3.0.0", "", {}, "sha512-bEqo66MRXsUGxWHV5IP0PUiAWwoEjba4VCzg0LjFJBpchPaTfyfCKTG6bc5F8ucKec3q5y6qOdGyYTSBEvhCrg=="],

    "html2canvas-pro": ["html2canvas-pro@1.5.12", "", { "dependencies": { "css-line-break": "^2.1.0", "text-segmentation": "^1.0.3" } }, "sha512-egtJIe6YXMKSLX/ls400OJD6tzEVtATJOE++mnXmxMWyqcu9HDXDoLiWeXnGv45QW2ZaIiDlXw46Gxqrqw6SEw=="],

    "htmlparser2": ["htmlparser2@8.0.2", "", { "dependencies": { "domelementtype": "^2.3.0", "domhandler": "^5.0.3", "domutils": "^3.0.1", "entities": "^4.4.0" } }, "sha512-GYdjWKDkbRLkZ5geuHs5NY1puJ+PXwP7+fHPRz06Eirsb9ugf6d8kkXav6ADhcODhFFPMIXyxkxSuMf3D6NCFA=="],

    "http-proxy-agent": ["http-proxy-agent@7.0.2", "", { "dependencies": { "agent-base": "^7.1.0", "debug": "^4.3.4" } }, "sha512-T1gkAiYYDWYx3V5Bmyu7HcfcvL7mUrTWiM6yOfa3PIphViJ/gFPbvidQ+veqSOHci/PxBcDabeUNCzpOODJZig=="],

    "https-proxy-agent": ["https-proxy-agent@7.0.6", "", { "dependencies": { "agent-base": "^7.1.2", "debug": "4" } }, "sha512-vK9P5/iUfdl95AI+JVyUuIcVtd4ofvtrOr3HNtM2yxC9bnMbEdp3x01OhQNnjb8IJYi38VlTE3mBXwcfvywuSw=="],

    "human-signals": ["human-signals@5.0.0", "", {}, "sha512-AXcZb6vzzrFAUE61HnN4mpLqd/cSIwNQjtNWR0euPm6y0iqx3G4gOXaIDdtdDwZmhwe82LA6+zinmW4UBWVePQ=="],

    "humanize-duration": ["humanize-duration@3.33.1", "", {}, "sha512-hwzSCymnRdFx9YdRkQQ0OYequXiVAV6ZGQA2uzocwB0F4309Ke6pO8dg0P8LHhRQJyVjGteRTAA/zNfEcpXn8A=="],

    "hyphenate-style-name": ["hyphenate-style-name@1.1.0", "", {}, "sha512-WDC/ui2VVRrz3jOVi+XtjqkDjiVjTtFaAGiW37k6b+ohyQ5wYDOGkvCZa8+H0nx3gyvv0+BST9xuOgIyGQ00gw=="],

    "iconv-lite": ["iconv-lite@0.6.3", "", { "dependencies": { "safer-buffer": ">= 2.1.2 < 3.0.0" } }, "sha512-4fCk79wshMdzMp2rH06qWrJE4iolqLhCUH+OiuIgU++RB0+94NlDL81atO7GX55uUKueo0txHNtvEyI6D7WdMw=="],

    "idb": ["idb@7.1.1", "", {}, "sha512-gchesWBzyvGHRO9W8tzUWFDycow5gwjvFKfyV9FF32Y7F50yZMp7mP+T2mJIWFx49zicqyC4uefHM17o6xKIVQ=="],

    "immer": ["immer@10.1.3", "", {}, "sha512-tmjF/k8QDKydUlm3mZU+tjM6zeq9/fFpPqH9SzWmBnVVKsPBg/V66qsMwb3/Bo90cgUN+ghdVBess+hPsxUyRw=="],

    "import-fresh": ["import-fresh@3.3.1", "", { "dependencies": { "parent-module": "^1.0.0", "resolve-from": "^4.0.0" } }, "sha512-TR3KfrTZTYLPB6jUjfx6MF9WcWrHL9su5TObK4ZkYgBdWKPOFoSoQIdEuTuR82pmtxH2spWG9h6etwfr1pLBqQ=="],

    "import-in-the-middle": ["import-in-the-middle@1.15.0", "", { "dependencies": { "acorn": "^8.14.0", "acorn-import-attributes": "^1.9.5", "cjs-module-lexer": "^1.2.2", "module-details-from-path": "^1.0.3" } }, "sha512-bpQy+CrsRmYmoPMAE/0G33iwRqwW4ouqdRg8jgbH3aKuCtOc8lxgmYXg2dMM92CRiGP660EtBcymH/eVUpCSaA=="],

    "imurmurhash": ["imurmurhash@0.1.4", "", {}, "sha512-JmXMZ6wuvDmLiHEml9ykzqO6lwFbof0GG4IkcGaENdCRDDmMVnny7s5HsIgHCbaq0w2MyPhDqkhTUgS2LU2PHA=="],

    "indent-string": ["indent-string@4.0.0", "", {}, "sha512-EdDDZu4A2OyIK7Lr/2zG+w5jmbuk1DVBnEwREQvBzspBJkCEbRa8GxU1lghYcaGJCnRWibjDXlq779X1/y5xwg=="],

    "inherits": ["inherits@2.0.4", "", {}, "sha512-k/vGaX4/Yla3WzyMCvTQOXYeIHvqOKtnqBduzTHpzpQZzAskKMhZ2K+EnBiSM9zGSoIFeMpXKxa4dYeZIQqewQ=="],

    "inline-style-parser": ["inline-style-parser@0.2.4", "", {}, "sha512-0aO8FkhNZlj/ZIbNi7Lxxr12obT7cL1moPfE4tg1LkX7LlLfC6DeX4l2ZEud1ukP9jNQyNnfzQVqwbwmAATY4Q=="],

    "inline-style-prefixer": ["inline-style-prefixer@7.0.1", "", { "dependencies": { "css-in-js-utils": "^3.1.0" } }, "sha512-lhYo5qNTQp3EvSSp3sRvXMbVQTLrvGV6DycRMJ5dm2BLMiJ30wpXKdDdgX+GmJZ5uQMucwRKHamXSst3Sj/Giw=="],

    "input-otp": ["input-otp@1.4.2", "", { "peerDependencies": { "react": "^16.8 || ^17.0 || ^18.0 || ^19.0.0 || ^19.0.0-rc", "react-dom": "^16.8 || ^17.0 || ^18.0 || ^19.0.0 || ^19.0.0-rc" } }, "sha512-l3jWwYNvrEa6NTCt7BECfCm48GvwuZzkoeG3gBL2w4CHeOXW3eKFmf9UNYkNfYc3mxMrthMnxjIE07MT0zLBQA=="],

    "internmap": ["internmap@2.0.3", "", {}, "sha512-5Hh7Y1wQbvY5ooGgPbDaL5iYLAPzMTUrjMulskHLH6wnv/A+1q5rgEaiuqEjB+oxGXIVZs1FF+R/KPN3ZSQYYg=="],

    "intl-messageformat": ["intl-messageformat@10.7.18", "", { "dependencies": { "@formatjs/ecma402-abstract": "2.3.6", "@formatjs/fast-memoize": "2.2.7", "@formatjs/icu-messageformat-parser": "2.11.4", "tslib": "^2.8.0" } }, "sha512-m3Ofv/X/tV8Y3tHXLohcuVuhWKo7BBq62cqY15etqmLxg2DZ34AGGgQDeR+SCta2+zICb1NX83af0GJmbQ1++g=="],

    "is-alphabetical": ["is-alphabetical@1.0.4", "", {}, "sha512-DwzsA04LQ10FHTZuL0/grVDk4rFoVH1pjAToYwBrHSxcrBIGQuXrQMtD5U1b0U2XVgKZCTLLP8u2Qxqhy3l2Vg=="],

    "is-alphanumerical": ["is-alphanumerical@1.0.4", "", { "dependencies": { "is-alphabetical": "^1.0.0", "is-decimal": "^1.0.0" } }, "sha512-UzoZUr+XfVz3t3v4KyGEniVL9BDRoQtY7tOyrRybkVNjDFWyo1yhXNGrrBTQxp3ib9BLAWs7k2YKBQsFRkZG9A=="],

    "is-arrayish": ["is-arrayish@0.2.1", "", {}, "sha512-zz06S8t0ozoDXMG+ube26zeCTNXcKIPJZJi8hBrF4idCLms4CG9QtK7qBl1boi5ODzFpjswb5JPmHCbMpjaYzg=="],

    "is-core-module": ["is-core-module@2.16.1", "", { "dependencies": { "hasown": "^2.0.2" } }, "sha512-UfoeMA6fIJ8wTYFEUjelnaGI67v6+N7qXJEvQuIGa99l4xsCruSYOVSQ0uPANn4dAzm8lkYPaKLrrijLq7x23w=="],

    "is-decimal": ["is-decimal@1.0.4", "", {}, "sha512-RGdriMmQQvZ2aqaQq3awNA6dCGtKpiDFcOzrTWrDAT2MiWrKQVPmxLGHl7Y2nNu6led0kEyoX0enY0qXYsv9zw=="],

    "is-fullwidth-code-point": ["is-fullwidth-code-point@3.0.0", "", {}, "sha512-zymm5+u+sCsSWyD9qNaejV3DFvhCKclKdizYaJUuHA83RLjb7nSuGnddCHGv0hk+KY7BMAlsWeK4Ueg6EV6XQg=="],

    "is-hexadecimal": ["is-hexadecimal@1.0.4", "", {}, "sha512-gyPJuv83bHMpocVYoqof5VDiZveEoGoFL8m3BXNb2VW8Xs+rz9kqO8LOQ5DH6EsuvilT1ApazU0pyl+ytbPtlw=="],

    "is-interactive": ["is-interactive@2.0.0", "", {}, "sha512-qP1vozQRI+BMOPcjFzrjXuQvdak2pHNUMZoeG2eRbiSqyvbEf/wQtEOTOX1guk6E3t36RkaqiSt8A/6YElNxLQ=="],

    "is-plain-obj": ["is-plain-obj@4.1.0", "", {}, "sha512-+Pgi+vMuUNkJyExiMBt5IlFoMyKnr5zhJ4Uspz58WOhBF5QoIZkFyNHIbBAtHwzVAgk5RtndVNsDRN61/mmDqg=="],

    "is-plain-object": ["is-plain-object@5.0.0", "", {}, "sha512-VRSzKkbMm5jMDoKLbltAkFQ5Qr7VDiTFGXxYFXXowVj387GeGNOCsOH6Msy00SGZ3Fp84b1Naa1psqgcCIEP5Q=="],

    "is-potential-custom-element-name": ["is-potential-custom-element-name@1.0.1", "", {}, "sha512-bCYeRA2rVibKZd+s2625gGnGF/t7DSqDs4dP7CrLA1m7jKWz6pps0LpYLJN8Q64HtmPKJ1hrN3nzPNKFEKOUiQ=="],

    "is-stream": ["is-stream@2.0.1", "", {}, "sha512-hFoiJiTl63nn+kstHGBtewWSKnQLpyb155KHheA1l39uvtO9nWIop1p3udqPcUd/xbF1VLMO4n7OI6p7RbngDg=="],

    "is-unicode-supported": ["is-unicode-supported@2.1.0", "", {}, "sha512-mE00Gnza5EEB3Ds0HfMyllZzbBrmLOX3vfWoj9A9PEnTfratQ/BcaJOuMhnkhjXvb2+FkY3VuHqtAGpTPmglFQ=="],

    "is-what": ["is-what@4.1.16", "", {}, "sha512-ZhMwEosbFJkA0YhFnNDgTM4ZxDRsS6HqTo7qsZM08fehyRYIYa0yHu5R6mgo1n/8MgaPBXiPimPD77baVFYg+A=="],

    "isarray": ["isarray@0.0.1", "", {}, "sha512-D2S+3GLxWH+uhrNEcoh/fnmYeP8E8/zHl644d/jdA0g2uyXvy3sb0qxotE+ne0LtccHknQzWwZEzhak7oJ0COQ=="],

    "isexe": ["isexe@2.0.0", "", {}, "sha512-RHxMLp9lnKHGHRng9QFhRCMbYAcVpn69smSGcq3f36xjgVVWThj4qqLbTLlq7Ssj8B+fIQ1EuCEGI2lKsyQeIw=="],

    "isomorphic-dompurify": ["isomorphic-dompurify@2.28.0", "", { "dependencies": { "dompurify": "^3.2.7", "jsdom": "^27.0.0" } }, "sha512-9G5v8g4tYoix5odskjG704Khm1zNrqqqOC4YjCwEUhx0OvuaijRCprAV2GwJ9iw/01c6H1R+rs/2AXPZLlgDaQ=="],

    "isomorphic.js": ["isomorphic.js@0.2.5", "", {}, "sha512-PIeMbHqMt4DnUP3MA/Flc0HElYjMXArsw1qwJZcm9sqR8mq3l8NYizFMty0pWwE/tzIGH3EKK5+jes5mAr85yw=="],

    "istanbul-lib-coverage": ["istanbul-lib-coverage@3.2.2", "", {}, "sha512-O8dpsF+r0WV/8MNRKfnmrtCWhuKjxrq2w+jpzBL5UZKTi2LeVWnWOmWRxFlesJONmc+wLAGvKQZEOanko0LFTg=="],

    "istanbul-lib-report": ["istanbul-lib-report@3.0.1", "", { "dependencies": { "istanbul-lib-coverage": "^3.0.0", "make-dir": "^4.0.0", "supports-color": "^7.1.0" } }, "sha512-GCfE1mtsHGOELCU8e/Z7YWzpmybrx/+dSTfLrvY8qRmaY6zXTKWn6WQIjaAFw069icm6GVMNkgu0NzI4iPZUNw=="],

    "istanbul-lib-source-maps": ["istanbul-lib-source-maps@5.0.6", "", { "dependencies": { "@jridgewell/trace-mapping": "^0.3.23", "debug": "^4.1.1", "istanbul-lib-coverage": "^3.0.0" } }, "sha512-yg2d+Em4KizZC5niWhQaIomgf5WlL4vOOjZ5xGCmF8SnPE/mDWWXgvRExdcpCgh9lLRRa1/fSYp2ymmbJ1pI+A=="],

    "istanbul-reports": ["istanbul-reports@3.2.0", "", { "dependencies": { "html-escaper": "^2.0.0", "istanbul-lib-report": "^3.0.0" } }, "sha512-HGYWWS/ehqTV3xN10i23tkPkpH46MLCIMFNCaaKNavAXTF1RkqxawEPtnjnGZ6XKSInBKkiOA5BKS+aZiY3AvA=="],

    "jackspeak": ["jackspeak@4.1.1", "", { "dependencies": { "@isaacs/cliui": "^8.0.2" } }, "sha512-zptv57P3GpL+O0I7VdMJNBZCu+BPHVQUk55Ft8/QCJjTVxrnJHuVuX/0Bl2A6/+2oyR/ZMEuFKwmzqqZ/U5nPQ=="],

    "javascript-natural-sort": ["javascript-natural-sort@0.7.1", "", {}, "sha512-nO6jcEfZWQXDhOiBtG2KvKyEptz7RVbpGP4vTD2hLBdmNQSsCiicO2Ioinv6UI4y9ukqnBpy+XZ9H6uLNgJTlw=="],

    "jiti": ["jiti@2.4.2", "", { "bin": { "jiti": "lib/jiti-cli.mjs" } }, "sha512-rg9zJN+G4n2nfJl5MW3BMygZX56zKPNVEYYqq7adpmMh4Jn2QNEwhvQlFy6jPVdcod7txZtKHWnyZiA3a0zP7A=="],

    "jittered-fractional-indexing": ["jittered-fractional-indexing@1.0.0", "", { "dependencies": { "fractional-indexing": "^3.2.0" } }, "sha512-sCFp83Upn1UzNgqSpWabWfkFtBwIjH+QyyJxLCGRamsIwOCs0Fx0yYxva9/NYV/iMLlUN3/xZY8/ZdYIwIlJ5g=="],

    "jose": ["jose@5.10.0", "", {}, "sha512-s+3Al/p9g32Iq+oqXxkW//7jk2Vig6FF1CFqzVXoTUXt2qz89YWbL+OwS17NFYEvxC35n0FKeGO2LGYSxeM2Gg=="],

    "jotai": ["jotai@2.15.0", "", { "peerDependencies": { "@babel/core": ">=7.0.0", "@babel/template": ">=7.0.0", "@types/react": ">=17.0.0", "react": ">=17.0.0" }, "optionalPeers": ["@babel/core", "@babel/template", "@types/react", "react"] }, "sha512-nbp/6jN2Ftxgw0VwoVnOg0m5qYM1rVcfvij+MZx99Z5IK13eGve9FJoCwGv+17JvVthTjhSmNtT5e1coJnr6aw=="],

    "js-cookie": ["js-cookie@2.2.1", "", {}, "sha512-HvdH2LzI/EAZcUwA8+0nKNtWHqS+ZmijLA30RwZA0bo7ToCckjK5MkGhjED9KoRcXO6BaGI3I9UIzSA1FKFPOQ=="],

    "js-tokens": ["js-tokens@9.0.1", "", {}, "sha512-mxa9E9ITFOt0ban3j6L5MpjwegGz6lBQmM1IJkWeBZGcMxto50+eWdjC/52xDbS2vy0k7vIMK0Fe2wfL9OQSpQ=="],

    "jsdom": ["jsdom@27.0.0", "", { "dependencies": { "@asamuzakjp/dom-selector": "^6.5.4", "cssstyle": "^5.3.0", "data-urls": "^6.0.0", "decimal.js": "^10.5.0", "html-encoding-sniffer": "^4.0.0", "http-proxy-agent": "^7.0.2", "https-proxy-agent": "^7.0.6", "is-potential-custom-element-name": "^1.0.1", "parse5": "^7.3.0", "rrweb-cssom": "^0.8.0", "saxes": "^6.0.0", "symbol-tree": "^3.2.4", "tough-cookie": "^6.0.0", "w3c-xmlserializer": "^5.0.0", "webidl-conversions": "^8.0.0", "whatwg-encoding": "^3.1.1", "whatwg-mimetype": "^4.0.0", "whatwg-url": "^15.0.0", "ws": "^8.18.2", "xml-name-validator": "^5.0.0" }, "peerDependencies": { "canvas": "^3.0.0" }, "optionalPeers": ["canvas"] }, "sha512-lIHeR1qlIRrIN5VMccd8tI2Sgw6ieYXSVktcSHaNe3Z5nE/tcPQYQWOq00wxMvYOsz+73eAkNenVvmPC6bba9A=="],

    "jsesc": ["jsesc@3.1.0", "", { "bin": { "jsesc": "bin/jsesc" } }, "sha512-/sM3dO2FOzXjKQhJuo0Q173wf2KOo8t4I8vHy6lF9poUp7bKT0/NHE8fPX23PwfhnykfqnC2xRxOnVw5XuGIaA=="],

    "json-bigint": ["json-bigint@1.0.0", "", { "dependencies": { "bignumber.js": "^9.0.0" } }, "sha512-SiPv/8VpZuWbvLSMtTDU8hEfrZWg/mH/nV/b4o0CYbSxu1UIQPLdwKOCIyLQX+VIPO5vrLX3i8qtqFyhdPSUSQ=="],

    "json-parse-even-better-errors": ["json-parse-even-better-errors@2.3.1", "", {}, "sha512-xyFwyhro/JEof6Ghe2iz2NcXoj2sloNsWr/XsERDK/oiPCfaNhl5ONfp+jQdAZRQQ0IJWNzH9zIZF7li91kh2w=="],

    "json-schema": ["json-schema@0.4.0", "", {}, "sha512-es94M3nTIfsEPisRafak+HDLfHXnKBhV3vU5eqPcS3flIWqcxJWgXHXiey3YrpaNsanY5ei1VoYEbOzijuq9BA=="],

    "json5": ["json5@2.2.3", "", { "bin": { "json5": "lib/cli.js" } }, "sha512-XmOWe7eyHYH14cLdVPoyg+GOH3rYX++KpzrylJwSW98t3Nk+U8XOl8FWKOgwtzdb8lXGf6zYwDUzeHMWfxasyg=="],

    "juice": ["juice@11.0.3", "", { "dependencies": { "cheerio": "1.0.0", "commander": "^12.1.0", "entities": "^7.0.0", "mensch": "^0.3.4", "slick": "^1.12.2", "web-resource-inliner": "^7.0.0" }, "bin": { "juice": "bin/juice" } }, "sha512-VYjPg4WylyWyLPnSiUsJ9tnnGhRZF0vn0YD8WWwaI8FhP9+1UdRMyRDbvqPOH/nBotmLKOc+FI+Oma6FwVWfSw=="],

    "jwa": ["jwa@2.0.1", "", { "dependencies": { "buffer-equal-constant-time": "^1.0.1", "ecdsa-sig-formatter": "1.0.11", "safe-buffer": "^5.0.1" } }, "sha512-hRF04fqJIP8Abbkq5NKGN0Bbr3JxlQ+qhZufXVr0DvujKy93ZCbXZMHDL4EOtodSbCWxOqR8MS1tXA5hwqCXDg=="],

    "jws": ["jws@4.0.0", "", { "dependencies": { "jwa": "^2.0.0", "safe-buffer": "^5.0.1" } }, "sha512-KDncfTmOZoOMTFG4mBlG0qUIOlc03fmzH+ru6RgYVZhPkyiy/92Owlt/8UEN+a4TXR1FQetfIpJE8ApdvdVxTg=="],

    "katex": ["katex@0.16.25", "", { "dependencies": { "commander": "^8.3.0" }, "bin": { "katex": "cli.js" } }, "sha512-woHRUZ/iF23GBP1dkDQMh1QBad9dmr8/PAwNA54VrSOVYgI12MAcE14TqnDdQOdzyEonGzMepYnqBMYdsoAr8Q=="],

    "khroma": ["khroma@2.1.0", "", {}, "sha512-Ls993zuzfayK269Svk9hzpeGUKob/sIgZzyHYdjQoAdQetRKpOLj+k/QQQ/6Qi0Yz65mlROrfd+Ev+1+7dz9Kw=="],

    "kleur": ["kleur@4.1.5", "", {}, "sha512-o+NO+8WrRiQEE4/7nwRJhN1HWpVmJm511pBHUxPLtp0BUISzlBplORYSmTclCnJvQq2tKu/sgl3xVpkc7ZWuQQ=="],

    "kolorist": ["kolorist@1.8.0", "", {}, "sha512-Y+60/zizpJ3HRH8DCss+q95yr6145JXZo46OTpFvDZWLfRCE4qChOyk1b26nMaNpfHHgxagk9dXT5OP0Tfe+dQ=="],

    "langium": ["langium@3.3.1", "", { "dependencies": { "chevrotain": "~11.0.3", "chevrotain-allstar": "~0.3.0", "vscode-languageserver": "~9.0.1", "vscode-languageserver-textdocument": "~1.0.11", "vscode-uri": "~3.0.8" } }, "sha512-QJv/h939gDpvT+9SiLVlY7tZC3xB2qK57v0J04Sh9wpMb6MP1q8gB21L3WIo8T5P1MSMg3Ep14L7KkDCFG3y4w=="],

    "layout-base": ["layout-base@1.0.2", "", {}, "sha512-8h2oVEZNktL4BH2JCOI90iD1yXwL6iNW7KcCKT2QZgQJR2vbqDsldCTPRU9NifTCqHZci57XvQQ15YTu+sTYPg=="],

    "leac": ["leac@0.6.0", "", {}, "sha512-y+SqErxb8h7nE/fiEX07jsbuhrpO9lL8eca7/Y1nuWV2moNlXhyd59iDGcRf6moVyDMbmTNzL40SUyrFU/yDpg=="],

    "lib0": ["lib0@0.2.114", "", { "dependencies": { "isomorphic.js": "^0.2.4" }, "bin": { "0gentesthtml": "bin/gentesthtml.js", "0serve": "bin/0serve.js", "0ecdsa-generate-keypair": "bin/0ecdsa-generate-keypair.js" } }, "sha512-gcxmNFzA4hv8UYi8j43uPlQ7CGcyMJ2KQb5kZASw6SnAKAf10hK12i2fjrS3Cl/ugZa5Ui6WwIu1/6MIXiHttQ=="],

    "lightningcss": ["lightningcss@1.30.1", "", { "dependencies": { "detect-libc": "^2.0.3" }, "optionalDependencies": { "lightningcss-darwin-arm64": "1.30.1", "lightningcss-darwin-x64": "1.30.1", "lightningcss-freebsd-x64": "1.30.1", "lightningcss-linux-arm-gnueabihf": "1.30.1", "lightningcss-linux-arm64-gnu": "1.30.1", "lightningcss-linux-arm64-musl": "1.30.1", "lightningcss-linux-x64-gnu": "1.30.1", "lightningcss-linux-x64-musl": "1.30.1", "lightningcss-win32-arm64-msvc": "1.30.1", "lightningcss-win32-x64-msvc": "1.30.1" } }, "sha512-xi6IyHML+c9+Q3W0S4fCQJOym42pyurFiJUHEcEyHS0CeKzia4yZDEsLlqOFykxOdHpNy0NmvVO31vcSqAxJCg=="],

    "lightningcss-darwin-arm64": ["lightningcss-darwin-arm64@1.30.1", "", { "os": "darwin", "cpu": "arm64" }, "sha512-c8JK7hyE65X1MHMN+Viq9n11RRC7hgin3HhYKhrMyaXflk5GVplZ60IxyoVtzILeKr+xAJwg6zK6sjTBJ0FKYQ=="],

    "lightningcss-darwin-x64": ["lightningcss-darwin-x64@1.30.1", "", { "os": "darwin", "cpu": "x64" }, "sha512-k1EvjakfumAQoTfcXUcHQZhSpLlkAuEkdMBsI/ivWw9hL+7FtilQc0Cy3hrx0AAQrVtQAbMI7YjCgYgvn37PzA=="],

    "lightningcss-freebsd-x64": ["lightningcss-freebsd-x64@1.30.1", "", { "os": "freebsd", "cpu": "x64" }, "sha512-kmW6UGCGg2PcyUE59K5r0kWfKPAVy4SltVeut+umLCFoJ53RdCUWxcRDzO1eTaxf/7Q2H7LTquFHPL5R+Gjyig=="],

    "lightningcss-linux-arm-gnueabihf": ["lightningcss-linux-arm-gnueabihf@1.30.1", "", { "os": "linux", "cpu": "arm" }, "sha512-MjxUShl1v8pit+6D/zSPq9S9dQ2NPFSQwGvxBCYaBYLPlCWuPh9/t1MRS8iUaR8i+a6w7aps+B4N0S1TYP/R+Q=="],

    "lightningcss-linux-arm64-gnu": ["lightningcss-linux-arm64-gnu@1.30.1", "", { "os": "linux", "cpu": "arm64" }, "sha512-gB72maP8rmrKsnKYy8XUuXi/4OctJiuQjcuqWNlJQ6jZiWqtPvqFziskH3hnajfvKB27ynbVCucKSm2rkQp4Bw=="],

    "lightningcss-linux-arm64-musl": ["lightningcss-linux-arm64-musl@1.30.1", "", { "os": "linux", "cpu": "arm64" }, "sha512-jmUQVx4331m6LIX+0wUhBbmMX7TCfjF5FoOH6SD1CttzuYlGNVpA7QnrmLxrsub43ClTINfGSYyHe2HWeLl5CQ=="],

    "lightningcss-linux-x64-gnu": ["lightningcss-linux-x64-gnu@1.30.1", "", { "os": "linux", "cpu": "x64" }, "sha512-piWx3z4wN8J8z3+O5kO74+yr6ze/dKmPnI7vLqfSqI8bccaTGY5xiSGVIJBDd5K5BHlvVLpUB3S2YCfelyJ1bw=="],

    "lightningcss-linux-x64-musl": ["lightningcss-linux-x64-musl@1.30.1", "", { "os": "linux", "cpu": "x64" }, "sha512-rRomAK7eIkL+tHY0YPxbc5Dra2gXlI63HL+v1Pdi1a3sC+tJTcFrHX+E86sulgAXeI7rSzDYhPSeHHjqFhqfeQ=="],

    "lightningcss-win32-arm64-msvc": ["lightningcss-win32-arm64-msvc@1.30.1", "", { "os": "win32", "cpu": "arm64" }, "sha512-mSL4rqPi4iXq5YVqzSsJgMVFENoa4nGTT/GjO2c0Yl9OuQfPsIfncvLrEW6RbbB24WtZ3xP/2CCmI3tNkNV4oA=="],

    "lightningcss-win32-x64-msvc": ["lightningcss-win32-x64-msvc@1.30.1", "", { "os": "win32", "cpu": "x64" }, "sha512-PVqXh48wh4T53F/1CCu8PIPCxLzWyCnn/9T5W1Jpmdy5h9Cwd+0YQS6/LwhHXSafuc61/xg9Lv5OrCby6a++jg=="],

    "lilconfig": ["lilconfig@3.1.3", "", {}, "sha512-/vlFKAoH5Cgt3Ie+JLhRbwOsCQePABiU3tJ1egGvyQ+33R/vcwM2Zl2QR/LzjsBeItPt3oSVXapn+m4nQDvpzw=="],

    "lines-and-columns": ["lines-and-columns@1.2.4", "", {}, "sha512-7ylylesZQ/PV29jhEDl3Ufjo6ZX7gCqJr5F7PKrqc93v7fzSymt1BpwEU8nAUXs8qzzvqhbjhK5QZg6Mt/HkBg=="],

    "linkify-it": ["linkify-it@5.0.0", "", { "dependencies": { "uc.micro": "^2.0.0" } }, "sha512-5aHCbzQRADcdP+ATqnDuhhJ/MRIqDkZX5pyjFHRRysS8vZ5AbqGEoFIb6pYHPZ+L/OC2Lc+xT8uHVVR5CAK/wQ=="],

    "linkifyjs": ["linkifyjs@4.3.2", "", {}, "sha512-NT1CJtq3hHIreOianA8aSXn6Cw0JzYOuDQbOrSPe7gqFnCpKP++MQe3ODgO3oh2GJFORkAAdqredOa60z63GbA=="],

    "local-pkg": ["local-pkg@1.1.2", "", { "dependencies": { "mlly": "^1.7.4", "pkg-types": "^2.3.0", "quansync": "^0.2.11" } }, "sha512-arhlxbFRmoQHl33a0Zkle/YWlmNwoyt6QNZEIJcqNbdrsix5Lvc4HyyI3EnwxTYlZYc32EbYrQ8SzEZ7dqgg9A=="],

    "lodash": ["lodash@4.17.21", "", {}, "sha512-v2kDEe57lecTulaDIuNTPy3Ry4gLGJ6Z1O3vE1krgXZNrsQ+LFTGHVxVjcXPs17LhbZVGedAJv8XZ1tvj5FvSg=="],

    "lodash-es": ["lodash-es@4.17.21", "", {}, "sha512-mKnC+QJ9pWVzv+C4/U3rRsHapFfHvQFoFB92e52xeyGMcX6/OlIl78je1u8vePzYZSkkogMPJ2yjxxsb89cxyw=="],

    "lodash.isequal": ["lodash.isequal@4.5.0", "", {}, "sha512-pDo3lu8Jhfjqls6GkMgpahsF9kCyayhgykjyLMNFTKWrpVdAQtYyB4muAMWozBB4ig/dtWAmsMxLEI8wuz+DYQ=="],

    "lodash.isequalwith": ["lodash.isequalwith@4.4.0", "", {}, "sha512-dcZON0IalGBpRmJBmMkaoV7d3I80R2O+FrzsZyHdNSFrANq/cgDqKQNmAHE8UEj4+QYWwwhkQOVdLHiAopzlsQ=="],

    "lodash.throttle": ["lodash.throttle@4.1.1", "", {}, "sha512-wIkUCfVKpVsWo3JSZlc+8MB5it+2AN5W8J7YVMST30UrvcQNZ1Okbj+rbVniijTWE6FGYy4XJq/rHkas8qJMLQ=="],

    "lodash.uniq": ["lodash.uniq@4.5.0", "", {}, "sha512-xfBaXQd9ryd9dlSDvnvI0lvxfLJlYAZzXomUYzLKtUeOQvOP5piqAWuGtrhWeqaXK9hhoM/iyJc5AV+XfsX3HQ=="],

    "log-symbols": ["log-symbols@7.0.1", "", { "dependencies": { "is-unicode-supported": "^2.0.0", "yoctocolors": "^2.1.1" } }, "sha512-ja1E3yCr9i/0hmBVaM0bfwDjnGy8I/s6PP4DFp+yP+a+mrHO4Rm7DtmnqROTUkHIkqffC84YY7AeqX6oFk0WFg=="],

    "long": ["long@5.3.2", "", {}, "sha512-mNAgZ1GmyNhD7AuqnTG3/VQ26o760+ZYBPKjPvugO8+nLbYfX6TVpJPseBvopbdY+qpZ/lKUnmEc1LeZYS3QAA=="],

    "longest-streak": ["longest-streak@3.1.0", "", {}, "sha512-9Ri+o0JYgehTaVBBDoMqIl8GXtbWg711O3srftcHhZ0dqnETqLaoIK0x17fUw9rFSlK/0NlsKe0Ahhyl5pXE2g=="],

    "loose-envify": ["loose-envify@1.4.0", "", { "dependencies": { "js-tokens": "^3.0.0 || ^4.0.0" }, "bin": { "loose-envify": "cli.js" } }, "sha512-lyuxPGr/Wfhrlem2CL/UcnUc1zcqKAImBDzukY7Y5F/yQiNdko6+fRLevlw1HgMySw7f611UIY408EtxRSoK3Q=="],

    "loupe": ["loupe@3.2.1", "", {}, "sha512-CdzqowRJCeLU72bHvWqwRBBlLcMEtIvGrlvef74kMnV2AolS9Y8xUv1I0U/MNAWMhBlKIoyuEgoJ0t/bbwHbLQ=="],

    "lowlight": ["lowlight@1.20.0", "", { "dependencies": { "fault": "^1.0.0", "highlight.js": "~10.7.0" } }, "sha512-8Ktj+prEb1RoCPkEOrPMYUN/nCggB7qAWe3a7OpMjWQkh3l2RD5wKRQ+o8Q8YuI9RG/xs95waaI/E6ym/7NsTw=="],

    "lru-cache": ["lru-cache@11.2.2", "", {}, "sha512-F9ODfyqML2coTIsQpSkRHnLSZMtkU8Q+mSfcaIyKwy58u+8k5nvAYeiNhsyMARvzNcXJ9QfWVrcPsC9e9rAxtg=="],

    "lucide-react": ["lucide-react@0.545.0", "", { "peerDependencies": { "react": "^16.5.1 || ^17.0.0 || ^18.0.0 || ^19.0.0" } }, "sha512-7r1/yUuflQDSt4f1bpn5ZAocyIxcTyVyBBChSVtBKn5M+392cPmI5YJMWOJKk/HUWGm5wg83chlAZtCcGbEZtw=="],

    "luxon": ["luxon@3.7.2", "", {}, "sha512-vtEhXh/gNjI9Yg1u4jX/0YVPMvxzHuGgCm6tC5kZyb08yjGWGnqAjGJvcXbqQR2P3MyMEFnRbpcdFS6PBcLqew=="],

    "lz-string": ["lz-string@1.5.0", "", { "bin": { "lz-string": "bin/bin.js" } }, "sha512-h5bgJWpxJNswbU7qCrV0tIKQCaS3blPDrqKWx+QxzuzL1zGUzij9XCWLrSLsJPu5t+eWA/ycetzYAO5IOMcWAQ=="],

    "magic-string": ["magic-string@0.30.19", "", { "dependencies": { "@jridgewell/sourcemap-codec": "^1.5.5" } }, "sha512-2N21sPY9Ws53PZvsEpVtNuSW+ScYbQdp4b9qUaL+9QkHUrGFKo56Lg9Emg5s9V/qrtNBmiR01sYhUOwu3H+VOw=="],

    "magicast": ["magicast@0.3.5", "", { "dependencies": { "@babel/parser": "^7.25.4", "@babel/types": "^7.25.4", "source-map-js": "^1.2.0" } }, "sha512-L0WhttDl+2BOsybvEOLK7fW3UA0OQ0IQ2d6Zl2x/a6vVRs3bAY0ECOSHHeL5jD+SbOpOCUEi0y1DgHEn9Qn1AQ=="],

    "make-cancellable-promise": ["make-cancellable-promise@2.0.0", "", {}, "sha512-3SEQqTpV9oqVsIWqAcmDuaNeo7yBO3tqPtqGRcKkEo0lrzD3wqbKG9mkxO65KoOgXqj+zH2phJ2LiAsdzlogSw=="],

    "make-dir": ["make-dir@4.0.0", "", { "dependencies": { "semver": "^7.5.3" } }, "sha512-hXdUTZYIVOt1Ex//jAQi+wTZZpUpwBj/0QsOzqegb3rGMMeJiSEu5xLHnYfBrRV4RH2+OCSOO95Is/7x1WJ4bw=="],

    "make-event-props": ["make-event-props@2.0.0", "", {}, "sha512-G/hncXrl4Qt7mauJEXSg3AcdYzmpkIITTNl5I+rH9sog5Yw0kK6vseJjCaPfOXqOqQuPUP89Rkhfz5kPS8ijtw=="],

    "markdown-it": ["markdown-it@14.1.0", "", { "dependencies": { "argparse": "^2.0.1", "entities": "^4.4.0", "linkify-it": "^5.0.0", "mdurl": "^2.0.0", "punycode.js": "^2.3.1", "uc.micro": "^2.1.0" }, "bin": { "markdown-it": "bin/markdown-it.mjs" } }, "sha512-a54IwgWPaeBCAAsv13YgmALOF1elABB08FxO9i+r4VFk5Vl4pKokRPeX8u5TCgSsPi6ec1otfLjdOpVcgbpshg=="],

    "markdown-table": ["markdown-table@3.0.4", "", {}, "sha512-wiYz4+JrLyb/DqW2hkFJxP7Vd7JuTDm77fvbM8VfEQdmSMqcImWeeRbHwZjBjIFki/VaMK2BhFi7oUUZeM5bqw=="],

    "markdown-to-jsx": ["markdown-to-jsx@7.7.15", "", { "peerDependencies": { "react": ">= 0.14.0" }, "optionalPeers": ["react"] }, "sha512-U5dw5oRajrPTE2oJQWAbLK8RgbCDJ264AjW3fGABq+/rZjQ0E/WGVCLKAHvpKHQFUwoWoK8ZZWVPNLR/biYMhg=="],

    "marked": ["marked@16.4.0", "", { "bin": { "marked": "bin/marked.js" } }, "sha512-CTPAcRBq57cn3R8n3hwc2REddc28hjR7RzDXQ+lXLmMJYqn20BaI2cGw6QjgZGIgVfp2Wdfw4aMzgNteQ6qJgQ=="],

    "math-intrinsics": ["math-intrinsics@1.1.0", "", {}, "sha512-/IXtbwEk5HTPyEwyKX6hGkYXxM9nbj64B+ilVJnC/R6B0pH5G4V3b0pVbL7DBj4tkhBAppbQUlf6F6Xl9LHu1g=="],

    "md-to-react-email": ["md-to-react-email@5.0.5", "", { "dependencies": { "marked": "7.0.4" }, "peerDependencies": { "react": "^18.0 || ^19.0" } }, "sha512-OvAXqwq57uOk+WZqFFNCMZz8yDp8BD3WazW1wAKHUrPbbdr89K9DWS6JXY09vd9xNdPNeurI8DU/X4flcfaD8A=="],

    "mdast-util-find-and-replace": ["mdast-util-find-and-replace@3.0.2", "", { "dependencies": { "@types/mdast": "^4.0.0", "escape-string-regexp": "^5.0.0", "unist-util-is": "^6.0.0", "unist-util-visit-parents": "^6.0.0" } }, "sha512-Tmd1Vg/m3Xz43afeNxDIhWRtFZgM2VLyaf4vSTYwudTyeuTneoL3qtWMA5jeLyz/O1vDJmmV4QuScFCA2tBPwg=="],

    "mdast-util-from-markdown": ["mdast-util-from-markdown@2.0.2", "", { "dependencies": { "@types/mdast": "^4.0.0", "@types/unist": "^3.0.0", "decode-named-character-reference": "^1.0.0", "devlop": "^1.0.0", "mdast-util-to-string": "^4.0.0", "micromark": "^4.0.0", "micromark-util-decode-numeric-character-reference": "^2.0.0", "micromark-util-decode-string": "^2.0.0", "micromark-util-normalize-identifier": "^2.0.0", "micromark-util-symbol": "^2.0.0", "micromark-util-types": "^2.0.0", "unist-util-stringify-position": "^4.0.0" } }, "sha512-uZhTV/8NBuw0WHkPTrCqDOl0zVe1BIng5ZtHoDk49ME1qqcjYmmLmOf0gELgcRMxN4w2iuIeVso5/6QymSrgmA=="],

    "mdast-util-gfm": ["mdast-util-gfm@3.1.0", "", { "dependencies": { "mdast-util-from-markdown": "^2.0.0", "mdast-util-gfm-autolink-literal": "^2.0.0", "mdast-util-gfm-footnote": "^2.0.0", "mdast-util-gfm-strikethrough": "^2.0.0", "mdast-util-gfm-table": "^2.0.0", "mdast-util-gfm-task-list-item": "^2.0.0", "mdast-util-to-markdown": "^2.0.0" } }, "sha512-0ulfdQOM3ysHhCJ1p06l0b0VKlhU0wuQs3thxZQagjcjPrlFRqY215uZGHHJan9GEAXd9MbfPjFJz+qMkVR6zQ=="],

    "mdast-util-gfm-autolink-literal": ["mdast-util-gfm-autolink-literal@2.0.1", "", { "dependencies": { "@types/mdast": "^4.0.0", "ccount": "^2.0.0", "devlop": "^1.0.0", "mdast-util-find-and-replace": "^3.0.0", "micromark-util-character": "^2.0.0" } }, "sha512-5HVP2MKaP6L+G6YaxPNjuL0BPrq9orG3TsrZ9YXbA3vDw/ACI4MEsnoDpn6ZNm7GnZgtAcONJyPhOP8tNJQavQ=="],

    "mdast-util-gfm-footnote": ["mdast-util-gfm-footnote@2.1.0", "", { "dependencies": { "@types/mdast": "^4.0.0", "devlop": "^1.1.0", "mdast-util-from-markdown": "^2.0.0", "mdast-util-to-markdown": "^2.0.0", "micromark-util-normalize-identifier": "^2.0.0" } }, "sha512-sqpDWlsHn7Ac9GNZQMeUzPQSMzR6Wv0WKRNvQRg0KqHh02fpTz69Qc1QSseNX29bhz1ROIyNyxExfawVKTm1GQ=="],

    "mdast-util-gfm-strikethrough": ["mdast-util-gfm-strikethrough@2.0.0", "", { "dependencies": { "@types/mdast": "^4.0.0", "mdast-util-from-markdown": "^2.0.0", "mdast-util-to-markdown": "^2.0.0" } }, "sha512-mKKb915TF+OC5ptj5bJ7WFRPdYtuHv0yTRxK2tJvi+BDqbkiG7h7u/9SI89nRAYcmap2xHQL9D+QG/6wSrTtXg=="],

    "mdast-util-gfm-table": ["mdast-util-gfm-table@2.0.0", "", { "dependencies": { "@types/mdast": "^4.0.0", "devlop": "^1.0.0", "markdown-table": "^3.0.0", "mdast-util-from-markdown": "^2.0.0", "mdast-util-to-markdown": "^2.0.0" } }, "sha512-78UEvebzz/rJIxLvE7ZtDd/vIQ0RHv+3Mh5DR96p7cS7HsBhYIICDBCu8csTNWNO6tBWfqXPWekRuj2FNOGOZg=="],

    "mdast-util-gfm-task-list-item": ["mdast-util-gfm-task-list-item@2.0.0", "", { "dependencies": { "@types/mdast": "^4.0.0", "devlop": "^1.0.0", "mdast-util-from-markdown": "^2.0.0", "mdast-util-to-markdown": "^2.0.0" } }, "sha512-IrtvNvjxC1o06taBAVJznEnkiHxLFTzgonUdy8hzFVeDun0uTjxxrRGVaNFqkU1wJR3RBPEfsxmU6jDWPofrTQ=="],

    "mdast-util-math": ["mdast-util-math@3.0.0", "", { "dependencies": { "@types/hast": "^3.0.0", "@types/mdast": "^4.0.0", "devlop": "^1.0.0", "longest-streak": "^3.0.0", "mdast-util-from-markdown": "^2.0.0", "mdast-util-to-markdown": "^2.1.0", "unist-util-remove-position": "^5.0.0" } }, "sha512-Tl9GBNeG/AhJnQM221bJR2HPvLOSnLE/T9cJI9tlc6zwQk2nPk/4f0cHkOdEixQPC/j8UtKDdITswvLAy1OZ1w=="],

    "mdast-util-mdx-expression": ["mdast-util-mdx-expression@2.0.1", "", { "dependencies": { "@types/estree-jsx": "^1.0.0", "@types/hast": "^3.0.0", "@types/mdast": "^4.0.0", "devlop": "^1.0.0", "mdast-util-from-markdown": "^2.0.0", "mdast-util-to-markdown": "^2.0.0" } }, "sha512-J6f+9hUp+ldTZqKRSg7Vw5V6MqjATc+3E4gf3CFNcuZNWD8XdyI6zQ8GqH7f8169MM6P7hMBRDVGnn7oHB9kXQ=="],

    "mdast-util-mdx-jsx": ["mdast-util-mdx-jsx@3.2.0", "", { "dependencies": { "@types/estree-jsx": "^1.0.0", "@types/hast": "^3.0.0", "@types/mdast": "^4.0.0", "@types/unist": "^3.0.0", "ccount": "^2.0.0", "devlop": "^1.1.0", "mdast-util-from-markdown": "^2.0.0", "mdast-util-to-markdown": "^2.0.0", "parse-entities": "^4.0.0", "stringify-entities": "^4.0.0", "unist-util-stringify-position": "^4.0.0", "vfile-message": "^4.0.0" } }, "sha512-lj/z8v0r6ZtsN/cGNNtemmmfoLAFZnjMbNyLzBafjzikOM+glrjNHPlf6lQDOTccj9n5b0PPihEBbhneMyGs1Q=="],

    "mdast-util-mdxjs-esm": ["mdast-util-mdxjs-esm@2.0.1", "", { "dependencies": { "@types/estree-jsx": "^1.0.0", "@types/hast": "^3.0.0", "@types/mdast": "^4.0.0", "devlop": "^1.0.0", "mdast-util-from-markdown": "^2.0.0", "mdast-util-to-markdown": "^2.0.0" } }, "sha512-EcmOpxsZ96CvlP03NghtH1EsLtr0n9Tm4lPUJUBccV9RwUOneqSycg19n5HGzCf+10LozMRSObtVr3ee1WoHtg=="],

    "mdast-util-phrasing": ["mdast-util-phrasing@4.1.0", "", { "dependencies": { "@types/mdast": "^4.0.0", "unist-util-is": "^6.0.0" } }, "sha512-TqICwyvJJpBwvGAMZjj4J2n0X8QWp21b9l0o7eXyVJ25YNWYbJDVIyD1bZXE6WtV6RmKJVYmQAKWa0zWOABz2w=="],

    "mdast-util-to-hast": ["mdast-util-to-hast@13.2.0", "", { "dependencies": { "@types/hast": "^3.0.0", "@types/mdast": "^4.0.0", "@ungap/structured-clone": "^1.0.0", "devlop": "^1.0.0", "micromark-util-sanitize-uri": "^2.0.0", "trim-lines": "^3.0.0", "unist-util-position": "^5.0.0", "unist-util-visit": "^5.0.0", "vfile": "^6.0.0" } }, "sha512-QGYKEuUsYT9ykKBCMOEDLsU5JRObWQusAolFMeko/tYPufNkRffBAQjIE+99jbA87xv6FgmjLtwjh9wBWajwAA=="],

    "mdast-util-to-markdown": ["mdast-util-to-markdown@2.1.2", "", { "dependencies": { "@types/mdast": "^4.0.0", "@types/unist": "^3.0.0", "longest-streak": "^3.0.0", "mdast-util-phrasing": "^4.0.0", "mdast-util-to-string": "^4.0.0", "micromark-util-classify-character": "^2.0.0", "micromark-util-decode-string": "^2.0.0", "unist-util-visit": "^5.0.0", "zwitch": "^2.0.0" } }, "sha512-xj68wMTvGXVOKonmog6LwyJKrYXZPvlwabaryTjLh9LuvovB/KAH+kvi8Gjj+7rJjsFi23nkUxRQv1KqSroMqA=="],

    "mdast-util-to-string": ["mdast-util-to-string@4.0.0", "", { "dependencies": { "@types/mdast": "^4.0.0" } }, "sha512-0H44vDimn51F0YwvxSJSm0eCDOJTRlmN0R1yBh4HLj9wiV1Dn0QoXGbvFAWj2hSItVTlCmBF1hqKlIyUBVFLPg=="],

    "mdn-data": ["mdn-data@2.12.2", "", {}, "sha512-IEn+pegP1aManZuckezWCO+XZQDplx1366JoVhTpMpBB1sPey/SbveZQUosKiKiGYjg1wH4pMlNgXbCiYgihQA=="],

    "mdurl": ["mdurl@2.0.0", "", {}, "sha512-Lf+9+2r+Tdp5wXDXC4PcIBjTDtq4UKjCPMQhKIuzpJNW0b96kVqSwW0bT7FhRSfmAiFYgP+SCRvdrDozfh0U5w=="],

    "mensch": ["mensch@0.3.4", "", {}, "sha512-IAeFvcOnV9V0Yk+bFhYR07O3yNina9ANIN5MoXBKYJ/RLYPurd2d0yw14MDhpr9/momp0WofT1bPUh3hkzdi/g=="],

    "merge-refs": ["merge-refs@2.0.0", "", { "peerDependencies": { "@types/react": "^16.8.0 || ^17.0.0 || ^18.0.0 || ^19.0.0" }, "optionalPeers": ["@types/react"] }, "sha512-3+B21mYK2IqUWnd2EivABLT7ueDhb0b8/dGK8LoFQPrU61YITeCMn14F7y7qZafWNZhUEKb24cJdiT5Wxs3prg=="],

    "merge-stream": ["merge-stream@2.0.0", "", {}, "sha512-abv/qOcuPfk3URPfDzmZU1LKmuw8kT+0nIHvKrKgFrwifol/doWcdA4ZqsWQ8ENrFKkd67Mfpo/LovbIUsbt3w=="],

    "mermaid": ["mermaid@11.12.0", "", { "dependencies": { "@braintree/sanitize-url": "^7.1.1", "@iconify/utils": "^3.0.1", "@mermaid-js/parser": "^0.6.2", "@types/d3": "^7.4.3", "cytoscape": "^3.29.3", "cytoscape-cose-bilkent": "^4.1.0", "cytoscape-fcose": "^2.2.0", "d3": "^7.9.0", "d3-sankey": "^0.12.3", "dagre-d3-es": "7.0.11", "dayjs": "^1.11.18", "dompurify": "^3.2.5", "katex": "^0.16.22", "khroma": "^2.1.0", "lodash-es": "^4.17.21", "marked": "^16.2.1", "roughjs": "^4.6.6", "stylis": "^4.3.6", "ts-dedent": "^2.2.0", "uuid": "^11.1.0" } }, "sha512-ZudVx73BwrMJfCFmSSJT84y6u5brEoV8DOItdHomNLz32uBjNrelm7mg95X7g+C6UoQH/W6mBLGDEDv73JdxBg=="],

    "micromark": ["micromark@4.0.2", "", { "dependencies": { "@types/debug": "^4.0.0", "debug": "^4.0.0", "decode-named-character-reference": "^1.0.0", "devlop": "^1.0.0", "micromark-core-commonmark": "^2.0.0", "micromark-factory-space": "^2.0.0", "micromark-util-character": "^2.0.0", "micromark-util-chunked": "^2.0.0", "micromark-util-combine-extensions": "^2.0.0", "micromark-util-decode-numeric-character-reference": "^2.0.0", "micromark-util-encode": "^2.0.0", "micromark-util-normalize-identifier": "^2.0.0", "micromark-util-resolve-all": "^2.0.0", "micromark-util-sanitize-uri": "^2.0.0", "micromark-util-subtokenize": "^2.0.0", "micromark-util-symbol": "^2.0.0", "micromark-util-types": "^2.0.0" } }, "sha512-zpe98Q6kvavpCr1NPVSCMebCKfD7CA2NqZ+rykeNhONIJBpc1tFKt9hucLGwha3jNTNI8lHpctWJWoimVF4PfA=="],

    "micromark-core-commonmark": ["micromark-core-commonmark@2.0.3", "", { "dependencies": { "decode-named-character-reference": "^1.0.0", "devlop": "^1.0.0", "micromark-factory-destination": "^2.0.0", "micromark-factory-label": "^2.0.0", "micromark-factory-space": "^2.0.0", "micromark-factory-title": "^2.0.0", "micromark-factory-whitespace": "^2.0.0", "micromark-util-character": "^2.0.0", "micromark-util-chunked": "^2.0.0", "micromark-util-classify-character": "^2.0.0", "micromark-util-html-tag-name": "^2.0.0", "micromark-util-normalize-identifier": "^2.0.0", "micromark-util-resolve-all": "^2.0.0", "micromark-util-subtokenize": "^2.0.0", "micromark-util-symbol": "^2.0.0", "micromark-util-types": "^2.0.0" } }, "sha512-RDBrHEMSxVFLg6xvnXmb1Ayr2WzLAWjeSATAoxwKYJV94TeNavgoIdA0a9ytzDSVzBy2YKFK+emCPOEibLeCrg=="],

    "micromark-extension-gfm": ["micromark-extension-gfm@3.0.0", "", { "dependencies": { "micromark-extension-gfm-autolink-literal": "^2.0.0", "micromark-extension-gfm-footnote": "^2.0.0", "micromark-extension-gfm-strikethrough": "^2.0.0", "micromark-extension-gfm-table": "^2.0.0", "micromark-extension-gfm-tagfilter": "^2.0.0", "micromark-extension-gfm-task-list-item": "^2.0.0", "micromark-util-combine-extensions": "^2.0.0", "micromark-util-types": "^2.0.0" } }, "sha512-vsKArQsicm7t0z2GugkCKtZehqUm31oeGBV/KVSorWSy8ZlNAv7ytjFhvaryUiCUJYqs+NoE6AFhpQvBTM6Q4w=="],

    "micromark-extension-gfm-autolink-literal": ["micromark-extension-gfm-autolink-literal@2.1.0", "", { "dependencies": { "micromark-util-character": "^2.0.0", "micromark-util-sanitize-uri": "^2.0.0", "micromark-util-symbol": "^2.0.0", "micromark-util-types": "^2.0.0" } }, "sha512-oOg7knzhicgQ3t4QCjCWgTmfNhvQbDDnJeVu9v81r7NltNCVmhPy1fJRX27pISafdjL+SVc4d3l48Gb6pbRypw=="],

    "micromark-extension-gfm-footnote": ["micromark-extension-gfm-footnote@2.1.0", "", { "dependencies": { "devlop": "^1.0.0", "micromark-core-commonmark": "^2.0.0", "micromark-factory-space": "^2.0.0", "micromark-util-character": "^2.0.0", "micromark-util-normalize-identifier": "^2.0.0", "micromark-util-sanitize-uri": "^2.0.0", "micromark-util-symbol": "^2.0.0", "micromark-util-types": "^2.0.0" } }, "sha512-/yPhxI1ntnDNsiHtzLKYnE3vf9JZ6cAisqVDauhp4CEHxlb4uoOTxOCJ+9s51bIB8U1N1FJ1RXOKTIlD5B/gqw=="],

    "micromark-extension-gfm-strikethrough": ["micromark-extension-gfm-strikethrough@2.1.0", "", { "dependencies": { "devlop": "^1.0.0", "micromark-util-chunked": "^2.0.0", "micromark-util-classify-character": "^2.0.0", "micromark-util-resolve-all": "^2.0.0", "micromark-util-symbol": "^2.0.0", "micromark-util-types": "^2.0.0" } }, "sha512-ADVjpOOkjz1hhkZLlBiYA9cR2Anf8F4HqZUO6e5eDcPQd0Txw5fxLzzxnEkSkfnD0wziSGiv7sYhk/ktvbf1uw=="],

    "micromark-extension-gfm-table": ["micromark-extension-gfm-table@2.1.1", "", { "dependencies": { "devlop": "^1.0.0", "micromark-factory-space": "^2.0.0", "micromark-util-character": "^2.0.0", "micromark-util-symbol": "^2.0.0", "micromark-util-types": "^2.0.0" } }, "sha512-t2OU/dXXioARrC6yWfJ4hqB7rct14e8f7m0cbI5hUmDyyIlwv5vEtooptH8INkbLzOatzKuVbQmAYcbWoyz6Dg=="],

    "micromark-extension-gfm-tagfilter": ["micromark-extension-gfm-tagfilter@2.0.0", "", { "dependencies": { "micromark-util-types": "^2.0.0" } }, "sha512-xHlTOmuCSotIA8TW1mDIM6X2O1SiX5P9IuDtqGonFhEK0qgRI4yeC6vMxEV2dgyr2TiD+2PQ10o+cOhdVAcwfg=="],

    "micromark-extension-gfm-task-list-item": ["micromark-extension-gfm-task-list-item@2.1.0", "", { "dependencies": { "devlop": "^1.0.0", "micromark-factory-space": "^2.0.0", "micromark-util-character": "^2.0.0", "micromark-util-symbol": "^2.0.0", "micromark-util-types": "^2.0.0" } }, "sha512-qIBZhqxqI6fjLDYFTBIa4eivDMnP+OZqsNwmQ3xNLE4Cxwc+zfQEfbs6tzAo2Hjq+bh6q5F+Z8/cksrLFYWQQw=="],

    "micromark-extension-math": ["micromark-extension-math@3.1.0", "", { "dependencies": { "@types/katex": "^0.16.0", "devlop": "^1.0.0", "katex": "^0.16.0", "micromark-factory-space": "^2.0.0", "micromark-util-character": "^2.0.0", "micromark-util-symbol": "^2.0.0", "micromark-util-types": "^2.0.0" } }, "sha512-lvEqd+fHjATVs+2v/8kg9i5Q0AP2k85H0WUOwpIVvUML8BapsMvh1XAogmQjOCsLpoKRCVQqEkQBB3NhVBcsOg=="],

    "micromark-factory-destination": ["micromark-factory-destination@2.0.1", "", { "dependencies": { "micromark-util-character": "^2.0.0", "micromark-util-symbol": "^2.0.0", "micromark-util-types": "^2.0.0" } }, "sha512-Xe6rDdJlkmbFRExpTOmRj9N3MaWmbAgdpSrBQvCFqhezUn4AHqJHbaEnfbVYYiexVSs//tqOdY/DxhjdCiJnIA=="],

    "micromark-factory-label": ["micromark-factory-label@2.0.1", "", { "dependencies": { "devlop": "^1.0.0", "micromark-util-character": "^2.0.0", "micromark-util-symbol": "^2.0.0", "micromark-util-types": "^2.0.0" } }, "sha512-VFMekyQExqIW7xIChcXn4ok29YE3rnuyveW3wZQWWqF4Nv9Wk5rgJ99KzPvHjkmPXF93FXIbBp6YdW3t71/7Vg=="],

    "micromark-factory-space": ["micromark-factory-space@2.0.1", "", { "dependencies": { "micromark-util-character": "^2.0.0", "micromark-util-types": "^2.0.0" } }, "sha512-zRkxjtBxxLd2Sc0d+fbnEunsTj46SWXgXciZmHq0kDYGnck/ZSGj9/wULTV95uoeYiK5hRXP2mJ98Uo4cq/LQg=="],

    "micromark-factory-title": ["micromark-factory-title@2.0.1", "", { "dependencies": { "micromark-factory-space": "^2.0.0", "micromark-util-character": "^2.0.0", "micromark-util-symbol": "^2.0.0", "micromark-util-types": "^2.0.0" } }, "sha512-5bZ+3CjhAd9eChYTHsjy6TGxpOFSKgKKJPJxr293jTbfry2KDoWkhBb6TcPVB4NmzaPhMs1Frm9AZH7OD4Cjzw=="],

    "micromark-factory-whitespace": ["micromark-factory-whitespace@2.0.1", "", { "dependencies": { "micromark-factory-space": "^2.0.0", "micromark-util-character": "^2.0.0", "micromark-util-symbol": "^2.0.0", "micromark-util-types": "^2.0.0" } }, "sha512-Ob0nuZ3PKt/n0hORHyvoD9uZhr+Za8sFoP+OnMcnWK5lngSzALgQYKMr9RJVOWLqQYuyn6ulqGWSXdwf6F80lQ=="],

    "micromark-util-character": ["micromark-util-character@2.1.1", "", { "dependencies": { "micromark-util-symbol": "^2.0.0", "micromark-util-types": "^2.0.0" } }, "sha512-wv8tdUTJ3thSFFFJKtpYKOYiGP2+v96Hvk4Tu8KpCAsTMs6yi+nVmGh1syvSCsaxz45J6Jbw+9DD6g97+NV67Q=="],

    "micromark-util-chunked": ["micromark-util-chunked@2.0.1", "", { "dependencies": { "micromark-util-symbol": "^2.0.0" } }, "sha512-QUNFEOPELfmvv+4xiNg2sRYeS/P84pTW0TCgP5zc9FpXetHY0ab7SxKyAQCNCc1eK0459uoLI1y5oO5Vc1dbhA=="],

    "micromark-util-classify-character": ["micromark-util-classify-character@2.0.1", "", { "dependencies": { "micromark-util-character": "^2.0.0", "micromark-util-symbol": "^2.0.0", "micromark-util-types": "^2.0.0" } }, "sha512-K0kHzM6afW/MbeWYWLjoHQv1sgg2Q9EccHEDzSkxiP/EaagNzCm7T/WMKZ3rjMbvIpvBiZgwR3dKMygtA4mG1Q=="],

    "micromark-util-combine-extensions": ["micromark-util-combine-extensions@2.0.1", "", { "dependencies": { "micromark-util-chunked": "^2.0.0", "micromark-util-types": "^2.0.0" } }, "sha512-OnAnH8Ujmy59JcyZw8JSbK9cGpdVY44NKgSM7E9Eh7DiLS2E9RNQf0dONaGDzEG9yjEl5hcqeIsj4hfRkLH/Bg=="],

    "micromark-util-decode-numeric-character-reference": ["micromark-util-decode-numeric-character-reference@2.0.2", "", { "dependencies": { "micromark-util-symbol": "^2.0.0" } }, "sha512-ccUbYk6CwVdkmCQMyr64dXz42EfHGkPQlBj5p7YVGzq8I7CtjXZJrubAYezf7Rp+bjPseiROqe7G6foFd+lEuw=="],

    "micromark-util-decode-string": ["micromark-util-decode-string@2.0.1", "", { "dependencies": { "decode-named-character-reference": "^1.0.0", "micromark-util-character": "^2.0.0", "micromark-util-decode-numeric-character-reference": "^2.0.0", "micromark-util-symbol": "^2.0.0" } }, "sha512-nDV/77Fj6eH1ynwscYTOsbK7rR//Uj0bZXBwJZRfaLEJ1iGBR6kIfNmlNqaqJf649EP0F3NWNdeJi03elllNUQ=="],

    "micromark-util-encode": ["micromark-util-encode@2.0.1", "", {}, "sha512-c3cVx2y4KqUnwopcO9b/SCdo2O67LwJJ/UyqGfbigahfegL9myoEFoDYZgkT7f36T0bLrM9hZTAaAyH+PCAXjw=="],

    "micromark-util-html-tag-name": ["micromark-util-html-tag-name@2.0.1", "", {}, "sha512-2cNEiYDhCWKI+Gs9T0Tiysk136SnR13hhO8yW6BGNyhOC4qYFnwF1nKfD3HFAIXA5c45RrIG1ub11GiXeYd1xA=="],

    "micromark-util-normalize-identifier": ["micromark-util-normalize-identifier@2.0.1", "", { "dependencies": { "micromark-util-symbol": "^2.0.0" } }, "sha512-sxPqmo70LyARJs0w2UclACPUUEqltCkJ6PhKdMIDuJ3gSf/Q+/GIe3WKl0Ijb/GyH9lOpUkRAO2wp0GVkLvS9Q=="],

    "micromark-util-resolve-all": ["micromark-util-resolve-all@2.0.1", "", { "dependencies": { "micromark-util-types": "^2.0.0" } }, "sha512-VdQyxFWFT2/FGJgwQnJYbe1jjQoNTS4RjglmSjTUlpUMa95Htx9NHeYW4rGDJzbjvCsl9eLjMQwGeElsqmzcHg=="],

    "micromark-util-sanitize-uri": ["micromark-util-sanitize-uri@2.0.1", "", { "dependencies": { "micromark-util-character": "^2.0.0", "micromark-util-encode": "^2.0.0", "micromark-util-symbol": "^2.0.0" } }, "sha512-9N9IomZ/YuGGZZmQec1MbgxtlgougxTodVwDzzEouPKo3qFWvymFHWcnDi2vzV1ff6kas9ucW+o3yzJK9YB1AQ=="],

    "micromark-util-subtokenize": ["micromark-util-subtokenize@2.1.0", "", { "dependencies": { "devlop": "^1.0.0", "micromark-util-chunked": "^2.0.0", "micromark-util-symbol": "^2.0.0", "micromark-util-types": "^2.0.0" } }, "sha512-XQLu552iSctvnEcgXw6+Sx75GflAPNED1qx7eBJ+wydBb2KCbRZe+NwvIEEMM83uml1+2WSXpBAcp9IUCgCYWA=="],

    "micromark-util-symbol": ["micromark-util-symbol@2.0.1", "", {}, "sha512-vs5t8Apaud9N28kgCrRUdEed4UJ+wWNvicHLPxCa9ENlYuAY31M0ETy5y1vA33YoNPDFTghEbnh6efaE8h4x0Q=="],

    "micromark-util-types": ["micromark-util-types@2.0.2", "", {}, "sha512-Yw0ECSpJoViF1qTU4DC6NwtC4aWGt1EkzaQB8KPPyCRR8z9TWeV0HbEFGTO+ZY1wB22zmxnJqhPyTpOVCpeHTA=="],

    "mime": ["mime@2.6.0", "", { "bin": { "mime": "cli.js" } }, "sha512-USPkMeET31rOMiarsBNIHZKLGgvKc/LrjofAnBlOttf5ajRvqiRA8QsenbcooctK6d6Ts6aqZXBA+XbkKthiQg=="],

    "mime-db": ["mime-db@1.54.0", "", {}, "sha512-aU5EJuIN2WDemCcAp2vFBfp/m4EAhWJnUNSSw0ixs7/kXbd6Pg64EmwJkNdFhB8aWt1sH2CTXrLxo/iAGV3oPQ=="],

    "mime-types": ["mime-types@3.0.1", "", { "dependencies": { "mime-db": "^1.54.0" } }, "sha512-xRc4oEhT6eaBpU1XF7AjpOFD+xQmXNB5OVKwp4tqCuBpHLS/ZbBDrc07mYTDqVMg6PfxUjjNp85O6Cd2Z/5HWA=="],

    "mimic-fn": ["mimic-fn@4.0.0", "", {}, "sha512-vqiC06CuhBTUdZH+RYl8sFrL096vA45Ok5ISO6sE/Mr1jRbGH4Csnhi8f3wKVl7x8mO4Au7Ir9D3Oyv1VYMFJw=="],

    "mimic-function": ["mimic-function@5.0.1", "", {}, "sha512-VP79XUPxV2CigYP3jWwAUFSku2aKqBH7uTAapFWCBqutsbmDo96KY5o8uh6U+/YSIn5OxJnXp73beVkpqMIGhA=="],

    "min-indent": ["min-indent@1.0.1", "", {}, "sha512-I9jwMn07Sy/IwOj3zVkVik2JTvgpaykDZEigL6Rx6N9LbMywwUSMtxET+7lVoDLLd3O3IXwJwvuuns8UB/HeAg=="],

    "minimal-polyfills": ["minimal-polyfills@2.2.3", "", {}, "sha512-oxdmJ9cL+xV72h0xYxp4tP2d5/fTBpP45H8DIOn9pASuF8a3IYTf+25fMGDYGiWW+MFsuog6KD6nfmhZJQ+uUw=="],

    "minimatch": ["minimatch@9.0.5", "", { "dependencies": { "brace-expansion": "^2.0.1" } }, "sha512-G6T0ZX48xgozx7587koeX9Ys2NYy6Gmv//P89sEte9V9whIapMNF4idKxnW2QtCcLiTWlb/wfCabAtAFWhhBow=="],

    "minimist": ["minimist@1.2.8", "", {}, "sha512-2yyAR8qBkN3YuheJanUpWC5U3bb5osDywNB8RzDVlDwDHbocAJveqqj1u8+SVD7jkWT4yvsHCpWqqWqAxb0zCA=="],

    "minipass": ["minipass@7.1.2", "", {}, "sha512-qOOzS1cBTWYF4BH8fVePDBOO9iptMnGUEZwNc/cMWnTV2nVLZ7VoNWEPHkYczZA0pdoA7dl6e7FL659nX9S2aw=="],

    "minizlib": ["minizlib@3.1.0", "", { "dependencies": { "minipass": "^7.1.2" } }, "sha512-KZxYo1BUkWD2TVFLr0MQoM8vUUigWD3LlD83a/75BqC+4qE0Hb1Vo5v1FgcfaNXvfXzr+5EhQ6ing/CaBijTlw=="],

    "mlly": ["mlly@1.8.0", "", { "dependencies": { "acorn": "^8.15.0", "pathe": "^2.0.3", "pkg-types": "^1.3.1", "ufo": "^1.6.1" } }, "sha512-l8D9ODSRWLe2KHJSifWGwBqpTZXIXTeo8mlKjY+E2HAakaTeNpqAyBZ8GSqLzHgw4XmHmC8whvpjJNMbFZN7/g=="],

    "module-details-from-path": ["module-details-from-path@1.0.4", "", {}, "sha512-EGWKgxALGMgzvxYF1UyGTy0HXX/2vHLkw6+NvDKW2jypWbHpjQuj4UMcqQWXHERJhVGKikolT06G3bcKe4fi7w=="],

    "moment": ["moment@2.30.1", "", {}, "sha512-uEmtNhbDOrWPFS+hdjFCBfy9f2YoyzRpwcl+DqpC6taX21FzsTLQVbMV/W7PzNSX6x/bhC1zA3c2UQ5NzH6how=="],

    "motion-dom": ["motion-dom@12.23.23", "", { "dependencies": { "motion-utils": "^12.23.6" } }, "sha512-n5yolOs0TQQBRUFImrRfs/+6X4p3Q4n1dUEqt/H58Vx7OW6RF+foWEgmTVDhIWJIMXOuNNL0apKH2S16en9eiA=="],

    "motion-utils": ["motion-utils@12.23.6", "", {}, "sha512-eAWoPgr4eFEOFfg2WjIsMoqJTW6Z8MTUCgn/GZ3VRpClWBdnbjryiA3ZSNLyxCTmCQx4RmYX6jX1iWHbenUPNQ=="],

    "mri": ["mri@1.2.0", "", {}, "sha512-tzzskb3bG8LvYGFF/mDTpq3jpI6Q9wc3LEmBaghu+DdCssd1FakN7Bc0hVNmEyGq1bq3RgfkCb3cmQLpNPOroA=="],

    "mrmime": ["mrmime@2.0.1", "", {}, "sha512-Y3wQdFg2Va6etvQ5I82yUhGdsKrcYox6p7FfL1LbK2J4V01F9TGlepTIhnK24t7koZibmg82KGglhA1XK5IsLQ=="],

    "ms": ["ms@2.1.3", "", {}, "sha512-6FlzubTLZG3J2a/NVCAleEhjzq5oxgHyaCU9yYXvcLsvoVaHJq/s5xXI6/XXP6tz7R9xAOtHnSO/tXtF3WRTlA=="],

    "multipipe": ["multipipe@1.0.2", "", { "dependencies": { "duplexer2": "^0.1.2", "object-assign": "^4.1.0" } }, "sha512-6uiC9OvY71vzSGX8lZvSqscE7ft9nPupJ8fMjrCNRAUy2LREUW42UL+V/NTrogr6rFgRydUrCX4ZitfpSNkSCQ=="],

    "nano-css": ["nano-css@5.6.2", "", { "dependencies": { "@jridgewell/sourcemap-codec": "^1.4.15", "css-tree": "^1.1.2", "csstype": "^3.1.2", "fastest-stable-stringify": "^2.0.2", "inline-style-prefixer": "^7.0.1", "rtl-css-js": "^1.16.1", "stacktrace-js": "^2.0.2", "stylis": "^4.3.0" }, "peerDependencies": { "react": "*", "react-dom": "*" } }, "sha512-+6bHaC8dSDGALM1HJjOHVXpuastdu2xFoZlC77Jh4cg+33Zcgm+Gxd+1xsnpZK14eyHObSp82+ll5y3SX75liw=="],

    "nanoevents": ["nanoevents@7.0.1", "", {}, "sha512-o6lpKiCxLeijK4hgsqfR6CNToPyRU3keKyyI6uwuHRvpRTbZ0wXw51WRgyldVugZqoJfkGFrjrIenYH3bfEO3Q=="],

    "nanoid": ["nanoid@5.1.6", "", { "bin": { "nanoid": "bin/nanoid.js" } }, "sha512-c7+7RQ+dMB5dPwwCp4ee1/iV/q2P6aK1mTZcfr1BTuVlyW9hJYiMPybJCcnBlQtuSmTIWNeazm/zqNoZSSElBg=="],

    "negotiator": ["negotiator@1.0.0", "", {}, "sha512-8Ofs/AUQh8MaEcrlq5xOX0CQ9ypTF5dl78mjlMNfOK08fzpgTHQRQPBxcPlEtIw0yRpws+Zo/3r+5WRby7u3Gg=="],

    "neverthrow": ["neverthrow@7.2.0", "", {}, "sha512-iGBUfFB7yPczHHtA8dksKTJ9E8TESNTAx1UQWW6TzMF280vo9jdPYpLUXrMN1BCkPdHFdNG3fxOt2CUad8KhAw=="],

    "next": ["next@16.0.0-canary.3", "", { "dependencies": { "@next/env": "16.0.0-canary.3", "@swc/helpers": "0.5.15", "caniuse-lite": "^1.0.30001579", "postcss": "8.4.31", "styled-jsx": "5.1.6" }, "optionalDependencies": { "@next/swc-darwin-arm64": "16.0.0-canary.3", "@next/swc-darwin-x64": "16.0.0-canary.3", "@next/swc-linux-arm64-gnu": "16.0.0-canary.3", "@next/swc-linux-arm64-musl": "16.0.0-canary.3", "@next/swc-linux-x64-gnu": "16.0.0-canary.3", "@next/swc-linux-x64-musl": "16.0.0-canary.3", "@next/swc-win32-arm64-msvc": "16.0.0-canary.3", "@next/swc-win32-x64-msvc": "16.0.0-canary.3", "sharp": "^0.34.4" }, "peerDependencies": { "@opentelemetry/api": "^1.1.0", "@playwright/test": "^1.51.1", "babel-plugin-react-compiler": "*", "react": "^18.2.0 || 19.0.0-rc-de68d2f4-20241204 || ^19.0.0", "react-dom": "^18.2.0 || 19.0.0-rc-de68d2f4-20241204 || ^19.0.0", "sass": "^1.3.0" }, "optionalPeers": ["@opentelemetry/api", "@playwright/test", "babel-plugin-react-compiler", "sass"], "bin": { "next": "dist/bin/next" } }, "sha512-Aus55TORagFWpoYaOWBYCuVLBu7dwBIvncCAZ65wib/LO0NLm2TknVFLC5jetk0CW8jKbhteuvbvPdNrSzHSHA=="],

    "next-intl": ["next-intl@4.3.12", "", { "dependencies": { "@formatjs/intl-localematcher": "^0.5.4", "negotiator": "^1.0.0", "use-intl": "^4.3.12" }, "peerDependencies": { "next": "^12.0.0 || ^13.0.0 || ^14.0.0 || ^15.0.0", "react": "^16.8.0 || ^17.0.0 || ^18.0.0 || >=19.0.0-rc <19.0.0 || ^19.0.0", "typescript": "^5.0.0" }, "optionalPeers": ["typescript"] }, "sha512-yAmrQ3yx0zpNva/knniDvam3jT2d01Lv2aRgRxUIDL9zm9O4AsDjWbDIxX13t5RNf0KVnKkxH+iRcqEAmWecPg=="],

    "next-themes": ["next-themes@0.4.6", "", { "peerDependencies": { "react": "^16.8 || ^17 || ^18 || ^19 || ^19.0.0-rc", "react-dom": "^16.8 || ^17 || ^18 || ^19 || ^19.0.0-rc" } }, "sha512-pZvgD5L0IEvX5/9GWyHMf3m8BKiVQwsCMHfoFosXtXBMnaS0ZnIJ9ST4b4NqLVKDEm8QBxoNNGNaBv2JNF6XNA=="],

    "node-domexception": ["node-domexception@1.0.0", "", {}, "sha512-/jKZoMpw0F8GRwl4/eLROPA3cfcXtLApP0QzLmUT/HuPCZWyB7IY9ZrMeKw2O/nFIqPQB3PVM9aYm0F312AXDQ=="],

    "node-fetch": ["node-fetch@3.3.2", "", { "dependencies": { "data-uri-to-buffer": "^4.0.0", "fetch-blob": "^3.1.4", "formdata-polyfill": "^4.0.10" } }, "sha512-dRB78srN/l6gqWulah9SrxeYnxeddIG30+GOqK/9OlLVyLg3HPnr6SqOWTWOXKRwC2eGYCkZ59NNuSgvSrpgOA=="],

    "node-fetch-native": ["node-fetch-native@1.6.7", "", {}, "sha512-g9yhqoedzIUm0nTnTqAQvueMPVOuIY16bqgAJJC8XOOubYFNwz6IER9qs0Gq2Xd0+CecCKFjtdDTMA4u4xG06Q=="],

    "node-releases": ["node-releases@2.0.23", "", {}, "sha512-cCmFDMSm26S6tQSDpBCg/NR8NENrVPhAJSf+XbxBG4rPFaaonlEoE9wHQmun+cls499TQGSb7ZyPBRlzgKfpeg=="],

    "normalize-path": ["normalize-path@3.0.0", "", {}, "sha512-6eZs5Ls3WtCisHWp9S2GUy8dqkpGi4BVSz3GaqiE6ezub0512ESztXUwUB6C6IKbQkY2Pnb/mD4WYojCRwcwLA=="],

    "normalize-range": ["normalize-range@0.1.2", "", {}, "sha512-bdok/XvKII3nUpklnV6P2hxtMNrCboOjAcyBuQnWEhO665FwrSNRxU+AqpsyvO6LgGYPspN+lu5CLtw4jPRKNA=="],

    "normalize-wheel": ["normalize-wheel@1.0.1", "", {}, "sha512-1OnlAPZ3zgrk8B91HyRj+eVv+kS5u+Z0SCsak6Xil/kmgEia50ga7zfkumayonZrImffAxPU/5WcyGhzetHNPA=="],

    "npm-normalize-package-bin": ["npm-normalize-package-bin@4.0.0", "", {}, "sha512-TZKxPvItzai9kN9H/TkmCtx/ZN/hvr3vUycjlfmH0ootY9yFBzNOpiXAdIn1Iteqsvk4lQn6B5PTrt+n6h8k/w=="],

    "npm-run-path": ["npm-run-path@5.3.0", "", { "dependencies": { "path-key": "^4.0.0" } }, "sha512-ppwTtiJZq0O/ai0z7yfudtBpWIoxM8yE6nHi1X47eFR2EWORqfbu6CnPlNsjeN683eT0qG6H/Pyf9fCcvjnnnQ=="],

    "nth-check": ["nth-check@2.1.1", "", { "dependencies": { "boolbase": "^1.0.0" } }, "sha512-lqjrjmaOoAnWfMmBPL+XNnynZh2+swxiX3WUE0s4yEHI6m+AwrK2UZOimIRl3X/4QctVqS8AiZjFqyOGrMXb/w=="],

    "nypm": ["nypm@0.6.0", "", { "dependencies": { "citty": "^0.1.6", "consola": "^3.4.0", "pathe": "^2.0.3", "pkg-types": "^2.0.0", "tinyexec": "^0.3.2" }, "bin": { "nypm": "dist/cli.mjs" } }, "sha512-mn8wBFV9G9+UFHIrq+pZ2r2zL4aPau/by3kJb3cM7+5tQHMt6HGQB8FDIeKFYp8o0D2pnH6nVsO88N4AmUxIWg=="],

    "object-assign": ["object-assign@4.1.1", "", {}, "sha512-rJgTQnkUnH1sFw8yT6VSU3zD3sWmu6sZhIseY8VX+GRu3P6F7Fu+JNDoXfklElbLJSnc3FUQHVe4cU5hj+BcUg=="],

    "object-inspect": ["object-inspect@1.13.4", "", {}, "sha512-W67iLl4J2EXEGTbfeHCffrjDfitvLANg0UlX3wFUUSTx92KXRFegMHUVgSqE+wvhAbi4WqjGg9czysTV2Epbew=="],

    "object-keys": ["object-keys@0.4.0", "", {}, "sha512-ncrLw+X55z7bkl5PnUvHwFK9FcGuFYo9gtjws2XtSzL+aZ8tm830P60WJ0dSmFVaSalWieW5MD7kEdnXda9yJw=="],

    "octokit": ["octokit@5.0.3", "", { "dependencies": { "@octokit/app": "^16.0.1", "@octokit/core": "^7.0.2", "@octokit/oauth-app": "^8.0.1", "@octokit/plugin-paginate-graphql": "^6.0.0", "@octokit/plugin-paginate-rest": "^13.0.0", "@octokit/plugin-rest-endpoint-methods": "^16.0.0", "@octokit/plugin-retry": "^8.0.1", "@octokit/plugin-throttling": "^11.0.1", "@octokit/request-error": "^7.0.0", "@octokit/types": "^14.0.0", "@octokit/webhooks": "^14.0.0" } }, "sha512-+bwYsAIRmYv30NTmBysPIlgH23ekVDriB07oRxlPIAH5PI0yTMSxg5i5Xy0OetcnZw+nk/caD4szD7a9YZ3QyQ=="],

    "ofetch": ["ofetch@1.4.1", "", { "dependencies": { "destr": "^2.0.3", "node-fetch-native": "^1.6.4", "ufo": "^1.5.4" } }, "sha512-QZj2DfGplQAr2oj9KzceK9Hwz6Whxazmn85yYeVuS3u9XTMOGMRx0kO95MQ+vLsj/S/NwBDMMLU5hpxvI6Tklw=="],

    "onetime": ["onetime@6.0.0", "", { "dependencies": { "mimic-fn": "^4.0.0" } }, "sha512-1FlR+gjXK7X+AsAHso35MnyN5KqGwJRi/31ft6x0M194ht7S+rWAvd7PHss9xSKMzE0asv1pyIHaJYq+BbacAQ=="],

    "oniguruma-parser": ["oniguruma-parser@0.12.1", "", {}, "sha512-8Unqkvk1RYc6yq2WBYRj4hdnsAxVze8i7iPfQr8e4uSP3tRv0rpZcbGUDvxfQQcdwHt/e9PrMvGCsa8OqG9X3w=="],

    "oniguruma-to-es": ["oniguruma-to-es@4.3.3", "", { "dependencies": { "oniguruma-parser": "^0.12.1", "regex": "^6.0.1", "regex-recursion": "^6.0.2" } }, "sha512-rPiZhzC3wXwE59YQMRDodUwwT9FZ9nNBwQQfsd1wfdtlKEyCdRV0avrTcSZ5xlIvGRVPd/cx6ZN45ECmS39xvg=="],

    "opener": ["opener@1.5.2", "", { "bin": { "opener": "bin/opener-bin.js" } }, "sha512-ur5UIdyw5Y7yEj9wLzhqXiy6GZ3Mwx0yGI+5sMn2r0N0v3cKJvUmFH5yPP+WXh9e0xfyzyJX95D8l088DNFj7A=="],

    "ora": ["ora@8.2.0", "", { "dependencies": { "chalk": "^5.3.0", "cli-cursor": "^5.0.0", "cli-spinners": "^2.9.2", "is-interactive": "^2.0.0", "is-unicode-supported": "^2.0.0", "log-symbols": "^6.0.0", "stdin-discarder": "^0.2.2", "string-width": "^7.2.0", "strip-ansi": "^7.1.0" } }, "sha512-weP+BZ8MVNnlCm8c0Qdc1WSWq4Qn7I+9CJGm7Qali6g44e/PUzbjNqJX5NJ9ljlNMosfJvg1fKEGILklK9cwnw=="],

    "orderedmap": ["orderedmap@2.1.1", "", {}, "sha512-TvAWxi0nDe1j/rtMcWcIj94+Ffe6n7zhow33h40SKxmsmozs6dz/e+EajymfoFcHd7sxNn8yHM8839uixMOV6g=="],

    "package-json-from-dist": ["package-json-from-dist@1.0.1", "", {}, "sha512-UEZIS3/by4OC8vL3P2dTXRETpebLI2NiI5vIrjaD/5UtrkFX/tNbwjTSRAGC/+7CAo2pIcBaRgWmcBBHcsaCIw=="],

    "package-manager-detector": ["package-manager-detector@1.4.0", "", {}, "sha512-rRZ+pR1Usc+ND9M2NkmCvE/LYJS+8ORVV9X0KuNSY/gFsp7RBHJM/ADh9LYq4Vvfq6QkKrW6/weuh8SMEtN5gw=="],

    "papaparse": ["papaparse@5.5.3", "", {}, "sha512-5QvjGxYVjxO59MGU2lHVYpRWBBtKHnlIAcSe1uNFCkkptUh63NFRj0FJQm7nR67puEruUci/ZkjmEFrjCAyP4A=="],

    "parent-module": ["parent-module@1.0.1", "", { "dependencies": { "callsites": "^3.0.0" } }, "sha512-GQ2EWRpQV8/o+Aw8YqtfZZPfNRWZYkbidE9k5rpl/hC3vtHHBfGm2Ifi6qWV+coDGkrUKZAxE3Lot5kcsRlh+g=="],

    "parse-entities": ["parse-entities@2.0.0", "", { "dependencies": { "character-entities": "^1.0.0", "character-entities-legacy": "^1.0.0", "character-reference-invalid": "^1.0.0", "is-alphanumerical": "^1.0.0", "is-decimal": "^1.0.0", "is-hexadecimal": "^1.0.0" } }, "sha512-kkywGpCcRYhqQIchaWqZ875wzpS/bMKhz5HnN3p7wveJTkTtyAB/AlnS0f8DFSqYW1T82t6yEAkEcB+A1I3MbQ=="],

    "parse-json": ["parse-json@5.2.0", "", { "dependencies": { "@babel/code-frame": "^7.0.0", "error-ex": "^1.3.1", "json-parse-even-better-errors": "^2.3.0", "lines-and-columns": "^1.1.6" } }, "sha512-ayCKvm/phCGxOkYRSCM82iDwct8/EonSEgCSxWxD7ve6jHggsFl4fZVQBPRNgQoKiuV/odhFrGzQXZwbifC8Rg=="],

    "parse-srcset": ["parse-srcset@1.0.2", "", {}, "sha512-/2qh0lav6CmI15FzA3i/2Bzk2zCgQhGMkvhOhKNcBVQ1ldgpbfiNTVslmooUmWJcADi1f1kIeynbDRVzNlfR6Q=="],

    "parse5": ["parse5@7.3.0", "", { "dependencies": { "entities": "^6.0.0" } }, "sha512-IInvU7fabl34qmi9gY8XOVxhYyMyuH2xUNpb2q8/Y+7552KlejkRvqvD19nMoUW/uQGGbqNpA6Tufu5FL5BZgw=="],

    "parse5-htmlparser2-tree-adapter": ["parse5-htmlparser2-tree-adapter@7.1.0", "", { "dependencies": { "domhandler": "^5.0.3", "parse5": "^7.0.0" } }, "sha512-ruw5xyKs6lrpo9x9rCZqZZnIUntICjQAd0Wsmp396Ul9lN/h+ifgVV1x1gZHi8euej6wTfpqX8j+BFQxF0NS/g=="],

    "parse5-parser-stream": ["parse5-parser-stream@7.1.2", "", { "dependencies": { "parse5": "^7.0.0" } }, "sha512-JyeQc9iwFLn5TbvvqACIF/VXG6abODeB3Fwmv/TGdLk2LfbWkaySGY72at4+Ty7EkPZj854u4CrICqNk2qIbow=="],

    "parseley": ["parseley@0.12.1", "", { "dependencies": { "leac": "^0.6.0", "peberminta": "^0.9.0" } }, "sha512-e6qHKe3a9HWr0oMRVDTRhKce+bRO8VGQR3NyVwcjwrbhMmFCX9KszEV35+rn4AdilFAq9VPxP/Fe1wC9Qjd2lw=="],

    "path-data-parser": ["path-data-parser@0.1.0", "", {}, "sha512-NOnmBpt5Y2RWbuv0LMzsayp3lVylAHLPUTut412ZA3l+C4uw4ZVkQbjShYCQ8TCpUMdPapr4YjUqLYD6v68j+w=="],

    "path-key": ["path-key@3.1.1", "", {}, "sha512-ojmeN0qd+y0jszEtoY48r0Peq5dwMEkIlCOu6Q5f41lfkswXuKtYrhgoTpLnyIcHm24Uhqx+5Tqm2InSwLhE6Q=="],

    "path-parse": ["path-parse@1.0.7", "", {}, "sha512-LDJzPVEEEPR+y48z93A0Ed0yXb8pAByGWo/k5YYdYgpY2/2EsOsksJrq7lOHxryrVOn1ejG6oAp8ahvOIQD8sw=="],

    "path-scurry": ["path-scurry@2.0.0", "", { "dependencies": { "lru-cache": "^11.0.0", "minipass": "^7.1.2" } }, "sha512-ypGJsmGtdXUOeM5u93TyeIEfEhM6s+ljAhrk5vAvSx8uyY/02OvrZnA0YNGUrPXfpJMgI1ODd3nwz8Npx4O4cg=="],

    "path-type": ["path-type@4.0.0", "", {}, "sha512-gDKb8aZMDeD/tZWs9P6+q0J9Mwkdl6xMV8TjnGP3qJVJ06bdMgkbBlLU8IdfOsIsFz2BW1rNVT3XuNEl8zPAvw=="],

    "pathe": ["pathe@2.0.3", "", {}, "sha512-WUjGcAqP1gQacoQe+OBJsFA7Ld4DyXuUIjZ5cc75cLHvJ7dtNsTugphxIADwspS+AraAUePCKrSVtPLFj/F88w=="],

    "pathval": ["pathval@2.0.1", "", {}, "sha512-//nshmD55c46FuFw26xV/xFAaB5HF9Xdap7HJBBnrKdAd6/GxDBaNA1870O79+9ueg61cZLSVc+OaFlfmObYVQ=="],

    "pdfjs-dist": ["pdfjs-dist@5.4.296", "", { "optionalDependencies": { "@napi-rs/canvas": "^0.1.80" } }, "sha512-DlOzet0HO7OEnmUmB6wWGJrrdvbyJKftI1bhMitK7O2N8W2gc757yyYBbINy9IDafXAV9wmKr9t7xsTaNKRG5Q=="],

    "peberminta": ["peberminta@0.9.0", "", {}, "sha512-XIxfHpEuSJbITd1H3EeQwpcZbTLHc+VVr8ANI9t5sit565tsI4/xK3KWTUFE2e6QiangUkh3B0jihzmGnNrRsQ=="],

    "picocolors": ["picocolors@1.1.1", "", {}, "sha512-xceH2snhtb5M9liqDsmEw56le376mTZkEX/jEb/RxNFyegNul7eNslCXP9FDj/Lcu0X8KEyMceP2ntpaHrDEVA=="],

    "picomatch": ["picomatch@4.0.3", "", {}, "sha512-5gTmgEY/sqK6gFXLIsQNH19lWb4ebPDLA4SdLP7dsWkIXHWlG66oPuVvXSGFPppYZz8ZDZq0dYYrbHfBCVUb1Q=="],

    "pkg-types": ["pkg-types@1.3.1", "", { "dependencies": { "confbox": "^0.1.8", "mlly": "^1.7.4", "pathe": "^2.0.1" } }, "sha512-/Jm5M4RvtBFVkKWRu2BLUTNP8/M2a+UwuAX+ae4770q1qVGtfjG+WTCupoZixokjmHiry8uI+dlY8KXYV5HVVQ=="],

    "playwright": ["playwright@1.56.0", "", { "dependencies": { "playwright-core": "1.56.0" }, "optionalDependencies": { "fsevents": "2.3.2" }, "bin": { "playwright": "cli.js" } }, "sha512-X5Q1b8lOdWIE4KAoHpW3SE8HvUB+ZZsUoN64ZhjnN8dOb1UpujxBtENGiZFE+9F/yhzJwYa+ca3u43FeLbboHA=="],

    "playwright-core": ["playwright-core@1.56.0", "", { "bin": { "playwright-core": "cli.js" } }, "sha512-1SXl7pMfemAMSDn5rkPeZljxOCYAmQnYLBTExuh6E8USHXGSX3dx6lYZN/xPpTz1vimXmPA9CDnILvmJaB8aSQ=="],

    "points-on-curve": ["points-on-curve@0.2.0", "", {}, "sha512-0mYKnYYe9ZcqMCWhUjItv/oHjvgEsfKvnUTg8sAtnHr3GVy7rGkXCb6d5cSyqrWqL4k81b9CPg3urd+T7aop3A=="],

    "points-on-path": ["points-on-path@0.2.1", "", { "dependencies": { "path-data-parser": "0.1.0", "points-on-curve": "0.2.0" } }, "sha512-25ClnWWuw7JbWZcgqY/gJ4FQWadKxGWk+3kR/7kD0tCaDtPPMj7oHu2ToLaVhfpnHrZzYby2w6tUA0eOIuUg8g=="],

    "postcss": ["postcss@8.5.6", "", { "dependencies": { "nanoid": "^3.3.11", "picocolors": "^1.1.1", "source-map-js": "^1.2.1" } }, "sha512-3Ybi1tAuwAP9s0r1UQ2J4n5Y0G05bJkpUIO0/bI9MhwmD70S5aTWbXGBwxHrelT+XM1k6dM0pk+SwNkpTRN7Pg=="],

    "postcss-load-config": ["postcss-load-config@6.0.1", "", { "dependencies": { "lilconfig": "^3.1.1" }, "peerDependencies": { "jiti": ">=1.21.0", "postcss": ">=8.0.9", "tsx": "^4.8.1", "yaml": "^2.4.2" }, "optionalPeers": ["jiti", "postcss", "tsx", "yaml"] }, "sha512-oPtTM4oerL+UXmx+93ytZVN82RrlY/wPUV8IeDxFrzIjXOLF1pN+EmKPLbubvKHT2HC20xXsCAH2Z+CKV6Oz/g=="],

    "postcss-selector-parser": ["postcss-selector-parser@6.0.10", "", { "dependencies": { "cssesc": "^3.0.0", "util-deprecate": "^1.0.2" } }, "sha512-IQ7TZdoaqbT+LCpShg46jnZVlhWD2w6iQYAcYXfHARZ7X1t/UGhhceQDs5X0cGqKvYlHNOuv7Oa1xmb0oQuA3w=="],

    "postcss-value-parser": ["postcss-value-parser@4.2.0", "", {}, "sha512-1NNCs6uurfkVbeXG4S8JFT9t19m45ICnif8zWLd5oPSZ50QnwMfK+H3jv408d4jw/7Bttv5axS5IiHoLaVNHeQ=="],

    "preact": ["preact@10.27.2", "", {}, "sha512-5SYSgFKSyhCbk6SrXyMpqjb5+MQBgfvEKE/OC+PujcY34sOpqtr+0AZQtPYx5IA6VxynQ7rUPCtKzyovpj9Bpg=="],

    "prettier": ["prettier@3.6.2", "", { "bin": { "prettier": "bin/prettier.cjs" } }, "sha512-I7AIg5boAr5R0FFtJ6rCfD+LFsWHp81dolrFD8S79U9tb8Az2nGrJncnMSnys+bpQJfRUzqs9hnA81OAA3hCuQ=="],

    "prettier-plugin-tailwindcss": ["prettier-plugin-tailwindcss@0.6.14", "", { "peerDependencies": { "@ianvs/prettier-plugin-sort-imports": "*", "@prettier/plugin-hermes": "*", "@prettier/plugin-oxc": "*", "@prettier/plugin-pug": "*", "@shopify/prettier-plugin-liquid": "*", "@trivago/prettier-plugin-sort-imports": "*", "@zackad/prettier-plugin-twig": "*", "prettier": "^3.0", "prettier-plugin-astro": "*", "prettier-plugin-css-order": "*", "prettier-plugin-import-sort": "*", "prettier-plugin-jsdoc": "*", "prettier-plugin-marko": "*", "prettier-plugin-multiline-arrays": "*", "prettier-plugin-organize-attributes": "*", "prettier-plugin-organize-imports": "*", "prettier-plugin-sort-imports": "*", "prettier-plugin-style-order": "*", "prettier-plugin-svelte": "*" }, "optionalPeers": ["@ianvs/prettier-plugin-sort-imports", "@prettier/plugin-hermes", "@prettier/plugin-oxc", "@prettier/plugin-pug", "@shopify/prettier-plugin-liquid", "@trivago/prettier-plugin-sort-imports", "@zackad/prettier-plugin-twig", "prettier-plugin-astro", "prettier-plugin-css-order", "prettier-plugin-import-sort", "prettier-plugin-jsdoc", "prettier-plugin-marko", "prettier-plugin-multiline-arrays", "prettier-plugin-organize-attributes", "prettier-plugin-organize-imports", "prettier-plugin-sort-imports", "prettier-plugin-style-order", "prettier-plugin-svelte"] }, "sha512-pi2e/+ZygeIqntN+vC573BcW5Cve8zUB0SSAGxqpB4f96boZF4M3phPVoOFCeypwkpRYdi7+jQ5YJJUwrkGUAg=="],

    "pretty-format": ["pretty-format@27.5.1", "", { "dependencies": { "ansi-regex": "^5.0.1", "ansi-styles": "^5.0.0", "react-is": "^17.0.1" } }, "sha512-Qb1gy5OrP5+zDf2Bvnzdl3jsTf1qXVMazbvCoKhtKqVs4/YK4ozX4gKQJJVyNe+cajNPn0KoC0MC3FUmaHWEmQ=="],

    "prism-react-renderer": ["prism-react-renderer@2.4.1", "", { "dependencies": { "@types/prismjs": "^1.26.0", "clsx": "^2.0.0" }, "peerDependencies": { "react": ">=16.0.0" } }, "sha512-ey8Ls/+Di31eqzUxC46h8MksNuGx/n0AAC8uKpwFau4RPDYLuE3EXTp8N8G2vX2N7UC/+IXeNUnlWBGGcAG+Ig=="],

    "prismjs": ["prismjs@1.30.0", "", {}, "sha512-DEvV2ZF2r2/63V+tK8hQvrR2ZGn10srHbXviTlcv7Kpzw8jWiNTqbVgjO3IY8RxrrOUF8VPMQQFysYYYv0YZxw=="],

    "proc-log": ["proc-log@5.0.0", "", {}, "sha512-Azwzvl90HaF0aCz1JrDdXQykFakSSNPaPoiZ9fm5qJIMHioDZEi7OAdRwSm6rSoPtY3Qutnm3L7ogmg3dc+wbQ=="],

    "process-nextick-args": ["process-nextick-args@2.0.1", "", {}, "sha512-3ouUOpQhtgrbOa17J7+uxOTpITYWaGP7/AhoR3+A+/1e9skrzelGi/dXzEYyvbxubEF6Wn2ypscTKiKJFFn1ag=="],

    "prom-client": ["prom-client@15.1.3", "", { "dependencies": { "@opentelemetry/api": "^1.4.0", "tdigest": "^0.1.1" } }, "sha512-6ZiOBfCywsD4k1BN9IX0uZhF+tJkV8q8llP64G5Hajs4JOeVLPCwpPVcpXy3BwYiUGgyJzsJJQeOIv7+hDSq8g=="],

    "prompts": ["prompts@2.4.2", "", { "dependencies": { "kleur": "^3.0.3", "sisteransi": "^1.0.5" } }, "sha512-NxNv/kLguCA7p3jE8oL2aEBsrJWgAakBpgmgK6lpPWV+WuOmY6r2/zbAVnP+T8bQlA0nzHXSJSJW0Hq7ylaD2Q=="],

    "prop-types": ["prop-types@15.8.1", "", { "dependencies": { "loose-envify": "^1.4.0", "object-assign": "^4.1.1", "react-is": "^16.13.1" } }, "sha512-oj87CgZICdulUohogVAR7AjlC0327U4el4L6eAvOqCeudMDVU0NThNaV+b9Df4dXgSP1gXMTnPdhfe/2qDH5cg=="],

    "property-information": ["property-information@7.1.0", "", {}, "sha512-TwEZ+X+yCJmYfL7TPUOcvBZ4QfoT5YenQiJuX//0th53DE6w0xxLEtfK3iyryQFddXuvkIk51EEgrJQ0WJkOmQ=="],

    "prosemirror-changeset": ["prosemirror-changeset@2.3.1", "", { "dependencies": { "prosemirror-transform": "^1.0.0" } }, "sha512-j0kORIBm8ayJNl3zQvD1TTPHJX3g042et6y/KQhZhnPrruO8exkTgG8X+NRpj7kIyMMEx74Xb3DyMIBtO0IKkQ=="],

    "prosemirror-collab": ["prosemirror-collab@1.3.1", "", { "dependencies": { "prosemirror-state": "^1.0.0" } }, "sha512-4SnynYR9TTYaQVXd/ieUvsVV4PDMBzrq2xPUWutHivDuOshZXqQ5rGbZM84HEaXKbLdItse7weMGOUdDVcLKEQ=="],

    "prosemirror-commands": ["prosemirror-commands@1.7.1", "", { "dependencies": { "prosemirror-model": "^1.0.0", "prosemirror-state": "^1.0.0", "prosemirror-transform": "^1.10.2" } }, "sha512-rT7qZnQtx5c0/y/KlYaGvtG411S97UaL6gdp6RIZ23DLHanMYLyfGBV5DtSnZdthQql7W+lEVbpSfwtO8T+L2w=="],

    "prosemirror-dropcursor": ["prosemirror-dropcursor@1.8.2", "", { "dependencies": { "prosemirror-state": "^1.0.0", "prosemirror-transform": "^1.1.0", "prosemirror-view": "^1.1.0" } }, "sha512-CCk6Gyx9+Tt2sbYk5NK0nB1ukHi2ryaRgadV/LvyNuO3ena1payM2z6Cg0vO1ebK8cxbzo41ku2DE5Axj1Zuiw=="],

    "prosemirror-gapcursor": ["prosemirror-gapcursor@1.3.2", "", { "dependencies": { "prosemirror-keymap": "^1.0.0", "prosemirror-model": "^1.0.0", "prosemirror-state": "^1.0.0", "prosemirror-view": "^1.0.0" } }, "sha512-wtjswVBd2vaQRrnYZaBCbyDqr232Ed4p2QPtRIUK5FuqHYKGWkEwl08oQM4Tw7DOR0FsasARV5uJFvMZWxdNxQ=="],

    "prosemirror-history": ["prosemirror-history@1.4.1", "", { "dependencies": { "prosemirror-state": "^1.2.2", "prosemirror-transform": "^1.0.0", "prosemirror-view": "^1.31.0", "rope-sequence": "^1.3.0" } }, "sha512-2JZD8z2JviJrboD9cPuX/Sv/1ChFng+xh2tChQ2X4bB2HeK+rra/bmJ3xGntCcjhOqIzSDG6Id7e8RJ9QPXLEQ=="],

    "prosemirror-inputrules": ["prosemirror-inputrules@1.5.0", "", { "dependencies": { "prosemirror-state": "^1.0.0", "prosemirror-transform": "^1.0.0" } }, "sha512-K0xJRCmt+uSw7xesnHmcn72yBGTbY45vm8gXI4LZXbx2Z0jwh5aF9xrGQgrVPu0WbyFVFF3E/o9VhJYz6SQWnA=="],

    "prosemirror-keymap": ["prosemirror-keymap@1.2.3", "", { "dependencies": { "prosemirror-state": "^1.0.0", "w3c-keyname": "^2.2.0" } }, "sha512-4HucRlpiLd1IPQQXNqeo81BGtkY8Ai5smHhKW9jjPKRc2wQIxksg7Hl1tTI2IfT2B/LgX6bfYvXxEpJl7aKYKw=="],

    "prosemirror-markdown": ["prosemirror-markdown@1.13.2", "", { "dependencies": { "@types/markdown-it": "^14.0.0", "markdown-it": "^14.0.0", "prosemirror-model": "^1.25.0" } }, "sha512-FPD9rHPdA9fqzNmIIDhhnYQ6WgNoSWX9StUZ8LEKapaXU9i6XgykaHKhp6XMyXlOWetmaFgGDS/nu/w9/vUc5g=="],

    "prosemirror-menu": ["prosemirror-menu@1.2.5", "", { "dependencies": { "crelt": "^1.0.0", "prosemirror-commands": "^1.0.0", "prosemirror-history": "^1.0.0", "prosemirror-state": "^1.0.0" } }, "sha512-qwXzynnpBIeg1D7BAtjOusR+81xCp53j7iWu/IargiRZqRjGIlQuu1f3jFi+ehrHhWMLoyOQTSRx/IWZJqOYtQ=="],

    "prosemirror-model": ["prosemirror-model@1.25.3", "", { "dependencies": { "orderedmap": "^2.0.0" } }, "sha512-dY2HdaNXlARknJbrManZ1WyUtos+AP97AmvqdOQtWtrrC5g4mohVX5DTi9rXNFSk09eczLq9GuNTtq3EfMeMGA=="],

    "prosemirror-schema-basic": ["prosemirror-schema-basic@1.2.4", "", { "dependencies": { "prosemirror-model": "^1.25.0" } }, "sha512-ELxP4TlX3yr2v5rM7Sb70SqStq5NvI15c0j9j/gjsrO5vaw+fnnpovCLEGIcpeGfifkuqJwl4fon6b+KdrODYQ=="],

    "prosemirror-schema-list": ["prosemirror-schema-list@1.5.1", "", { "dependencies": { "prosemirror-model": "^1.0.0", "prosemirror-state": "^1.0.0", "prosemirror-transform": "^1.7.3" } }, "sha512-927lFx/uwyQaGwJxLWCZRkjXG0p48KpMj6ueoYiu4JX05GGuGcgzAy62dfiV8eFZftgyBUvLx76RsMe20fJl+Q=="],

    "prosemirror-state": ["prosemirror-state@1.4.3", "", { "dependencies": { "prosemirror-model": "^1.0.0", "prosemirror-transform": "^1.0.0", "prosemirror-view": "^1.27.0" } }, "sha512-goFKORVbvPuAQaXhpbemJFRKJ2aixr+AZMGiquiqKxaucC6hlpHNZHWgz5R7dS4roHiwq9vDctE//CZ++o0W1Q=="],

    "prosemirror-tables": ["prosemirror-tables@1.8.1", "", { "dependencies": { "prosemirror-keymap": "^1.2.2", "prosemirror-model": "^1.25.0", "prosemirror-state": "^1.4.3", "prosemirror-transform": "^1.10.3", "prosemirror-view": "^1.39.1" } }, "sha512-DAgDoUYHCcc6tOGpLVPSU1k84kCUWTWnfWX3UDy2Delv4ryH0KqTD6RBI6k4yi9j9I8gl3j8MkPpRD/vWPZbug=="],

    "prosemirror-trailing-node": ["prosemirror-trailing-node@3.0.0", "", { "dependencies": { "@remirror/core-constants": "3.0.0", "escape-string-regexp": "^4.0.0" }, "peerDependencies": { "prosemirror-model": "^1.22.1", "prosemirror-state": "^1.4.2", "prosemirror-view": "^1.33.8" } }, "sha512-xiun5/3q0w5eRnGYfNlW1uU9W6x5MoFKWwq/0TIRgt09lv7Hcser2QYV8t4muXbEr+Fwo0geYn79Xs4GKywrRQ=="],

    "prosemirror-transform": ["prosemirror-transform@1.10.4", "", { "dependencies": { "prosemirror-model": "^1.21.0" } }, "sha512-pwDy22nAnGqNR1feOQKHxoFkkUtepoFAd3r2hbEDsnf4wp57kKA36hXsB3njA9FtONBEwSDnDeCiJe+ItD+ykw=="],

    "prosemirror-view": ["prosemirror-view@1.41.3", "", { "dependencies": { "prosemirror-model": "^1.20.0", "prosemirror-state": "^1.0.0", "prosemirror-transform": "^1.1.0" } }, "sha512-SqMiYMUQNNBP9kfPhLO8WXEk/fon47vc52FQsUiJzTBuyjKgEcoAwMyF04eQ4WZ2ArMn7+ReypYL60aKngbACQ=="],

    "protobufjs": ["protobufjs@7.5.4", "", { "dependencies": { "@protobufjs/aspromise": "^1.1.2", "@protobufjs/base64": "^1.1.2", "@protobufjs/codegen": "^2.0.4", "@protobufjs/eventemitter": "^1.1.0", "@protobufjs/fetch": "^1.1.0", "@protobufjs/float": "^1.0.2", "@protobufjs/inquire": "^1.1.0", "@protobufjs/path": "^1.1.2", "@protobufjs/pool": "^1.1.0", "@protobufjs/utf8": "^1.1.0", "@types/node": ">=13.7.0", "long": "^5.0.0" } }, "sha512-CvexbZtbov6jW2eXAvLukXjXUW1TzFaivC46BpWc/3BpcCysb5Vffu+B3XHMm8lVEuy2Mm4XGex8hBSg1yapPg=="],

    "punycode": ["punycode@2.3.1", "", {}, "sha512-vYt7UD1U9Wg6138shLtLOvdAu+8DsC/ilFtEVHcH+wydcSpNE20AfSOduf6MkRFahL5FY7X1oU7nKVZFtfq8Fg=="],

    "punycode.js": ["punycode.js@2.3.1", "", {}, "sha512-uxFIHU0YlHYhDQtV4R9J6a52SLx28BCjT+4ieh7IGbgwVJWO+km431c4yRlREUAsAmt/uMjQUyQHNEPf0M39CA=="],

    "qrcode.react": ["qrcode.react@4.2.0", "", { "peerDependencies": { "react": "^16.8.0 || ^17.0.0 || ^18.0.0 || ^19.0.0" } }, "sha512-QpgqWi8rD9DsS9EP3z7BT+5lY5SFhsqGjpgW5DY/i3mK4M9DTBNz3ErMi8BWYEfI3L0d8GIbGmcdFAS1uIRGjA=="],

    "qs": ["qs@6.14.0", "", { "dependencies": { "side-channel": "^1.1.0" } }, "sha512-YWWTjgABSKcvs/nWBi9PycY/JiPJqOD4JA6o9Sej2AtvSGarXxKC3OQSk4pAarbdQlKAh5D4FCQkJNkW+GAn3w=="],

    "quansync": ["quansync@0.2.11", "", {}, "sha512-AifT7QEbW9Nri4tAwR5M/uzpBuqfZf+zwaEM/QkzEjj7NBuFD2rBuy0K3dE+8wltbezDV7JMA0WfnCPYRSYbXA=="],

    "radix-ui": ["radix-ui@1.4.3", "", { "dependencies": { "@radix-ui/primitive": "1.1.3", "@radix-ui/react-accessible-icon": "1.1.7", "@radix-ui/react-accordion": "1.2.12", "@radix-ui/react-alert-dialog": "1.1.15", "@radix-ui/react-arrow": "1.1.7", "@radix-ui/react-aspect-ratio": "1.1.7", "@radix-ui/react-avatar": "1.1.10", "@radix-ui/react-checkbox": "1.3.3", "@radix-ui/react-collapsible": "1.1.12", "@radix-ui/react-collection": "1.1.7", "@radix-ui/react-compose-refs": "1.1.2", "@radix-ui/react-context": "1.1.2", "@radix-ui/react-context-menu": "2.2.16", "@radix-ui/react-dialog": "1.1.15", "@radix-ui/react-direction": "1.1.1", "@radix-ui/react-dismissable-layer": "1.1.11", "@radix-ui/react-dropdown-menu": "2.1.16", "@radix-ui/react-focus-guards": "1.1.3", "@radix-ui/react-focus-scope": "1.1.7", "@radix-ui/react-form": "0.1.8", "@radix-ui/react-hover-card": "1.1.15", "@radix-ui/react-label": "2.1.7", "@radix-ui/react-menu": "2.1.16", "@radix-ui/react-menubar": "1.1.16", "@radix-ui/react-navigation-menu": "1.2.14", "@radix-ui/react-one-time-password-field": "0.1.8", "@radix-ui/react-password-toggle-field": "0.1.3", "@radix-ui/react-popover": "1.1.15", "@radix-ui/react-popper": "1.2.8", "@radix-ui/react-portal": "1.1.9", "@radix-ui/react-presence": "1.1.5", "@radix-ui/react-primitive": "2.1.3", "@radix-ui/react-progress": "1.1.7", "@radix-ui/react-radio-group": "1.3.8", "@radix-ui/react-roving-focus": "1.1.11", "@radix-ui/react-scroll-area": "1.2.10", "@radix-ui/react-select": "2.2.6", "@radix-ui/react-separator": "1.1.7", "@radix-ui/react-slider": "1.3.6", "@radix-ui/react-slot": "1.2.3", "@radix-ui/react-switch": "1.2.6", "@radix-ui/react-tabs": "1.1.13", "@radix-ui/react-toast": "1.2.15", "@radix-ui/react-toggle": "1.1.10", "@radix-ui/react-toggle-group": "1.1.11", "@radix-ui/react-toolbar": "1.1.11", "@radix-ui/react-tooltip": "1.2.8", "@radix-ui/react-use-callback-ref": "1.1.1", "@radix-ui/react-use-controllable-state": "1.2.2", "@radix-ui/react-use-effect-event": "0.0.2", "@radix-ui/react-use-escape-keydown": "1.1.1", "@radix-ui/react-use-is-hydrated": "0.1.0", "@radix-ui/react-use-layout-effect": "1.1.1", "@radix-ui/react-use-size": "1.1.1", "@radix-ui/react-visually-hidden": "1.2.3" }, "peerDependencies": { "@types/react": "*", "@types/react-dom": "*", "react": "^16.8 || ^17.0 || ^18.0 || ^19.0 || ^19.0.0-rc", "react-dom": "^16.8 || ^17.0 || ^18.0 || ^19.0 || ^19.0.0-rc" }, "optionalPeers": ["@types/react", "@types/react-dom"] }, "sha512-aWizCQiyeAenIdUbqEpXgRA1ya65P13NKn/W8rWkcN0OPkRDxdBVLWnIEDsS2RpwCK2nobI7oMUSmexzTDyAmA=="],

    "react": ["react@19.2.0", "", {}, "sha512-tmbWg6W31tQLeB5cdIBOicJDJRR2KzXsV7uSK9iNfLWQ5bIZfxuPEHp7M8wiHyHnn0DD1i7w3Zmin0FtkrwoCQ=="],

    "react-colorful": ["react-colorful@5.6.1", "", { "peerDependencies": { "react": ">=16.8.0", "react-dom": ">=16.8.0" } }, "sha512-1exovf0uGTGyq5mXQT0zgQ80uvj2PCwvF8zY1RN9/vbJVSjSo3fsB/4L3ObbF7u70NduSiK4xu4Y6q1MHoUGEw=="],

    "react-confetti": ["react-confetti@6.4.0", "", { "dependencies": { "tween-functions": "^1.2.0" }, "peerDependencies": { "react": "^16.3.0 || ^17.0.1 || ^18.0.0 || ^19.0.0" } }, "sha512-5MdGUcqxrTU26I2EU7ltkWPwxvucQTuqMm8dUz72z2YMqTD6s9vMcDUysk7n9jnC+lXuCPeJJ7Knf98VEYE9Rg=="],

    "react-day-picker": ["react-day-picker@9.11.1", "", { "dependencies": { "@date-fns/tz": "^1.4.1", "date-fns": "^4.1.0", "date-fns-jalali": "^4.1.0-0" }, "peerDependencies": { "react": ">=16.8.0" } }, "sha512-l3ub6o8NlchqIjPKrRFUCkTUEq6KwemQlfv3XZzzwpUeGwmDJ+0u0Upmt38hJyd7D/vn2dQoOoLV/qAp0o3uUw=="],

    "react-dom": ["react-dom@19.2.0", "", { "dependencies": { "scheduler": "^0.27.0" }, "peerDependencies": { "react": "^19.2.0" } }, "sha512-UlbRu4cAiGaIewkPyiRGJk0imDN2T3JjieT6spoL2UeSf5od4n5LB/mQ4ejmxhCFT1tYe8IvaFulzynWovsEFQ=="],

    "react-draggable": ["react-draggable@4.5.0", "", { "dependencies": { "clsx": "^2.1.1", "prop-types": "^15.8.1" }, "peerDependencies": { "react": ">= 16.3.0", "react-dom": ">= 16.3.0" } }, "sha512-VC+HBLEZ0XJxnOxVAZsdRi8rD04Iz3SiiKOoYzamjylUcju/hP9np/aZdLHf/7WOD268WMoNJMvYfB5yAK45cw=="],

    "react-dropzone": ["react-dropzone@14.3.8", "", { "dependencies": { "attr-accept": "^2.2.4", "file-selector": "^2.1.0", "prop-types": "^15.8.1" }, "peerDependencies": { "react": ">= 16.8 || 18.0.0" } }, "sha512-sBgODnq+lcA4P296DY4wacOZz3JFpD99fp+hb//iBO2HHnyeZU3FwWyXJ6salNpqQdsZrgMrotuko/BdJMV8Ug=="],

    "react-easy-crop": ["react-easy-crop@5.5.3", "", { "dependencies": { "normalize-wheel": "^1.0.1", "tslib": "^2.0.1" }, "peerDependencies": { "react": ">=16.4.0", "react-dom": ">=16.4.0" } }, "sha512-iKwFTnAsq+IVuyF6N0Q3zjRx9DG1NMySkwWxVfM/xAOeHYH1vhvM+V2kFiq5HOIQGWouITjfltCx54mbDpMpmA=="],

    "react-email": ["react-email@4.3.0", "", { "dependencies": { "@babel/parser": "^7.27.0", "@babel/traverse": "^7.27.0", "chokidar": "^4.0.3", "commander": "^13.0.0", "debounce": "^2.0.0", "esbuild": "^0.25.0", "glob": "^11.0.0", "jiti": "2.4.2", "log-symbols": "^7.0.0", "mime-types": "^3.0.0", "normalize-path": "^3.0.0", "nypm": "0.6.0", "ora": "^8.0.0", "prompts": "2.4.2", "socket.io": "^4.8.1", "tsconfig-paths": "4.2.0" }, "bin": { "email": "dist/index.js" } }, "sha512-XFHCSfhdlO7k5q2TYGwC0HsVh5Yn13YaOdahuJEUEOfOJKHEpSP4PKg7R/RiKFoK9cDvzunhY+58pXxz0vE2zA=="],

    "react-hook-form": ["react-hook-form@7.65.0", "", { "peerDependencies": { "react": "^16.8.0 || ^17 || ^18 || ^19" } }, "sha512-xtOzDz063WcXvGWaHgLNrNzlsdFgtUWcb32E6WFaGTd7kPZG3EeDusjdZfUsPwKCKVXy1ZlntifaHZ4l8pAsmw=="],

    "react-intersection-observer": ["react-intersection-observer@9.16.0", "", { "peerDependencies": { "react": "^17.0.0 || ^18.0.0 || ^19.0.0", "react-dom": "^17.0.0 || ^18.0.0 || ^19.0.0" }, "optionalPeers": ["react-dom"] }, "sha512-w9nJSEp+DrW9KmQmeWHQyfaP6b03v+TdXynaoA964Wxt7mdR3An11z4NNCQgL4gKSK7y1ver2Fq+JKH6CWEzUA=="],

    "react-is": ["react-is@16.13.1", "", {}, "sha512-24e6ynE2H+OKt4kqsOvNd8kBpV65zoxbA4BVsEOB3ARVWQki/DHzaUoC5KuON/BiccDaCCTZBuOcfZs70kR8bQ=="],

    "react-markdown": ["react-markdown@10.1.0", "", { "dependencies": { "@types/hast": "^3.0.0", "@types/mdast": "^4.0.0", "devlop": "^1.0.0", "hast-util-to-jsx-runtime": "^2.0.0", "html-url-attributes": "^3.0.0", "mdast-util-to-hast": "^13.0.0", "remark-parse": "^11.0.0", "remark-rehype": "^11.0.0", "unified": "^11.0.0", "unist-util-visit": "^5.0.0", "vfile": "^6.0.0" }, "peerDependencies": { "@types/react": ">=18", "react": ">=18" } }, "sha512-qKxVopLT/TyA6BX3Ue5NwabOsAzm0Q7kAPwq6L+wWDwisYs7R8vZ0nRXqq6rkueboxpkjvLGU9fWifiX/ZZFxQ=="],

    "react-papaparse": ["react-papaparse@4.4.0", "", { "dependencies": { "@types/papaparse": "^5.3.9", "papaparse": "^5.4.1" } }, "sha512-xTEwHZYJ+1dh9mQDQjjwJXmWyX20DdZ52u+ddw75V+Xm5qsjXSvWmC7c8K82vRwMjKAOH2S9uFyGpHEyEztkUQ=="],

    "react-pdf": ["react-pdf@10.2.0", "", { "dependencies": { "clsx": "^2.0.0", "dequal": "^2.0.3", "make-cancellable-promise": "^2.0.0", "make-event-props": "^2.0.0", "merge-refs": "^2.0.0", "pdfjs-dist": "5.4.296", "tiny-invariant": "^1.0.0", "warning": "^4.0.0" }, "peerDependencies": { "@types/react": "^16.8.0 || ^17.0.0 || ^18.0.0 || ^19.0.0", "react": "^16.8.0 || ^17.0.0 || ^18.0.0 || ^19.0.0", "react-dom": "^16.8.0 || ^17.0.0 || ^18.0.0 || ^19.0.0" }, "optionalPeers": ["@types/react"] }, "sha512-zk0DIL31oCh8cuQycM0SJKfwh4Onz0/Nwi6wTOjgtEjWGUY6eM+/vuzvOP3j70qtEULn7m1JtaeGzud1w5fY2Q=="],

    "react-promise-suspense": ["react-promise-suspense@0.3.4", "", { "dependencies": { "fast-deep-equal": "^2.0.1" } }, "sha512-I42jl7L3Ze6kZaq+7zXWSunBa3b1on5yfvUW6Eo/3fFOj6dZ5Bqmcd264nJbTK/gn1HjjILAjSwnZbV4RpSaNQ=="],

    "react-quizlet-flashcard": ["react-quizlet-flashcard@4.0.22", "", { "peerDependencies": { "react": "^19.1.0", "react-dom": "^19.1.0" } }, "sha512-YbkAY4BWi8anBNinqjuLIK6cLddlFw6iRgzcoJEXgXBR3Of/cO0uxfPN9Pr3+fO0fUTk8d1hc/tXQAupL+LhcQ=="],

    "react-redux": ["react-redux@9.2.0", "", { "dependencies": { "@types/use-sync-external-store": "^0.0.6", "use-sync-external-store": "^1.4.0" }, "peerDependencies": { "@types/react": "^18.2.25 || ^19", "react": "^18.0 || ^19", "redux": "^5.0.0" }, "optionalPeers": ["@types/react", "redux"] }, "sha512-ROY9fvHhwOD9ySfrF0wmvu//bKCQ6AeZZq1nJNtbDC+kk5DuSuNX/n6YWYF/SYy7bSba4D4FSz8DJeKY/S/r+g=="],

    "react-refresh": ["react-refresh@0.17.0", "", {}, "sha512-z6F7K9bV85EfseRCp2bzrpyQ0Gkw1uLoCel9XBVWPg/TjRj94SkJzUTGfOa4bs7iJvBWtQG0Wq7wnI0syw3EBQ=="],

    "react-remove-scroll": ["react-remove-scroll@2.7.1", "", { "dependencies": { "react-remove-scroll-bar": "^2.3.7", "react-style-singleton": "^2.2.3", "tslib": "^2.1.0", "use-callback-ref": "^1.3.3", "use-sidecar": "^1.1.3" }, "peerDependencies": { "@types/react": "*", "react": "^16.8.0 || ^17.0.0 || ^18.0.0 || ^19.0.0 || ^19.0.0-rc" }, "optionalPeers": ["@types/react"] }, "sha512-HpMh8+oahmIdOuS5aFKKY6Pyog+FNaZV/XyJOq7b4YFwsFHe5yYfdbIalI4k3vU2nSDql7YskmUseHsRrJqIPA=="],

    "react-remove-scroll-bar": ["react-remove-scroll-bar@2.3.8", "", { "dependencies": { "react-style-singleton": "^2.2.2", "tslib": "^2.0.0" }, "peerDependencies": { "@types/react": "*", "react": "^16.8.0 || ^17.0.0 || ^18.0.0 || ^19.0.0" }, "optionalPeers": ["@types/react"] }, "sha512-9r+yi9+mgU33AKcj6IbT9oRCO78WriSj6t/cF8DWBZJ9aOGPOTEDvdUDz1FwKim7QXWwmHqtdHnRJfhAxEG46Q=="],

    "react-resizable": ["react-resizable@3.0.5", "", { "dependencies": { "prop-types": "15.x", "react-draggable": "^4.0.3" }, "peerDependencies": { "react": ">= 16.3" } }, "sha512-vKpeHhI5OZvYn82kXOs1bC8aOXktGU5AmKAgaZS4F5JPburCtbmDPqE7Pzp+1kN4+Wb81LlF33VpGwWwtXem+w=="],

    "react-resizable-panels": ["react-resizable-panels@3.0.6", "", { "peerDependencies": { "react": "^16.14.0 || ^17.0.0 || ^18.0.0 || ^19.0.0 || ^19.0.0-rc", "react-dom": "^16.14.0 || ^17.0.0 || ^18.0.0 || ^19.0.0 || ^19.0.0-rc" } }, "sha512-b3qKHQ3MLqOgSS+FRYKapNkJZf5EQzuf6+RLiq1/IlTHw99YrZ2NJZLk4hQIzTnnIkRg2LUqyVinu6YWWpUYew=="],

    "react-scan": ["react-scan@0.4.3", "", { "dependencies": { "@babel/core": "^7.26.0", "@babel/generator": "^7.26.2", "@babel/types": "^7.26.0", "@clack/core": "^0.3.5", "@clack/prompts": "^0.8.2", "@pivanov/utils": "0.0.2", "@preact/signals": "^1.3.1", "@rollup/pluginutils": "^5.1.3", "@types/node": "^20.17.9", "bippy": "^0.3.8", "esbuild": "^0.25.0", "estree-walker": "^3.0.3", "kleur": "^4.1.5", "mri": "^1.2.0", "playwright": "^1.49.0", "preact": "^10.25.1", "tsx": "^4.19.3" }, "optionalDependencies": { "unplugin": "2.1.0" }, "peerDependencies": { "@remix-run/react": ">=1.0.0", "next": ">=13.0.0", "react": "^16.8.0 || ^17.0.0 || ^18.0.0 || ^19.0.0", "react-dom": "^16.8.0 || ^17.0.0 || ^18.0.0 || ^19.0.0", "react-router": "^5.0.0 || ^6.0.0 || ^7.0.0", "react-router-dom": "^5.0.0 || ^6.0.0 || ^7.0.0" }, "optionalPeers": ["@remix-run/react", "next", "react-router", "react-router-dom"], "bin": { "react-scan": "bin/cli.js" } }, "sha512-jhAQuQ1nja6HUYrSpbmNFHqZPsRCXk8Yqu0lHoRIw9eb8N96uTfXCpVyQhTTnJ/nWqnwuvxbpKVG/oWZT8+iTQ=="],

    "react-style-singleton": ["react-style-singleton@2.2.3", "", { "dependencies": { "get-nonce": "^1.0.0", "tslib": "^2.0.0" }, "peerDependencies": { "@types/react": "*", "react": "^16.8.0 || ^17.0.0 || ^18.0.0 || ^19.0.0 || ^19.0.0-rc" }, "optionalPeers": ["@types/react"] }, "sha512-b6jSvxvVnyptAiLjbkWLE/lOnR4lfTtDAl+eUC7RZy+QQWc6wRzIV2CE6xBuMmDxc2qIihtDCZD5NPOFl7fRBQ=="],

    "react-syntax-highlighter": ["react-syntax-highlighter@15.6.6", "", { "dependencies": { "@babel/runtime": "^7.3.1", "highlight.js": "^10.4.1", "highlightjs-vue": "^1.0.0", "lowlight": "^1.17.0", "prismjs": "^1.30.0", "refractor": "^3.6.0" }, "peerDependencies": { "react": ">= 0.14.0" } }, "sha512-DgXrc+AZF47+HvAPEmn7Ua/1p10jNoVZVI/LoPiYdtY+OM+/nG5yefLHKJwdKqY1adMuHFbeyBaG9j64ML7vTw=="],

    "react-textarea-autosize": ["react-textarea-autosize@8.5.9", "", { "dependencies": { "@babel/runtime": "^7.20.13", "use-composed-ref": "^1.3.0", "use-latest": "^1.2.1" }, "peerDependencies": { "react": "^16.8.0 || ^17.0.0 || ^18.0.0 || ^19.0.0" } }, "sha512-U1DGlIQN5AwgjTyOEnI1oCcMuEr1pv1qOtklB2l4nyMGbHzWrI0eFsYK0zos2YWqAolJyG0IWJaqWmWj5ETh0A=="],

    "react-timeago": ["react-timeago@7.2.0", "", { "peerDependencies": { "react": "^16.0.0 || ^17.0.0 || ^18.0.0" } }, "sha512-2KsBEEs+qRhKx/kekUVNSTIpop3Jwd7SRBm0R4Eiq3mPeswRGSsftY9FpKsE/lXLdURyQFiHeHFrIUxLYskG5g=="],

    "react-universal-interface": ["react-universal-interface@0.6.2", "", { "peerDependencies": { "react": "*", "tslib": "*" } }, "sha512-dg8yXdcQmvgR13RIlZbTRQOoUrDciFVoSBZILwjE2LFISxZZ8loVJKAkuzswl5js8BHda79bIb2b84ehU8IjXw=="],

    "react-use": ["react-use@17.6.0", "", { "dependencies": { "@types/js-cookie": "^2.2.6", "@xobotyi/scrollbar-width": "^1.9.5", "copy-to-clipboard": "^3.3.1", "fast-deep-equal": "^3.1.3", "fast-shallow-equal": "^1.0.0", "js-cookie": "^2.2.1", "nano-css": "^5.6.2", "react-universal-interface": "^0.6.2", "resize-observer-polyfill": "^1.5.1", "screenfull": "^5.1.0", "set-harmonic-interval": "^1.0.1", "throttle-debounce": "^3.0.1", "ts-easing": "^0.2.0", "tslib": "^2.1.0" }, "peerDependencies": { "react": "*", "react-dom": "*" } }, "sha512-OmedEScUMKFfzn1Ir8dBxiLLSOzhKe/dPZwVxcujweSj45aNM7BEGPb9BEVIgVEqEXx6f3/TsXzwIktNgUR02g=="],

    "read-cmd-shim": ["read-cmd-shim@5.0.0", "", {}, "sha512-SEbJV7tohp3DAAILbEMPXavBjAnMN0tVnh4+9G8ihV4Pq3HYF9h8QNez9zkJ1ILkv9G2BjdzwctznGZXgu/HGw=="],

    "readable-stream": ["readable-stream@1.0.34", "", { "dependencies": { "core-util-is": "~1.0.0", "inherits": "~2.0.1", "isarray": "0.0.1", "string_decoder": "~0.10.x" } }, "sha512-ok1qVCJuRkNmvebYikljxJA/UEsKwLl2nI1OmaqAu4/UE+h0wKCHok4XkL/gvi39OacXvw59RJUOFUkDib2rHg=="],

    "readdirp": ["readdirp@4.1.2", "", {}, "sha512-GDhwkLfywWL2s6vEjyhri+eXmfH6j1L7JE27WhqLeYzoh/A3DBaYGEj2H/HFZCn/kMfim73FXxEJTw06WtxQwg=="],

    "recharts": ["recharts@3.2.1", "", { "dependencies": { "@reduxjs/toolkit": "1.x.x || 2.x.x", "clsx": "^2.1.1", "decimal.js-light": "^2.5.1", "es-toolkit": "^1.39.3", "eventemitter3": "^5.0.1", "immer": "^10.1.1", "react-redux": "8.x.x || 9.x.x", "reselect": "5.1.1", "tiny-invariant": "^1.3.3", "use-sync-external-store": "^1.2.2", "victory-vendor": "^37.0.2" }, "peerDependencies": { "react": "^16.8.0 || ^17.0.0 || ^18.0.0 || ^19.0.0", "react-dom": "^16.0.0 || ^17.0.0 || ^18.0.0 || ^19.0.0", "react-is": "^16.8.0 || ^17.0.0 || ^18.0.0 || ^19.0.0" } }, "sha512-0JKwHRiFZdmLq/6nmilxEZl3pqb4T+aKkOkOi/ZISRZwfBhVMgInxzlYU9D4KnCH3KINScLy68m/OvMXoYGZUw=="],

    "redent": ["redent@3.0.0", "", { "dependencies": { "indent-string": "^4.0.0", "strip-indent": "^3.0.0" } }, "sha512-6tDA8g98We0zd0GvVeMT9arEOnTw9qM03L9cJXaCjrip1OO764RDBLBfrB4cwzNGDj5OA5ioymC9GkizgWJDUg=="],

    "redux": ["redux@5.0.1", "", {}, "sha512-M9/ELqF6fy8FwmkpnF0S3YKOqMyoWJ4+CS5Efg2ct3oY9daQvd/Pc71FpGZsVsbl3Cpb+IIcjBDUnnyBdQbq4w=="],

    "redux-thunk": ["redux-thunk@3.1.0", "", { "peerDependencies": { "redux": "^5.0.0" } }, "sha512-NW2r5T6ksUKXCabzhL9z+h206HQw/NJkcLm1GPImRQ8IzfXwRGqjVhKJGauHirT0DAuyy6hjdnMZaRoAcy0Klw=="],

    "refractor": ["refractor@3.6.0", "", { "dependencies": { "hastscript": "^6.0.0", "parse-entities": "^2.0.0", "prismjs": "~1.27.0" } }, "sha512-MY9W41IOWxxk31o+YvFCNyNzdkc9M20NoZK5vq6jkv4I/uh2zkWcfudj0Q1fovjUQJrNewS9NMzeTtqPf+n5EA=="],

    "regex": ["regex@6.0.1", "", { "dependencies": { "regex-utilities": "^2.3.0" } }, "sha512-uorlqlzAKjKQZ5P+kTJr3eeJGSVroLKoHmquUj4zHWuR+hEyNqlXsSKlYYF5F4NI6nl7tWCs0apKJ0lmfsXAPA=="],

    "regex-recursion": ["regex-recursion@6.0.2", "", { "dependencies": { "regex-utilities": "^2.3.0" } }, "sha512-0YCaSCq2VRIebiaUviZNs0cBz1kg5kVS2UKUfNIx8YVs1cN3AV7NTctO5FOKBA+UT2BPJIWZauYHPqJODG50cg=="],

    "regex-utilities": ["regex-utilities@2.3.0", "", {}, "sha512-8VhliFJAWRaUiVvREIiW2NXXTmHs4vMNnSzuJVhscgmGav3g9VDxLrQndI3dZZVVdp0ZO/5v0xmX516/7M9cng=="],

    "rehype-harden": ["rehype-harden@1.1.5", "", {}, "sha512-JrtBj5BVd/5vf3H3/blyJatXJbzQfRT9pJBmjafbTaPouQCAKxHwRyCc7dle9BXQKxv4z1OzZylz/tNamoiG3A=="],

    "rehype-katex": ["rehype-katex@7.0.1", "", { "dependencies": { "@types/hast": "^3.0.0", "@types/katex": "^0.16.0", "hast-util-from-html-isomorphic": "^2.0.0", "hast-util-to-text": "^4.0.0", "katex": "^0.16.0", "unist-util-visit-parents": "^6.0.0", "vfile": "^6.0.0" } }, "sha512-OiM2wrZ/wuhKkigASodFoo8wimG3H12LWQaH8qSPVJn9apWKFSH3YOCtbKpBorTVw/eI7cuT21XBbvwEswbIOA=="],

    "rehype-raw": ["rehype-raw@7.0.0", "", { "dependencies": { "@types/hast": "^3.0.0", "hast-util-raw": "^9.0.0", "vfile": "^6.0.0" } }, "sha512-/aE8hCfKlQeA8LmyeyQvQF3eBiLRGNlfBJEvWH7ivp9sBqs7TNqBL5X3v157rM4IFETqDnIOO+z5M/biZbo9Ww=="],

    "remark-gfm": ["remark-gfm@4.0.1", "", { "dependencies": { "@types/mdast": "^4.0.0", "mdast-util-gfm": "^3.0.0", "micromark-extension-gfm": "^3.0.0", "remark-parse": "^11.0.0", "remark-stringify": "^11.0.0", "unified": "^11.0.0" } }, "sha512-1quofZ2RQ9EWdeN34S79+KExV1764+wCUGop5CPL1WGdD0ocPpu91lzPGbwWMECpEpd42kJGQwzRfyov9j4yNg=="],

    "remark-math": ["remark-math@6.0.0", "", { "dependencies": { "@types/mdast": "^4.0.0", "mdast-util-math": "^3.0.0", "micromark-extension-math": "^3.0.0", "unified": "^11.0.0" } }, "sha512-MMqgnP74Igy+S3WwnhQ7kqGlEerTETXMvJhrUzDikVZ2/uogJCb+WHUg97hK9/jcfc0dkD73s3LN8zU49cTEtA=="],

    "remark-parse": ["remark-parse@11.0.0", "", { "dependencies": { "@types/mdast": "^4.0.0", "mdast-util-from-markdown": "^2.0.0", "micromark-util-types": "^2.0.0", "unified": "^11.0.0" } }, "sha512-FCxlKLNGknS5ba/1lmpYijMUzX2esxW5xQqjWxw2eHFfS2MSdaHVINFmhjo+qN1WhZhNimq0dZATN9pH0IDrpA=="],

    "remark-rehype": ["remark-rehype@11.1.2", "", { "dependencies": { "@types/hast": "^3.0.0", "@types/mdast": "^4.0.0", "mdast-util-to-hast": "^13.0.0", "unified": "^11.0.0", "vfile": "^6.0.0" } }, "sha512-Dh7l57ianaEoIpzbp0PC9UKAdCSVklD8E5Rpw7ETfbTl3FqcOOgq5q2LVDhgGCkaBv7p24JXikPdvhhmHvKMsw=="],

    "remark-stringify": ["remark-stringify@11.0.0", "", { "dependencies": { "@types/mdast": "^4.0.0", "mdast-util-to-markdown": "^2.0.0", "unified": "^11.0.0" } }, "sha512-1OSmLd3awB/t8qdoEOMazZkNsfVTeY4fTsgzcQFdXNq8ToTN4ZGwrMnlda4K6smTFKD+GRV6O48i6Z4iKgPPpw=="],

    "require-from-string": ["require-from-string@2.0.2", "", {}, "sha512-Xf0nWe6RseziFMu+Ap9biiUbmplq6S9/p+7w7YXP/JBHhrUDDUhwa+vANyubuqfZWTveU//DYVGsDG7RKL/vEw=="],

    "require-in-the-middle": ["require-in-the-middle@7.5.2", "", { "dependencies": { "debug": "^4.3.5", "module-details-from-path": "^1.0.3", "resolve": "^1.22.8" } }, "sha512-gAZ+kLqBdHarXB64XpAe2VCjB7rIRv+mU8tfRWziHRJ5umKsIHN2tLLv6EtMw7WCdP19S0ERVMldNvxYCHnhSQ=="],

    "reselect": ["reselect@5.1.1", "", {}, "sha512-K/BG6eIky/SBpzfHZv/dd+9JBFiS4SWV7FIujVyJRux6e45+73RaUHXLmIR1f7WOMaQ0U1km6qwklRQxpJJY0w=="],

    "resize-observer-polyfill": ["resize-observer-polyfill@1.5.1", "", {}, "sha512-LwZrotdHOo12nQuZlHEmtuXdqGoOD0OhaxopaNFxWzInpEgaLWoVuAMbTzixuosCx2nEG58ngzW3vxdWoxIgdg=="],

    "resolve": ["resolve@1.22.10", "", { "dependencies": { "is-core-module": "^2.16.0", "path-parse": "^1.0.7", "supports-preserve-symlinks-flag": "^1.0.0" }, "bin": { "resolve": "bin/resolve" } }, "sha512-NPRy+/ncIMeDlTAsuqwKIiferiawhefFJtkNSW0qZJEqMEb+qBt/77B/jGeeek+F0uOeN05CDa6HXbbIgtVX4w=="],

    "resolve-from": ["resolve-from@4.0.0", "", {}, "sha512-pb/MYmXstAkysRFx8piNI1tGFNQIFA3vkE3Gq4EuA1dF6gHp/+vgZqsCGJapvy8N3Q+4o7FwvquPJcnZ7RYy4g=="],

    "resolve-pkg-maps": ["resolve-pkg-maps@1.0.0", "", {}, "sha512-seS2Tj26TBVOC2NIc2rOe2y2ZO7efxITtLZcGSOnHHNOQ7CkiUBfw0Iw2ck6xkIhPwLhKNLS8BO+hEpngQlqzw=="],

    "restore-cursor": ["restore-cursor@5.1.0", "", { "dependencies": { "onetime": "^7.0.0", "signal-exit": "^4.1.0" } }, "sha512-oMA2dcrw6u0YfxJQXm342bFKX/E4sG9rbTzO9ptUcR/e8A33cHuvStiYOwH7fszkZlZ1z/ta9AAoPk2F4qIOHA=="],

    "robust-predicates": ["robust-predicates@3.0.2", "", {}, "sha512-IXgzBWvWQwE6PrDI05OvmXUIruQTcoMDzRsOd5CDvHCVLcLHMTSYvOK5Cm46kWqlV3yAbuSpBZdJ5oP5OUoStg=="],

    "rollup": ["rollup@4.52.4", "", { "dependencies": { "@types/estree": "1.0.8" }, "optionalDependencies": { "@rollup/rollup-android-arm-eabi": "4.52.4", "@rollup/rollup-android-arm64": "4.52.4", "@rollup/rollup-darwin-arm64": "4.52.4", "@rollup/rollup-darwin-x64": "4.52.4", "@rollup/rollup-freebsd-arm64": "4.52.4", "@rollup/rollup-freebsd-x64": "4.52.4", "@rollup/rollup-linux-arm-gnueabihf": "4.52.4", "@rollup/rollup-linux-arm-musleabihf": "4.52.4", "@rollup/rollup-linux-arm64-gnu": "4.52.4", "@rollup/rollup-linux-arm64-musl": "4.52.4", "@rollup/rollup-linux-loong64-gnu": "4.52.4", "@rollup/rollup-linux-ppc64-gnu": "4.52.4", "@rollup/rollup-linux-riscv64-gnu": "4.52.4", "@rollup/rollup-linux-riscv64-musl": "4.52.4", "@rollup/rollup-linux-s390x-gnu": "4.52.4", "@rollup/rollup-linux-x64-gnu": "4.52.4", "@rollup/rollup-linux-x64-musl": "4.52.4", "@rollup/rollup-openharmony-arm64": "4.52.4", "@rollup/rollup-win32-arm64-msvc": "4.52.4", "@rollup/rollup-win32-ia32-msvc": "4.52.4", "@rollup/rollup-win32-x64-gnu": "4.52.4", "@rollup/rollup-win32-x64-msvc": "4.52.4", "fsevents": "~2.3.2" }, "bin": { "rollup": "dist/bin/rollup" } }, "sha512-CLEVl+MnPAiKh5pl4dEWSyMTpuflgNQiLGhMv8ezD5W/qP8AKvmYpCOKRRNOh7oRKnauBZ4SyeYkMS+1VSyKwQ=="],

    "rope-sequence": ["rope-sequence@1.3.4", "", {}, "sha512-UT5EDe2cu2E/6O4igUr5PSFs23nvvukicWHx6GnOPlHAiiYbzNuCRQCuiUdHJQcqKalLKlrYJnjY0ySGsXNQXQ=="],

    "roughjs": ["roughjs@4.6.6", "", { "dependencies": { "hachure-fill": "^0.5.2", "path-data-parser": "^0.1.0", "points-on-curve": "^0.2.0", "points-on-path": "^0.2.1" } }, "sha512-ZUz/69+SYpFN/g/lUlo2FXcIjRkSu3nDarreVdGGndHEBJ6cXPdKguS8JGxwj5HA5xIbVKSmLgr5b3AWxtRfvQ=="],

    "rrweb-cssom": ["rrweb-cssom@0.8.0", "", {}, "sha512-guoltQEx+9aMf2gDZ0s62EcV8lsXR+0w8915TC3ITdn2YueuNjdAYh/levpU9nFaoChh9RUS5ZdQMrKfVEN9tw=="],

    "rtl-css-js": ["rtl-css-js@1.16.1", "", { "dependencies": { "@babel/runtime": "^7.1.2" } }, "sha512-lRQgou1mu19e+Ya0LsTvKrVJ5TYUbqCVPAiImX3UfLTenarvPUl1QFdvu5Z3PYmHT9RCcwIfbjRQBntExyj3Zg=="],

    "run-exclusive": ["run-exclusive@2.2.19", "", { "dependencies": { "minimal-polyfills": "^2.2.3" } }, "sha512-K3mdoAi7tjJ/qT7Flj90L7QyPozwUaAG+CVhkdDje4HLKXUYC3N/Jzkau3flHVDLQVhiHBtcimVodMjN9egYbA=="],

    "rw": ["rw@1.3.3", "", {}, "sha512-PdhdWy89SiZogBLaw42zdeqtRJ//zFd2PgQavcICDUgJT5oW10QCRKbJ6bg4r0/UY2M6BWd5tkxuGFRvCkgfHQ=="],

    "safe-buffer": ["safe-buffer@5.2.1", "", {}, "sha512-rp3So07KcdmmKbGvgaNxQSJr7bGVSVk5S9Eq1F+ppbRo70+YeaDxkw5Dd8NPN+GD6bjnYm2VuPuCXmpuYvmCXQ=="],

    "safer-buffer": ["safer-buffer@2.1.2", "", {}, "sha512-YZo3K82SD7Riyi0E1EQPojLz7kpepnSQI9IyPbHHg1XXXevb5dJI7tpyN2ADxGcQbHG7vcyRHk0cbwqcQriUtg=="],

    "sanitize-filename": ["sanitize-filename@1.6.3", "", { "dependencies": { "truncate-utf8-bytes": "^1.0.0" } }, "sha512-y/52Mcy7aw3gRm7IrcGDFx/bCk4AhRh2eI9luHOQM86nZsqwiRkkq2GekHXBBD+SmPidc8i2PqtYZl+pWJ8Oeg=="],

    "sanitize-html": ["sanitize-html@2.17.0", "", { "dependencies": { "deepmerge": "^4.2.2", "escape-string-regexp": "^4.0.0", "htmlparser2": "^8.0.0", "is-plain-object": "^5.0.0", "parse-srcset": "^1.0.2", "postcss": "^8.3.11" } }, "sha512-dLAADUSS8rBwhaevT12yCezvioCA+bmUTPH/u57xKPT8d++voeYE6HeluA/bPbQ15TwDBG2ii+QZIEmYx8VdxA=="],

    "saxes": ["saxes@6.0.0", "", { "dependencies": { "xmlchars": "^2.2.0" } }, "sha512-xAg7SOnEhrm5zI3puOOKyy1OMcMlIJZYNJY7xLBwSze0UjhPLnWfj2GF2EpT0jmzaJKIWKHLsaSSajf35bcYnA=="],

    "scheduler": ["scheduler@0.27.0", "", {}, "sha512-eNv+WrVbKu1f3vbYJT/xtiF5syA5HPIMtf9IgY/nKg0sWqzAUEvqY/xm7OcZc/qafLx/iO9FgOmeSAp4v5ti/Q=="],

    "screenfull": ["screenfull@5.2.0", "", {}, "sha512-9BakfsO2aUQN2K9Fdbj87RJIEZ82Q9IGim7FqM5OsebfoFC6ZHXgDq/KvniuLTPdeM8wY2o6Dj3WQ7KeQCj3cA=="],

    "selderee": ["selderee@0.11.0", "", { "dependencies": { "parseley": "^0.12.0" } }, "sha512-5TF+l7p4+OsnP8BCCvSyZiSPc4x4//p5uPwK8TCnVPJYRmU2aYKMpOXvw8zM5a5JvuuCGN1jmsMwuU2W02ukfA=="],

    "semver": ["semver@7.7.3", "", { "bin": { "semver": "bin/semver.js" } }, "sha512-SdsKMrI9TdgjdweUSR9MweHA4EJ8YxHn8DFaDisvhVlUOe4BF1tLD7GAj0lIqWVl+dPb/rExr0Btby5loQm20Q=="],

    "server-only": ["server-only@0.0.1", "", {}, "sha512-qepMx2JxAa5jjfzxG79yPPq+8BuFToHd1hm7kI+Z4zAq1ftQiP7HcxMhDDItrbtwVeLg/cY2JnKnrcFkmiswNA=="],

    "set-harmonic-interval": ["set-harmonic-interval@1.0.1", "", {}, "sha512-AhICkFV84tBP1aWqPwLZqFvAwqEoVA9kxNMniGEUvzOlm4vLmOFLiTT3UZ6bziJTy4bOVpzWGTfSCbmaayGx8g=="],

    "sharp": ["sharp@0.34.4", "", { "dependencies": { "@img/colour": "^1.0.0", "detect-libc": "^2.1.0", "semver": "^7.7.2" }, "optionalDependencies": { "@img/sharp-darwin-arm64": "0.34.4", "@img/sharp-darwin-x64": "0.34.4", "@img/sharp-libvips-darwin-arm64": "1.2.3", "@img/sharp-libvips-darwin-x64": "1.2.3", "@img/sharp-libvips-linux-arm": "1.2.3", "@img/sharp-libvips-linux-arm64": "1.2.3", "@img/sharp-libvips-linux-ppc64": "1.2.3", "@img/sharp-libvips-linux-s390x": "1.2.3", "@img/sharp-libvips-linux-x64": "1.2.3", "@img/sharp-libvips-linuxmusl-arm64": "1.2.3", "@img/sharp-libvips-linuxmusl-x64": "1.2.3", "@img/sharp-linux-arm": "0.34.4", "@img/sharp-linux-arm64": "0.34.4", "@img/sharp-linux-ppc64": "0.34.4", "@img/sharp-linux-s390x": "0.34.4", "@img/sharp-linux-x64": "0.34.4", "@img/sharp-linuxmusl-arm64": "0.34.4", "@img/sharp-linuxmusl-x64": "0.34.4", "@img/sharp-wasm32": "0.34.4", "@img/sharp-win32-arm64": "0.34.4", "@img/sharp-win32-ia32": "0.34.4", "@img/sharp-win32-x64": "0.34.4" } }, "sha512-FUH39xp3SBPnxWvd5iib1X8XY7J0K0X7d93sie9CJg2PO8/7gmg89Nve6OjItK53/MlAushNNxteBYfM6DEuoA=="],

    "shebang-command": ["shebang-command@2.0.0", "", { "dependencies": { "shebang-regex": "^3.0.0" } }, "sha512-kHxr2zZpYtdmrN1qDjrrX/Z1rR1kG8Dx+gkpK1G4eXmvXswmcE1hTWBWYUzlraYw1/yZp6YuDY77YtvbN0dmDA=="],

    "shebang-regex": ["shebang-regex@3.0.0", "", {}, "sha512-7++dFhtcx3353uBaq8DDR4NuxBetBzC7ZQOhmTQInHEd6bSrXdiEyzCvG07Z44UYdLShWUyXt5M/yhz8ekcb1A=="],

    "shiki": ["shiki@3.13.0", "", { "dependencies": { "@shikijs/core": "3.13.0", "@shikijs/engine-javascript": "3.13.0", "@shikijs/engine-oniguruma": "3.13.0", "@shikijs/langs": "3.13.0", "@shikijs/themes": "3.13.0", "@shikijs/types": "3.13.0", "@shikijs/vscode-textmate": "^10.0.2", "@types/hast": "^3.0.4" } }, "sha512-aZW4l8Og16CokuCLf8CF8kq+KK2yOygapU5m3+hoGw0Mdosc6fPitjM+ujYarppj5ZIKGyPDPP1vqmQhr+5/0g=="],

    "side-channel": ["side-channel@1.1.0", "", { "dependencies": { "es-errors": "^1.3.0", "object-inspect": "^1.13.3", "side-channel-list": "^1.0.0", "side-channel-map": "^1.0.1", "side-channel-weakmap": "^1.0.2" } }, "sha512-ZX99e6tRweoUXqR+VBrslhda51Nh5MTQwou5tnUDgbtyM0dBgmhEDtWGP/xbKn6hqfPRHujUNwz5fy/wbbhnpw=="],

    "side-channel-list": ["side-channel-list@1.0.0", "", { "dependencies": { "es-errors": "^1.3.0", "object-inspect": "^1.13.3" } }, "sha512-FCLHtRD/gnpCiCHEiJLOwdmFP+wzCmDEkc9y7NsYxeF4u7Btsn1ZuwgwJGxImImHicJArLP4R0yX4c2KCrMrTA=="],

    "side-channel-map": ["side-channel-map@1.0.1", "", { "dependencies": { "call-bound": "^1.0.2", "es-errors": "^1.3.0", "get-intrinsic": "^1.2.5", "object-inspect": "^1.13.3" } }, "sha512-VCjCNfgMsby3tTdo02nbjtM/ewra6jPHmpThenkTYh8pG9ucZ/1P8So4u4FGBek/BjpOVsDCMoLA/iuBKIFXRA=="],

    "side-channel-weakmap": ["side-channel-weakmap@1.0.2", "", { "dependencies": { "call-bound": "^1.0.2", "es-errors": "^1.3.0", "get-intrinsic": "^1.2.5", "object-inspect": "^1.13.3", "side-channel-map": "^1.0.1" } }, "sha512-WPS/HvHQTYnHisLo9McqBHOJk2FkHO/tlpvldyrnem4aeQp4hai3gythswg6p01oSoTl58rcpiFAjF2br2Ak2A=="],

    "siginfo": ["siginfo@2.0.0", "", {}, "sha512-ybx0WO1/8bSBLEWXZvEd7gMW3Sn3JFlW3TvX1nREbDLRNQNaeNN8WK0meBwPdAaOI7TtRRRJn/Es1zhrrCHu7g=="],

    "signal-exit": ["signal-exit@4.1.0", "", {}, "sha512-bzyZ1e88w9O1iNJbKnOlvYTrWPDl46O1bG0D3XInv+9tkPrxrN8jUUTiFlDkkmKWgn1M6CfIA13SuGqOa9Korw=="],

    "sirv": ["sirv@2.0.4", "", { "dependencies": { "@polka/url": "^1.0.0-next.24", "mrmime": "^2.0.0", "totalist": "^3.0.0" } }, "sha512-94Bdh3cC2PKrbgSOUqTiGPWVZeSiXfKOVZNJniWoqrWrRkB1CJzBU3NEbiTsPcYy1lDsANA/THzS+9WBiy5nfQ=="],

    "sisteransi": ["sisteransi@1.0.5", "", {}, "sha512-bLGGlR1QxBcynn2d5YmDX4MGjlZvy2MRBDRNHLJ8VI6l6+9FUiyTFNJ0IveOSP0bcXgVDPRcfGqA0pjaqUpfVg=="],

    "slick": ["slick@1.12.2", "", {}, "sha512-4qdtOGcBjral6YIBCWJ0ljFSKNLz9KkhbWtuGvUyRowl1kxfuE1x/Z/aJcaiilpb3do9bl5K7/1h9XC5wWpY/A=="],

    "slug": ["slug@6.1.0", "", {}, "sha512-x6vLHCMasg4DR2LPiyFGI0gJJhywY6DTiGhCrOMzb3SOk/0JVLIaL4UhyFSHu04SD3uAavrKY/K3zZ3i6iRcgA=="],

    "socket.io": ["socket.io@4.8.1", "", { "dependencies": { "accepts": "~1.3.4", "base64id": "~2.0.0", "cors": "~2.8.5", "debug": "~4.3.2", "engine.io": "~6.6.0", "socket.io-adapter": "~2.5.2", "socket.io-parser": "~4.2.4" } }, "sha512-oZ7iUCxph8WYRHHcjBEc9unw3adt5CmSNlppj/5Q4k2RIrhl8Z5yY2Xr4j9zj0+wzVZ0bxmYoGSzKJnRl6A4yg=="],

    "socket.io-adapter": ["socket.io-adapter@2.5.5", "", { "dependencies": { "debug": "~4.3.4", "ws": "~8.17.1" } }, "sha512-eLDQas5dzPgOWCk9GuuJC2lBqItuhKI4uxGgo9aIV7MYbk2h9Q6uULEh8WBzThoI7l+qU9Ast9fVUmkqPP9wYg=="],

    "socket.io-client": ["socket.io-client@4.7.5", "", { "dependencies": { "@socket.io/component-emitter": "~3.1.0", "debug": "~4.3.2", "engine.io-client": "~6.5.2", "socket.io-parser": "~4.2.4" } }, "sha512-sJ/tqHOCe7Z50JCBCXrsY3I2k03iOiUe+tj1OmKeD2lXPiGH/RUCdTZFoqVyN7l1MnpIzPrGtLcijffmeouNlQ=="],

    "socket.io-parser": ["socket.io-parser@4.2.4", "", { "dependencies": { "@socket.io/component-emitter": "~3.1.0", "debug": "~4.3.1" } }, "sha512-/GbIKmo8ioc+NIWIhwdecY0ge+qVBSMdgxGygevmdHj24bsfgtCmcUUcQ5ZzcylGFHsN3k4HB4Cgkl96KVnuew=="],

    "sonner": ["sonner@2.0.7", "", { "peerDependencies": { "react": "^18.0.0 || ^19.0.0 || ^19.0.0-rc", "react-dom": "^18.0.0 || ^19.0.0 || ^19.0.0-rc" } }, "sha512-W6ZN4p58k8aDKA4XPcx2hpIQXBRAgyiWVkYhT7CvK6D3iAu7xjvVyhQHg2/iaKJZ1XVJ4r7XuwGL+WGEK37i9w=="],

    "source-map": ["source-map@0.5.7", "", {}, "sha512-LbrmJOMUSdEVxIKvdcJzQC+nQhe8FUZQTXQy6+I75skNgn3OoQ0DZA8YnFa7gp8tqtL3KPf1kmo0R5DoApeSGQ=="],

    "source-map-js": ["source-map-js@1.2.1", "", {}, "sha512-UXWMKhLOwVKb728IUtQPXxfYU+usdybtUrK/8uGE8CQMvrhOpwvzDBwj0QhSL7MQc7vIsISBG8VQ8+IDQxpfQA=="],

    "space-separated-tokens": ["space-separated-tokens@2.0.2", "", {}, "sha512-PEGlAwrG8yXGXRjW32fGbg66JAlOAwbObuqVoJpv/mRgoWDQfgH1wDPvtzWyUSNAXBGSk8h755YDbbcEy3SH2Q=="],

    "stack-generator": ["stack-generator@2.0.10", "", { "dependencies": { "stackframe": "^1.3.4" } }, "sha512-mwnua/hkqM6pF4k8SnmZ2zfETsRUpWXREfA/goT8SLCV4iOFa4bzOX2nDipWAZFPTjLvQB82f5yaodMVhK0yJQ=="],

    "stackback": ["stackback@0.0.2", "", {}, "sha512-1XMJE5fQo1jGH6Y/7ebnwPOBEkIEnT4QF32d5R1+VXdXveM0IBMJt8zfaxX1P3QhVwrYe+576+jkANtSS2mBbw=="],

    "stackframe": ["stackframe@1.3.4", "", {}, "sha512-oeVtt7eWQS+Na6F//S4kJ2K2VbRlS9D43mAlMyVpVWovy9o+jfgH8O9agzANzaiLjclA0oYzUXEM4PurhSUChw=="],

    "stacktrace-gps": ["stacktrace-gps@3.1.2", "", { "dependencies": { "source-map": "0.5.6", "stackframe": "^1.3.4" } }, "sha512-GcUgbO4Jsqqg6RxfyTHFiPxdPqF+3LFmQhm7MgCuYQOYuWyqxo5pwRPz5d/u6/WYJdEnWfK4r+jGbyD8TSggXQ=="],

    "stacktrace-js": ["stacktrace-js@2.0.2", "", { "dependencies": { "error-stack-parser": "^2.0.6", "stack-generator": "^2.0.5", "stacktrace-gps": "^3.0.4" } }, "sha512-Je5vBeY4S1r/RnLydLl0TBTi3F2qdfWmYsGvtfZgEI+SCprPppaIhQf5nGcal4gI4cGpCV/duLcAzT1np6sQqg=="],

    "standardwebhooks": ["standardwebhooks@1.0.0", "", { "dependencies": { "@stablelib/base64": "^1.0.0", "fast-sha256": "^1.3.0" } }, "sha512-BbHGOQK9olHPMvQNHWul6MYlrRTAOKn03rOe4A8O3CLWhNf4YHBqq2HJKKC+sfqpxiBY52pNeesD6jIiLDz8jg=="],

    "std-env": ["std-env@3.9.0", "", {}, "sha512-UGvjygr6F6tpH7o2qyqR6QYpwraIjKSdtzyBdyytFOHmPZY917kwdwLG0RbOjWOnKmnm3PeHjaoLLMie7kPLQw=="],

    "stdin-discarder": ["stdin-discarder@0.2.2", "", {}, "sha512-UhDfHmA92YAlNnCfhmq0VeNL5bDbiZGg7sZ2IvPsXubGkiNa9EC+tUTsjBRsYUAz87btI6/1wf4XoVvQ3uRnmQ=="],

    "streamdown": ["streamdown@1.4.0", "", { "dependencies": { "clsx": "^2.1.1", "katex": "^0.16.22", "lucide-react": "^0.542.0", "marked": "^16.2.1", "mermaid": "^11.11.0", "react-markdown": "^10.1.0", "rehype-harden": "^1.1.5", "rehype-katex": "^7.0.1", "rehype-raw": "^7.0.0", "remark-gfm": "^4.0.1", "remark-math": "^6.0.0", "shiki": "^3.12.2", "tailwind-merge": "^3.3.1" }, "peerDependencies": { "react": "^18.0.0 || ^19.0.0" } }, "sha512-ylhDSQ4HpK5/nAH9v7OgIIdGJxlJB2HoYrYkJNGrO8lMpnWuKUcrz/A8xAMwA6eILA27469vIavcOTjmxctrKg=="],

    "string-width": ["string-width@7.2.0", "", { "dependencies": { "emoji-regex": "^10.3.0", "get-east-asian-width": "^1.0.0", "strip-ansi": "^7.1.0" } }, "sha512-tsaTIkKW9b4N+AEj+SVA+WhJzV7/zMhcSu78mLKWSk7cXMOSHsBKFWUs0fWwq8QyK3MgJBQRX6Gbi4kYbdvGkQ=="],

    "string-width-cjs": ["string-width@4.2.3", "", { "dependencies": { "emoji-regex": "^8.0.0", "is-fullwidth-code-point": "^3.0.0", "strip-ansi": "^6.0.1" } }, "sha512-wKyQRQpjJ0sIp62ErSZdGsjMJWsap5oRNihHhu6G7JVO/9jIB6UyevL+tXuOqrng8j/cxKTWyWUwvSTriiZz/g=="],

    "string_decoder": ["string_decoder@0.10.31", "", {}, "sha512-ev2QzSzWPYmy9GuqfIVildA4OdcGLeFZQrq5ys6RtiuF+RQQiZWr8TZNyAcuVXyQRYfEO+MsoB/1BuQVhOJuoQ=="],

    "stringify-entities": ["stringify-entities@4.0.4", "", { "dependencies": { "character-entities-html4": "^2.0.0", "character-entities-legacy": "^3.0.0" } }, "sha512-IwfBptatlO+QCJUo19AqvrPNqlVMpW9YEL2LIVY+Rpv2qsjCGxaDLNRgeGsQWJhfItebuJhsGSLjaBbNSQ+ieg=="],

    "strip-ansi": ["strip-ansi@7.1.2", "", { "dependencies": { "ansi-regex": "^6.0.1" } }, "sha512-gmBGslpoQJtgnMAvOVqGZpEz9dyoKTCzy2nfz/n8aIFhN/jCE/rCmcxabB6jOOHV+0WNnylOxaxBQPSvcWklhA=="],

    "strip-ansi-cjs": ["strip-ansi@6.0.1", "", { "dependencies": { "ansi-regex": "^5.0.1" } }, "sha512-Y38VPSHcqkFrCpFnQ9vuSXmquuv5oXOKpGeT6aGrr3o3Gc9AlVa6JBfUSOCnbxGGZF+/0ooI7KrPuUSztUdU5A=="],

    "strip-bom": ["strip-bom@3.0.0", "", {}, "sha512-vavAMRXOgBVNF6nyEEmL3DBK19iRpDcoIwW+swQ+CbGiu7lju6t+JklA1MHweoWtadgt4ISVUsXLyDq34ddcwA=="],

    "strip-final-newline": ["strip-final-newline@3.0.0", "", {}, "sha512-dOESqjYr96iWYylGObzd39EuNTa5VJxyvVAEm5Jnh7KGo75V43Hk1odPQkNDyXNmUR6k+gEiDVXnjB8HJ3crXw=="],

    "strip-indent": ["strip-indent@3.0.0", "", { "dependencies": { "min-indent": "^1.0.0" } }, "sha512-laJTa3Jb+VQpaC6DseHhF7dXVqHTfJPCRDaEbid/drOhgitgYku/letMUqOXFoWV0zIIUbjpdH2t+tYj4bQMRQ=="],

    "strip-literal": ["strip-literal@3.1.0", "", { "dependencies": { "js-tokens": "^9.0.1" } }, "sha512-8r3mkIM/2+PpjHoOtiAW8Rg3jJLHaV7xPwG+YRGrv6FP0wwk/toTpATxWYOW0BKdWwl82VT2tFYi5DlROa0Mxg=="],

    "strnum": ["strnum@2.1.1", "", {}, "sha512-7ZvoFTiCnGxBtDqJ//Cu6fWtZtc7Y3x+QOirG15wztbdngGSkht27o2pyGWrVy0b4WAy3jbKmnoK6g5VlVNUUw=="],

    "style-to-js": ["style-to-js@1.1.18", "", { "dependencies": { "style-to-object": "1.0.11" } }, "sha512-JFPn62D4kJaPTnhFUI244MThx+FEGbi+9dw1b9yBBQ+1CZpV7QAT8kUtJ7b7EUNdHajjF/0x8fT+16oLJoojLg=="],

    "style-to-object": ["style-to-object@1.0.11", "", { "dependencies": { "inline-style-parser": "0.2.4" } }, "sha512-5A560JmXr7wDyGLK12Nq/EYS38VkGlglVzkis1JEdbGWSnbQIEhZzTJhzURXN5/8WwwFCs/f/VVcmkTppbXLow=="],

    "styled-jsx": ["styled-jsx@5.1.6", "", { "dependencies": { "client-only": "0.0.1" }, "peerDependencies": { "react": ">= 16.8.0 || 17.x.x || ^18.0.0-0 || ^19.0.0-0" } }, "sha512-qSVyDTeMotdvQYoHWLNGwRFJHC+i+ZvdBRYosOFgC+Wg1vx4frN2/RG/NA7SYqqvKNLf39P2LSRA2pu6n0XYZA=="],

    "stylis": ["stylis@4.3.6", "", {}, "sha512-yQ3rwFWRfwNUY7H5vpU0wfdkNSnvnJinhF9830Swlaxl03zsOjCfmX0ugac+3LtK0lYSgwL/KXc8oYL3mG4YFQ=="],

    "supabase": ["supabase@2.51.0", "", { "dependencies": { "bin-links": "^5.0.0", "https-proxy-agent": "^7.0.2", "node-fetch": "^3.3.2", "tar": "7.5.1" }, "bin": { "supabase": "bin/supabase" } }, "sha512-/veWvAlztU+T+l012O1R3g6poEhP/nqAGbdU5ws0nICTD8cY9bMgn68YJFVDKcQJVhO7NCJ1LbX/IgyYKNNvBw=="],

    "superjson": ["superjson@2.2.2", "", { "dependencies": { "copy-anything": "^3.0.2" } }, "sha512-5JRxVqC8I8NuOUjzBbvVJAKNM8qoVuH0O77h4WInc/qC2q5IreqKxYwgkga3PfA22OayK2ikceb/B26dztPl+Q=="],

    "supports-color": ["supports-color@7.2.0", "", { "dependencies": { "has-flag": "^4.0.0" } }, "sha512-qpCAvRl9stuOHveKsn7HncJRvv501qIacKzQlO/+Lwxc9+0q2wLyv4Dfvt80/DPn2pqOBsJdDiogXGR9+OvwRw=="],

    "supports-preserve-symlinks-flag": ["supports-preserve-symlinks-flag@1.0.0", "", {}, "sha512-ot0WnXS9fgdkgIcePe6RHNk1WA8+muPa6cSjeR3V8K27q9BB1rTE3R1p7Hv0z1ZyAc8s6Vvv8DIyWf681MAt0w=="],

    "swr": ["swr@2.3.6", "", { "dependencies": { "dequal": "^2.0.3", "use-sync-external-store": "^1.4.0" }, "peerDependencies": { "react": "^16.11.0 || ^17.0.0 || ^18.0.0 || ^19.0.0" } }, "sha512-wfHRmHWk/isGNMwlLGlZX5Gzz/uTgo0o2IRuTMcf4CPuPFJZlq0rDaKUx+ozB5nBOReNV1kiOyzMfj+MBMikLw=="],

    "symbol-tree": ["symbol-tree@3.2.4", "", {}, "sha512-9QNk5KwDF+Bvz+PyObkmSYjI5ksVUYtjW7AU22r2NKcfLJcXp96hkDWU3+XndOsUb+AQ9QhfzfCT2O+CNWT5Tw=="],

    "tailwind-merge": ["tailwind-merge@3.3.1", "", {}, "sha512-gBXpgUm/3rp1lMZZrM/w7D8GKqshif0zAymAhbCyIt8KMe+0v9DQ7cdYLR4FHH/cKpdTXb+A/tKKU3eolfsI+g=="],

    "tailwind-scrollbar": ["tailwind-scrollbar@4.0.2", "", { "dependencies": { "prism-react-renderer": "^2.4.1" }, "peerDependencies": { "tailwindcss": "4.x" } }, "sha512-wAQiIxAPqk0MNTPptVe/xoyWi27y+NRGnTwvn4PQnbvB9kp8QUBiGl/wsfoVBHnQxTmhXJSNt9NHTmcz9EivFA=="],

    "tailwind-scrollbar-hide": ["tailwind-scrollbar-hide@4.0.0", "", { "peerDependencies": { "tailwindcss": ">=3.0.0 || >= 4.0.0 || >= 4.0.0-beta.8 || >= 4.0.0-alpha.20" } }, "sha512-gobtvVcThB2Dxhy0EeYSS1RKQJ5baDFkamkhwBvzvevwX6L4XQfpZ3me9s25Ss1ecFVT5jPYJ50n+7xTBJG9WQ=="],

    "tailwindcss": ["tailwindcss@4.1.14", "", {}, "sha512-b7pCxjGO98LnxVkKjaZSDeNuljC4ueKUddjENJOADtubtdo8llTaJy7HwBMeLNSSo2N5QIAgklslK1+Ir8r6CA=="],

    "tailwindcss-animate": ["tailwindcss-animate@1.0.7", "", { "peerDependencies": { "tailwindcss": ">=3.0.0 || insiders" } }, "sha512-bl6mpH3T7I3UFxuvDEXLxy/VuFxBk5bbzplh7tXI68mwMokNYd1t9qPBHlnyTwfa4JGC4zP516I1hYYtQ/vspA=="],

    "tapable": ["tapable@2.3.0", "", {}, "sha512-g9ljZiwki/LfxmQADO3dEY1CbpmXT5Hm2fJ+QaGKwSXUylMybePR7/67YW7jOrrvjEgL1Fmz5kzyAjWVWLlucg=="],

    "tar": ["tar@7.5.1", "", { "dependencies": { "@isaacs/fs-minipass": "^4.0.0", "chownr": "^3.0.0", "minipass": "^7.1.2", "minizlib": "^3.1.0", "yallist": "^5.0.0" } }, "sha512-nlGpxf+hv0v7GkWBK2V9spgactGOp0qvfWRxUMjqHyzrt3SgwE48DIv/FhqPHJYLHpgW1opq3nERbz5Anq7n1g=="],

    "tdigest": ["tdigest@0.1.2", "", { "dependencies": { "bintrees": "1.0.2" } }, "sha512-+G0LLgjjo9BZX2MfdvPfH+MKLCrxlXSYec5DaPYP1fe6Iyhf0/fSmJ0bFiZ1F8BT6cGXl2LpltQptzjXKWEkKA=="],

    "test-exclude": ["test-exclude@7.0.1", "", { "dependencies": { "@istanbuljs/schema": "^0.1.2", "glob": "^10.4.1", "minimatch": "^9.0.4" } }, "sha512-pFYqmTw68LXVjeWJMST4+borgQP2AyMNbg1BpZh9LbyhUeNkeaPF9gzfPGUAnSMV3qPYdWUwDIjjCLiSDOl7vg=="],

    "text-segmentation": ["text-segmentation@1.0.3", "", { "dependencies": { "utrie": "^1.0.2" } }, "sha512-iOiPUo/BGnZ6+54OsWxZidGCsdU8YbE4PSpdPinp7DeMtUJNJBoJ/ouUSTJjHkh1KntHaltHl/gDs2FC4i5+Nw=="],

    "throttle-debounce": ["throttle-debounce@3.0.1", "", {}, "sha512-dTEWWNu6JmeVXY0ZYoPuH5cRIwc0MeGbJwah9KUNYSJwommQpCzTySTpEe8Gs1J23aeWEuAobe4Ag7EHVt/LOg=="],

    "throttleit": ["throttleit@2.1.0", "", {}, "sha512-nt6AMGKW1p/70DF/hGBdJB57B8Tspmbp5gfJ8ilhLnt7kkr2ye7hzD6NVG8GGErk2HWF34igrL2CXmNIkzKqKw=="],

    "through": ["through@2.3.8", "", {}, "sha512-w89qg7PI8wAdvX60bMDP+bFoD5Dvhm9oLheFp5O4a2QF0cSBGsBX4qZmadPMvVqlLJBBci+WqGGOAPvcDeNSVg=="],

    "through2": ["through2@0.4.2", "", { "dependencies": { "readable-stream": "~1.0.17", "xtend": "~2.1.1" } }, "sha512-45Llu+EwHKtAZYTPPVn3XZHBgakWMN3rokhEv5hu596XP+cNgplMg+Gj+1nmAvj+L0K7+N49zBKx5rah5u0QIQ=="],

    "tiny-invariant": ["tiny-invariant@1.3.3", "", {}, "sha512-+FbBPE1o9QAYvviau/qC5SE3caw21q3xkvWKBtja5vgqOWIHHJ3ioaq1VPfn/Szqctz2bU/oYeKd9/z5BL+PVg=="],

    "tinybench": ["tinybench@2.9.0", "", {}, "sha512-0+DUvqWMValLmha6lr4kD8iAMK1HzV0/aKnCtWb9v9641TnP/MFb7Pc2bxoxQjTXAErryXVgUOfv2YqNllqGeg=="],

    "tinyexec": ["tinyexec@0.3.2", "", {}, "sha512-KQQR9yN7R5+OSwaK0XQoj22pwHoTlgYqmUscPYoknOoWCWfj/5/ABTMRi69FrKU5ffPVh5QcFikpWJI/P1ocHA=="],

    "tinyglobby": ["tinyglobby@0.2.15", "", { "dependencies": { "fdir": "^6.5.0", "picomatch": "^4.0.3" } }, "sha512-j2Zq4NyQYG5XMST4cbs02Ak8iJUdxRM0XI5QyxXuZOzKOINmWurp3smXu3y5wDcJrptwpSjgXHzIQxR0omXljQ=="],

    "tinypool": ["tinypool@1.1.1", "", {}, "sha512-Zba82s87IFq9A9XmjiX5uZA/ARWDrB03OHlq+Vw1fSdt0I+4/Kutwy8BP4Y/y/aORMo61FQ0vIb5j44vSo5Pkg=="],

    "tinyrainbow": ["tinyrainbow@2.0.0", "", {}, "sha512-op4nsTR47R6p0vMUUoYl/a+ljLFVtlfaXkLQmqfLR1qHma1h/ysYk4hEXZ880bf2CYgTskvTa/e196Vd5dDQXw=="],

    "tinyspy": ["tinyspy@4.0.4", "", {}, "sha512-azl+t0z7pw/z958Gy9svOTuzqIk6xq+NSheJzn5MMWtWTFywIacg2wUlzKFGtt3cthx0r2SxMK0yzJOR0IES7Q=="],

    "tippy.js": ["tippy.js@6.3.7", "", { "dependencies": { "@popperjs/core": "^2.9.0" } }, "sha512-E1d3oP2emgJ9dRQZdf3Kkn0qJgI6ZLpyS5z6ZkY1DF3kaQaBsGZsndEpHwx+eC+tYM41HaSNvNtLx8tU57FzTQ=="],

    "tiptap-extension-resize-image": ["tiptap-extension-resize-image@1.3.1", "", { "peerDependencies": { "@tiptap/core": "^2.0.0 || ^3.0.0", "@tiptap/extension-image": "^2.0.0 || ^3.0.0", "@tiptap/pm": "^2.0.0 || ^3.0.0" } }, "sha512-z3ihACUJFDzU3agORWT8CXG+jJYOoIl84jR+77qKjlH6w16xZjZpmDG2kUb9sxAcEX9GDhF/m7eFnPyGHzmlmg=="],

    "tldraw": ["tldraw@4.0.3", "", { "dependencies": { "@tiptap/core": "^2.9.1", "@tiptap/extension-code": "^2.9.1", "@tiptap/extension-highlight": "^2.9.1", "@tiptap/extension-link": "^2.9.1", "@tiptap/pm": "^2.9.1", "@tiptap/react": "^2.9.1", "@tiptap/starter-kit": "^2.9.1", "@tldraw/editor": "4.0.3", "@tldraw/store": "4.0.3", "classnames": "^2.5.1", "hotkeys-js": "^3.13.9", "idb": "^7.1.1", "lz-string": "^1.5.0", "radix-ui": "^1.4.2" }, "peerDependencies": { "react": "^18.2.0 || ^19.0.0", "react-dom": "^18.2.0 || ^19.0.0" } }, "sha512-1aM+Pl79AXWd8bVbtLuR23+aVijdC/htDy0IXSy60fMV+Soc+gCWl8BUn5Tr6q5RHzI7AL2P0gvLl1B6KOHgow=="],

    "tldts": ["tldts@7.0.17", "", { "dependencies": { "tldts-core": "^7.0.17" }, "bin": { "tldts": "bin/cli.js" } }, "sha512-Y1KQBgDd/NUc+LfOtKS6mNsC9CCaH+m2P1RoIZy7RAPo3C3/t8X45+zgut31cRZtZ3xKPjfn3TkGTrctC2TQIQ=="],

    "tldts-core": ["tldts-core@7.0.17", "", {}, "sha512-DieYoGrP78PWKsrXr8MZwtQ7GLCUeLxihtjC1jZsW1DnvSMdKPitJSe8OSYDM2u5H6g3kWJZpePqkp43TfLh0g=="],

    "toad-cache": ["toad-cache@3.7.0", "", {}, "sha512-/m8M+2BJUpoJdgAHoG+baCwBT+tf2VraSfkBgl0Y00qIWt41DJ8R5B8nsEw0I58YwF5IZH6z24/2TobDKnqSWw=="],

    "toggle-selection": ["toggle-selection@1.0.6", "", {}, "sha512-BiZS+C1OS8g/q2RRbJmy59xpyghNBqrr6k5L/uKBGRsTfxmu3ffiRnd8mlGPUVayg8pvfi5urfnu8TU7DVOkLQ=="],

    "totalist": ["totalist@3.0.1", "", {}, "sha512-sf4i37nQ2LBx4m3wB74y+ubopq6W/dIzXg0FDGjsYnZHVa1Da8FH853wlL2gtUhg+xJXjfk3kUZS3BRoQeoQBQ=="],

    "tough-cookie": ["tough-cookie@6.0.0", "", { "dependencies": { "tldts": "^7.0.5" } }, "sha512-kXuRi1mtaKMrsLUxz3sQYvVl37B0Ns6MzfrtV5DvJceE9bPyspOqk9xxv7XbZWcfLWbFmm997vl83qUWVJA64w=="],

    "tr46": ["tr46@6.0.0", "", { "dependencies": { "punycode": "^2.3.1" } }, "sha512-bLVMLPtstlZ4iMQHpFHTR7GAGj2jxi8Dg0s2h2MafAE4uSWF98FC/3MomU51iQAMf8/qDUbKWf5GxuvvVcXEhw=="],

    "trim-lines": ["trim-lines@3.0.1", "", {}, "sha512-kRj8B+YHZCc9kQYdWfJB2/oUl9rA99qbowYYBtr4ui4mZyAQ2JpvVBd/6U2YloATfqBhBTSMhTpgBHtU0Mf3Rg=="],

    "trough": ["trough@2.2.0", "", {}, "sha512-tmMpK00BjZiUyVyvrBK7knerNgmgvcV/KLVyuma/SC+TQN167GrMRciANTz09+k3zW8L8t60jWO1GpfkZdjTaw=="],

    "truncate-utf8-bytes": ["truncate-utf8-bytes@1.0.2", "", { "dependencies": { "utf8-byte-length": "^1.0.1" } }, "sha512-95Pu1QXQvruGEhv62XCMO3Mm90GscOCClvrIUwCM0PYOXK3kaF3l3sIHxx71ThJfcbM2O5Au6SO3AWCSEfW4mQ=="],

    "ts-dedent": ["ts-dedent@2.2.0", "", {}, "sha512-q5W7tVM71e2xjHZTlgfTDoPF/SmqKG5hddq9SzR49CH2hayqRKJtQ4mtRlSxKaJlR/+9rEM+mnBHf7I2/BQcpQ=="],

    "ts-easing": ["ts-easing@0.2.0", "", {}, "sha512-Z86EW+fFFh/IFB1fqQ3/+7Zpf9t2ebOAxNI/V6Wo7r5gqiqtxmgTlQ1qbqQcjLKYeSHPTsEmvlJUDg/EuL0uHQ=="],

    "tsafe": ["tsafe@1.8.12", "", {}, "sha512-nFRqW0ttu/2o6XTXsHiVZWJBCOaxhVqZLg7dgs3coZNsCMPXPfwz+zPHAQA+70fNnVJLAPg1EgGIqK9Q84tvAw=="],

    "tsconfck": ["tsconfck@3.1.3", "", { "peerDependencies": { "typescript": "^5.0.0" }, "optionalPeers": ["typescript"], "bin": { "tsconfck": "bin/tsconfck.js" } }, "sha512-ulNZP1SVpRDesxeMLON/LtWM8HIgAJEIVpVVhBM6gsmvQ8+Rh+ZG7FWGvHh7Ah3pRABwVJWklWCr/BTZSv0xnQ=="],

    "tsconfig-paths": ["tsconfig-paths@4.2.0", "", { "dependencies": { "json5": "^2.2.2", "minimist": "^1.2.6", "strip-bom": "^3.0.0" } }, "sha512-NoZ4roiN7LnbKn9QqE1amc9DJfzvZXxF4xDavcOWt1BPkdx+m+0gJuPM+S0vCe7zTJMYUP0R8pO2XMr+Y8oLIg=="],

    "tslib": ["tslib@2.8.1", "", {}, "sha512-oJFu94HQb+KVduSUQL7wnpmqnfmLsOA/nAh6b6EH0wCEoK0/mPeXU6c3wKDV83MkOuHPRHtSXKKU99IBazS/2w=="],

    "tsx": ["tsx@4.20.6", "", { "dependencies": { "esbuild": "~0.25.0", "get-tsconfig": "^4.7.5" }, "optionalDependencies": { "fsevents": "~2.3.3" }, "bin": { "tsx": "dist/cli.mjs" } }, "sha512-ytQKuwgmrrkDTFP4LjR0ToE2nqgy886GpvRSpU0JAnrdBYppuY5rLkRUYPU1yCryb24SsKBTL/hlDQAEFVwtZg=="],

    "turbo": ["turbo@2.5.8", "", { "optionalDependencies": { "turbo-darwin-64": "2.5.8", "turbo-darwin-arm64": "2.5.8", "turbo-linux-64": "2.5.8", "turbo-linux-arm64": "2.5.8", "turbo-windows-64": "2.5.8", "turbo-windows-arm64": "2.5.8" }, "bin": { "turbo": "bin/turbo" } }, "sha512-5c9Fdsr9qfpT3hA0EyYSFRZj1dVVsb6KIWubA9JBYZ/9ZEAijgUEae0BBR/Xl/wekt4w65/lYLTFaP3JmwSO8w=="],

    "turbo-darwin-64": ["turbo-darwin-64@2.5.8", "", { "os": "darwin", "cpu": "x64" }, "sha512-Dh5bCACiHO8rUXZLpKw+m3FiHtAp2CkanSyJre+SInEvEr5kIxjGvCK/8MFX8SFRjQuhjtvpIvYYZJB4AGCxNQ=="],

    "turbo-darwin-arm64": ["turbo-darwin-arm64@2.5.8", "", { "os": "darwin", "cpu": "arm64" }, "sha512-f1H/tQC9px7+hmXn6Kx/w8Jd/FneIUnvLlcI/7RGHunxfOkKJKvsoiNzySkoHQ8uq1pJnhJ0xNGTlYM48ZaJOQ=="],

    "turbo-linux-64": ["turbo-linux-64@2.5.8", "", { "os": "linux", "cpu": "x64" }, "sha512-hMyvc7w7yadBlZBGl/bnR6O+dJTx3XkTeyTTH4zEjERO6ChEs0SrN8jTFj1lueNXKIHh1SnALmy6VctKMGnWfw=="],

    "turbo-linux-arm64": ["turbo-linux-arm64@2.5.8", "", { "os": "linux", "cpu": "arm64" }, "sha512-LQELGa7bAqV2f+3rTMRPnj5G/OHAe2U+0N9BwsZvfMvHSUbsQ3bBMWdSQaYNicok7wOZcHjz2TkESn1hYK6xIQ=="],

    "turbo-windows-64": ["turbo-windows-64@2.5.8", "", { "os": "win32", "cpu": "x64" }, "sha512-3YdcaW34TrN1AWwqgYL9gUqmZsMT4T7g8Y5Azz+uwwEJW+4sgcJkIi9pYFyU4ZBSjBvkfuPZkGgfStir5BBDJQ=="],

    "turbo-windows-arm64": ["turbo-windows-arm64@2.5.8", "", { "os": "win32", "cpu": "arm64" }, "sha512-eFC5XzLmgXJfnAK3UMTmVECCwuBcORrWdewoiXBnUm934DY6QN8YowC/srhNnROMpaKaqNeRpoB5FxCww3eteQ=="],

    "tween-functions": ["tween-functions@1.2.0", "", {}, "sha512-PZBtLYcCLtEcjL14Fzb1gSxPBeL7nWvGhO5ZFPGqziCcr8uvHp0NDmdjBchp6KHL+tExcg0m3NISmKxhU394dA=="],

    "typescript": ["typescript@5.9.3", "", { "bin": { "tsc": "bin/tsc", "tsserver": "bin/tsserver" } }, "sha512-jl1vZzPDinLr9eUt3J/t7V6FgNEw9QjvBPdysz9KfQDD41fQrC2Y4vKQdiaUpFT4bXlb1RHhLpp8wtm6M5TgSw=="],

    "uc.micro": ["uc.micro@2.1.0", "", {}, "sha512-ARDJmphmdvUk6Glw7y9DQ2bFkKBHwQHLi2lsaH6PPmz/Ka9sFOBsBluozhDltWmnv9u/cF6Rt87znRTPV+yp/A=="],

    "ufo": ["ufo@1.6.1", "", {}, "sha512-9a4/uxlTWJ4+a5i0ooc1rU7C7YOw3wT+UGqdeNNHWnOF9qcMBgLRS+4IYUqbczewFx4mLEig6gawh7X6mFlEkA=="],

    "ulid": ["ulid@2.4.0", "", { "bin": { "ulid": "bin/cli.js" } }, "sha512-fIRiVTJNcSRmXKPZtGzFQv9WRrZ3M9eoptl/teFJvjOzmpU+/K/JH6HZ8deBfb5vMEpicJcLn7JmvdknlMq7Zg=="],

    "uncrypto": ["uncrypto@0.1.3", "", {}, "sha512-Ql87qFHB3s/De2ClA9e0gsnS6zXG27SkTiSJwjCc9MebbfapQfuPzumMIUMi38ezPZVNFcHI9sUIepeQfw8J8Q=="],

    "undici": ["undici@6.22.0", "", {}, "sha512-hU/10obOIu62MGYjdskASR3CUAiYaFTtC9Pa6vHyf//mAipSvSQg6od2CnJswq7fvzNS3zJhxoRkgNVaHurWKw=="],

    "undici-types": ["undici-types@7.14.0", "", {}, "sha512-QQiYxHuyZ9gQUIrmPo3IA+hUl4KYk8uSA7cHrcKd/l3p1OTpZcM0Tbp9x7FAtXdAYhlasd60ncPpgu6ihG6TOA=="],

    "unified": ["unified@11.0.5", "", { "dependencies": { "@types/unist": "^3.0.0", "bail": "^2.0.0", "devlop": "^1.0.0", "extend": "^3.0.0", "is-plain-obj": "^4.0.0", "trough": "^2.0.0", "vfile": "^6.0.0" } }, "sha512-xKvGhPWw3k84Qjh8bI3ZeJjqnyadK+GEFtazSfZv/rKeTkTjOJho6mFqh2SM96iIcZokxiOpg78GazTSg8+KHA=="],

    "unist-util-find-after": ["unist-util-find-after@5.0.0", "", { "dependencies": { "@types/unist": "^3.0.0", "unist-util-is": "^6.0.0" } }, "sha512-amQa0Ep2m6hE2g72AugUItjbuM8X8cGQnFoHk0pGfrFeT9GZhzN5SW8nRsiGKK7Aif4CrACPENkA6P/Lw6fHGQ=="],

    "unist-util-is": ["unist-util-is@6.0.0", "", { "dependencies": { "@types/unist": "^3.0.0" } }, "sha512-2qCTHimwdxLfz+YzdGfkqNlH0tLi9xjTnHddPmJwtIG9MGsdbutfTc4P+haPD7l7Cjxf/WZj+we5qfVPvvxfYw=="],

    "unist-util-position": ["unist-util-position@5.0.0", "", { "dependencies": { "@types/unist": "^3.0.0" } }, "sha512-fucsC7HjXvkB5R3kTCO7kUjRdrS0BJt3M/FPxmHMBOm8JQi2BsHAHFsy27E0EolP8rp0NzXsJ+jNPyDWvOJZPA=="],

    "unist-util-remove-position": ["unist-util-remove-position@5.0.0", "", { "dependencies": { "@types/unist": "^3.0.0", "unist-util-visit": "^5.0.0" } }, "sha512-Hp5Kh3wLxv0PHj9m2yZhhLt58KzPtEYKQQ4yxfYFEO7EvHwzyDYnduhHnY1mDxoqr7VUwVuHXk9RXKIiYS1N8Q=="],

    "unist-util-stringify-position": ["unist-util-stringify-position@4.0.0", "", { "dependencies": { "@types/unist": "^3.0.0" } }, "sha512-0ASV06AAoKCDkS2+xw5RXJywruurpbC4JZSm7nr7MOt1ojAzvyyaO+UxZf18j8FCF6kmzCZKcAgN/yu2gm2XgQ=="],

    "unist-util-visit": ["unist-util-visit@5.0.0", "", { "dependencies": { "@types/unist": "^3.0.0", "unist-util-is": "^6.0.0", "unist-util-visit-parents": "^6.0.0" } }, "sha512-MR04uvD+07cwl/yhVuVWAtw+3GOR/knlL55Nd/wAdblk27GCVt3lqpTivy/tkJcZoNPzTwS1Y+KMojlLDhoTzg=="],

    "unist-util-visit-parents": ["unist-util-visit-parents@6.0.1", "", { "dependencies": { "@types/unist": "^3.0.0", "unist-util-is": "^6.0.0" } }, "sha512-L/PqWzfTP9lzzEa6CKs0k2nARxTdZduw3zyh8d2NVBnsyvHjSX4TWse388YrrQKbvI8w20fGjGlhgT96WwKykw=="],

    "universal-github-app-jwt": ["universal-github-app-jwt@2.2.2", "", {}, "sha512-dcmbeSrOdTnsjGjUfAlqNDJrhxXizjAz94ija9Qw8YkZ1uu0d+GoZzyH+Jb9tIIqvGsadUfwg+22k5aDqqwzbw=="],

    "universal-user-agent": ["universal-user-agent@7.0.3", "", {}, "sha512-TmnEAEAsBJVZM/AADELsK76llnwcf9vMKuPz8JflO1frO8Lchitr0fNaN9d+Ap0BjKtqWqd/J17qeDnXh8CL2A=="],

    "unplugin": ["unplugin@2.1.0", "", { "dependencies": { "acorn": "^8.14.0", "webpack-virtual-modules": "^0.6.2" } }, "sha512-us4j03/499KhbGP8BU7Hrzrgseo+KdfJYWcbcajCOqsAyb8Gk0Yn2kiUIcZISYCb1JFaZfIuG3b42HmguVOKCQ=="],

    "update-browserslist-db": ["update-browserslist-db@1.1.3", "", { "dependencies": { "escalade": "^3.2.0", "picocolors": "^1.1.1" }, "peerDependencies": { "browserslist": ">= 4.21.0" }, "bin": { "update-browserslist-db": "cli.js" } }, "sha512-UxhIZQ+QInVdunkDAaiazvvT/+fXL5Osr0JZlJulepYu6Jd7qJtDZjlur0emRlT71EN3ScPoE7gvsuIKKNavKw=="],

    "url-template": ["url-template@2.0.8", "", {}, "sha512-XdVKMF4SJ0nP/O7XIPB0JwAEuT9lDIYnNsK8yGVe43y0AWoKeJNdv3ZNWh7ksJ6KqQFjOO6ox/VEitLnaVNufw=="],

    "use-callback-ref": ["use-callback-ref@1.3.3", "", { "dependencies": { "tslib": "^2.0.0" }, "peerDependencies": { "@types/react": "*", "react": "^16.8.0 || ^17.0.0 || ^18.0.0 || ^19.0.0 || ^19.0.0-rc" }, "optionalPeers": ["@types/react"] }, "sha512-jQL3lRnocaFtu3V00JToYz/4QkNWswxijDaCVNZRiRTO3HQDLsdu1ZtmIUvV4yPp+rvWm5j0y0TG/S61cuijTg=="],

    "use-composed-ref": ["use-composed-ref@1.4.0", "", { "peerDependencies": { "react": "^16.8.0 || ^17.0.0 || ^18.0.0 || ^19.0.0" } }, "sha512-djviaxuOOh7wkj0paeO1Q/4wMZ8Zrnag5H6yBvzN7AKKe8beOaED9SF5/ByLqsku8NP4zQqsvM2u3ew/tJK8/w=="],

    "use-debounce": ["use-debounce@10.0.6", "", { "peerDependencies": { "react": "*" } }, "sha512-C5OtPyhAZgVoteO9heXMTdW7v/IbFI+8bSVKYCJrSmiWWCLsbUxiBSp4t9v0hNBTGY97bT72ydDIDyGSFWfwXg=="],

    "use-intl": ["use-intl@4.3.12", "", { "dependencies": { "@formatjs/fast-memoize": "^2.2.0", "@schummar/icu-type-parser": "1.21.5", "intl-messageformat": "^10.5.14" }, "peerDependencies": { "react": "^17.0.0 || ^18.0.0 || >=19.0.0-rc <19.0.0 || ^19.0.0" } }, "sha512-RxW2/D17irlDOJOzClKl+kWA7ReGLpo/A8f/LF7w1kIxO6mPKVh422JJ/pDCcvtYFCI4aPtn1AXUfELKbM+7tg=="],

    "use-isomorphic-layout-effect": ["use-isomorphic-layout-effect@1.2.1", "", { "peerDependencies": { "react": "^16.8.0 || ^17.0.0 || ^18.0.0 || ^19.0.0" } }, "sha512-tpZZ+EX0gaghDAiFR37hj5MgY6ZN55kLiPkJsKxBMZ6GZdOSPJXiOzPM984oPYZ5AnehYx5WQp1+ME8I/P/pRA=="],

    "use-latest": ["use-latest@1.3.0", "", { "dependencies": { "use-isomorphic-layout-effect": "^1.1.1" }, "peerDependencies": { "react": "^16.8.0 || ^17.0.0 || ^18.0.0 || ^19.0.0" } }, "sha512-mhg3xdm9NaM8q+gLT8KryJPnRFOz1/5XPBhmDEVZK1webPzDjrPk7f/mbpeLqTgB9msytYWANxgALOCJKnLvcQ=="],

    "use-sidecar": ["use-sidecar@1.1.3", "", { "dependencies": { "detect-node-es": "^1.1.0", "tslib": "^2.0.0" }, "peerDependencies": { "@types/react": "*", "react": "^16.8.0 || ^17.0.0 || ^18.0.0 || ^19.0.0 || ^19.0.0-rc" }, "optionalPeers": ["@types/react"] }, "sha512-Fedw0aZvkhynoPYlA5WXrMCAMm+nSWdZt6lzJQ7Ok8S6Q+VsHmHpRWndVRJ8Be0ZbkfPc5LRYH+5XrzXcEeLRQ=="],

    "use-sync-external-store": ["use-sync-external-store@1.6.0", "", { "peerDependencies": { "react": "^16.8.0 || ^17.0.0 || ^18.0.0 || ^19.0.0" } }, "sha512-Pp6GSwGP/NrPIrxVFAIkOQeyw8lFenOHijQWkUTrDvrF4ALqylP2C/KCkeS9dpUM3KvYRQhna5vt7IL95+ZQ9w=="],

    "utf8-byte-length": ["utf8-byte-length@1.0.5", "", {}, "sha512-Xn0w3MtiQ6zoz2vFyUVruaCL53O/DwUvkEeOvj+uulMm0BkUGYWmBYVyElqZaSLhY6ZD0ulfU3aBra2aVT4xfA=="],

    "util-deprecate": ["util-deprecate@1.0.2", "", {}, "sha512-EPD5q1uXyFxJpCrLnCc1nHnq3gOa6DZBocAIiI2TaSCA7VCJ1UJDMagCzIkXNsUYfD1daK//LTEQ8xiIbrHtcw=="],

    "utrie": ["utrie@1.0.2", "", { "dependencies": { "base64-arraybuffer": "^1.0.2" } }, "sha512-1MLa5ouZiOmQzUbjbu9VmjLzn1QLXBhwpUa7kdLUQK+KQ5KA9I1vk5U4YHe/X2Ch7PYnJfWuWT+VbuxbGwljhw=="],

    "uuid": ["uuid@13.0.0", "", { "bin": { "uuid": "dist-node/bin/uuid" } }, "sha512-XQegIaBTVUjSHliKqcnFqYypAd4S+WCYt5NIeRs6w/UAry7z8Y9j5ZwRRL4kzq9U3sD6v+85er9FvkEaBpji2w=="],

    "valid-data-url": ["valid-data-url@3.0.1", "", {}, "sha512-jOWVmzVceKlVVdwjNSenT4PbGghU0SBIizAev8ofZVgivk/TVHXSbNL8LP6M3spZvkR9/QolkyJavGSX5Cs0UA=="],

    "vary": ["vary@1.1.2", "", {}, "sha512-BNGbWLfd0eUPabhkXUVm0j8uuvREyTh5ovRa/dyow/BqAbZJyC+5fU+IzQOzmAKzYqYRAISoRhdQr3eIZ/PXqg=="],

    "vaul": ["vaul@1.1.2", "", { "dependencies": { "@radix-ui/react-dialog": "^1.1.1" }, "peerDependencies": { "react": "^16.8 || ^17.0 || ^18.0 || ^19.0.0 || ^19.0.0-rc", "react-dom": "^16.8 || ^17.0 || ^18.0 || ^19.0.0 || ^19.0.0-rc" } }, "sha512-ZFkClGpWyI2WUQjdLJ/BaGuV6AVQiJ3uELGk3OYtP+B6yCO7Cmn9vPFXVJkRaGkOJu3m8bQMgtyzNHixULceQA=="],

    "vfile": ["vfile@6.0.3", "", { "dependencies": { "@types/unist": "^3.0.0", "vfile-message": "^4.0.0" } }, "sha512-KzIbH/9tXat2u30jf+smMwFCsno4wHVdNmzFyL+T/L3UGqqk6JKfVqOFOZEpZSHADH1k40ab6NUIXZq422ov3Q=="],

    "vfile-location": ["vfile-location@5.0.3", "", { "dependencies": { "@types/unist": "^3.0.0", "vfile": "^6.0.0" } }, "sha512-5yXvWDEgqeiYiBe1lbxYF7UMAIm/IcopxMHrMQDq3nvKcjPKIhZklUKL+AE7J7uApI4kwe2snsK+eI6UTj9EHg=="],

    "vfile-message": ["vfile-message@4.0.3", "", { "dependencies": { "@types/unist": "^3.0.0", "unist-util-stringify-position": "^4.0.0" } }, "sha512-QTHzsGd1EhbZs4AsQ20JX1rC3cOlt/IWJruk893DfLRr57lcnOeMaWG4K0JrRta4mIJZKth2Au3mM3u03/JWKw=="],

    "victory-vendor": ["victory-vendor@37.3.6", "", { "dependencies": { "@types/d3-array": "^3.0.3", "@types/d3-ease": "^3.0.0", "@types/d3-interpolate": "^3.0.1", "@types/d3-scale": "^4.0.2", "@types/d3-shape": "^3.1.0", "@types/d3-time": "^3.0.0", "@types/d3-timer": "^3.0.0", "d3-array": "^3.1.6", "d3-ease": "^3.0.1", "d3-interpolate": "^3.0.1", "d3-scale": "^4.0.2", "d3-shape": "^3.1.0", "d3-time": "^3.0.0", "d3-timer": "^3.0.1" } }, "sha512-SbPDPdDBYp+5MJHhBCAyI7wKM3d5ivekigc2Dk2s7pgbZ9wIgIBYGVw4zGHBml/qTFbexrofXW6Gu4noGxrOwQ=="],

    "vite": ["vite@7.1.9", "", { "dependencies": { "esbuild": "^0.25.0", "fdir": "^6.5.0", "picomatch": "^4.0.3", "postcss": "^8.5.6", "rollup": "^4.43.0", "tinyglobby": "^0.2.15" }, "optionalDependencies": { "fsevents": "~2.3.3" }, "peerDependencies": { "@types/node": "^20.19.0 || >=22.12.0", "jiti": ">=1.21.0", "less": "^4.0.0", "lightningcss": "^1.21.0", "sass": "^1.70.0", "sass-embedded": "^1.70.0", "stylus": ">=0.54.8", "sugarss": "^5.0.0", "terser": "^5.16.0", "tsx": "^4.8.1", "yaml": "^2.4.2" }, "optionalPeers": ["@types/node", "jiti", "less", "lightningcss", "sass", "sass-embedded", "stylus", "sugarss", "terser", "tsx", "yaml"], "bin": { "vite": "bin/vite.js" } }, "sha512-4nVGliEpxmhCL8DslSAUdxlB6+SMrhB0a1v5ijlh1xB1nEPuy1mxaHxysVucLHuWryAxLWg6a5ei+U4TLn/rFg=="],

    "vite-node": ["vite-node@3.2.4", "", { "dependencies": { "cac": "^6.7.14", "debug": "^4.4.1", "es-module-lexer": "^1.7.0", "pathe": "^2.0.3", "vite": "^5.0.0 || ^6.0.0 || ^7.0.0-0" }, "bin": { "vite-node": "vite-node.mjs" } }, "sha512-EbKSKh+bh1E1IFxeO0pg1n4dvoOTt0UDiXMd/qn++r98+jPO1xtJilvXldeuQ8giIB5IkpjCgMleHMNEsGH6pg=="],

    "vitest": ["vitest@3.2.4", "", { "dependencies": { "@types/chai": "^5.2.2", "@vitest/expect": "3.2.4", "@vitest/mocker": "3.2.4", "@vitest/pretty-format": "^3.2.4", "@vitest/runner": "3.2.4", "@vitest/snapshot": "3.2.4", "@vitest/spy": "3.2.4", "@vitest/utils": "3.2.4", "chai": "^5.2.0", "debug": "^4.4.1", "expect-type": "^1.2.1", "magic-string": "^0.30.17", "pathe": "^2.0.3", "picomatch": "^4.0.2", "std-env": "^3.9.0", "tinybench": "^2.9.0", "tinyexec": "^0.3.2", "tinyglobby": "^0.2.14", "tinypool": "^1.1.1", "tinyrainbow": "^2.0.0", "vite": "^5.0.0 || ^6.0.0 || ^7.0.0-0", "vite-node": "3.2.4", "why-is-node-running": "^2.3.0" }, "peerDependencies": { "@edge-runtime/vm": "*", "@types/debug": "^4.1.12", "@types/node": "^18.0.0 || ^20.0.0 || >=22.0.0", "@vitest/browser": "3.2.4", "@vitest/ui": "3.2.4", "happy-dom": "*", "jsdom": "*" }, "optionalPeers": ["@edge-runtime/vm", "@types/debug", "@types/node", "@vitest/browser", "@vitest/ui", "happy-dom", "jsdom"], "bin": { "vitest": "vitest.mjs" } }, "sha512-LUCP5ev3GURDysTWiP47wRRUpLKMOfPh+yKTx3kVIEiu5KOMeqzpnYNsKyOoVrULivR8tLcks4+lga33Whn90A=="],

    "vscode-jsonrpc": ["vscode-jsonrpc@8.2.0", "", {}, "sha512-C+r0eKJUIfiDIfwJhria30+TYWPtuHJXHtI7J0YlOmKAo7ogxP20T0zxB7HZQIFhIyvoBPwWskjxrvAtfjyZfA=="],

    "vscode-languageserver": ["vscode-languageserver@9.0.1", "", { "dependencies": { "vscode-languageserver-protocol": "3.17.5" }, "bin": { "installServerIntoExtension": "bin/installServerIntoExtension" } }, "sha512-woByF3PDpkHFUreUa7Hos7+pUWdeWMXRd26+ZX2A8cFx6v/JPTtd4/uN0/jB6XQHYaOlHbio03NTHCqrgG5n7g=="],

    "vscode-languageserver-protocol": ["vscode-languageserver-protocol@3.17.5", "", { "dependencies": { "vscode-jsonrpc": "8.2.0", "vscode-languageserver-types": "3.17.5" } }, "sha512-mb1bvRJN8SVznADSGWM9u/b07H7Ecg0I3OgXDuLdn307rl/J3A9YD6/eYOssqhecL27hK1IPZAsaqh00i/Jljg=="],

    "vscode-languageserver-textdocument": ["vscode-languageserver-textdocument@1.0.12", "", {}, "sha512-cxWNPesCnQCcMPeenjKKsOCKQZ/L6Tv19DTRIGuLWe32lyzWhihGVJ/rcckZXJxfdKCFvRLS3fpBIsV/ZGX4zA=="],

    "vscode-languageserver-types": ["vscode-languageserver-types@3.17.5", "", {}, "sha512-Ld1VelNuX9pdF39h2Hgaeb5hEZM2Z3jUrrMgWQAu82jMtZp7p3vJT3BzToKtZI7NgQssZje5o0zryOrhQvzQAg=="],

    "vscode-uri": ["vscode-uri@3.0.8", "", {}, "sha512-AyFQ0EVmsOZOlAnxoFOGOq1SQDWAB7C6aqMGS23svWAllfOaxbuFvcT8D1i8z3Gyn8fraVeZNNmN6e9bxxXkKw=="],

    "w3c-keyname": ["w3c-keyname@2.2.8", "", {}, "sha512-dpojBhNsCNN7T82Tm7k26A6G9ML3NkhDsnw9n/eoxSRlVBB4CEtIQ/KTCLI2Fwf3ataSXRhYFkQi3SlnFwPvPQ=="],

    "w3c-xmlserializer": ["w3c-xmlserializer@5.0.0", "", { "dependencies": { "xml-name-validator": "^5.0.0" } }, "sha512-o8qghlI8NZHU1lLPrpi2+Uq7abh4GGPpYANlalzWxyWteJOCsr/P+oPBA49TOLu5FTZO4d3F9MnWJfiMo4BkmA=="],

    "warning": ["warning@4.0.3", "", { "dependencies": { "loose-envify": "^1.0.0" } }, "sha512-rpJyN222KWIvHJ/F53XSZv0Zl/accqHR8et1kpaMTD/fLCRxtV8iX8czMzY7sVZupTI3zcUTg8eycS2kNF9l6w=="],

    "web-namespaces": ["web-namespaces@2.0.1", "", {}, "sha512-bKr1DkiNa2krS7qxNtdrtHAmzuYGFQLiQ13TsorsdT6ULTkPLKuu5+GsFpDlg6JFjUTwX2DyhMPG2be8uPrqsQ=="],

    "web-resource-inliner": ["web-resource-inliner@7.0.0", "", { "dependencies": { "ansi-colors": "^4.1.1", "escape-goat": "^3.0.0", "htmlparser2": "^5.0.0", "mime": "^2.4.6", "valid-data-url": "^3.0.0" } }, "sha512-NlfnGF8MY9ZUwFjyq3vOUBx7KwF8bmE+ywR781SB0nWB6MoMxN4BA8gtgP1KGTZo/O/AyWJz7HZpR704eaj4mg=="],

    "web-streams-polyfill": ["web-streams-polyfill@3.3.3", "", {}, "sha512-d2JWLCivmZYTSIoge9MsgFCZrt571BikcWGYkjC1khllbTeDlGqZ2D8vD8E/lJa8WGWbb7Plm8/XJYV7IJHZZw=="],

    "webidl-conversions": ["webidl-conversions@8.0.0", "", {}, "sha512-n4W4YFyz5JzOfQeA8oN7dUYpR+MBP3PIUsn2jLjWXwK5ASUzt0Jc/A5sAUZoCYFJRGF0FBKJ+1JjN43rNdsQzA=="],

    "webpack-bundle-analyzer": ["webpack-bundle-analyzer@4.10.1", "", { "dependencies": { "@discoveryjs/json-ext": "0.5.7", "acorn": "^8.0.4", "acorn-walk": "^8.0.0", "commander": "^7.2.0", "debounce": "^1.2.1", "escape-string-regexp": "^4.0.0", "gzip-size": "^6.0.0", "html-escaper": "^2.0.2", "is-plain-object": "^5.0.0", "opener": "^1.5.2", "picocolors": "^1.0.0", "sirv": "^2.0.3", "ws": "^7.3.1" }, "bin": { "webpack-bundle-analyzer": "lib/bin/analyzer.js" } }, "sha512-s3P7pgexgT/HTUSYgxJyn28A+99mmLq4HsJepMPzu0R8ImJc52QNqaFYW1Z2z2uIb1/J3eYgaAWVpaC+v/1aAQ=="],

    "webpack-virtual-modules": ["webpack-virtual-modules@0.6.2", "", {}, "sha512-66/V2i5hQanC51vBQKPH4aI8NMAcBW59FVBs+rC7eGHupMyfn34q7rZIE+ETlJ+XTevqfUhVVBgSUNSW2flEUQ=="],

    "whatwg-encoding": ["whatwg-encoding@3.1.1", "", { "dependencies": { "iconv-lite": "0.6.3" } }, "sha512-6qN4hJdMwfYBtE3YBTTHhoeuUrDBPZmbQaxWAqSALV/MeEnR5z1xd8UKud2RAkFoPkmB+hli1TZSnyi84xz1vQ=="],

    "whatwg-mimetype": ["whatwg-mimetype@4.0.0", "", {}, "sha512-QaKxh0eNIi2mE9p2vEdzfagOKHCcj1pJ56EEHGQOVxp8r9/iszLUUV7v89x9O1p/T+NlTM5W7jW6+cz4Fq1YVg=="],

    "whatwg-url": ["whatwg-url@15.1.0", "", { "dependencies": { "tr46": "^6.0.0", "webidl-conversions": "^8.0.0" } }, "sha512-2ytDk0kiEj/yu90JOAp44PVPUkO9+jVhyf+SybKlRHSDlvOOZhdPIrr7xTH64l4WixO2cP+wQIcgujkGBPPz6g=="],

    "which": ["which@2.0.2", "", { "dependencies": { "isexe": "^2.0.0" }, "bin": { "node-which": "./bin/node-which" } }, "sha512-BLI3Tl1TW3Pvl70l3yq3Y64i+awpwXqsGBYWkkqMtnbXgrMD+yj7rhW0kuEDxzJaYXGjEW5ogapKNMEKNMjibA=="],

    "why-is-node-running": ["why-is-node-running@2.3.0", "", { "dependencies": { "siginfo": "^2.0.0", "stackback": "0.0.2" }, "bin": { "why-is-node-running": "cli.js" } }, "sha512-hUrmaWBdVDcxvYqnyh09zunKzROWjbZTiNy8dBEjkS7ehEDQibXJ7XvlmtbwuTclUiIyN+CyXQD4Vmko8fNm8w=="],

    "wrap-ansi": ["wrap-ansi@8.1.0", "", { "dependencies": { "ansi-styles": "^6.1.0", "string-width": "^5.0.1", "strip-ansi": "^7.0.1" } }, "sha512-si7QWI6zUMq56bESFvagtmzMdGOtoxfR+Sez11Mobfc7tm+VkUckk9bW2UeffTGVUbOksxmSw0AA2gs8g71NCQ=="],

    "wrap-ansi-cjs": ["wrap-ansi@7.0.0", "", { "dependencies": { "ansi-styles": "^4.0.0", "string-width": "^4.1.0", "strip-ansi": "^6.0.0" } }, "sha512-YVGIj2kamLSTxw6NsZjoBxfSwsn0ycdesmc4p+Q21c5zPuZ1pl+NfxVdxPtdHvmNVOQ6XSYG4AUtyt/Fi7D16Q=="],

    "write-file-atomic": ["write-file-atomic@6.0.0", "", { "dependencies": { "imurmurhash": "^0.1.4", "signal-exit": "^4.0.1" } }, "sha512-GmqrO8WJ1NuzJ2DrziEI2o57jKAVIQNf8a18W3nCYU3H7PNWqCCVTeH6/NQE93CIllIgQS98rrmVkYgTX9fFJQ=="],

    "ws": ["ws@8.18.3", "", { "peerDependencies": { "bufferutil": "^4.0.1", "utf-8-validate": ">=5.0.2" }, "optionalPeers": ["bufferutil", "utf-8-validate"] }, "sha512-PEIGCY5tSlUt50cqyMXfCzX+oOPqN0vuGqWzbcJ2xvnkzkq46oOpz7dQaTDBdfICb4N14+GARUDw2XV2N4tvzg=="],

    "xlsx": ["xlsx@vendor/xlsx-0.20.3.tgz", { "bin": { "xlsx": "./bin/xlsx.njs" } }],

    "xml-name-validator": ["xml-name-validator@5.0.0", "", {}, "sha512-EvGK8EJ3DhaHfbRlETOWAS5pO9MZITeauHKJyb8wyajUfQUenkIg2MvLDTZ4T/TgIcm3HU0TFBgWWboAZ30UHg=="],

    "xmlchars": ["xmlchars@2.2.0", "", {}, "sha512-JZnDKK8B0RCDw84FNdDAIpZK+JuJw+s7Lz8nksI7SIuU3UXJJslUthsi+uWBUYOwPFwW7W7PRLRfUKpxjtjFCw=="],

    "xmlhttprequest-ssl": ["xmlhttprequest-ssl@2.0.0", "", {}, "sha512-QKxVRxiRACQcVuQEYFsI1hhkrMlrXHPegbbd1yn9UHOmRxY+si12nQYzri3vbzt8VdTTRviqcKxcyllFas5z2A=="],

    "xtend": ["xtend@2.1.2", "", { "dependencies": { "object-keys": "~0.4.0" } }, "sha512-vMNKzr2rHP9Dp/e1NQFnLQlwlhp9L/LfvnsVdHxN1f+uggyVI3i08uD14GPvCToPkdsRfyPqIyYGmIk58V98ZQ=="],

    "y-prosemirror": ["y-prosemirror@1.3.7", "", { "dependencies": { "lib0": "^0.2.109" }, "peerDependencies": { "prosemirror-model": "^1.7.1", "prosemirror-state": "^1.2.3", "prosemirror-view": "^1.9.10", "y-protocols": "^1.0.1", "yjs": "^13.5.38" } }, "sha512-NpM99WSdD4Fx4if5xOMDpPtU3oAmTSjlzh5U4353ABbRHl1HtAFUx6HlebLZfyFxXN9jzKMDkVbcRjqOZVkYQg=="],

    "y-protocols": ["y-protocols@1.0.6", "", { "dependencies": { "lib0": "^0.2.85" }, "peerDependencies": { "yjs": "^13.0.0" } }, "sha512-vHRF2L6iT3rwj1jub/K5tYcTT/mEYDUppgNPXwp8fmLpui9f7Yeq3OEtTLVF012j39QnV+KEQpNqoN7CWU7Y9Q=="],

    "yallist": ["yallist@5.0.0", "", {}, "sha512-YgvUTfwqyc7UXVMrB+SImsVYSmTS8X/tSrtdNZMImM+n7+QTriRXyXim0mBrTXNeqzVF0KWGgHPeiyViFFrNDw=="],

    "yaml": ["yaml@1.10.2", "", {}, "sha512-r3vXyErRCYJ7wg28yvBY5VSoAF8ZvlcW9/BwUzEtUsjvX/DKs24dIkuwjtuprwJJHsbyUbLApepYTR1BN4uHrg=="],

    "yjs": ["yjs@13.6.27", "", { "dependencies": { "lib0": "^0.2.99" } }, "sha512-OIDwaflOaq4wC6YlPBy2L6ceKeKuF7DeTxx+jPzv1FHn9tCZ0ZwSRnUBxD05E3yed46fv/FWJbvR+Ud7x0L7zw=="],

    "yoctocolors": ["yoctocolors@2.1.2", "", {}, "sha512-CzhO+pFNo8ajLM2d2IW/R93ipy99LWjtwblvC1RsoSUMZgyLbYFr221TnSNT7GjGdYui6P459mw9JH/g/zW2ug=="],

    "zod": ["zod@4.1.12", "", {}, "sha512-JInaHOamG8pt5+Ey8kGmdcAcg3OL9reK8ltczgHTAwNhMys/6ThXHityHxVV2p3fkw/c+MAvBHFVYHFZDmjMCQ=="],

    "zod-error": ["zod-error@1.5.0", "", { "dependencies": { "zod": "^3.20.2" } }, "sha512-zzopKZ/skI9iXpqCEPj+iLCKl9b88E43ehcU+sbRoHuwGd9F1IDVGQ70TyO6kmfiRL1g4IXkjsXK+g1gLYl4WQ=="],

    "zod-validation-error": ["zod-validation-error@1.5.0", "", { "peerDependencies": { "zod": "^3.18.0" } }, "sha512-/7eFkAI4qV0tcxMBB/3+d2c1P6jzzZYdYSlBuAklzMuCrJu5bzJfHS0yVAS87dRHVlhftd6RFJDIvv03JgkSbw=="],

    "zwitch": ["zwitch@2.0.4", "", {}, "sha512-bXE4cR/kVZhKZX/RjPEflHaKVhUVl85noU3v6b8apfQEc1x4A+zBxjZ4lN8LqGd6WZ3dl98pY4o717VFmoPp+A=="],

    "@ai-sdk/google-vertex/google-auth-library": ["google-auth-library@9.15.1", "", { "dependencies": { "base64-js": "^1.3.0", "ecdsa-sig-formatter": "^1.0.11", "gaxios": "^6.1.1", "gcp-metadata": "^6.1.0", "gtoken": "^7.0.0", "jws": "^4.0.0" } }, "sha512-Jb6Z0+nvECVz+2lzSMt9u98UsoakXxA2HGHMCxh+so3n90XgYWkq5dur19JAJV7ONiJY22yBTyJB1TSkvPq9Ng=="],

    "@antfu/install-pkg/tinyexec": ["tinyexec@1.0.1", "", {}, "sha512-5uC6DDlmeqiOwCPmK9jMSdOuZTh8bU39Ys6yidB+UTt5hfZUPGAypSgFRiEp+jbi9qH40BLDvy85jIU88wKSqw=="],

    "@aws-crypto/sha256-browser/@smithy/util-utf8": ["@smithy/util-utf8@2.3.0", "", { "dependencies": { "@smithy/util-buffer-from": "^2.2.0", "tslib": "^2.6.2" } }, "sha512-R8Rdn8Hy72KKcebgLiv8jQcQkXoLMOGGv5uI1/k0l+snqkOzQ1R0ChUBCxWMlBsFMekWjq0wRudIweFs7sKT5A=="],

    "@aws-crypto/util/@smithy/util-utf8": ["@smithy/util-utf8@2.3.0", "", { "dependencies": { "@smithy/util-buffer-from": "^2.2.0", "tslib": "^2.6.2" } }, "sha512-R8Rdn8Hy72KKcebgLiv8jQcQkXoLMOGGv5uI1/k0l+snqkOzQ1R0ChUBCxWMlBsFMekWjq0wRudIweFs7sKT5A=="],

    "@babel/code-frame/js-tokens": ["js-tokens@4.0.0", "", {}, "sha512-RdJUflcE3cUzKiMqQgsCu06FPu9UdIJO0beYbPhHN4k6apgJtifcoCtT9bcxOpYBtpD2kCM6Sbzg4CausW/PKQ=="],

    "@babel/core/semver": ["semver@6.3.1", "", { "bin": { "semver": "bin/semver.js" } }, "sha512-BR7VvDCVHO+q2xBEWskxS6DJE1qRnb7DxzUrogb71CWoSficBxYsiAGd+Kl0mmq/MprG9yArRkyrQxTO6XjMzA=="],

    "@babel/helper-compilation-targets/lru-cache": ["lru-cache@5.1.1", "", { "dependencies": { "yallist": "^3.0.2" } }, "sha512-KpNARQA3Iwv+jTA0utUVVbrh+Jlrr1Fv0e56GGzAFOXN7dk/FviaDW8LHmK52DlcH4WP2n6gI8vN1aesBFgo9w=="],

    "@babel/helper-compilation-targets/semver": ["semver@6.3.1", "", { "bin": { "semver": "bin/semver.js" } }, "sha512-BR7VvDCVHO+q2xBEWskxS6DJE1qRnb7DxzUrogb71CWoSficBxYsiAGd+Kl0mmq/MprG9yArRkyrQxTO6XjMzA=="],

    "@deepgram/sdk/@types/node": ["@types/node@18.19.130", "", { "dependencies": { "undici-types": "~5.26.4" } }, "sha512-GRaXQx6jGfL8sKfaIDD6OupbIHBr9jv7Jnaml9tB7l4v068PAOXqfcujMMo5PhbIs6ggR1XODELqahT2R8v0fg=="],

    "@emotion/babel-plugin/convert-source-map": ["convert-source-map@1.9.0", "", {}, "sha512-ASFBup0Mz1uyiIjANan1jzLQami9z1PoYSZCiiYW2FczPbenXc45FZdBZLzOT+r6+iciuEModtmCti+hjaAk0A=="],

    "@emotion/babel-plugin/stylis": ["stylis@4.2.0", "", {}, "sha512-Orov6g6BB1sDfYgzWfTHDOxamtX1bE/zo104Dh9e6fqJ3PooipYyfJ0pUmrZO2wAvO8YbEyeFrkV91XTsGMSrw=="],

    "@emotion/cache/stylis": ["stylis@4.2.0", "", {}, "sha512-Orov6g6BB1sDfYgzWfTHDOxamtX1bE/zo104Dh9e6fqJ3PooipYyfJ0pUmrZO2wAvO8YbEyeFrkV91XTsGMSrw=="],

    "@isaacs/cliui/string-width": ["string-width@5.1.2", "", { "dependencies": { "eastasianwidth": "^0.2.0", "emoji-regex": "^9.2.2", "strip-ansi": "^7.0.1" } }, "sha512-HnLOCR3vjcY8beoNLtcjZ5/nxn2afmME6lhrDrebokqMap+XbeW8n9TXpPDOqdGK5qcI3oT0GKTW6wC7EMiVqA=="],

    "@polar-sh/checkout/@polar-sh/sdk": ["@polar-sh/sdk@0.34.17", "", { "dependencies": { "standardwebhooks": "^1.0.0", "zod": "^3.25.76" }, "peerDependencies": { "@modelcontextprotocol/sdk": ">=1.5.0 <1.10.0" }, "optionalPeers": ["@modelcontextprotocol/sdk"], "bin": { "mcp": "bin/mcp-server.js" } }, "sha512-+eJAAyyP4CAtMy9Hd6gaNXErjaH3KuTXJFv72kqlCCvv7SweBlM4U2+zpeYAZvd/YMRZq/c447f0a0DD2e7UEA=="],

    "@polar-sh/nextjs/next": ["next@16.0.0-canary.1", "", { "dependencies": { "@next/env": "16.0.0-canary.1", "@swc/helpers": "0.5.15", "caniuse-lite": "^1.0.30001579", "postcss": "8.4.31", "styled-jsx": "5.1.6" }, "optionalDependencies": { "@next/swc-darwin-arm64": "16.0.0-canary.1", "@next/swc-darwin-x64": "16.0.0-canary.1", "@next/swc-linux-arm64-gnu": "16.0.0-canary.1", "@next/swc-linux-arm64-musl": "16.0.0-canary.1", "@next/swc-linux-x64-gnu": "16.0.0-canary.1", "@next/swc-linux-x64-musl": "16.0.0-canary.1", "@next/swc-win32-arm64-msvc": "16.0.0-canary.1", "@next/swc-win32-x64-msvc": "16.0.0-canary.1", "sharp": "^0.34.4" }, "peerDependencies": { "@opentelemetry/api": "^1.1.0", "@playwright/test": "^1.51.1", "babel-plugin-react-compiler": "*", "react": "^18.2.0 || 19.0.0-rc-de68d2f4-20241204 || ^19.0.0", "react-dom": "^18.2.0 || 19.0.0-rc-de68d2f4-20241204 || ^19.0.0", "sass": "^1.3.0" }, "optionalPeers": ["@opentelemetry/api", "@playwright/test", "babel-plugin-react-compiler", "sass"], "bin": { "next": "dist/bin/next" } }, "sha512-ub4lWVRA5sX3cOb7WAtzpgYMeRgOqV/VyMSBpfDrPnHV/D9NnSx+6+fGZ5FbQJPRXKRy9thMVd6Kr35c7aEnng=="],

    "@polar-sh/sdk/zod": ["zod@3.25.76", "", {}, "sha512-gzUt/qt81nXsFGKIFcC3YnfEAx5NkunCfnDlvuBSSFS02bcXu4Lmea0AFIUwbLWxWPx3d9p8S5QoaujKcNQxcQ=="],

    "@polar-sh/ui/date-fns": ["date-fns@3.6.0", "", {}, "sha512-fRHTG8g/Gif+kSh50gaGEdToemgfj74aRX3swtiouboip5JDLAyDE9F11nHMIcvOaXeOC6D7SpNhi7uFyB7Uww=="],

    "@polar-sh/ui/lucide-react": ["lucide-react@0.461.0", "", { "peerDependencies": { "react": "^16.5.1 || ^17.0.0 || ^18.0.0 || ^19.0.0-rc" } }, "sha512-Scpw3D/dV1bgVRC5Kh774RCm99z0iZpPv75M6kg7QL1lLvkQ1rmI1Sjjic1aGp1ULBwd7FokV6ry0g+d6pMB+w=="],

    "@polar-sh/ui/react-day-picker": ["react-day-picker@8.10.1", "", { "peerDependencies": { "date-fns": "^2.28.0 || ^3.0.0", "react": "^16.8.0 || ^17.0.0 || ^18.0.0" } }, "sha512-TMx7fNbhLk15eqcMt+7Z7S2KF7mfTId/XJDjKE8f+IUcFn0l08/kI4FiYTL/0yuOLmEcbR4Fwe3GJf/NiiMnPA=="],

    "@polar-sh/ui/tailwind-merge": ["tailwind-merge@2.6.0", "", {}, "sha512-P+Vu1qXfzediirmHOC3xKGAYeZtPcV9g76X+xg2FD4tYgR71ewMA35Y3sCz3zhiN/dwefRpJX0yBcgwi1fXNQA=="],

    "@rollup/pluginutils/estree-walker": ["estree-walker@2.0.2", "", {}, "sha512-Rfkk/Mp/DL7JVje3u18FxFujQlTNR2q6QfMSMB7AvCBx91NGj/ba3kCfza0f6dVDbw7YlRf/nDrn7pQrCCyQ/w=="],

    "@supabase/node-fetch/whatwg-url": ["whatwg-url@5.0.0", "", { "dependencies": { "tr46": "~0.0.3", "webidl-conversions": "^3.0.0" } }, "sha512-saE57nupxk6v3HY35+jzBwYa0rKSy0XR8JSxZPwgLr7ys0IBzhGviA1/TUGJLmSVqs8pb9AnvICXEuOHLprYTw=="],

    "@tailwindcss/node/jiti": ["jiti@2.6.1", "", { "bin": { "jiti": "lib/jiti-cli.mjs" } }, "sha512-ekilCSN1jwRvIbgeg/57YFh8qQDNbwDb9xT/qu2DAHbFFZUicIl4ygVaAvzveMhMVr3LnpSKTNnwt8PoOfmKhQ=="],

    "@tailwindcss/oxide-wasm32-wasi/@emnapi/core": ["@emnapi/core@1.5.0", "", { "dependencies": { "@emnapi/wasi-threads": "1.1.0", "tslib": "^2.4.0" }, "bundled": true }, "sha512-sbP8GzB1WDzacS8fgNPpHlp6C9VZe+SJP3F90W9rLemaQj2PzIuTEl1qDOYQf58YIpyjViI24y9aPWCjEzY2cg=="],

    "@tailwindcss/oxide-wasm32-wasi/@emnapi/runtime": ["@emnapi/runtime@1.5.0", "", { "dependencies": { "tslib": "^2.4.0" }, "bundled": true }, "sha512-97/BJ3iXHww3djw6hYIfErCZFee7qCtrneuLa20UXFCOTCfBM2cvQHjWJ2EG0s0MtdNwInarqCTz35i4wWXHsQ=="],

    "@tailwindcss/oxide-wasm32-wasi/@emnapi/wasi-threads": ["@emnapi/wasi-threads@1.1.0", "", { "dependencies": { "tslib": "^2.4.0" }, "bundled": true }, "sha512-WI0DdZ8xFSbgMjR1sFsKABJ/C5OnRrjT06JXbZKexJGrDuPTzZdDYfFlsgcCXCyf+suG5QU2e/y1Wo2V/OapLQ=="],

    "@tailwindcss/oxide-wasm32-wasi/@napi-rs/wasm-runtime": ["@napi-rs/wasm-runtime@1.0.7", "", { "dependencies": { "@emnapi/core": "^1.5.0", "@emnapi/runtime": "^1.5.0", "@tybys/wasm-util": "^0.10.1" }, "bundled": true }, "sha512-SeDnOO0Tk7Okiq6DbXmmBODgOAb9dp9gjlphokTUxmt8U3liIP1ZsozBahH69j/RJv+Rfs6IwUKHTgQYJ/HBAw=="],

    "@tailwindcss/oxide-wasm32-wasi/@tybys/wasm-util": ["@tybys/wasm-util@0.10.1", "", { "dependencies": { "tslib": "^2.4.0" }, "bundled": true }, "sha512-9tTaPJLSiejZKx+Bmog4uSubteqTvFrVrURwkmHixBo0G4seD0zUxp98E1DzUBJxLQ3NPwXrGKDiVjwx/DpPsg=="],

    "@tailwindcss/oxide-wasm32-wasi/tslib": ["tslib@2.8.1", "", { "bundled": true }, "sha512-oJFu94HQb+KVduSUQL7wnpmqnfmLsOA/nAh6b6EH0wCEoK0/mPeXU6c3wKDV83MkOuHPRHtSXKKU99IBazS/2w=="],

    "@testing-library/dom/aria-query": ["aria-query@5.3.0", "", { "dependencies": { "dequal": "^2.0.3" } }, "sha512-b0P0sZPKtyu8HkeRAfCq0IfURZK+SuwMjY1UXGBU27wpAiTwQAIlq56IbIO+ytk/JjS1fMR14ee5WBBfKi5J6A=="],

    "@testing-library/dom/dom-accessibility-api": ["dom-accessibility-api@0.5.16", "", {}, "sha512-X7BJ2yElsnOJ30pZF4uIIDfBEVgF4XEBxL9Bxhy6dnrm5hkzqmsWHGTiHqRiITNhMyFLyAiWndIJP7Z1NTteDg=="],

    "@tiptap/extension-history/@tiptap/core": ["@tiptap/core@2.26.3", "", { "peerDependencies": { "@tiptap/pm": "^2.7.0" } }, "sha512-TaOJzu2v5ufsOx+yu94NqXE504zmupVdFCxH1g3hk5fzZ3gT57Lh9R/27OjwM4e6o+Z3DXDl8yfFMHIcR3zUkg=="],

    "@tiptap/extension-history/@tiptap/pm": ["@tiptap/pm@2.26.3", "", { "dependencies": { "prosemirror-changeset": "^2.3.0", "prosemirror-collab": "^1.3.1", "prosemirror-commands": "^1.6.2", "prosemirror-dropcursor": "^1.8.1", "prosemirror-gapcursor": "^1.3.2", "prosemirror-history": "^1.4.1", "prosemirror-inputrules": "^1.4.0", "prosemirror-keymap": "^1.2.2", "prosemirror-markdown": "^1.13.1", "prosemirror-menu": "^1.2.4", "prosemirror-model": "^1.23.0", "prosemirror-schema-basic": "^1.2.3", "prosemirror-schema-list": "^1.4.1", "prosemirror-state": "^1.4.3", "prosemirror-tables": "^1.6.4", "prosemirror-trailing-node": "^3.0.0", "prosemirror-transform": "^1.10.2", "prosemirror-view": "^1.37.0" } }, "sha512-8gUmdxWlUevmgq2mNvGxvf2CpDW097tVKECMWKEn8sf846kXv3CoqaGRhI3db4kfR+09uWZeRM7rtrjRBmUThg=="],

    "@tiptap/extension-text-style/@tiptap/core": ["@tiptap/core@2.26.3", "", { "peerDependencies": { "@tiptap/pm": "^2.7.0" } }, "sha512-TaOJzu2v5ufsOx+yu94NqXE504zmupVdFCxH1g3hk5fzZ3gT57Lh9R/27OjwM4e6o+Z3DXDl8yfFMHIcR3zUkg=="],

    "@tldraw/editor/@tiptap/core": ["@tiptap/core@2.26.3", "", { "peerDependencies": { "@tiptap/pm": "^2.7.0" } }, "sha512-TaOJzu2v5ufsOx+yu94NqXE504zmupVdFCxH1g3hk5fzZ3gT57Lh9R/27OjwM4e6o+Z3DXDl8yfFMHIcR3zUkg=="],

    "@tldraw/editor/@tiptap/pm": ["@tiptap/pm@2.26.3", "", { "dependencies": { "prosemirror-changeset": "^2.3.0", "prosemirror-collab": "^1.3.1", "prosemirror-commands": "^1.6.2", "prosemirror-dropcursor": "^1.8.1", "prosemirror-gapcursor": "^1.3.2", "prosemirror-history": "^1.4.1", "prosemirror-inputrules": "^1.4.0", "prosemirror-keymap": "^1.2.2", "prosemirror-markdown": "^1.13.1", "prosemirror-menu": "^1.2.4", "prosemirror-model": "^1.23.0", "prosemirror-schema-basic": "^1.2.3", "prosemirror-schema-list": "^1.4.1", "prosemirror-state": "^1.4.3", "prosemirror-tables": "^1.6.4", "prosemirror-trailing-node": "^3.0.0", "prosemirror-transform": "^1.10.2", "prosemirror-view": "^1.37.0" } }, "sha512-8gUmdxWlUevmgq2mNvGxvf2CpDW097tVKECMWKEn8sf846kXv3CoqaGRhI3db4kfR+09uWZeRM7rtrjRBmUThg=="],

    "@tldraw/editor/@tiptap/react": ["@tiptap/react@2.26.3", "", { "dependencies": { "@tiptap/extension-bubble-menu": "^2.26.3", "@tiptap/extension-floating-menu": "^2.26.3", "@types/use-sync-external-store": "^0.0.6", "fast-deep-equal": "^3", "use-sync-external-store": "^1" }, "peerDependencies": { "@tiptap/core": "^2.7.0", "@tiptap/pm": "^2.7.0", "react": "^17.0.0 || ^18.0.0 || ^19.0.0", "react-dom": "^17.0.0 || ^18.0.0 || ^19.0.0" } }, "sha512-4g7pbdyawIO5YZXJQMwNv0dptblV4QUa7T/BYHe+PjAm4H+OeQbo7UmbxU427u8hPt1PhXZjbvT7D5i3r/MXCw=="],

    "@tldraw/editor/eventemitter3": ["eventemitter3@4.0.7", "", {}, "sha512-8guHBZCwKnFhYdHr2ysuRWErTwhoN2X8XELRlrRwpmfeY2jjuUN4taQMsULKUVo1K4DvZl+0pgfyoysHxvmvEw=="],

    "@trigger.dev/core/nanoid": ["nanoid@3.3.8", "", { "bin": { "nanoid": "bin/nanoid.cjs" } }, "sha512-WNLf5Sd8oZxOm+TzppcYk8gVOgP+l58xNy58D0nbUnOxOWRWvlcCV4kUF7ltmI6PsrLl/BgKEyS4mqsGChFN0w=="],

    "@trigger.dev/core/socket.io": ["socket.io@4.7.4", "", { "dependencies": { "accepts": "~1.3.4", "base64id": "~2.0.0", "cors": "~2.8.5", "debug": "~4.3.2", "engine.io": "~6.5.2", "socket.io-adapter": "~2.5.2", "socket.io-parser": "~4.2.4" } }, "sha512-DcotgfP1Zg9iP/dH9zvAQcWrE0TtbMVwXmlV4T4mqsvY+gw+LqUGPfx2AoVyRk0FLME+GQhufDMyacFmw7ksqw=="],

    "@trigger.dev/core/zod": ["zod@3.25.76", "", {}, "sha512-gzUt/qt81nXsFGKIFcC3YnfEAx5NkunCfnDlvuBSSFS02bcXu4Lmea0AFIUwbLWxWPx3d9p8S5QoaujKcNQxcQ=="],

    "@trigger.dev/sdk/cronstrue": ["cronstrue@2.61.0", "", { "bin": { "cronstrue": "bin/cli.js" } }, "sha512-ootN5bvXbIQI9rW94+QsXN5eROtXWwew6NkdGxIRpS/UFWRggL0G5Al7a9GTBFEsuvVhJ2K3CntIIVt7L2ILhA=="],

    "@trigger.dev/sdk/uuid": ["uuid@9.0.1", "", { "bin": { "uuid": "dist/bin/uuid" } }, "sha512-b+1eJOlsR9K8HJpow9Ok3fiWOWSIcIzXodvv0rQjVoOVNpWMpxf1wZNpt4y9h10odCNrqnYp1OBzRktckBe3sA=="],

    "@types/dompurify/dompurify": ["dompurify@3.2.7", "", { "optionalDependencies": { "@types/trusted-types": "^2.0.7" } }, "sha512-WhL/YuveyGXJaerVlMYGWhvQswa7myDG17P7Vu65EWC05o8vfeNbvNf4d/BOvH99+ZW+LlQsc1GDKMa1vNK6dw=="],

    "@vercel/analytics/next": ["next@16.0.0-canary.1", "", { "dependencies": { "@next/env": "16.0.0-canary.1", "@swc/helpers": "0.5.15", "caniuse-lite": "^1.0.30001579", "postcss": "8.4.31", "styled-jsx": "5.1.6" }, "optionalDependencies": { "@next/swc-darwin-arm64": "16.0.0-canary.1", "@next/swc-darwin-x64": "16.0.0-canary.1", "@next/swc-linux-arm64-gnu": "16.0.0-canary.1", "@next/swc-linux-arm64-musl": "16.0.0-canary.1", "@next/swc-linux-x64-gnu": "16.0.0-canary.1", "@next/swc-linux-x64-musl": "16.0.0-canary.1", "@next/swc-win32-arm64-msvc": "16.0.0-canary.1", "@next/swc-win32-x64-msvc": "16.0.0-canary.1", "sharp": "^0.34.4" }, "peerDependencies": { "@opentelemetry/api": "^1.1.0", "@playwright/test": "^1.51.1", "babel-plugin-react-compiler": "*", "react": "^18.2.0 || 19.0.0-rc-de68d2f4-20241204 || ^19.0.0", "react-dom": "^18.2.0 || 19.0.0-rc-de68d2f4-20241204 || ^19.0.0", "sass": "^1.3.0" }, "optionalPeers": ["@opentelemetry/api", "@playwright/test", "babel-plugin-react-compiler", "sass"], "bin": { "next": "dist/bin/next" } }, "sha512-ub4lWVRA5sX3cOb7WAtzpgYMeRgOqV/VyMSBpfDrPnHV/D9NnSx+6+fGZ5FbQJPRXKRy9thMVd6Kr35c7aEnng=="],

    "@vercel/speed-insights/next": ["next@16.0.0-canary.1", "", { "dependencies": { "@next/env": "16.0.0-canary.1", "@swc/helpers": "0.5.15", "caniuse-lite": "^1.0.30001579", "postcss": "8.4.31", "styled-jsx": "5.1.6" }, "optionalDependencies": { "@next/swc-darwin-arm64": "16.0.0-canary.1", "@next/swc-darwin-x64": "16.0.0-canary.1", "@next/swc-linux-arm64-gnu": "16.0.0-canary.1", "@next/swc-linux-arm64-musl": "16.0.0-canary.1", "@next/swc-linux-x64-gnu": "16.0.0-canary.1", "@next/swc-linux-x64-musl": "16.0.0-canary.1", "@next/swc-win32-arm64-msvc": "16.0.0-canary.1", "@next/swc-win32-x64-msvc": "16.0.0-canary.1", "sharp": "^0.34.4" }, "peerDependencies": { "@opentelemetry/api": "^1.1.0", "@playwright/test": "^1.51.1", "babel-plugin-react-compiler": "*", "react": "^18.2.0 || 19.0.0-rc-de68d2f4-20241204 || ^19.0.0", "react-dom": "^18.2.0 || 19.0.0-rc-de68d2f4-20241204 || ^19.0.0", "sass": "^1.3.0" }, "optionalPeers": ["@opentelemetry/api", "@playwright/test", "babel-plugin-react-compiler", "sass"], "bin": { "next": "dist/bin/next" } }, "sha512-ub4lWVRA5sX3cOb7WAtzpgYMeRgOqV/VyMSBpfDrPnHV/D9NnSx+6+fGZ5FbQJPRXKRy9thMVd6Kr35c7aEnng=="],

    "accepts/mime-types": ["mime-types@2.1.35", "", { "dependencies": { "mime-db": "1.52.0" } }, "sha512-ZDY+bPm5zTTF+YpCrAU9nK0UgICYPT0QtT1NZWFv4s++TNkcgVaT0g6+4R2uI4MjQjzysHB1zxuWL50hzaeXiw=="],

    "accepts/negotiator": ["negotiator@0.6.3", "", {}, "sha512-+EUsqGPLsM+j/zdChZjsnX51g4XrHFOIXwfnCVPGlQk/k5giakcKsuxCObBRu6DSm9opw/O6slWbJdghQM4bBg=="],

    "cheerio/htmlparser2": ["htmlparser2@9.1.0", "", { "dependencies": { "domelementtype": "^2.3.0", "domhandler": "^5.0.3", "domutils": "^3.1.0", "entities": "^4.5.0" } }, "sha512-5zfg6mHUoaer/97TxnGpxmbR7zJtPwIYFMZ/H5ucTlPZhKvtum05yiPK3Mgai3a0DyVxv7qYqoweaEd2nrYQzQ=="],

    "cookies-next/next": ["next@16.0.0-canary.1", "", { "dependencies": { "@next/env": "16.0.0-canary.1", "@swc/helpers": "0.5.15", "caniuse-lite": "^1.0.30001579", "postcss": "8.4.31", "styled-jsx": "5.1.6" }, "optionalDependencies": { "@next/swc-darwin-arm64": "16.0.0-canary.1", "@next/swc-darwin-x64": "16.0.0-canary.1", "@next/swc-linux-arm64-gnu": "16.0.0-canary.1", "@next/swc-linux-arm64-musl": "16.0.0-canary.1", "@next/swc-linux-x64-gnu": "16.0.0-canary.1", "@next/swc-linux-x64-musl": "16.0.0-canary.1", "@next/swc-win32-arm64-msvc": "16.0.0-canary.1", "@next/swc-win32-x64-msvc": "16.0.0-canary.1", "sharp": "^0.34.4" }, "peerDependencies": { "@opentelemetry/api": "^1.1.0", "@playwright/test": "^1.51.1", "babel-plugin-react-compiler": "*", "react": "^18.2.0 || 19.0.0-rc-de68d2f4-20241204 || ^19.0.0", "react-dom": "^18.2.0 || 19.0.0-rc-de68d2f4-20241204 || ^19.0.0", "sass": "^1.3.0" }, "optionalPeers": ["@opentelemetry/api", "@playwright/test", "babel-plugin-react-compiler", "sass"], "bin": { "next": "dist/bin/next" } }, "sha512-ub4lWVRA5sX3cOb7WAtzpgYMeRgOqV/VyMSBpfDrPnHV/D9NnSx+6+fGZ5FbQJPRXKRy9thMVd6Kr35c7aEnng=="],

    "cross-fetch/node-fetch": ["node-fetch@2.7.0", "", { "dependencies": { "whatwg-url": "^5.0.0" }, "peerDependencies": { "encoding": "^0.1.0" }, "optionalPeers": ["encoding"] }, "sha512-c4FRfUm/dbcWZ7U+1Wq0AwCyFL+3nt2bEw05wfxSz+DWpWsitgmSgYmy2dQdWyKC1694ELPqMs/YzUSNozLt8A=="],

    "cytoscape-fcose/cose-base": ["cose-base@2.2.0", "", { "dependencies": { "layout-base": "^2.0.0" } }, "sha512-AzlgcsCbUMymkADOJtQm3wO9S3ltPfYOFD5033keQn9NJzIbtnZj+UdBJe7DYml/8TdbtHJW3j58SOnKhWY/5g=="],

    "d3-dsv/commander": ["commander@7.2.0", "", {}, "sha512-QrWXB+ZQSVPmIWIhtEO9H+gwHaMGYiF5ChvoJ+K9ZGHG/sVsa6yiesAD1GC/x46sET00Xlwo1u49RVVVzvcSkw=="],

    "d3-sankey/d3-array": ["d3-array@2.12.1", "", { "dependencies": { "internmap": "^1.0.0" } }, "sha512-B0ErZK/66mHtEsR1TkPEEkwdy+WDesimkM5gpZr5Dsg54BiTA5RXtYW5qTLIAcekaS9xfZrzBLF/OAkB3Qn1YQ=="],

    "d3-sankey/d3-shape": ["d3-shape@1.3.7", "", { "dependencies": { "d3-path": "1" } }, "sha512-EUkvKjqPFUAZyOlhY5gzCxCeI0Aep04LwIRpsZ/mLFelJiUfnK56jo5JMDSE7yyP2kLSb6LtF+S5chMk7uqPqw=="],

    "decode-named-character-reference/character-entities": ["character-entities@2.0.2", "", {}, "sha512-shx7oQ0Awen/BRIdkjkvz54PnEEI/EjwXDSIZp86/KKdbafHh1Df/RYGBhn4hbe2+uKC9FnT5UCEdyPz3ai9hQ=="],

    "dom-serializer/entities": ["entities@4.5.0", "", {}, "sha512-V0hjH4dGPh9Ao5p0MoRY6BVqtwCjhz6vI5LT8AJ55H+4g9/4vbHx1I54fS0XuclLhDHArPQCiMjDxjaL8fPxhw=="],

    "duplexer2/readable-stream": ["readable-stream@2.3.8", "", { "dependencies": { "core-util-is": "~1.0.0", "inherits": "~2.0.3", "isarray": "~1.0.0", "process-nextick-args": "~2.0.0", "safe-buffer": "~5.1.1", "string_decoder": "~1.1.1", "util-deprecate": "~1.0.1" } }, "sha512-8p0AUk4XODgIewSi0l8Epjs+EVnWiK7NoDIEGU0HhE7+ZyY8D1IMY7odu5lRrFXGg71L15KG8QrPmum45RTtdA=="],

    "engine.io/cookie": ["cookie@0.7.2", "", {}, "sha512-yki5XnKuf750l50uGTllt6kKILY4nQ1eNIQatoXEByZ5dWgnKqbnqmTrBE5B4N7lrMJKQ2ytWMiTO2o0v6Ew/w=="],

    "engine.io/debug": ["debug@4.3.7", "", { "dependencies": { "ms": "^2.1.3" } }, "sha512-Er2nc/H7RrMXZBFCEim6TCmMk02Z8vLC2Rbi1KEBggpo0fS6l0S1nnapwmIi3yW/+GOJap1Krg4w0Hg80oCqgQ=="],

    "engine.io/ws": ["ws@8.17.1", "", { "peerDependencies": { "bufferutil": "^4.0.1", "utf-8-validate": ">=5.0.2" }, "optionalPeers": ["bufferutil", "utf-8-validate"] }, "sha512-6XQFvXTkbfUOZOKKILFG1PDK2NDQs4azKQl26T0YS5CxqWLgXajbPZ+h4gZekJyRqFU8pvnbAbbs/3TgRPy+GQ=="],

    "engine.io-client/debug": ["debug@4.3.7", "", { "dependencies": { "ms": "^2.1.3" } }, "sha512-Er2nc/H7RrMXZBFCEim6TCmMk02Z8vLC2Rbi1KEBggpo0fS6l0S1nnapwmIi3yW/+GOJap1Krg4w0Hg80oCqgQ=="],

    "engine.io-client/ws": ["ws@8.17.1", "", { "peerDependencies": { "bufferutil": "^4.0.1", "utf-8-validate": ">=5.0.2" }, "optionalPeers": ["bufferutil", "utf-8-validate"] }, "sha512-6XQFvXTkbfUOZOKKILFG1PDK2NDQs4azKQl26T0YS5CxqWLgXajbPZ+h4gZekJyRqFU8pvnbAbbs/3TgRPy+GQ=="],

    "execa/is-stream": ["is-stream@3.0.0", "", {}, "sha512-LnQR4bZ9IADDRSkvpqMGvt/tEJWclzklNgSw48V5EAaAeDd6qGvN8ei6k5p0tvxSR171VmGyHuTiAOfxAbr8kA=="],

    "glob/minimatch": ["minimatch@10.0.3", "", { "dependencies": { "@isaacs/brace-expansion": "^5.0.0" } }, "sha512-IPZ167aShDZZUMdRk66cyQAW3qr0WzbHkPdMYa8bzZhlHhO3jALbKdxcaak7W9FfT2rZNpQuUu4Od7ILEpXSaw=="],

    "happy-dom/@types/node": ["@types/node@20.19.21", "", { "dependencies": { "undici-types": "~6.21.0" } }, "sha512-CsGG2P3I5y48RPMfprQGfy4JPRZ6csfC3ltBZSRItG3ngggmNY/qs2uZKp4p9VbrpqNNSMzUZNFZKzgOGnd/VA=="],

    "happy-dom/whatwg-mimetype": ["whatwg-mimetype@3.0.0", "", {}, "sha512-nt+N2dzIutVRxARx1nghPKGv1xHikU7HKdfafKkLNLindmPU/ch3U31NOCGGA/dmPcmb1VlofO0vnKAcsm0o/Q=="],

    "hast-util-from-dom/hastscript": ["hastscript@9.0.1", "", { "dependencies": { "@types/hast": "^3.0.0", "comma-separated-tokens": "^2.0.0", "hast-util-parse-selector": "^4.0.0", "property-information": "^7.0.0", "space-separated-tokens": "^2.0.0" } }, "sha512-g7df9rMFX/SPi34tyGCyUBREQoKkapwdY/T04Qn9TDWfHhAYt4/I0gMVirzK5wEzeUqIjEB+LXC/ypb7Aqno5w=="],

    "hast-util-from-parse5/hastscript": ["hastscript@9.0.1", "", { "dependencies": { "@types/hast": "^3.0.0", "comma-separated-tokens": "^2.0.0", "hast-util-parse-selector": "^4.0.0", "property-information": "^7.0.0", "space-separated-tokens": "^2.0.0" } }, "sha512-g7df9rMFX/SPi34tyGCyUBREQoKkapwdY/T04Qn9TDWfHhAYt4/I0gMVirzK5wEzeUqIjEB+LXC/ypb7Aqno5w=="],

    "hast-util-to-parse5/property-information": ["property-information@6.5.0", "", {}, "sha512-PgTgs/BlvHxOu8QuEN7wi5A0OmXaBcHpmCSTehcs6Uuu9IkDIEo13Hy7n898RHfrQ49vKCoGeWZSaAK01nwVig=="],

    "hastscript/@types/hast": ["@types/hast@2.3.10", "", { "dependencies": { "@types/unist": "^2" } }, "sha512-McWspRw8xx8J9HurkVBfYj0xKoE25tOFlHGdx4MJ5xORQrMGZNqJhVQWaIbm6Oyla5kYOXtDiopzKRJzEOkwJw=="],

    "hastscript/comma-separated-tokens": ["comma-separated-tokens@1.0.8", "", {}, "sha512-GHuDRO12Sypu2cV70d1dkA2EUmXHgntrzbpvOB+Qy+49ypNfGgFQIC2fhhXbnyrJRynDCAARsT7Ou0M6hirpfw=="],

    "hastscript/property-information": ["property-information@5.6.0", "", { "dependencies": { "xtend": "^4.0.0" } }, "sha512-YUHSPk+A30YPv+0Qf8i9Mbfe/C0hdPXk1s1jPVToV8pk8BQtpw10ct89Eo7OWkutrwqvT0eicAxlOg3dOAu8JA=="],

    "hastscript/space-separated-tokens": ["space-separated-tokens@1.1.5", "", {}, "sha512-q/JSVd1Lptzhf5bkYm4ob4iWPjx0KiRe3sRFBNrVqbJkFaBm5vbbowy1mymoPNLRa52+oadOhJ+K49wsSeSjTA=="],

    "htmlparser2/entities": ["entities@4.5.0", "", {}, "sha512-V0hjH4dGPh9Ao5p0MoRY6BVqtwCjhz6vI5LT8AJ55H+4g9/4vbHx1I54fS0XuclLhDHArPQCiMjDxjaL8fPxhw=="],

    "isomorphic-dompurify/dompurify": ["dompurify@3.2.7", "", { "optionalDependencies": { "@types/trusted-types": "^2.0.7" } }, "sha512-WhL/YuveyGXJaerVlMYGWhvQswa7myDG17P7Vu65EWC05o8vfeNbvNf4d/BOvH99+ZW+LlQsc1GDKMa1vNK6dw=="],

    "katex/commander": ["commander@8.3.0", "", {}, "sha512-OkTL9umf+He2DZkUq8f8J9of7yL6RJKI24dVITBmNfZBmri9zYZQrKkuXiKhyfPSu8tUhnVBB1iKXevvnlR4Ww=="],

    "local-pkg/pkg-types": ["pkg-types@2.3.0", "", { "dependencies": { "confbox": "^0.2.2", "exsolve": "^1.0.7", "pathe": "^2.0.3" } }, "sha512-SIqCzDRg0s9npO5XQ3tNZioRY1uK06lA41ynBC1YmFTmnY6FjUjVt6s4LoADmwoig1qqD0oK8h1p/8mlMx8Oig=="],

    "loose-envify/js-tokens": ["js-tokens@4.0.0", "", {}, "sha512-RdJUflcE3cUzKiMqQgsCu06FPu9UdIJO0beYbPhHN4k6apgJtifcoCtT9bcxOpYBtpD2kCM6Sbzg4CausW/PKQ=="],

    "markdown-it/entities": ["entities@4.5.0", "", {}, "sha512-V0hjH4dGPh9Ao5p0MoRY6BVqtwCjhz6vI5LT8AJ55H+4g9/4vbHx1I54fS0XuclLhDHArPQCiMjDxjaL8fPxhw=="],

    "md-to-react-email/marked": ["marked@7.0.4", "", { "bin": { "marked": "bin/marked.js" } }, "sha512-t8eP0dXRJMtMvBojtkcsA7n48BkauktUKzfkPSCq85ZMTJ0v76Rke4DYz01omYpPTUh4p/f7HePgRo3ebG8+QQ=="],

    "mdast-util-find-and-replace/escape-string-regexp": ["escape-string-regexp@5.0.0", "", {}, "sha512-/veY75JbMK4j1yjvuUxuVsiS/hr/4iHs9FTT6cgTexxdE0Ly/glccBAkloH/DofkjRbZU3bnoj38mOmhkZ0lHw=="],

    "mdast-util-mdx-jsx/parse-entities": ["parse-entities@4.0.2", "", { "dependencies": { "@types/unist": "^2.0.0", "character-entities-legacy": "^3.0.0", "character-reference-invalid": "^2.0.0", "decode-named-character-reference": "^1.0.0", "is-alphanumerical": "^2.0.0", "is-decimal": "^2.0.0", "is-hexadecimal": "^2.0.0" } }, "sha512-GG2AQYWoLgL877gQIKeRPGO1xF9+eG1ujIb5soS5gPvLQ1y2o8FL90w2QWNdf9I361Mpp7726c+lj3U0qK1uGw=="],

    "mermaid/dompurify": ["dompurify@3.2.7", "", { "optionalDependencies": { "@types/trusted-types": "^2.0.7" } }, "sha512-WhL/YuveyGXJaerVlMYGWhvQswa7myDG17P7Vu65EWC05o8vfeNbvNf4d/BOvH99+ZW+LlQsc1GDKMa1vNK6dw=="],

    "mermaid/uuid": ["uuid@11.1.0", "", { "bin": { "uuid": "dist/esm/bin/uuid" } }, "sha512-0/A9rDy9P7cJ+8w1c9WD9V//9Wj15Ce2MPz8Ri6032usz+NfePxx5AcN3bN+r6ZL6jEo066/yNYB3tn4pQEx+A=="],

    "nano-css/css-tree": ["css-tree@1.1.3", "", { "dependencies": { "mdn-data": "2.0.14", "source-map": "^0.6.1" } }, "sha512-tRpdppF7TRazZrjJ6v3stzv93qxRcSsFmW6cX0Zm2NVKpxE1WV1HblnghVv9TreireHkqI/VDEsfolRF1p6y7Q=="],

    "next/postcss": ["postcss@8.4.31", "", { "dependencies": { "nanoid": "^3.3.6", "picocolors": "^1.0.0", "source-map-js": "^1.0.2" } }, "sha512-PS08Iboia9mts/2ygV3eLpY5ghnUcfLV/EXTOW1E2qYxJKGGBUtNjN76FYHnMs36RmARn41bC0AZmn+rR0OVpQ=="],

    "next-intl/@formatjs/intl-localematcher": ["@formatjs/intl-localematcher@0.5.10", "", { "dependencies": { "tslib": "2" } }, "sha512-af3qATX+m4Rnd9+wHcjJ4w2ijq+rAVP3CCinJQvFv1kgSu1W6jypUmvleJxcewdxmutM8dmIRZFxO/IQBZmP2Q=="],

    "next-intl/next": ["next@16.0.0-canary.1", "", { "dependencies": { "@next/env": "16.0.0-canary.1", "@swc/helpers": "0.5.15", "caniuse-lite": "^1.0.30001579", "postcss": "8.4.31", "styled-jsx": "5.1.6" }, "optionalDependencies": { "@next/swc-darwin-arm64": "16.0.0-canary.1", "@next/swc-darwin-x64": "16.0.0-canary.1", "@next/swc-linux-arm64-gnu": "16.0.0-canary.1", "@next/swc-linux-arm64-musl": "16.0.0-canary.1", "@next/swc-linux-x64-gnu": "16.0.0-canary.1", "@next/swc-linux-x64-musl": "16.0.0-canary.1", "@next/swc-win32-arm64-msvc": "16.0.0-canary.1", "@next/swc-win32-x64-msvc": "16.0.0-canary.1", "sharp": "^0.34.4" }, "peerDependencies": { "@opentelemetry/api": "^1.1.0", "@playwright/test": "^1.51.1", "babel-plugin-react-compiler": "*", "react": "^18.2.0 || 19.0.0-rc-de68d2f4-20241204 || ^19.0.0", "react-dom": "^18.2.0 || 19.0.0-rc-de68d2f4-20241204 || ^19.0.0", "sass": "^1.3.0" }, "optionalPeers": ["@opentelemetry/api", "@playwright/test", "babel-plugin-react-compiler", "sass"], "bin": { "next": "dist/bin/next" } }, "sha512-ub4lWVRA5sX3cOb7WAtzpgYMeRgOqV/VyMSBpfDrPnHV/D9NnSx+6+fGZ5FbQJPRXKRy9thMVd6Kr35c7aEnng=="],

    "npm-run-path/path-key": ["path-key@4.0.0", "", {}, "sha512-haREypq7xkM7ErfgIyA0z+Bj4AGKlMSdlQE2jvJo6huWD1EdkKYV+G/T4nq0YEF2vgTT8kqMFKo1uHn950r4SQ=="],

    "nypm/pkg-types": ["pkg-types@2.3.0", "", { "dependencies": { "confbox": "^0.2.2", "exsolve": "^1.0.7", "pathe": "^2.0.3" } }, "sha512-SIqCzDRg0s9npO5XQ3tNZioRY1uK06lA41ynBC1YmFTmnY6FjUjVt6s4LoADmwoig1qqD0oK8h1p/8mlMx8Oig=="],

    "octokit/@octokit/types": ["@octokit/types@14.1.0", "", { "dependencies": { "@octokit/openapi-types": "^25.1.0" } }, "sha512-1y6DgTy8Jomcpu33N+p5w58l6xyt55Ar2I91RPiIA0xCJBXyUAhXCcmZaDWSANiha7R9a6qJJ2CRomGPZ6f46g=="],

    "ora/log-symbols": ["log-symbols@6.0.0", "", { "dependencies": { "chalk": "^5.3.0", "is-unicode-supported": "^1.3.0" } }, "sha512-i24m8rpwhmPIS4zscNzK6MSEhk0DUWa/8iYQWxhffV8jkI4Phvs3F+quL5xvS0gdQR0FyTCMMH33Y78dDTzzIw=="],

    "parse5/entities": ["entities@6.0.1", "", {}, "sha512-aN97NXWF6AWBTahfVOIrB/NShkzi5H7F9r1s9mD3cDj4Ko5f2qhhVoYMibXF7GlLveb/D2ioWay8lxI97Ven3g=="],

    "playwright/fsevents": ["fsevents@2.3.2", "", { "os": "darwin" }, "sha512-xiqMQR4xAeHTuB9uWm+fFRcIOgKBMiOBP+eXiyT7jsgVCq1bkVygt00oASowB7EdtpOHaaPgKt812P9ab+DDKA=="],

    "postcss/nanoid": ["nanoid@3.3.11", "", { "bin": { "nanoid": "bin/nanoid.cjs" } }, "sha512-N8SpfPUnUp1bK+PMYW8qSWdl9U+wwNWI4QKxOYDy9JAro3WMX7p2OeVRF9v+347pnakNevPmiHhNmZ2HbFA76w=="],

    "pretty-format/react-is": ["react-is@17.0.2", "", {}, "sha512-w2GsyukL62IJnlaff/nRegPQR94C/XXamvMWmSHRJ4y7Ts/4ocGRmTHvOs8PSE6pB3dWOrD/nueuU5sduBsQ4w=="],

    "prompts/kleur": ["kleur@3.0.3", "", {}, "sha512-eTIzlVOSUR+JxdDFepEYcBMtZ9Qqdef+rnzWdRZuMbOywu5tO2w2N7rqjoANZ5k9vywhL6Br1VRjUIgTQx4E8w=="],

    "react-email/commander": ["commander@13.1.0", "", {}, "sha512-/rFeCpNJQbhSZjGVwO9RFV3xPqbnERS8MmIQzCtD/zl6gpJuV/bMLuN92oG3F7d8oDEHHRrujSXNUr8fpjntKw=="],

    "react-promise-suspense/fast-deep-equal": ["fast-deep-equal@2.0.1", "", {}, "sha512-bCK/2Z4zLidyB4ReuIsvALH6w31YfAQDmXMqMx6FyfHqvBxtjC0eRumeSu4Bs3XtXwpyIywtSTrVT99BxY1f9w=="],

    "react-scan/@types/node": ["@types/node@20.19.21", "", { "dependencies": { "undici-types": "~6.21.0" } }, "sha512-CsGG2P3I5y48RPMfprQGfy4JPRZ6csfC3ltBZSRItG3ngggmNY/qs2uZKp4p9VbrpqNNSMzUZNFZKzgOGnd/VA=="],

    "react-scan/next": ["next@16.0.0-canary.1", "", { "dependencies": { "@next/env": "16.0.0-canary.1", "@swc/helpers": "0.5.15", "caniuse-lite": "^1.0.30001579", "postcss": "8.4.31", "styled-jsx": "5.1.6" }, "optionalDependencies": { "@next/swc-darwin-arm64": "16.0.0-canary.1", "@next/swc-darwin-x64": "16.0.0-canary.1", "@next/swc-linux-arm64-gnu": "16.0.0-canary.1", "@next/swc-linux-arm64-musl": "16.0.0-canary.1", "@next/swc-linux-x64-gnu": "16.0.0-canary.1", "@next/swc-linux-x64-musl": "16.0.0-canary.1", "@next/swc-win32-arm64-msvc": "16.0.0-canary.1", "@next/swc-win32-x64-msvc": "16.0.0-canary.1", "sharp": "^0.34.4" }, "peerDependencies": { "@opentelemetry/api": "^1.1.0", "@playwright/test": "^1.51.1", "babel-plugin-react-compiler": "*", "react": "^18.2.0 || 19.0.0-rc-de68d2f4-20241204 || ^19.0.0", "react-dom": "^18.2.0 || 19.0.0-rc-de68d2f4-20241204 || ^19.0.0", "sass": "^1.3.0" }, "optionalPeers": ["@opentelemetry/api", "@playwright/test", "babel-plugin-react-compiler", "sass"], "bin": { "next": "dist/bin/next" } }, "sha512-ub4lWVRA5sX3cOb7WAtzpgYMeRgOqV/VyMSBpfDrPnHV/D9NnSx+6+fGZ5FbQJPRXKRy9thMVd6Kr35c7aEnng=="],

    "react-use/@types/js-cookie": ["@types/js-cookie@2.2.7", "", {}, "sha512-aLkWa0C0vO5b4Sr798E26QgOkss68Un0bLjs7u9qxzPT5CG+8DuNTffWES58YzJs3hrVAOs1wonycqEBqNJubA=="],

    "refractor/prismjs": ["prismjs@1.27.0", "", {}, "sha512-t13BGPUlFDR7wRB5kQDG4jjl7XeuH6jbJGt11JHPL96qwsEHNX2+68tFXqc1/k+/jALsbSWJKUOT/hcYAZ5LkA=="],

    "restore-cursor/onetime": ["onetime@7.0.0", "", { "dependencies": { "mimic-function": "^5.0.0" } }, "sha512-VXJjc87FScF88uafS3JllDgvAm+c/Slfz06lorj2uAY34rlUu0Nt+v8wreiImcrgAjjIHp1rXpTDlLOGw29WwQ=="],

    "socket.io/debug": ["debug@4.3.7", "", { "dependencies": { "ms": "^2.1.3" } }, "sha512-Er2nc/H7RrMXZBFCEim6TCmMk02Z8vLC2Rbi1KEBggpo0fS6l0S1nnapwmIi3yW/+GOJap1Krg4w0Hg80oCqgQ=="],

    "socket.io-adapter/debug": ["debug@4.3.7", "", { "dependencies": { "ms": "^2.1.3" } }, "sha512-Er2nc/H7RrMXZBFCEim6TCmMk02Z8vLC2Rbi1KEBggpo0fS6l0S1nnapwmIi3yW/+GOJap1Krg4w0Hg80oCqgQ=="],

    "socket.io-adapter/ws": ["ws@8.17.1", "", { "peerDependencies": { "bufferutil": "^4.0.1", "utf-8-validate": ">=5.0.2" }, "optionalPeers": ["bufferutil", "utf-8-validate"] }, "sha512-6XQFvXTkbfUOZOKKILFG1PDK2NDQs4azKQl26T0YS5CxqWLgXajbPZ+h4gZekJyRqFU8pvnbAbbs/3TgRPy+GQ=="],

    "socket.io-client/debug": ["debug@4.3.7", "", { "dependencies": { "ms": "^2.1.3" } }, "sha512-Er2nc/H7RrMXZBFCEim6TCmMk02Z8vLC2Rbi1KEBggpo0fS6l0S1nnapwmIi3yW/+GOJap1Krg4w0Hg80oCqgQ=="],

    "socket.io-parser/debug": ["debug@4.3.7", "", { "dependencies": { "ms": "^2.1.3" } }, "sha512-Er2nc/H7RrMXZBFCEim6TCmMk02Z8vLC2Rbi1KEBggpo0fS6l0S1nnapwmIi3yW/+GOJap1Krg4w0Hg80oCqgQ=="],

    "stacktrace-gps/source-map": ["source-map@0.5.6", "", {}, "sha512-MjZkVp0NHr5+TPihLcadqnlVoGIoWo4IBHptutGh9wI3ttUYvCG26HkSuDi+K6lsZ25syXJXcctwgyVCt//xqA=="],

    "streamdown/lucide-react": ["lucide-react@0.542.0", "", { "peerDependencies": { "react": "^16.5.1 || ^17.0.0 || ^18.0.0 || ^19.0.0" } }, "sha512-w3hD8/SQB7+lzU2r4VdFyzzOzKnUjTZIF/MQJGSSvni7Llewni4vuViRppfRAa2guOsY5k4jZyxw/i9DQHv+dw=="],

    "string-width-cjs/emoji-regex": ["emoji-regex@8.0.0", "", {}, "sha512-MSjYzcWNOA0ewAHpz0MxpYFvwg6yjy1NG3xteoqz644VCo/RPgnr1/GGt+ic3iJTzQ8Eu3TdM14SawnVUmGE6A=="],

    "string-width-cjs/strip-ansi": ["strip-ansi@6.0.1", "", { "dependencies": { "ansi-regex": "^5.0.1" } }, "sha512-Y38VPSHcqkFrCpFnQ9vuSXmquuv5oXOKpGeT6aGrr3o3Gc9AlVa6JBfUSOCnbxGGZF+/0ooI7KrPuUSztUdU5A=="],

    "stringify-entities/character-entities-legacy": ["character-entities-legacy@3.0.0", "", {}, "sha512-RpPp0asT/6ufRm//AJVwpViZbGM/MkjQFxJccQRHmISF/22NBtsHqAWmL+/pmkPWoIUJdWyeVleTl1wydHATVQ=="],

    "strip-ansi/ansi-regex": ["ansi-regex@6.2.2", "", {}, "sha512-Bq3SmSpyFHaWjPk8If9yc6svM8c56dB5BAtW4Qbw5jHTwwXXcTLoRMkpDJp6VL0XzlWaCHTXrkFURMYmD0sLqg=="],

    "test-exclude/glob": ["glob@10.4.5", "", { "dependencies": { "foreground-child": "^3.1.0", "jackspeak": "^3.1.2", "minimatch": "^9.0.4", "minipass": "^7.1.2", "package-json-from-dist": "^1.0.0", "path-scurry": "^1.11.1" }, "bin": { "glob": "dist/esm/bin.mjs" } }, "sha512-7Bv8RF0k6xjo7d4A/PxYLbUCfb6c+Vpd2/mB2yRDlew7Jb5hEXiCD9ibfO7wpk8i4sevK6DFny9h7EYbM3/sHg=="],

    "tldraw/@tiptap/core": ["@tiptap/core@2.26.3", "", { "peerDependencies": { "@tiptap/pm": "^2.7.0" } }, "sha512-TaOJzu2v5ufsOx+yu94NqXE504zmupVdFCxH1g3hk5fzZ3gT57Lh9R/27OjwM4e6o+Z3DXDl8yfFMHIcR3zUkg=="],

    "tldraw/@tiptap/extension-code": ["@tiptap/extension-code@2.26.3", "", { "peerDependencies": { "@tiptap/core": "^2.7.0" } }, "sha512-bAkUNzV+tA1J1RYbtbAGTFqkRw9+yRpAd+d3S9jy/dAD+uOe1ZD1EIngyEf2GTonnoy4bpDYtytbCjUt9PozoA=="],

    "tldraw/@tiptap/extension-highlight": ["@tiptap/extension-highlight@2.26.3", "", { "peerDependencies": { "@tiptap/core": "^2.7.0" } }, "sha512-cW5V+9es7UPLUQgU4I9gqj9w4G4PgWwJMxB107ChCAsFEb2IvC2fDcwRCHY+xiLJGPq0xZag/kvtx0uZkovITw=="],

    "tldraw/@tiptap/extension-link": ["@tiptap/extension-link@2.26.3", "", { "dependencies": { "linkifyjs": "^4.3.2" }, "peerDependencies": { "@tiptap/core": "^2.7.0", "@tiptap/pm": "^2.7.0" } }, "sha512-cNYqAeiaG/65ctVEUOHt1MQnTF1JcdZqBkN9pLf3grzcmkmdr3w1/JbKOphZc84vOB2rxuhGZx9NFV2lrC5Qwg=="],

    "tldraw/@tiptap/pm": ["@tiptap/pm@2.26.3", "", { "dependencies": { "prosemirror-changeset": "^2.3.0", "prosemirror-collab": "^1.3.1", "prosemirror-commands": "^1.6.2", "prosemirror-dropcursor": "^1.8.1", "prosemirror-gapcursor": "^1.3.2", "prosemirror-history": "^1.4.1", "prosemirror-inputrules": "^1.4.0", "prosemirror-keymap": "^1.2.2", "prosemirror-markdown": "^1.13.1", "prosemirror-menu": "^1.2.4", "prosemirror-model": "^1.23.0", "prosemirror-schema-basic": "^1.2.3", "prosemirror-schema-list": "^1.4.1", "prosemirror-state": "^1.4.3", "prosemirror-tables": "^1.6.4", "prosemirror-trailing-node": "^3.0.0", "prosemirror-transform": "^1.10.2", "prosemirror-view": "^1.37.0" } }, "sha512-8gUmdxWlUevmgq2mNvGxvf2CpDW097tVKECMWKEn8sf846kXv3CoqaGRhI3db4kfR+09uWZeRM7rtrjRBmUThg=="],

    "tldraw/@tiptap/react": ["@tiptap/react@2.26.3", "", { "dependencies": { "@tiptap/extension-bubble-menu": "^2.26.3", "@tiptap/extension-floating-menu": "^2.26.3", "@types/use-sync-external-store": "^0.0.6", "fast-deep-equal": "^3", "use-sync-external-store": "^1" }, "peerDependencies": { "@tiptap/core": "^2.7.0", "@tiptap/pm": "^2.7.0", "react": "^17.0.0 || ^18.0.0 || ^19.0.0", "react-dom": "^17.0.0 || ^18.0.0 || ^19.0.0" } }, "sha512-4g7pbdyawIO5YZXJQMwNv0dptblV4QUa7T/BYHe+PjAm4H+OeQbo7UmbxU427u8hPt1PhXZjbvT7D5i3r/MXCw=="],

    "tldraw/@tiptap/starter-kit": ["@tiptap/starter-kit@2.26.3", "", { "dependencies": { "@tiptap/core": "^2.26.3", "@tiptap/extension-blockquote": "^2.26.3", "@tiptap/extension-bold": "^2.26.3", "@tiptap/extension-bullet-list": "^2.26.3", "@tiptap/extension-code": "^2.26.3", "@tiptap/extension-code-block": "^2.26.3", "@tiptap/extension-document": "^2.26.3", "@tiptap/extension-dropcursor": "^2.26.3", "@tiptap/extension-gapcursor": "^2.26.3", "@tiptap/extension-hard-break": "^2.26.3", "@tiptap/extension-heading": "^2.26.3", "@tiptap/extension-history": "^2.26.3", "@tiptap/extension-horizontal-rule": "^2.26.3", "@tiptap/extension-italic": "^2.26.3", "@tiptap/extension-list-item": "^2.26.3", "@tiptap/extension-ordered-list": "^2.26.3", "@tiptap/extension-paragraph": "^2.26.3", "@tiptap/extension-strike": "^2.26.3", "@tiptap/extension-text": "^2.26.3", "@tiptap/extension-text-style": "^2.26.3", "@tiptap/pm": "^2.26.3" } }, "sha512-hznj/j+mFIuKfNB0ToaZVcVjdtpSOHoBoX3ocSz9BaYCtK+nX1c0gTlfbJ1BcpYUZNtqG+tpUeIfvXifRkq/OQ=="],

    "web-resource-inliner/htmlparser2": ["htmlparser2@5.0.1", "", { "dependencies": { "domelementtype": "^2.0.1", "domhandler": "^3.3.0", "domutils": "^2.4.2", "entities": "^2.0.0" } }, "sha512-vKZZra6CSe9qsJzh0BjBGXo8dvzNsq/oGvsjfRdOrrryfeD9UOBEEQdeoqCRmKZchF5h2zOBMQ6YuQ0uRUmdbQ=="],

    "webpack-bundle-analyzer/commander": ["commander@7.2.0", "", {}, "sha512-QrWXB+ZQSVPmIWIhtEO9H+gwHaMGYiF5ChvoJ+K9ZGHG/sVsa6yiesAD1GC/x46sET00Xlwo1u49RVVVzvcSkw=="],

    "webpack-bundle-analyzer/debounce": ["debounce@1.2.1", "", {}, "sha512-XRRe6Glud4rd/ZGQfiV1ruXSfbvfJedlV9Y6zOlP+2K04vBYiJEte6stfFkCP03aMnY5tsipamumUjL14fofug=="],

    "webpack-bundle-analyzer/ws": ["ws@7.5.10", "", { "peerDependencies": { "bufferutil": "^4.0.1", "utf-8-validate": "^5.0.2" }, "optionalPeers": ["bufferutil", "utf-8-validate"] }, "sha512-+dbF1tHwZpXcbOJdVOkzLDxZP1ailvSxM6ZweXTegylPny803bFhA+vqBYw4s31NSAk4S2Qz+AKXK9a4wkdjcQ=="],

    "wrap-ansi/ansi-styles": ["ansi-styles@6.2.3", "", {}, "sha512-4Dj6M28JB+oAH8kFkTLUo+a2jwOFkuqb3yucU0CANcRRUbxS0cP0nZYCGjcc3BNXwRIsUVmDGgzawme7zvJHvg=="],

    "wrap-ansi/string-width": ["string-width@5.1.2", "", { "dependencies": { "eastasianwidth": "^0.2.0", "emoji-regex": "^9.2.2", "strip-ansi": "^7.0.1" } }, "sha512-HnLOCR3vjcY8beoNLtcjZ5/nxn2afmME6lhrDrebokqMap+XbeW8n9TXpPDOqdGK5qcI3oT0GKTW6wC7EMiVqA=="],

    "wrap-ansi-cjs/ansi-styles": ["ansi-styles@4.3.0", "", { "dependencies": { "color-convert": "^2.0.1" } }, "sha512-zbB9rCJAT1rbjiVDb2hqKFHNYLxgtk8NURxZ3IZwD3F6NtxbXZQCnnSi1Lkx+IDohdPlFp222wVALIheZJQSEg=="],

    "wrap-ansi-cjs/string-width": ["string-width@4.2.3", "", { "dependencies": { "emoji-regex": "^8.0.0", "is-fullwidth-code-point": "^3.0.0", "strip-ansi": "^6.0.1" } }, "sha512-wKyQRQpjJ0sIp62ErSZdGsjMJWsap5oRNihHhu6G7JVO/9jIB6UyevL+tXuOqrng8j/cxKTWyWUwvSTriiZz/g=="],

    "wrap-ansi-cjs/strip-ansi": ["strip-ansi@6.0.1", "", { "dependencies": { "ansi-regex": "^5.0.1" } }, "sha512-Y38VPSHcqkFrCpFnQ9vuSXmquuv5oXOKpGeT6aGrr3o3Gc9AlVa6JBfUSOCnbxGGZF+/0ooI7KrPuUSztUdU5A=="],

    "zod-error/zod": ["zod@3.25.76", "", {}, "sha512-gzUt/qt81nXsFGKIFcC3YnfEAx5NkunCfnDlvuBSSFS02bcXu4Lmea0AFIUwbLWxWPx3d9p8S5QoaujKcNQxcQ=="],

    "zod-validation-error/zod": ["zod@3.25.76", "", {}, "sha512-gzUt/qt81nXsFGKIFcC3YnfEAx5NkunCfnDlvuBSSFS02bcXu4Lmea0AFIUwbLWxWPx3d9p8S5QoaujKcNQxcQ=="],

    "@ai-sdk/google-vertex/google-auth-library/gaxios": ["gaxios@6.7.1", "", { "dependencies": { "extend": "^3.0.2", "https-proxy-agent": "^7.0.1", "is-stream": "^2.0.0", "node-fetch": "^2.6.9", "uuid": "^9.0.1" } }, "sha512-LDODD4TMYx7XXdpwxAVRAIAuB0bzv0s+ywFonY46k126qzQHT9ygyoa9tncmOiQmmDrik65UYsEkv3lbfqQ3yQ=="],

    "@ai-sdk/google-vertex/google-auth-library/gcp-metadata": ["gcp-metadata@6.1.1", "", { "dependencies": { "gaxios": "^6.1.1", "google-logging-utils": "^0.0.2", "json-bigint": "^1.0.0" } }, "sha512-a4tiq7E0/5fTjxPAaH4jpjkSv/uCaU2p5KC6HVGrvl0cDjA8iBZv4vv1gyzlmK0ZUKqwpOyQMKzZQe3lTit77A=="],

    "@ai-sdk/google-vertex/google-auth-library/gtoken": ["gtoken@7.1.0", "", { "dependencies": { "gaxios": "^6.0.0", "jws": "^4.0.0" } }, "sha512-pCcEwRi+TKpMlxAQObHDQ56KawURgyAf6jtIY046fJ5tIv3zDe/LEIubckAO8fj6JnAxLdmWkUfNyulQ2iKdEw=="],

    "@aws-crypto/sha256-browser/@smithy/util-utf8/@smithy/util-buffer-from": ["@smithy/util-buffer-from@2.2.0", "", { "dependencies": { "@smithy/is-array-buffer": "^2.2.0", "tslib": "^2.6.2" } }, "sha512-IJdWBbTcMQ6DA0gdNhh/BwrLkDR+ADW5Kr1aZmd4k3DIF6ezMV4R2NIAmT08wQJ3yUK82thHWmC/TnK/wpMMIA=="],

    "@aws-crypto/util/@smithy/util-utf8/@smithy/util-buffer-from": ["@smithy/util-buffer-from@2.2.0", "", { "dependencies": { "@smithy/is-array-buffer": "^2.2.0", "tslib": "^2.6.2" } }, "sha512-IJdWBbTcMQ6DA0gdNhh/BwrLkDR+ADW5Kr1aZmd4k3DIF6ezMV4R2NIAmT08wQJ3yUK82thHWmC/TnK/wpMMIA=="],

    "@babel/helper-compilation-targets/lru-cache/yallist": ["yallist@3.1.1", "", {}, "sha512-a4UGQaWPH59mOXUYnAG2ewncQS4i4F43Tv3JoAM+s2VDAmS9NsK8GpDMLrCHPksFT7h3K6TOoUNn2pb7RoXx4g=="],

    "@deepgram/sdk/@types/node/undici-types": ["undici-types@5.26.5", "", {}, "sha512-JlCMO+ehdEIKqlFxk6IfVoAUVmgz7cU7zD/h9XZ0qzeosSHmUJVOzSQvvYSYWXkFXC+IfLKSIffhv0sVZup6pA=="],

    "@isaacs/cliui/string-width/emoji-regex": ["emoji-regex@9.2.2", "", {}, "sha512-L18DaJsXSUk2+42pv8mLs5jJT2hqFkFE4j21wOmgbUqsZ2hL72NsUU785g9RXgo3s0ZNgVl42TiHp3ZtOv/Vyg=="],

    "@polar-sh/checkout/@polar-sh/sdk/zod": ["zod@3.25.76", "", {}, "sha512-gzUt/qt81nXsFGKIFcC3YnfEAx5NkunCfnDlvuBSSFS02bcXu4Lmea0AFIUwbLWxWPx3d9p8S5QoaujKcNQxcQ=="],

    "@polar-sh/nextjs/next/@next/env": ["@next/env@16.0.0-canary.1", "", {}, "sha512-PT+xvWGhTKeI2AYJyCfq4WMO9D/J4kP4CqLG2ySTXkwxteyN4L1HDs48Qb0n03z5BRHXFp9UfUjB3sU+Bj/PMg=="],

    "@polar-sh/nextjs/next/@next/swc-darwin-arm64": ["@next/swc-darwin-arm64@16.0.0-canary.1", "", { "os": "darwin", "cpu": "arm64" }, "sha512-ujKt6HgpyDXeaDfUl0C4wR6B3c/hwQAtnc7Gzht1TORspsW9/ww8I2E03wPyn3YyoeG2o3B2a65f5qJ9JKVYJw=="],

    "@polar-sh/nextjs/next/@next/swc-darwin-x64": ["@next/swc-darwin-x64@16.0.0-canary.1", "", { "os": "darwin", "cpu": "x64" }, "sha512-PPVbBhxNyT+PYAnSA6SVRX/PD+vDhP4mGRcYVeQL4P9i0Qh1kckx8SpTn57UaSPMPPPo7ECQXK6OKzNGqaGCEA=="],

    "@polar-sh/nextjs/next/@next/swc-linux-arm64-gnu": ["@next/swc-linux-arm64-gnu@16.0.0-canary.1", "", { "os": "linux", "cpu": "arm64" }, "sha512-JqZCJn5o2uhnzSQLNGtWU5wFsYR24BdzVx1jGdAcInh1MxbO19zExAUddQ38PidVvjt87KQtSmZ2Vs6TvXfBJw=="],

    "@polar-sh/nextjs/next/@next/swc-linux-arm64-musl": ["@next/swc-linux-arm64-musl@16.0.0-canary.1", "", { "os": "linux", "cpu": "arm64" }, "sha512-lrWwhcBTEpBIH6RDCRLrsDeRKE3McUvmALIEW+b3fdXWcB9LoBbymB5MSRO8duPjC4aBXqLJ+7BQM4Gts4/3YQ=="],

    "@polar-sh/nextjs/next/@next/swc-linux-x64-gnu": ["@next/swc-linux-x64-gnu@16.0.0-canary.1", "", { "os": "linux", "cpu": "x64" }, "sha512-i6ujSgSPmnRLme5myqYTZ6xtYxdyC/kyqqWebPYjyR3s9qbE3LhdSY1m6q3fvMAn7ptB1IR8VWmhzbO4yn7tmA=="],

    "@polar-sh/nextjs/next/@next/swc-linux-x64-musl": ["@next/swc-linux-x64-musl@16.0.0-canary.1", "", { "os": "linux", "cpu": "x64" }, "sha512-YKoVjHw6Nssc8Je5/Oo1uVZgp6Px3AZ/XbWpuHs6SUVwkMm+W2WX0urIv1VKozGgYeMb38zjZY1UZICtYOqr1Q=="],

    "@polar-sh/nextjs/next/@next/swc-win32-arm64-msvc": ["@next/swc-win32-arm64-msvc@16.0.0-canary.1", "", { "os": "win32", "cpu": "arm64" }, "sha512-ytUV5aq4Y13qRd4AM9IF6H+l/ykl+TVkrdyNVBArexBvm3UHtJ4AQVWy0QTVGIRtaFQO3CmBxHu1CO9tJh1aWQ=="],

    "@polar-sh/nextjs/next/@next/swc-win32-x64-msvc": ["@next/swc-win32-x64-msvc@16.0.0-canary.1", "", { "os": "win32", "cpu": "x64" }, "sha512-Pmd/eeRpSYmBO0KeLNb6/DoDEzkVrzIOnnZ5MpniMO1aY6JG0O8aUWejAW/xM8517w68Va4J0nRj5VlgmZoHzw=="],

    "@polar-sh/nextjs/next/postcss": ["postcss@8.4.31", "", { "dependencies": { "nanoid": "^3.3.6", "picocolors": "^1.0.0", "source-map-js": "^1.0.2" } }, "sha512-PS08Iboia9mts/2ygV3eLpY5ghnUcfLV/EXTOW1E2qYxJKGGBUtNjN76FYHnMs36RmARn41bC0AZmn+rR0OVpQ=="],

    "@supabase/node-fetch/whatwg-url/tr46": ["tr46@0.0.3", "", {}, "sha512-N3WMsuqV66lT30CrXNbEjx4GEwlow3v6rr4mCcv6prnfwhS01rkgyFdjPNBYd9br7LpXV1+Emh01fHnq2Gdgrw=="],

    "@supabase/node-fetch/whatwg-url/webidl-conversions": ["webidl-conversions@3.0.1", "", {}, "sha512-2JAn3z8AR6rjK8Sm8orRC0h/bcl/DqL7tRPdGZ4I1CjdF+EaMLmYxBHyXuKL849eucPFhvBoxMsflfOb8kxaeQ=="],

    "@tiptap/extension-text-style/@tiptap/core/@tiptap/pm": ["@tiptap/pm@2.26.3", "", { "dependencies": { "prosemirror-changeset": "^2.3.0", "prosemirror-collab": "^1.3.1", "prosemirror-commands": "^1.6.2", "prosemirror-dropcursor": "^1.8.1", "prosemirror-gapcursor": "^1.3.2", "prosemirror-history": "^1.4.1", "prosemirror-inputrules": "^1.4.0", "prosemirror-keymap": "^1.2.2", "prosemirror-markdown": "^1.13.1", "prosemirror-menu": "^1.2.4", "prosemirror-model": "^1.23.0", "prosemirror-schema-basic": "^1.2.3", "prosemirror-schema-list": "^1.4.1", "prosemirror-state": "^1.4.3", "prosemirror-tables": "^1.6.4", "prosemirror-trailing-node": "^3.0.0", "prosemirror-transform": "^1.10.2", "prosemirror-view": "^1.37.0" } }, "sha512-8gUmdxWlUevmgq2mNvGxvf2CpDW097tVKECMWKEn8sf846kXv3CoqaGRhI3db4kfR+09uWZeRM7rtrjRBmUThg=="],

    "@tldraw/editor/@tiptap/react/@tiptap/extension-bubble-menu": ["@tiptap/extension-bubble-menu@2.26.3", "", { "dependencies": { "tippy.js": "^6.3.7" }, "peerDependencies": { "@tiptap/core": "^2.7.0", "@tiptap/pm": "^2.7.0" } }, "sha512-vliC5bv/md4qkguqqL8w7LW8jnXBD1FLdSMDavHRVwdRaRnEfLRAIY7Oxtc1Voy3+762tfn912TuwDlCOPsNSQ=="],

    "@tldraw/editor/@tiptap/react/@tiptap/extension-floating-menu": ["@tiptap/extension-floating-menu@2.26.3", "", { "dependencies": { "tippy.js": "^6.3.7" }, "peerDependencies": { "@tiptap/core": "^2.7.0", "@tiptap/pm": "^2.7.0" } }, "sha512-i2dsIMa0L6vjCPnTiXjPZXZqUu3sIIIAI+E1T4p0FsGYjjPTmN+AgkJqeO3bbe5XHmWcWKtgQevNCMF0kmU5rQ=="],

    "@trigger.dev/core/socket.io/debug": ["debug@4.3.7", "", { "dependencies": { "ms": "^2.1.3" } }, "sha512-Er2nc/H7RrMXZBFCEim6TCmMk02Z8vLC2Rbi1KEBggpo0fS6l0S1nnapwmIi3yW/+GOJap1Krg4w0Hg80oCqgQ=="],

    "@trigger.dev/core/socket.io/engine.io": ["engine.io@6.5.5", "", { "dependencies": { "@types/cookie": "^0.4.1", "@types/cors": "^2.8.12", "@types/node": ">=10.0.0", "accepts": "~1.3.4", "base64id": "2.0.0", "cookie": "~0.4.1", "cors": "~2.8.5", "debug": "~4.3.1", "engine.io-parser": "~5.2.1", "ws": "~8.17.1" } }, "sha512-C5Pn8Wk+1vKBoHghJODM63yk8MvrO9EWZUfkAt5HAqIgPE4/8FF0PEGHXtEd40l223+cE5ABWuPzm38PHFXfMA=="],

    "@vercel/analytics/next/@next/env": ["@next/env@16.0.0-canary.1", "", {}, "sha512-PT+xvWGhTKeI2AYJyCfq4WMO9D/J4kP4CqLG2ySTXkwxteyN4L1HDs48Qb0n03z5BRHXFp9UfUjB3sU+Bj/PMg=="],

    "@vercel/analytics/next/@next/swc-darwin-arm64": ["@next/swc-darwin-arm64@16.0.0-canary.1", "", { "os": "darwin", "cpu": "arm64" }, "sha512-ujKt6HgpyDXeaDfUl0C4wR6B3c/hwQAtnc7Gzht1TORspsW9/ww8I2E03wPyn3YyoeG2o3B2a65f5qJ9JKVYJw=="],

    "@vercel/analytics/next/@next/swc-darwin-x64": ["@next/swc-darwin-x64@16.0.0-canary.1", "", { "os": "darwin", "cpu": "x64" }, "sha512-PPVbBhxNyT+PYAnSA6SVRX/PD+vDhP4mGRcYVeQL4P9i0Qh1kckx8SpTn57UaSPMPPPo7ECQXK6OKzNGqaGCEA=="],

    "@vercel/analytics/next/@next/swc-linux-arm64-gnu": ["@next/swc-linux-arm64-gnu@16.0.0-canary.1", "", { "os": "linux", "cpu": "arm64" }, "sha512-JqZCJn5o2uhnzSQLNGtWU5wFsYR24BdzVx1jGdAcInh1MxbO19zExAUddQ38PidVvjt87KQtSmZ2Vs6TvXfBJw=="],

    "@vercel/analytics/next/@next/swc-linux-arm64-musl": ["@next/swc-linux-arm64-musl@16.0.0-canary.1", "", { "os": "linux", "cpu": "arm64" }, "sha512-lrWwhcBTEpBIH6RDCRLrsDeRKE3McUvmALIEW+b3fdXWcB9LoBbymB5MSRO8duPjC4aBXqLJ+7BQM4Gts4/3YQ=="],

    "@vercel/analytics/next/@next/swc-linux-x64-gnu": ["@next/swc-linux-x64-gnu@16.0.0-canary.1", "", { "os": "linux", "cpu": "x64" }, "sha512-i6ujSgSPmnRLme5myqYTZ6xtYxdyC/kyqqWebPYjyR3s9qbE3LhdSY1m6q3fvMAn7ptB1IR8VWmhzbO4yn7tmA=="],

    "@vercel/analytics/next/@next/swc-linux-x64-musl": ["@next/swc-linux-x64-musl@16.0.0-canary.1", "", { "os": "linux", "cpu": "x64" }, "sha512-YKoVjHw6Nssc8Je5/Oo1uVZgp6Px3AZ/XbWpuHs6SUVwkMm+W2WX0urIv1VKozGgYeMb38zjZY1UZICtYOqr1Q=="],

    "@vercel/analytics/next/@next/swc-win32-arm64-msvc": ["@next/swc-win32-arm64-msvc@16.0.0-canary.1", "", { "os": "win32", "cpu": "arm64" }, "sha512-ytUV5aq4Y13qRd4AM9IF6H+l/ykl+TVkrdyNVBArexBvm3UHtJ4AQVWy0QTVGIRtaFQO3CmBxHu1CO9tJh1aWQ=="],

    "@vercel/analytics/next/@next/swc-win32-x64-msvc": ["@next/swc-win32-x64-msvc@16.0.0-canary.1", "", { "os": "win32", "cpu": "x64" }, "sha512-Pmd/eeRpSYmBO0KeLNb6/DoDEzkVrzIOnnZ5MpniMO1aY6JG0O8aUWejAW/xM8517w68Va4J0nRj5VlgmZoHzw=="],

    "@vercel/analytics/next/postcss": ["postcss@8.4.31", "", { "dependencies": { "nanoid": "^3.3.6", "picocolors": "^1.0.0", "source-map-js": "^1.0.2" } }, "sha512-PS08Iboia9mts/2ygV3eLpY5ghnUcfLV/EXTOW1E2qYxJKGGBUtNjN76FYHnMs36RmARn41bC0AZmn+rR0OVpQ=="],

    "@vercel/speed-insights/next/@next/env": ["@next/env@16.0.0-canary.1", "", {}, "sha512-PT+xvWGhTKeI2AYJyCfq4WMO9D/J4kP4CqLG2ySTXkwxteyN4L1HDs48Qb0n03z5BRHXFp9UfUjB3sU+Bj/PMg=="],

    "@vercel/speed-insights/next/@next/swc-darwin-arm64": ["@next/swc-darwin-arm64@16.0.0-canary.1", "", { "os": "darwin", "cpu": "arm64" }, "sha512-ujKt6HgpyDXeaDfUl0C4wR6B3c/hwQAtnc7Gzht1TORspsW9/ww8I2E03wPyn3YyoeG2o3B2a65f5qJ9JKVYJw=="],

    "@vercel/speed-insights/next/@next/swc-darwin-x64": ["@next/swc-darwin-x64@16.0.0-canary.1", "", { "os": "darwin", "cpu": "x64" }, "sha512-PPVbBhxNyT+PYAnSA6SVRX/PD+vDhP4mGRcYVeQL4P9i0Qh1kckx8SpTn57UaSPMPPPo7ECQXK6OKzNGqaGCEA=="],

    "@vercel/speed-insights/next/@next/swc-linux-arm64-gnu": ["@next/swc-linux-arm64-gnu@16.0.0-canary.1", "", { "os": "linux", "cpu": "arm64" }, "sha512-JqZCJn5o2uhnzSQLNGtWU5wFsYR24BdzVx1jGdAcInh1MxbO19zExAUddQ38PidVvjt87KQtSmZ2Vs6TvXfBJw=="],

    "@vercel/speed-insights/next/@next/swc-linux-arm64-musl": ["@next/swc-linux-arm64-musl@16.0.0-canary.1", "", { "os": "linux", "cpu": "arm64" }, "sha512-lrWwhcBTEpBIH6RDCRLrsDeRKE3McUvmALIEW+b3fdXWcB9LoBbymB5MSRO8duPjC4aBXqLJ+7BQM4Gts4/3YQ=="],

    "@vercel/speed-insights/next/@next/swc-linux-x64-gnu": ["@next/swc-linux-x64-gnu@16.0.0-canary.1", "", { "os": "linux", "cpu": "x64" }, "sha512-i6ujSgSPmnRLme5myqYTZ6xtYxdyC/kyqqWebPYjyR3s9qbE3LhdSY1m6q3fvMAn7ptB1IR8VWmhzbO4yn7tmA=="],

    "@vercel/speed-insights/next/@next/swc-linux-x64-musl": ["@next/swc-linux-x64-musl@16.0.0-canary.1", "", { "os": "linux", "cpu": "x64" }, "sha512-YKoVjHw6Nssc8Je5/Oo1uVZgp6Px3AZ/XbWpuHs6SUVwkMm+W2WX0urIv1VKozGgYeMb38zjZY1UZICtYOqr1Q=="],

    "@vercel/speed-insights/next/@next/swc-win32-arm64-msvc": ["@next/swc-win32-arm64-msvc@16.0.0-canary.1", "", { "os": "win32", "cpu": "arm64" }, "sha512-ytUV5aq4Y13qRd4AM9IF6H+l/ykl+TVkrdyNVBArexBvm3UHtJ4AQVWy0QTVGIRtaFQO3CmBxHu1CO9tJh1aWQ=="],

    "@vercel/speed-insights/next/@next/swc-win32-x64-msvc": ["@next/swc-win32-x64-msvc@16.0.0-canary.1", "", { "os": "win32", "cpu": "x64" }, "sha512-Pmd/eeRpSYmBO0KeLNb6/DoDEzkVrzIOnnZ5MpniMO1aY6JG0O8aUWejAW/xM8517w68Va4J0nRj5VlgmZoHzw=="],

    "@vercel/speed-insights/next/postcss": ["postcss@8.4.31", "", { "dependencies": { "nanoid": "^3.3.6", "picocolors": "^1.0.0", "source-map-js": "^1.0.2" } }, "sha512-PS08Iboia9mts/2ygV3eLpY5ghnUcfLV/EXTOW1E2qYxJKGGBUtNjN76FYHnMs36RmARn41bC0AZmn+rR0OVpQ=="],

    "accepts/mime-types/mime-db": ["mime-db@1.52.0", "", {}, "sha512-sPU4uV7dYlvtWJxwwxHD0PuihVNiE7TyAbQ5SWxDCB9mUYvOgroQOwYQQOKPJ8CIbE+1ETVlOoK1UC2nU3gYvg=="],

    "cheerio/htmlparser2/entities": ["entities@4.5.0", "", {}, "sha512-V0hjH4dGPh9Ao5p0MoRY6BVqtwCjhz6vI5LT8AJ55H+4g9/4vbHx1I54fS0XuclLhDHArPQCiMjDxjaL8fPxhw=="],

    "cookies-next/next/@next/env": ["@next/env@16.0.0-canary.1", "", {}, "sha512-PT+xvWGhTKeI2AYJyCfq4WMO9D/J4kP4CqLG2ySTXkwxteyN4L1HDs48Qb0n03z5BRHXFp9UfUjB3sU+Bj/PMg=="],

    "cookies-next/next/@next/swc-darwin-arm64": ["@next/swc-darwin-arm64@16.0.0-canary.1", "", { "os": "darwin", "cpu": "arm64" }, "sha512-ujKt6HgpyDXeaDfUl0C4wR6B3c/hwQAtnc7Gzht1TORspsW9/ww8I2E03wPyn3YyoeG2o3B2a65f5qJ9JKVYJw=="],

    "cookies-next/next/@next/swc-darwin-x64": ["@next/swc-darwin-x64@16.0.0-canary.1", "", { "os": "darwin", "cpu": "x64" }, "sha512-PPVbBhxNyT+PYAnSA6SVRX/PD+vDhP4mGRcYVeQL4P9i0Qh1kckx8SpTn57UaSPMPPPo7ECQXK6OKzNGqaGCEA=="],

    "cookies-next/next/@next/swc-linux-arm64-gnu": ["@next/swc-linux-arm64-gnu@16.0.0-canary.1", "", { "os": "linux", "cpu": "arm64" }, "sha512-JqZCJn5o2uhnzSQLNGtWU5wFsYR24BdzVx1jGdAcInh1MxbO19zExAUddQ38PidVvjt87KQtSmZ2Vs6TvXfBJw=="],

    "cookies-next/next/@next/swc-linux-arm64-musl": ["@next/swc-linux-arm64-musl@16.0.0-canary.1", "", { "os": "linux", "cpu": "arm64" }, "sha512-lrWwhcBTEpBIH6RDCRLrsDeRKE3McUvmALIEW+b3fdXWcB9LoBbymB5MSRO8duPjC4aBXqLJ+7BQM4Gts4/3YQ=="],

    "cookies-next/next/@next/swc-linux-x64-gnu": ["@next/swc-linux-x64-gnu@16.0.0-canary.1", "", { "os": "linux", "cpu": "x64" }, "sha512-i6ujSgSPmnRLme5myqYTZ6xtYxdyC/kyqqWebPYjyR3s9qbE3LhdSY1m6q3fvMAn7ptB1IR8VWmhzbO4yn7tmA=="],

    "cookies-next/next/@next/swc-linux-x64-musl": ["@next/swc-linux-x64-musl@16.0.0-canary.1", "", { "os": "linux", "cpu": "x64" }, "sha512-YKoVjHw6Nssc8Je5/Oo1uVZgp6Px3AZ/XbWpuHs6SUVwkMm+W2WX0urIv1VKozGgYeMb38zjZY1UZICtYOqr1Q=="],

    "cookies-next/next/@next/swc-win32-arm64-msvc": ["@next/swc-win32-arm64-msvc@16.0.0-canary.1", "", { "os": "win32", "cpu": "arm64" }, "sha512-ytUV5aq4Y13qRd4AM9IF6H+l/ykl+TVkrdyNVBArexBvm3UHtJ4AQVWy0QTVGIRtaFQO3CmBxHu1CO9tJh1aWQ=="],

    "cookies-next/next/@next/swc-win32-x64-msvc": ["@next/swc-win32-x64-msvc@16.0.0-canary.1", "", { "os": "win32", "cpu": "x64" }, "sha512-Pmd/eeRpSYmBO0KeLNb6/DoDEzkVrzIOnnZ5MpniMO1aY6JG0O8aUWejAW/xM8517w68Va4J0nRj5VlgmZoHzw=="],

    "cookies-next/next/postcss": ["postcss@8.4.31", "", { "dependencies": { "nanoid": "^3.3.6", "picocolors": "^1.0.0", "source-map-js": "^1.0.2" } }, "sha512-PS08Iboia9mts/2ygV3eLpY5ghnUcfLV/EXTOW1E2qYxJKGGBUtNjN76FYHnMs36RmARn41bC0AZmn+rR0OVpQ=="],

    "cross-fetch/node-fetch/whatwg-url": ["whatwg-url@5.0.0", "", { "dependencies": { "tr46": "~0.0.3", "webidl-conversions": "^3.0.0" } }, "sha512-saE57nupxk6v3HY35+jzBwYa0rKSy0XR8JSxZPwgLr7ys0IBzhGviA1/TUGJLmSVqs8pb9AnvICXEuOHLprYTw=="],

    "cytoscape-fcose/cose-base/layout-base": ["layout-base@2.0.1", "", {}, "sha512-dp3s92+uNI1hWIpPGH3jK2kxE2lMjdXdr+DH8ynZHpd6PUlH6x6cbuXnoMmiNumznqaNO31xu9e79F0uuZ0JFg=="],

    "d3-sankey/d3-array/internmap": ["internmap@1.0.1", "", {}, "sha512-lDB5YccMydFBtasVtxnZ3MRBHuaoE8GKsppq+EchKL2U4nK/DmEpPHNH8MZe5HkMtpSiTSOZwfN0tzYjO/lJEw=="],

    "d3-sankey/d3-shape/d3-path": ["d3-path@1.0.9", "", {}, "sha512-VLaYcn81dtHVTjEHd8B+pbe9yHWpXKZUC87PzoFmsFrJqgFwDe/qxfp5MlfsfM1V5E/iVt0MmEbWQ7FVIXh/bg=="],

    "duplexer2/readable-stream/isarray": ["isarray@1.0.0", "", {}, "sha512-VLghIWNM6ELQzo7zwmcg0NmTVyWKYjvIeM83yjp0wRDTmUnrM678fQbcKBo6n2CJEF0szoG//ytg+TKla89ALQ=="],

    "duplexer2/readable-stream/safe-buffer": ["safe-buffer@5.1.2", "", {}, "sha512-Gd2UZBJDkXlY7GbJxfsE8/nvKkUEU1G38c1siN6QP6a9PT9MmHB8GnpscSmMJSoF8LOIrt8ud/wPtojys4G6+g=="],

    "duplexer2/readable-stream/string_decoder": ["string_decoder@1.1.1", "", { "dependencies": { "safe-buffer": "~5.1.0" } }, "sha512-n/ShnvDi6FHbbVfviro+WojiFzv+s8MPMHBczVePfUpDJLwoLT0ht1l4YwBCbi8pJAveEEdnkHyPyTP/mzRfwg=="],

    "happy-dom/@types/node/undici-types": ["undici-types@6.21.0", "", {}, "sha512-iwDZqg0QAGrg9Rav5H4n0M64c3mkR59cJ6wQp+7C4nI0gsmExaedaYLNO44eT4AtBBwjbTiGPMlt2Md0T9H9JQ=="],

    "hast-util-from-dom/hastscript/hast-util-parse-selector": ["hast-util-parse-selector@4.0.0", "", { "dependencies": { "@types/hast": "^3.0.0" } }, "sha512-wkQCkSYoOGCRKERFWcxMVMOcYE2K1AaNLU8DXS9arxnLOUEWbOXKXiJUNzEpqZ3JOKpnha3jkFrumEjVliDe7A=="],

    "hast-util-from-parse5/hastscript/hast-util-parse-selector": ["hast-util-parse-selector@4.0.0", "", { "dependencies": { "@types/hast": "^3.0.0" } }, "sha512-wkQCkSYoOGCRKERFWcxMVMOcYE2K1AaNLU8DXS9arxnLOUEWbOXKXiJUNzEpqZ3JOKpnha3jkFrumEjVliDe7A=="],

    "hastscript/@types/hast/@types/unist": ["@types/unist@2.0.11", "", {}, "sha512-CmBKiL6NNo/OqgmMn95Fk9Whlp2mtvIv+KNpQKN2F4SjvrEesubTRWGYSg+BnWZOnlCaSTU1sMpsBOzgbYhnsA=="],

    "hastscript/property-information/xtend": ["xtend@4.0.2", "", {}, "sha512-LKYU1iAXJXUgAXn9URjiu+MWhyUXHsvfp7mcuYm9dSUKK0/CjtrUwFAxD82/mCWbtLsGjFIad0wIsod4zrTAEQ=="],

    "local-pkg/pkg-types/confbox": ["confbox@0.2.2", "", {}, "sha512-1NB+BKqhtNipMsov4xI/NnhCKp9XG9NamYp5PVm9klAT0fsrNPjaFICsCFhNhwZJKNh7zB/3q8qXz0E9oaMNtQ=="],

    "mdast-util-mdx-jsx/parse-entities/@types/unist": ["@types/unist@2.0.11", "", {}, "sha512-CmBKiL6NNo/OqgmMn95Fk9Whlp2mtvIv+KNpQKN2F4SjvrEesubTRWGYSg+BnWZOnlCaSTU1sMpsBOzgbYhnsA=="],

    "mdast-util-mdx-jsx/parse-entities/character-entities-legacy": ["character-entities-legacy@3.0.0", "", {}, "sha512-RpPp0asT/6ufRm//AJVwpViZbGM/MkjQFxJccQRHmISF/22NBtsHqAWmL+/pmkPWoIUJdWyeVleTl1wydHATVQ=="],

    "mdast-util-mdx-jsx/parse-entities/character-reference-invalid": ["character-reference-invalid@2.0.1", "", {}, "sha512-iBZ4F4wRbyORVsu0jPV7gXkOsGYjGHPmAyv+HiHG8gi5PtC9KI2j1+v8/tlibRvjoWX027ypmG/n0HtO5t7unw=="],

    "mdast-util-mdx-jsx/parse-entities/is-alphanumerical": ["is-alphanumerical@2.0.1", "", { "dependencies": { "is-alphabetical": "^2.0.0", "is-decimal": "^2.0.0" } }, "sha512-hmbYhX/9MUMF5uh7tOXyK/n0ZvWpad5caBA17GsC6vyuCqaWliRG5K1qS9inmUhEMaOBIW7/whAnSwveW/LtZw=="],

    "mdast-util-mdx-jsx/parse-entities/is-decimal": ["is-decimal@2.0.1", "", {}, "sha512-AAB9hiomQs5DXWcRB1rqsxGUstbRroFOPPVAomNk/3XHR5JyEZChOyTWe2oayKnsSsr/kcGqF+z6yuH6HHpN0A=="],

    "mdast-util-mdx-jsx/parse-entities/is-hexadecimal": ["is-hexadecimal@2.0.1", "", {}, "sha512-DgZQp241c8oO6cA1SbTEWiXeoxV42vlcJxgH+B3hi1AiqqKruZR3ZGF8In3fj4+/y/7rHvlOZLZtgJ/4ttYGZg=="],

    "nano-css/css-tree/mdn-data": ["mdn-data@2.0.14", "", {}, "sha512-dn6wd0uw5GsdswPFfsgMp5NSB0/aDe6fK94YJV/AJDYXL6HVLWBsxeq7js7Ad+mU2K9LAlwpk6kN2D5mwCPVow=="],

    "nano-css/css-tree/source-map": ["source-map@0.6.1", "", {}, "sha512-UjgapumWlbMhkBgzT7Ykc5YXUT46F0iKu8SGXq0bcwP5dz/h0Plj6enJqjz1Zbq2l5WaqYnrVbwWOWMyF3F47g=="],

    "next-intl/next/@next/env": ["@next/env@16.0.0-canary.1", "", {}, "sha512-PT+xvWGhTKeI2AYJyCfq4WMO9D/J4kP4CqLG2ySTXkwxteyN4L1HDs48Qb0n03z5BRHXFp9UfUjB3sU+Bj/PMg=="],

    "next-intl/next/@next/swc-darwin-arm64": ["@next/swc-darwin-arm64@16.0.0-canary.1", "", { "os": "darwin", "cpu": "arm64" }, "sha512-ujKt6HgpyDXeaDfUl0C4wR6B3c/hwQAtnc7Gzht1TORspsW9/ww8I2E03wPyn3YyoeG2o3B2a65f5qJ9JKVYJw=="],

    "next-intl/next/@next/swc-darwin-x64": ["@next/swc-darwin-x64@16.0.0-canary.1", "", { "os": "darwin", "cpu": "x64" }, "sha512-PPVbBhxNyT+PYAnSA6SVRX/PD+vDhP4mGRcYVeQL4P9i0Qh1kckx8SpTn57UaSPMPPPo7ECQXK6OKzNGqaGCEA=="],

    "next-intl/next/@next/swc-linux-arm64-gnu": ["@next/swc-linux-arm64-gnu@16.0.0-canary.1", "", { "os": "linux", "cpu": "arm64" }, "sha512-JqZCJn5o2uhnzSQLNGtWU5wFsYR24BdzVx1jGdAcInh1MxbO19zExAUddQ38PidVvjt87KQtSmZ2Vs6TvXfBJw=="],

    "next-intl/next/@next/swc-linux-arm64-musl": ["@next/swc-linux-arm64-musl@16.0.0-canary.1", "", { "os": "linux", "cpu": "arm64" }, "sha512-lrWwhcBTEpBIH6RDCRLrsDeRKE3McUvmALIEW+b3fdXWcB9LoBbymB5MSRO8duPjC4aBXqLJ+7BQM4Gts4/3YQ=="],

    "next-intl/next/@next/swc-linux-x64-gnu": ["@next/swc-linux-x64-gnu@16.0.0-canary.1", "", { "os": "linux", "cpu": "x64" }, "sha512-i6ujSgSPmnRLme5myqYTZ6xtYxdyC/kyqqWebPYjyR3s9qbE3LhdSY1m6q3fvMAn7ptB1IR8VWmhzbO4yn7tmA=="],

    "next-intl/next/@next/swc-linux-x64-musl": ["@next/swc-linux-x64-musl@16.0.0-canary.1", "", { "os": "linux", "cpu": "x64" }, "sha512-YKoVjHw6Nssc8Je5/Oo1uVZgp6Px3AZ/XbWpuHs6SUVwkMm+W2WX0urIv1VKozGgYeMb38zjZY1UZICtYOqr1Q=="],

    "next-intl/next/@next/swc-win32-arm64-msvc": ["@next/swc-win32-arm64-msvc@16.0.0-canary.1", "", { "os": "win32", "cpu": "arm64" }, "sha512-ytUV5aq4Y13qRd4AM9IF6H+l/ykl+TVkrdyNVBArexBvm3UHtJ4AQVWy0QTVGIRtaFQO3CmBxHu1CO9tJh1aWQ=="],

    "next-intl/next/@next/swc-win32-x64-msvc": ["@next/swc-win32-x64-msvc@16.0.0-canary.1", "", { "os": "win32", "cpu": "x64" }, "sha512-Pmd/eeRpSYmBO0KeLNb6/DoDEzkVrzIOnnZ5MpniMO1aY6JG0O8aUWejAW/xM8517w68Va4J0nRj5VlgmZoHzw=="],

    "next-intl/next/postcss": ["postcss@8.4.31", "", { "dependencies": { "nanoid": "^3.3.6", "picocolors": "^1.0.0", "source-map-js": "^1.0.2" } }, "sha512-PS08Iboia9mts/2ygV3eLpY5ghnUcfLV/EXTOW1E2qYxJKGGBUtNjN76FYHnMs36RmARn41bC0AZmn+rR0OVpQ=="],

    "next/postcss/nanoid": ["nanoid@3.3.11", "", { "bin": { "nanoid": "bin/nanoid.cjs" } }, "sha512-N8SpfPUnUp1bK+PMYW8qSWdl9U+wwNWI4QKxOYDy9JAro3WMX7p2OeVRF9v+347pnakNevPmiHhNmZ2HbFA76w=="],

    "nypm/pkg-types/confbox": ["confbox@0.2.2", "", {}, "sha512-1NB+BKqhtNipMsov4xI/NnhCKp9XG9NamYp5PVm9klAT0fsrNPjaFICsCFhNhwZJKNh7zB/3q8qXz0E9oaMNtQ=="],

    "octokit/@octokit/types/@octokit/openapi-types": ["@octokit/openapi-types@25.1.0", "", {}, "sha512-idsIggNXUKkk0+BExUn1dQ92sfysJrje03Q0bv0e+KPLrvyqZF8MnBpFz8UNfYDwB3Ie7Z0TByjWfzxt7vseaA=="],

    "ora/log-symbols/is-unicode-supported": ["is-unicode-supported@1.3.0", "", {}, "sha512-43r2mRvz+8JRIKnWJ+3j8JtjRKZ6GmjzfaE/qiBJnikNnYv/6bagRJ1kUhNk8R5EX/GkobD+r+sfxCPJsiKBLQ=="],

    "react-scan/@types/node/undici-types": ["undici-types@6.21.0", "", {}, "sha512-iwDZqg0QAGrg9Rav5H4n0M64c3mkR59cJ6wQp+7C4nI0gsmExaedaYLNO44eT4AtBBwjbTiGPMlt2Md0T9H9JQ=="],

    "react-scan/next/@next/env": ["@next/env@16.0.0-canary.1", "", {}, "sha512-PT+xvWGhTKeI2AYJyCfq4WMO9D/J4kP4CqLG2ySTXkwxteyN4L1HDs48Qb0n03z5BRHXFp9UfUjB3sU+Bj/PMg=="],

    "react-scan/next/@next/swc-darwin-arm64": ["@next/swc-darwin-arm64@16.0.0-canary.1", "", { "os": "darwin", "cpu": "arm64" }, "sha512-ujKt6HgpyDXeaDfUl0C4wR6B3c/hwQAtnc7Gzht1TORspsW9/ww8I2E03wPyn3YyoeG2o3B2a65f5qJ9JKVYJw=="],

    "react-scan/next/@next/swc-darwin-x64": ["@next/swc-darwin-x64@16.0.0-canary.1", "", { "os": "darwin", "cpu": "x64" }, "sha512-PPVbBhxNyT+PYAnSA6SVRX/PD+vDhP4mGRcYVeQL4P9i0Qh1kckx8SpTn57UaSPMPPPo7ECQXK6OKzNGqaGCEA=="],

    "react-scan/next/@next/swc-linux-arm64-gnu": ["@next/swc-linux-arm64-gnu@16.0.0-canary.1", "", { "os": "linux", "cpu": "arm64" }, "sha512-JqZCJn5o2uhnzSQLNGtWU5wFsYR24BdzVx1jGdAcInh1MxbO19zExAUddQ38PidVvjt87KQtSmZ2Vs6TvXfBJw=="],

    "react-scan/next/@next/swc-linux-arm64-musl": ["@next/swc-linux-arm64-musl@16.0.0-canary.1", "", { "os": "linux", "cpu": "arm64" }, "sha512-lrWwhcBTEpBIH6RDCRLrsDeRKE3McUvmALIEW+b3fdXWcB9LoBbymB5MSRO8duPjC4aBXqLJ+7BQM4Gts4/3YQ=="],

    "react-scan/next/@next/swc-linux-x64-gnu": ["@next/swc-linux-x64-gnu@16.0.0-canary.1", "", { "os": "linux", "cpu": "x64" }, "sha512-i6ujSgSPmnRLme5myqYTZ6xtYxdyC/kyqqWebPYjyR3s9qbE3LhdSY1m6q3fvMAn7ptB1IR8VWmhzbO4yn7tmA=="],

    "react-scan/next/@next/swc-linux-x64-musl": ["@next/swc-linux-x64-musl@16.0.0-canary.1", "", { "os": "linux", "cpu": "x64" }, "sha512-YKoVjHw6Nssc8Je5/Oo1uVZgp6Px3AZ/XbWpuHs6SUVwkMm+W2WX0urIv1VKozGgYeMb38zjZY1UZICtYOqr1Q=="],

    "react-scan/next/@next/swc-win32-arm64-msvc": ["@next/swc-win32-arm64-msvc@16.0.0-canary.1", "", { "os": "win32", "cpu": "arm64" }, "sha512-ytUV5aq4Y13qRd4AM9IF6H+l/ykl+TVkrdyNVBArexBvm3UHtJ4AQVWy0QTVGIRtaFQO3CmBxHu1CO9tJh1aWQ=="],

    "react-scan/next/@next/swc-win32-x64-msvc": ["@next/swc-win32-x64-msvc@16.0.0-canary.1", "", { "os": "win32", "cpu": "x64" }, "sha512-Pmd/eeRpSYmBO0KeLNb6/DoDEzkVrzIOnnZ5MpniMO1aY6JG0O8aUWejAW/xM8517w68Va4J0nRj5VlgmZoHzw=="],

    "react-scan/next/postcss": ["postcss@8.4.31", "", { "dependencies": { "nanoid": "^3.3.6", "picocolors": "^1.0.0", "source-map-js": "^1.0.2" } }, "sha512-PS08Iboia9mts/2ygV3eLpY5ghnUcfLV/EXTOW1E2qYxJKGGBUtNjN76FYHnMs36RmARn41bC0AZmn+rR0OVpQ=="],

    "test-exclude/glob/jackspeak": ["jackspeak@3.4.3", "", { "dependencies": { "@isaacs/cliui": "^8.0.2" }, "optionalDependencies": { "@pkgjs/parseargs": "^0.11.0" } }, "sha512-OGlZQpz2yfahA/Rd1Y8Cd9SIEsqvXkLVoSw/cgwhnhFMDbsQFeZYoJJ7bIZBS9BcamUW96asq/npPWugM+RQBw=="],

    "test-exclude/glob/path-scurry": ["path-scurry@1.11.1", "", { "dependencies": { "lru-cache": "^10.2.0", "minipass": "^5.0.0 || ^6.0.2 || ^7.0.0" } }, "sha512-Xa4Nw17FS9ApQFJ9umLiJS4orGjm7ZzwUrwamcGQuHSzDyth9boKDaycYdDcZDuqYATXw4HFXgaqWTctW/v1HA=="],

    "tldraw/@tiptap/react/@tiptap/extension-bubble-menu": ["@tiptap/extension-bubble-menu@2.26.3", "", { "dependencies": { "tippy.js": "^6.3.7" }, "peerDependencies": { "@tiptap/core": "^2.7.0", "@tiptap/pm": "^2.7.0" } }, "sha512-vliC5bv/md4qkguqqL8w7LW8jnXBD1FLdSMDavHRVwdRaRnEfLRAIY7Oxtc1Voy3+762tfn912TuwDlCOPsNSQ=="],

    "tldraw/@tiptap/react/@tiptap/extension-floating-menu": ["@tiptap/extension-floating-menu@2.26.3", "", { "dependencies": { "tippy.js": "^6.3.7" }, "peerDependencies": { "@tiptap/core": "^2.7.0", "@tiptap/pm": "^2.7.0" } }, "sha512-i2dsIMa0L6vjCPnTiXjPZXZqUu3sIIIAI+E1T4p0FsGYjjPTmN+AgkJqeO3bbe5XHmWcWKtgQevNCMF0kmU5rQ=="],

    "tldraw/@tiptap/starter-kit/@tiptap/extension-blockquote": ["@tiptap/extension-blockquote@2.26.3", "", { "peerDependencies": { "@tiptap/core": "^2.7.0" } }, "sha512-brz8+wh03TuMevNUztTSC9BzZEsLCNakPJCCicD8FRpBJoLj4benT6T3GYVdMhkk4BmhpruSFZB0FPY+rxCVlA=="],

    "tldraw/@tiptap/starter-kit/@tiptap/extension-bold": ["@tiptap/extension-bold@2.26.3", "", { "peerDependencies": { "@tiptap/core": "^2.7.0" } }, "sha512-ssXKQxSwQ+Webv65emK/A1d13iTvnfbw8I2wlzuxsrMChyb4wH2HyqI5N4g0FpLqCpkXFumforoY+0XKktve+w=="],

    "tldraw/@tiptap/starter-kit/@tiptap/extension-bullet-list": ["@tiptap/extension-bullet-list@2.26.3", "", { "peerDependencies": { "@tiptap/core": "^2.7.0" } }, "sha512-pfBMOup1JbXgf2aVTtG1A5t7qFZJrpD+wNPuypjF2YWmCl/pAlwbPFz9hNuWyZq14+QoQg5tML1/G1M7cgrrtw=="],

    "tldraw/@tiptap/starter-kit/@tiptap/extension-code-block": ["@tiptap/extension-code-block@2.26.3", "", { "peerDependencies": { "@tiptap/core": "^2.7.0", "@tiptap/pm": "^2.7.0" } }, "sha512-3DbzKRfMqw9EGS7mGkpyopbRWTO+qpV52Mby4Ll2+OfhvGnHzSN4Q7xOsp+VeZr14GMEmua5Oq2e/gRypqXatQ=="],

    "tldraw/@tiptap/starter-kit/@tiptap/extension-document": ["@tiptap/extension-document@2.26.3", "", { "peerDependencies": { "@tiptap/core": "^2.7.0" } }, "sha512-gcJg4Otchilr4eSUwhPNwbhPUkEYvXhkUZ/1MAhVGD40Ovq2P8ZWkJipA3tKOCJinL5MJK59ccZBstnKSTw+JA=="],

    "tldraw/@tiptap/starter-kit/@tiptap/extension-dropcursor": ["@tiptap/extension-dropcursor@2.26.3", "", { "peerDependencies": { "@tiptap/core": "^2.7.0", "@tiptap/pm": "^2.7.0" } }, "sha512-54rgDTmRStVmXZR7KdCvSOCAbumh5luXgticUkRM8OM8PBe1c0T9X8jfV7+XEFGugRVl8mtCZZpgUt5vhuxHog=="],

    "tldraw/@tiptap/starter-kit/@tiptap/extension-gapcursor": ["@tiptap/extension-gapcursor@2.26.3", "", { "peerDependencies": { "@tiptap/core": "^2.7.0", "@tiptap/pm": "^2.7.0" } }, "sha512-ZDNSkpz7ik2PJOjrys27rwko5Ufe6GtLjaAxjvkWmyzcgAOTadDeth9NaRdBVMDGgSLBKbXihYZZXLkiAP9RLA=="],

    "tldraw/@tiptap/starter-kit/@tiptap/extension-hard-break": ["@tiptap/extension-hard-break@2.26.3", "", { "peerDependencies": { "@tiptap/core": "^2.7.0" } }, "sha512-KJWUi+2KOZejVRb2KI0NM3LgCpNimxcunbOCKsZKygV/UByzhUl7UaCAIa+ySMM+kbu/Ec3hkTzafGfaU9ZkLg=="],

    "tldraw/@tiptap/starter-kit/@tiptap/extension-heading": ["@tiptap/extension-heading@2.26.3", "", { "peerDependencies": { "@tiptap/core": "^2.7.0" } }, "sha512-bp7YildFOustuGJGl8TInG26h7xbcpBKskm49TjwyBjUqRHPGH4V11554afStAr+bsTlPN4TDXt7extvq3UYLA=="],

    "tldraw/@tiptap/starter-kit/@tiptap/extension-horizontal-rule": ["@tiptap/extension-horizontal-rule@2.26.3", "", { "peerDependencies": { "@tiptap/core": "^2.7.0", "@tiptap/pm": "^2.7.0" } }, "sha512-NhlJEDj0b/P1Rj4UOMgt4CjS4IXEhXQFsdiXmsYZxchfr4J72HrsOfZs4vAqIQbkrLgUlYEr/DGMNWzME78FrA=="],

    "tldraw/@tiptap/starter-kit/@tiptap/extension-italic": ["@tiptap/extension-italic@2.26.3", "", { "peerDependencies": { "@tiptap/core": "^2.7.0" } }, "sha512-DJX31JQsyerqoNM+hAtbjHoJ42W/EpnMMCtQr/gRS8ssEdrVtcDDhSO2tkaP6dNjhG8zH2hKYsXpLCCFdDgvwg=="],

    "tldraw/@tiptap/starter-kit/@tiptap/extension-list-item": ["@tiptap/extension-list-item@2.26.3", "", { "peerDependencies": { "@tiptap/core": "^2.7.0" } }, "sha512-9qU0SoC+tDSKYhfdWFS3dkioEk3ml1ycBeRmOxh7h+w0ezmTomiT5yvc9t3KM30ps8n1p78sIPo19GF65u1dFQ=="],

    "tldraw/@tiptap/starter-kit/@tiptap/extension-ordered-list": ["@tiptap/extension-ordered-list@2.26.3", "", { "peerDependencies": { "@tiptap/core": "^2.7.0" } }, "sha512-x6G0qA7dAvSq+kphA7P64m+ScoVEAW8s9pl7o3jIJzcIW/LrbL1xkyOjbgCvGEvwyQVsgyqtLQDQ2oeloosDBw=="],

    "tldraw/@tiptap/starter-kit/@tiptap/extension-paragraph": ["@tiptap/extension-paragraph@2.26.3", "", { "peerDependencies": { "@tiptap/core": "^2.7.0" } }, "sha512-eBC5UsaTJRUMhePtK1dcCAfes0CpqqFiewpIM0lWk4XMtpG2aoczVVVkImybbFKfqsvEEo3vgHJ2YiE5YZFCSg=="],

    "tldraw/@tiptap/starter-kit/@tiptap/extension-strike": ["@tiptap/extension-strike@2.26.3", "", { "peerDependencies": { "@tiptap/core": "^2.7.0" } }, "sha512-Po3al5hP0IwvHHIHYy3DbUvCD/kbYTsi3sWTjPAB9QgqaoJGl+jyhIyha8FsR+U3MCIIJIekMktI5o1+ySMGpg=="],

    "tldraw/@tiptap/starter-kit/@tiptap/extension-text": ["@tiptap/extension-text@2.26.3", "", { "peerDependencies": { "@tiptap/core": "^2.7.0" } }, "sha512-sGRbX96ss4jQeKw9d0iphuAWja8Dv4w4ryTDKfxD7Lizx3UaIxQB/y+Wna89tM3kfbi/qJcrD3AF7NJgfc/tEA=="],

    "web-resource-inliner/htmlparser2/domhandler": ["domhandler@3.3.0", "", { "dependencies": { "domelementtype": "^2.0.1" } }, "sha512-J1C5rIANUbuYK+FuFL98650rihynUOEzRLxW+90bKZRWB6A1X1Tf82GxR1qAWLyfNPRvjqfip3Q5tdYlmAa9lA=="],

    "web-resource-inliner/htmlparser2/domutils": ["domutils@2.8.0", "", { "dependencies": { "dom-serializer": "^1.0.1", "domelementtype": "^2.2.0", "domhandler": "^4.2.0" } }, "sha512-w96Cjofp72M5IIhpjgobBimYEfoPjx1Vx0BSX9P30WBdZW2WIKU0T1Bd0kz2eNZ9ikjKgHbEyKx8BB6H1L3h3A=="],

    "web-resource-inliner/htmlparser2/entities": ["entities@2.2.0", "", {}, "sha512-p92if5Nz619I0w+akJrLZH0MX0Pb5DX39XOwQTtXSdQQOaYH03S1uIQp4mhOZtAXrxq4ViO67YTiLBo2638o9A=="],

    "wrap-ansi-cjs/string-width/emoji-regex": ["emoji-regex@8.0.0", "", {}, "sha512-MSjYzcWNOA0ewAHpz0MxpYFvwg6yjy1NG3xteoqz644VCo/RPgnr1/GGt+ic3iJTzQ8Eu3TdM14SawnVUmGE6A=="],

    "wrap-ansi/string-width/emoji-regex": ["emoji-regex@9.2.2", "", {}, "sha512-L18DaJsXSUk2+42pv8mLs5jJT2hqFkFE4j21wOmgbUqsZ2hL72NsUU785g9RXgo3s0ZNgVl42TiHp3ZtOv/Vyg=="],

    "@ai-sdk/google-vertex/google-auth-library/gaxios/node-fetch": ["node-fetch@2.7.0", "", { "dependencies": { "whatwg-url": "^5.0.0" }, "peerDependencies": { "encoding": "^0.1.0" }, "optionalPeers": ["encoding"] }, "sha512-c4FRfUm/dbcWZ7U+1Wq0AwCyFL+3nt2bEw05wfxSz+DWpWsitgmSgYmy2dQdWyKC1694ELPqMs/YzUSNozLt8A=="],

    "@ai-sdk/google-vertex/google-auth-library/gaxios/uuid": ["uuid@9.0.1", "", { "bin": { "uuid": "dist/bin/uuid" } }, "sha512-b+1eJOlsR9K8HJpow9Ok3fiWOWSIcIzXodvv0rQjVoOVNpWMpxf1wZNpt4y9h10odCNrqnYp1OBzRktckBe3sA=="],

    "@ai-sdk/google-vertex/google-auth-library/gcp-metadata/google-logging-utils": ["google-logging-utils@0.0.2", "", {}, "sha512-NEgUnEcBiP5HrPzufUkBzJOD/Sxsco3rLNo1F1TNf7ieU8ryUzBhqba8r756CjLX7rn3fHl6iLEwPYuqpoKgQQ=="],

    "@aws-crypto/sha256-browser/@smithy/util-utf8/@smithy/util-buffer-from/@smithy/is-array-buffer": ["@smithy/is-array-buffer@2.2.0", "", { "dependencies": { "tslib": "^2.6.2" } }, "sha512-GGP3O9QFD24uGeAXYUjwSTXARoqpZykHadOmA8G5vfJPK0/DC67qa//0qvqrJzL1xc8WQWX7/yc7fwudjPHPhA=="],

    "@aws-crypto/util/@smithy/util-utf8/@smithy/util-buffer-from/@smithy/is-array-buffer": ["@smithy/is-array-buffer@2.2.0", "", { "dependencies": { "tslib": "^2.6.2" } }, "sha512-GGP3O9QFD24uGeAXYUjwSTXARoqpZykHadOmA8G5vfJPK0/DC67qa//0qvqrJzL1xc8WQWX7/yc7fwudjPHPhA=="],

    "@polar-sh/nextjs/next/postcss/nanoid": ["nanoid@3.3.11", "", { "bin": { "nanoid": "bin/nanoid.cjs" } }, "sha512-N8SpfPUnUp1bK+PMYW8qSWdl9U+wwNWI4QKxOYDy9JAro3WMX7p2OeVRF9v+347pnakNevPmiHhNmZ2HbFA76w=="],

    "@trigger.dev/core/socket.io/engine.io/cookie": ["cookie@0.4.2", "", {}, "sha512-aSWTXFzaKWkvHO1Ny/s+ePFpvKsPnjc551iI41v3ny/ow6tBG5Vd+FuqGNhh1LxOmVzOlGUriIlOaokOvhaStA=="],

    "@trigger.dev/core/socket.io/engine.io/ws": ["ws@8.17.1", "", { "peerDependencies": { "bufferutil": "^4.0.1", "utf-8-validate": ">=5.0.2" }, "optionalPeers": ["bufferutil", "utf-8-validate"] }, "sha512-6XQFvXTkbfUOZOKKILFG1PDK2NDQs4azKQl26T0YS5CxqWLgXajbPZ+h4gZekJyRqFU8pvnbAbbs/3TgRPy+GQ=="],

    "@vercel/analytics/next/postcss/nanoid": ["nanoid@3.3.11", "", { "bin": { "nanoid": "bin/nanoid.cjs" } }, "sha512-N8SpfPUnUp1bK+PMYW8qSWdl9U+wwNWI4QKxOYDy9JAro3WMX7p2OeVRF9v+347pnakNevPmiHhNmZ2HbFA76w=="],

    "@vercel/speed-insights/next/postcss/nanoid": ["nanoid@3.3.11", "", { "bin": { "nanoid": "bin/nanoid.cjs" } }, "sha512-N8SpfPUnUp1bK+PMYW8qSWdl9U+wwNWI4QKxOYDy9JAro3WMX7p2OeVRF9v+347pnakNevPmiHhNmZ2HbFA76w=="],

    "cookies-next/next/postcss/nanoid": ["nanoid@3.3.11", "", { "bin": { "nanoid": "bin/nanoid.cjs" } }, "sha512-N8SpfPUnUp1bK+PMYW8qSWdl9U+wwNWI4QKxOYDy9JAro3WMX7p2OeVRF9v+347pnakNevPmiHhNmZ2HbFA76w=="],

    "cross-fetch/node-fetch/whatwg-url/tr46": ["tr46@0.0.3", "", {}, "sha512-N3WMsuqV66lT30CrXNbEjx4GEwlow3v6rr4mCcv6prnfwhS01rkgyFdjPNBYd9br7LpXV1+Emh01fHnq2Gdgrw=="],

    "cross-fetch/node-fetch/whatwg-url/webidl-conversions": ["webidl-conversions@3.0.1", "", {}, "sha512-2JAn3z8AR6rjK8Sm8orRC0h/bcl/DqL7tRPdGZ4I1CjdF+EaMLmYxBHyXuKL849eucPFhvBoxMsflfOb8kxaeQ=="],

    "mdast-util-mdx-jsx/parse-entities/is-alphanumerical/is-alphabetical": ["is-alphabetical@2.0.1", "", {}, "sha512-FWyyY60MeTNyeSRpkM2Iry0G9hpr7/9kD40mD/cGQEuilcZYS4okz8SN2Q6rLCJ8gbCt6fN+rC+6tMGS99LaxQ=="],

    "next-intl/next/postcss/nanoid": ["nanoid@3.3.11", "", { "bin": { "nanoid": "bin/nanoid.cjs" } }, "sha512-N8SpfPUnUp1bK+PMYW8qSWdl9U+wwNWI4QKxOYDy9JAro3WMX7p2OeVRF9v+347pnakNevPmiHhNmZ2HbFA76w=="],

    "react-scan/next/postcss/nanoid": ["nanoid@3.3.11", "", { "bin": { "nanoid": "bin/nanoid.cjs" } }, "sha512-N8SpfPUnUp1bK+PMYW8qSWdl9U+wwNWI4QKxOYDy9JAro3WMX7p2OeVRF9v+347pnakNevPmiHhNmZ2HbFA76w=="],

    "test-exclude/glob/path-scurry/lru-cache": ["lru-cache@10.4.3", "", {}, "sha512-JNAzZcXrCt42VGLuYz0zfAzDfAvJWW6AfYlDBQyDV5DClI2m5sAmK+OIO7s59XfsRsWHp02jAJrRadPRGTt6SQ=="],

    "web-resource-inliner/htmlparser2/domutils/dom-serializer": ["dom-serializer@1.4.1", "", { "dependencies": { "domelementtype": "^2.0.1", "domhandler": "^4.2.0", "entities": "^2.0.0" } }, "sha512-VHwB3KfrcOOkelEG2ZOfxqLZdfkil8PtJi4P8N2MMXucZq2yLp75ClViUlOVwyoHEDjYU433Aq+5zWP61+RGag=="],

    "web-resource-inliner/htmlparser2/domutils/domhandler": ["domhandler@4.3.1", "", { "dependencies": { "domelementtype": "^2.2.0" } }, "sha512-GrwoxYN+uWlzO8uhUXRl0P+kHE4GtVPfYzVLcUxPL7KNdHKj66vvlhiweIHqYYXWlw+T8iLMp42Lm67ghw4WMQ=="],

    "@ai-sdk/google-vertex/google-auth-library/gaxios/node-fetch/whatwg-url": ["whatwg-url@5.0.0", "", { "dependencies": { "tr46": "~0.0.3", "webidl-conversions": "^3.0.0" } }, "sha512-saE57nupxk6v3HY35+jzBwYa0rKSy0XR8JSxZPwgLr7ys0IBzhGviA1/TUGJLmSVqs8pb9AnvICXEuOHLprYTw=="],

    "@ai-sdk/google-vertex/google-auth-library/gaxios/node-fetch/whatwg-url/tr46": ["tr46@0.0.3", "", {}, "sha512-N3WMsuqV66lT30CrXNbEjx4GEwlow3v6rr4mCcv6prnfwhS01rkgyFdjPNBYd9br7LpXV1+Emh01fHnq2Gdgrw=="],

    "@ai-sdk/google-vertex/google-auth-library/gaxios/node-fetch/whatwg-url/webidl-conversions": ["webidl-conversions@3.0.1", "", {}, "sha512-2JAn3z8AR6rjK8Sm8orRC0h/bcl/DqL7tRPdGZ4I1CjdF+EaMLmYxBHyXuKL849eucPFhvBoxMsflfOb8kxaeQ=="],
  }
}<|MERGE_RESOLUTION|>--- conflicted
+++ resolved
@@ -727,12 +727,6 @@
     "packages/typescript-config": {
       "name": "@tuturuuu/typescript-config",
       "version": "0.1.0",
-<<<<<<< HEAD
-=======
-      "devDependencies": {
-        "@biomejs/biome": "^2.2.6",
-      },
->>>>>>> dd0e4048
     },
     "packages/ui": {
       "name": "@tuturuuu/ui",
@@ -876,12 +870,8 @@
         "clsx": "^2.1.1",
         "dayjs": "^1.11.18",
         "moment": "^2.30.1",
-<<<<<<< HEAD
-        "next": "^16.0.0-canary.1",
+        "next": "^16.0.0-canary.3",
         "prosemirror-model": "^1.25.3",
-=======
-        "next": "^16.0.0-canary.3",
->>>>>>> dd0e4048
         "react": "^19.2.0",
         "react-dom": "^19.2.0",
         "tailwind-merge": "^3.3.1",
@@ -961,15 +951,9 @@
 
     "@ai-sdk/gladia": ["@ai-sdk/gladia@1.0.13", "", { "dependencies": { "@ai-sdk/provider": "2.0.0", "@ai-sdk/provider-utils": "3.0.12" }, "peerDependencies": { "zod": "^3.25.76 || ^4.1.8" } }, "sha512-Xbrb4Vd1TvLcB2gNf+pKCkQtK9ZTJ/n2xcupMjDggCRHCBsvAZpnh8+BlA5uX5v+crGna2DR2q6LwmIqWbMYfw=="],
 
-<<<<<<< HEAD
-    "@ai-sdk/google": ["@ai-sdk/google@2.0.21", "", { "dependencies": { "@ai-sdk/provider": "2.0.0", "@ai-sdk/provider-utils": "3.0.12" }, "peerDependencies": { "zod": "^3.25.76 || ^4.1.8" } }, "sha512-Xfbp5x9ZFc2vxkDjz/7ZdJ6LWXp/YoUtunCvQosj2dkxU71wrNtFsyNMdvBlCahjSaB3TV76CEEBvbsoX3JCuA=="],
-
-    "@ai-sdk/google-vertex": ["@ai-sdk/google-vertex@3.0.41", "", { "dependencies": { "@ai-sdk/anthropic": "2.0.27", "@ai-sdk/google": "2.0.21", "@ai-sdk/provider": "2.0.0", "@ai-sdk/provider-utils": "3.0.12", "google-auth-library": "^9.15.0" }, "peerDependencies": { "zod": "^3.25.76 || ^4.1.8" } }, "sha512-HqZvS5m1Guk4CPYI0fyQuaOUjjtP/l84qT8Sis1TDrmEhmnjVQqhcZR0062SvZFUwA9z2Bes21G3x0QrI0oCAw=="],
-=======
     "@ai-sdk/google": ["@ai-sdk/google@2.0.22", "", { "dependencies": { "@ai-sdk/provider": "2.0.0", "@ai-sdk/provider-utils": "3.0.12" }, "peerDependencies": { "zod": "^3.25.76 || ^4.1.8" } }, "sha512-DgT8Y6FPf7xxAxJOjJbXY6IxqvjrxwRYDlLEx50U11PluACeZqgEZrGDEZA7K+Nr2wGGiEoW4zYb+MJnr+i68Q=="],
 
     "@ai-sdk/google-vertex": ["@ai-sdk/google-vertex@3.0.42", "", { "dependencies": { "@ai-sdk/anthropic": "2.0.27", "@ai-sdk/google": "2.0.22", "@ai-sdk/provider": "2.0.0", "@ai-sdk/provider-utils": "3.0.12", "google-auth-library": "^9.15.0" }, "peerDependencies": { "zod": "^3.25.76 || ^4.1.8" } }, "sha512-uhKhX7FhGjgrCKcDvICmqcZjU51vfSyzTxvnF2BHpcPDRDuu0D+vXz0y494eI9BUwwxp+pbMkAcVE8r00vhCWw=="],
->>>>>>> dd0e4048
 
     "@ai-sdk/groq": ["@ai-sdk/groq@2.0.24", "", { "dependencies": { "@ai-sdk/provider": "2.0.0", "@ai-sdk/provider-utils": "3.0.12" }, "peerDependencies": { "zod": "^3.25.76 || ^4.1.8" } }, "sha512-PCtNwFsakxR6B/o+l3gtxlPIwN8lawK3vvOjRdC759Y8WtNxCv5RUs0JsxIKyAZxO+RBEy0AoL8xTQUy8fn3gw=="],
 
