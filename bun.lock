--- conflicted
+++ resolved
@@ -39,11 +39,7 @@
         "next-themes": "^0.4.6",
         "react": "^19.0.0",
         "react-dom": "^19.0.0",
-<<<<<<< HEAD
-        "tailwindcss": "^4.0.13",
-=======
         "tailwindcss": "^4.0.14",
->>>>>>> 252c3610
       },
       "devDependencies": {
         "@eslint/eslintrc": "^3.3.0",
@@ -78,11 +74,7 @@
         "next": "^15.2.2",
         "react": "^19.0.0",
         "react-dom": "^19.0.0",
-<<<<<<< HEAD
-        "tailwindcss": "^4.0.13",
-=======
         "tailwindcss": "^4.0.14",
->>>>>>> 252c3610
       },
       "devDependencies": {
         "@eslint/eslintrc": "^3.3.0",
@@ -636,30 +628,6 @@
       "name": "@tuturuuu/ai",
       "version": "0.0.10",
       "dependencies": {
-<<<<<<< HEAD
-        "@ai-sdk/amazon-bedrock": "^2.1.2",
-        "@ai-sdk/anthropic": "^1.1.16",
-        "@ai-sdk/azure": "^1.2.3",
-        "@ai-sdk/cerebras": "^0.1.14",
-        "@ai-sdk/cohere": "^1.1.14",
-        "@ai-sdk/deepinfra": "^0.1.15",
-        "@ai-sdk/deepseek": "^0.1.14",
-        "@ai-sdk/fal": "^0.0.7",
-        "@ai-sdk/fireworks": "^0.1.15",
-        "@ai-sdk/google": "^1.1.22",
-        "@ai-sdk/google-vertex": "^2.1.26",
-        "@ai-sdk/groq": "^1.1.13",
-        "@ai-sdk/luma": "^0.0.9",
-        "@ai-sdk/mistral": "^1.1.16",
-        "@ai-sdk/openai": "^1.2.3",
-        "@ai-sdk/perplexity": "^1.0.5",
-        "@ai-sdk/react": "^1.1.22",
-        "@ai-sdk/togetherai": "^0.1.15",
-        "@ai-sdk/xai": "^1.1.14",
-        "@google/generative-ai": "^0.24.0",
-        "@tuturuuu/supabase": "workspace:*",
-        "ai": "^4.1.58",
-=======
         "@ai-sdk/amazon-bedrock": "^2.1.3",
         "@ai-sdk/anthropic": "^1.1.17",
         "@ai-sdk/azure": "^1.2.5",
@@ -682,7 +650,6 @@
         "@google/generative-ai": "^0.24.0",
         "@tuturuuu/supabase": "workspace:*",
         "ai": "^4.1.61",
->>>>>>> 252c3610
         "eslint": "^9.22.0",
         "next": "^15.2.2",
         "react": "^19.0.0",
@@ -848,11 +815,7 @@
       "devDependencies": {
         "@eslint/eslintrc": "^3.3.0",
         "@eslint/js": "^9.22.0",
-<<<<<<< HEAD
-        "@tailwindcss/postcss": "^4.0.13",
-=======
         "@tailwindcss/postcss": "^4.0.14",
->>>>>>> 252c3610
         "@tailwindcss/typography": "^0.5.16",
         "@tuturuuu/eslint-config": "workspace:*",
         "@tuturuuu/types": "workspace:*",
@@ -867,11 +830,7 @@
         "autoprefixer": "^10.4.21",
         "postcss": "^8.5.3",
         "postcss-load-config": "^6.0.1",
-<<<<<<< HEAD
-        "tailwindcss": "^4.0.13",
-=======
         "tailwindcss": "^4.0.14",
->>>>>>> 252c3610
         "typescript": "^5.8.2",
       },
     },
@@ -3874,7 +3833,6 @@
 
     "zwitch": ["zwitch@2.0.4", "", {}, "sha512-bXE4cR/kVZhKZX/RjPEflHaKVhUVl85noU3v6b8apfQEc1x4A+zBxjZ4lN8LqGd6WZ3dl98pY4o717VFmoPp+A=="],
 
-<<<<<<< HEAD
     "@ai-sdk/fal/@ai-sdk/provider": ["@ai-sdk/provider@1.0.10", "", { "dependencies": { "json-schema": "^0.4.0" } }, "sha512-pco8Zl9U0xwXI+nCLc0woMtxbvjU8hRmGTseAUiPHFLYAAL8trRPCukg69IDeinOvIeo1SmXxAIdWWPZOLb4Cg=="],
 
     "@ai-sdk/fal/@ai-sdk/provider-utils": ["@ai-sdk/provider-utils@2.1.11", "", { "dependencies": { "@ai-sdk/provider": "1.0.10", "eventsource-parser": "^3.0.0", "nanoid": "^3.3.8", "secure-json-parse": "^2.7.0" }, "peerDependencies": { "zod": "^3.0.0" }, "optionalPeers": ["zod"] }, "sha512-lMnXA5KaRJidzW7gQmlo/SnX6D+AKk5GxHFcQtOaGOSJNmu/qcNZc1rGaO7K5qW52OvCLXtnWudR4cc/FvMpVQ=="],
@@ -3883,8 +3841,6 @@
 
     "@ai-sdk/luma/@ai-sdk/provider-utils": ["@ai-sdk/provider-utils@2.1.11", "", { "dependencies": { "@ai-sdk/provider": "1.0.10", "eventsource-parser": "^3.0.0", "nanoid": "^3.3.8", "secure-json-parse": "^2.7.0" }, "peerDependencies": { "zod": "^3.0.0" }, "optionalPeers": ["zod"] }, "sha512-lMnXA5KaRJidzW7gQmlo/SnX6D+AKk5GxHFcQtOaGOSJNmu/qcNZc1rGaO7K5qW52OvCLXtnWudR4cc/FvMpVQ=="],
 
-=======
->>>>>>> 252c3610
     "@asamuzakjp/css-color/lru-cache": ["lru-cache@10.4.3", "", {}, "sha512-JNAzZcXrCt42VGLuYz0zfAzDfAvJWW6AfYlDBQyDV5DClI2m5sAmK+OIO7s59XfsRsWHp02jAJrRadPRGTt6SQ=="],
 
     "@aws-crypto/sha256-browser/@smithy/util-utf8": ["@smithy/util-utf8@2.3.0", "", { "dependencies": { "@smithy/util-buffer-from": "^2.2.0", "tslib": "^2.6.2" } }, "sha512-R8Rdn8Hy72KKcebgLiv8jQcQkXoLMOGGv5uI1/k0l+snqkOzQ1R0ChUBCxWMlBsFMekWjq0wRudIweFs7sKT5A=="],
