import { createServerSupabaseClient } from '@supabase/auth-helpers-nextjs';
import { GetServerSidePropsContext } from 'next';
import { ReactElement, useEffect, useState } from 'react';
import DayTitle from '../../components/calendar/DayTitle';
import Layout from '../../components/layout/Layout';
import { useAppearance } from '../../hooks/useAppearance';
import { useUserData } from '../../hooks/useUserData';
import { useUserList } from '../../hooks/useUserList';
import { PageWithLayoutProps } from '../../types/PageWithLayoutProps';
<<<<<<< HEAD
import HeaderX from '../../components/metadata/HeaderX';
=======
import CalendarHeader from '../../components/calendar/CalendarHeader';
>>>>>>> c0c140ac

export const getServerSideProps = async (ctx: GetServerSidePropsContext) => {
  const supabase = createServerSupabaseClient(ctx);

  const {
    data: { session },
  } = await supabase.auth.getSession();

  if (!session)
    return {
      redirect: {
        destination: '/login',
        permanent: false,
      },
    };

  return {
    props: {
      initialSession: session,
      user: session.user,
    },
  };
};

const CalendarPage: PageWithLayoutProps = () => {
  const {
    setRootSegment,
    changeLeftSidebarSecondaryPref,
    disablePadding,
    enablePadding,
  } = useAppearance();
  const { updateUsers } = useUserList();
  const { data } = useUserData();

  useEffect(() => {
    changeLeftSidebarSecondaryPref('visible');
    disablePadding();

    setRootSegment({
      content: 'Calendar',
      href: '/expenses',
    });

    return () => {
      enablePadding();
    };
    // eslint-disable-next-line react-hooks/exhaustive-deps
  }, []);

  useEffect(() => {
    if (data) updateUsers([data]);
    // eslint-disable-next-line react-hooks/exhaustive-deps
  }, [data]);

  const [date, setDate] = useState(new Date());

  const weekdays = ['Mon', 'Tue', 'Wed', 'Thu', 'Fri', 'Sat', 'Sun'];

  const setToday = () => {
    setDate(new Date());
  };

  const setPreviousWeek = () => {
    const newDate = new Date(date);
    newDate.setDate(newDate.getDate() - 7);
    setDate(newDate);
  };

  const setNextWeek = () => {
    const newDate = new Date(date);
    newDate.setDate(newDate.getDate() + 7);
    setDate(newDate);
  };

  const getMonday = () => {
    const day = date.getDay() || 7;
    if (day !== 1) {
      date.setHours(-24 * (day - 1));
    }
    return date;
  };

  // get other date from monday to sunday
  const getWeekdays = () => {
    const monday = getMonday();
    const days = [];

    for (let i = 0; i < 7; i++) {
      const day = new Date(monday);
      day.setDate(day.getDate() + i);
      days.push(day);
    }
    return days;
  };

  const shortMonthName = new Intl.DateTimeFormat('en-US', { month: 'long' })
    .format;
  const longMonth = shortMonthName(date); // "July"

  const isDev = process.env.NODE_ENV === 'development';

  if (!isDev)
    return (
      <div className="h-full min-h-full w-full p-8">
        <HeaderX label="Calendar" />
        <div className="flex h-full w-full items-center justify-center rounded-lg border border-purple-300/20 bg-purple-300/10 text-6xl font-semibold text-purple-300">
          Under construction 🚧
        </div>
      </div>
    );

  const title = `${longMonth} ${date.getFullYear()}`;

  return (
    <div className="flex h-full w-full flex-col border-zinc-800 bg-zinc-900 p-6">
<<<<<<< HEAD
      <HeaderX label="Calendar" />
      <div className="mb-8 flex justify-between">
        <div className="text-3xl font-semibold">
          {longMonth} <span>{date.getFullYear()}</span>
        </div>

        <div className="flex items-center justify-center gap-2 text-blue-300">
          <SegmentedControl
            radius="md"
            className="mr-2"
            data={[
              {
                value: 'week',
                label: (
                  <Center>
                    <Link href="/calendar">Week</Link>
                  </Center>
                ),
              },
              {
                value: 'month',
                label: (
                  <Center>
                    <Link href="/calendar/month">Month</Link>
                  </Center>
                ),
              },
              {
                value: 'year',
                label: (
                  <Center>
                    <Link href="/calendar/year">Year</Link>
                  </Center>
                ),
              },
            ]}
          />
          <button
            onClick={setPreviousWeek}
            className="h-full rounded-lg p-2 text-3xl hover:bg-blue-300/20"
          >
            <ChevronLeftIcon className="w-4" />
          </button>
          <button
            onClick={setToday}
            className="cursor-pointer rounded-lg p-2 text-lg font-semibold hover:bg-blue-300/20"
          >
            Today
          </button>

          <button
            onClick={setNextWeek}
            className="h-full rounded-lg p-2 text-3xl hover:bg-blue-300/20"
          >
            <ChevronRightIcon className="w-4" />
          </button>
=======
      <CalendarHeader
        title={title}
        prevHandler={setPreviousWeek}
        nextHandler={setNextWeek}
        todayHandler={setToday}
      />

      <div>
        <div className="float-right grid w-[93%] grid-cols-7">
          {weekdays.map((weekday, index) => (
            <div key={index}>
              <DayTitle date={getWeekdays()[index]} weekday={weekday} />
            </div>
          ))}
>>>>>>> c0c140ac
        </div>
      </div>

      <div className="overflow-y-scroll text-center scrollbar-none">
        <div className="float-left grid w-[7%] grid-rows-[24]">
          {Array.from(Array(23).keys()).map((hour, index) => (
            <div
              key={index}
              className="relative flex h-20 w-full min-w-fit items-center justify-end border-b border-zinc-800 text-xl font-semibold"
            >
              <span className="absolute right-0 bottom-0 px-2">
                {hour + 1}:00
              </span>
            </div>
          ))}
        </div>
        <div className="float-right grid w-[93%] grid-cols-7">
          {weekdays.map((_, index) => (
            <div key={index}>
              <div className="grid grid-rows-[24]">
                {Array.from(Array(24).keys()).map((index) => (
                  <div
                    key={index}
                    className="flex h-20 items-center justify-center border-l border-b border-zinc-800"
                  ></div>
                ))}
              </div>
            </div>
          ))}
        </div>
      </div>
    </div>
  );
};

CalendarPage.getLayout = function getLayout(page: ReactElement) {
  return <Layout>{page}</Layout>;
};

export default CalendarPage;<|MERGE_RESOLUTION|>--- conflicted
+++ resolved
@@ -7,11 +7,8 @@
 import { useUserData } from '../../hooks/useUserData';
 import { useUserList } from '../../hooks/useUserList';
 import { PageWithLayoutProps } from '../../types/PageWithLayoutProps';
-<<<<<<< HEAD
 import HeaderX from '../../components/metadata/HeaderX';
-=======
 import CalendarHeader from '../../components/calendar/CalendarHeader';
->>>>>>> c0c140ac
 
 export const getServerSideProps = async (ctx: GetServerSidePropsContext) => {
   const supabase = createServerSupabaseClient(ctx);
@@ -127,7 +124,6 @@
 
   return (
     <div className="flex h-full w-full flex-col border-zinc-800 bg-zinc-900 p-6">
-<<<<<<< HEAD
       <HeaderX label="Calendar" />
       <div className="mb-8 flex justify-between">
         <div className="text-3xl font-semibold">
@@ -184,7 +180,6 @@
           >
             <ChevronRightIcon className="w-4" />
           </button>
-=======
       <CalendarHeader
         title={title}
         prevHandler={setPreviousWeek}
@@ -199,7 +194,6 @@
               <DayTitle date={getWeekdays()[index]} weekday={weekday} />
             </div>
           ))}
->>>>>>> c0c140ac
         </div>
       </div>
 
