--- conflicted
+++ resolved
@@ -15,19 +15,13 @@
     "test:watch": "turbo run test:watch",
     "format": "prettier --write .",
     "format:check": "prettier --check .",
-<<<<<<< HEAD
     "stop": "cd apps/db && bun stop",
-    "diff": "cd apps/db && bun sb:diff",
-    "typegen": "cd apps/db && bun sb:typegen",
     "ocr:install": "cd apps/ocr && bun ocr:install",
     "ocr:dev": "cd apps/ocr && bun ocr:dev",
     "ocr:start": "cd apps/ocr && bun ocr:start",
     "ocr:run": "cd apps/ocr && bun ocr:run",
     "ocr:serve": "cd apps/ocr && bun ocr:serve",
     "ocr:deploy": "cd apps/ocr && bun ocr:deploy",
-=======
-    "stop": "cd apps/db && bun sb:stop",
->>>>>>> 460888bd
     "sb:status": "cd apps/db && bun sb:status",
     "sb:start": "cd apps/db && bun sb:start",
     "sb:stop": "cd apps/db && bun sb:stop",
