{
  "name": "tutur3u",
  "private": true,
  "scripts": {
    "build": "turbo run build",
    "buildx": "pnpm i && bun i && turbo test lint build",
    "dev": "turbo run dev --parallel",
    "devx": "cd apps/db && pnpm supabase stop && pnpm i && pnpm supabase start && cd ../.. && turbo run dev --parallel",
    "devx:web": "cd apps/db && pnpm supabase stop && pnpm i && pnpm supabase start && cd ../.. && turbo run dev -F @tuturuuu/web",
<<<<<<< HEAD
    "devrs": "cd apps/db && pnpm supabase stop && pnpm i && pnpm supabase start && pnpm sb:reset && pnpm sb:typegen && cd ../.. && turbo run dev --parallel",
    "devrs:web": "cd apps/db && pnpm supabase stop && pnpm i && pnpm supabase start && pnpm sb:reset && pnpm sb:typegen && cd ../.. && turbo run dev -F @tuturuuu/web",
=======
    "devx:calendar": "cd apps/db && pnpm supabase stop && pnpm i && pnpm supabase start && cd ../.. && turbo run dev -F @tuturuuu/calendar -F @tuturuuu/web",
    "devx:rewise": "cd apps/db && pnpm supabase stop && pnpm i && pnpm supabase start && cd ../.. && turbo run dev -F @tuturuuu/rewise -F @tuturuuu/web",
    "devx:upskii": "cd apps/db && pnpm supabase stop && pnpm i && pnpm supabase start && cd ../.. && turbo run dev -F @tuturuuu/upskii -F @tuturuuu/web",
    "devx:famigo": "cd apps/db && pnpm supabase stop && pnpm i && pnpm supabase start && cd ../.. && turbo run dev -F @tuturuuu/famigo -F @tuturuuu/web",
    "devx:nova": "cd apps/db && pnpm supabase stop && pnpm i && pnpm supabase start && cd ../.. && turbo run dev -F @tuturuuu/nova -F @tuturuuu/web",
    "devrs": "cd apps/db && pnpm supabase stop && pnpm i && pnpm supabase start && pnpm sb:reset && pnpm sb:typegen && cd ../.. && turbo run dev --parallel",
    "devrs:web": "cd apps/db && pnpm supabase stop && pnpm i && pnpm supabase start && pnpm sb:reset && pnpm sb:typegen && cd ../.. && turbo run dev -F @tuturuuu/web",
    "devrs:calendar": "cd apps/db && pnpm supabase stop && pnpm i && pnpm supabase start && pnpm sb:reset && pnpm sb:typegen && cd ../.. && turbo run dev -F @tuturuuu/calendar -F @tuturuuu/web",
    "devrs:rewise": "cd apps/db && pnpm supabase stop && pnpm i && pnpm supabase start && pnpm sb:reset && pnpm sb:typegen && cd ../.. && turbo run dev -F @tuturuuu/rewise -F @tuturuuu/web",
    "devrs:upskii": "cd apps/db && pnpm supabase stop && pnpm i && pnpm supabase start && pnpm sb:reset && pnpm sb:typegen && cd ../.. && turbo run dev -F @tuturuuu/upskii -F @tuturuuu/web",
    "devrs:famigo": "cd apps/db && pnpm supabase stop && pnpm i && pnpm supabase start && pnpm sb:reset && pnpm sb:typegen && cd ../.. && turbo run dev -F @tuturuuu/famigo -F @tuturuuu/web",
    "devrs:nova": "cd apps/db && pnpm supabase stop && pnpm i && pnpm supabase start && pnpm sb:reset && pnpm sb:typegen && cd ../.. && turbo run dev -F @tuturuuu/nova -F @tuturuuu/web",
>>>>>>> 450e3fb5
    "lint": "turbo run lint",
    "test": "turbo run test",
    "test:watch": "turbo run test:watch",
    "format": "prettier --write .",
    "format:check": "prettier --check .",
    "stop": "cd apps/db && pnpm stop",
    "diff": "cd apps/db && pnpm sb:diff",
    "typegen": "cd apps/db && pnpm sb:typegen",
    "sb:status": "cd apps/db && pnpm sb:status",
    "sb:start": "cd apps/db && pnpm sb:start",
    "sb:stop": "cd apps/db && pnpm sb:stop",
    "sb:pull": "cd apps/db && pnpm sb:pull",
    "sb:push": "cd apps/db && pnpm sb:push",
    "sb:link": "cd apps/db && pnpm sb:link",
    "sb:linkpush": "cd apps/db && pnpm sb:link && pnpm sb:push",
    "sb:reset": "cd apps/db && pnpm sb:reset",
    "sb:diff": "cd apps/db && pnpm sb:up && pnpm sb:diff",
    "sb:new": "cd apps/db && pnpm sb:new",
    "sb:up": "cd apps/db && pnpm sb:up",
    "sb:typegen": "cd apps/db && pnpm sb:typegen",
    "ui:add": "pnpm --filter ui ui:add",
    "ui:diff": "pnpm --filter ui ui:diff"
  },
  "dependencies": {
    "react-scan": "^0.3.4"
  },
  "devDependencies": {
    "@eslint/eslintrc": "^3.3.1",
    "@eslint/js": "^9.28.0",
    "@trivago/prettier-plugin-sort-imports": "^5.2.2",
    "@tuturuuu/eslint-config": "workspace:*",
    "@tuturuuu/typescript-config": "workspace:*",
<<<<<<< HEAD
    "@vitest/coverage-v8": "^3.1.4",
=======
    "@vitest/coverage-v8": "^3.2.0",
>>>>>>> 450e3fb5
    "eslint": "^9.28.0",
    "prettier": "^3.5.3",
    "prettier-eslint": "^16.4.2",
    "prettier-plugin-tailwindcss": "^0.6.12",
    "turbo": "^2.5.4",
    "typescript": "^5.8.3",
    "vite": "^6.3.5",
<<<<<<< HEAD
    "vitest": "^3.1.4"
=======
    "vitest": "^3.2.0"
>>>>>>> 450e3fb5
  },
  "engines": {
    "node": ">=20"
  },
<<<<<<< HEAD
  "packageManager": "pnpm@10.11.0",
=======
  "packageManager": "pnpm@10.11.1",
>>>>>>> 450e3fb5
  "workspaces": [
    "apps/*",
    "packages/*"
  ],
  "trustedDependencies": [
    "@tailwindcss/oxide",
    "@vercel/speed-insights",
    "canvas",
    "core-js",
    "cytoscape",
    "esbuild",
    "puppeteer",
    "sharp",
    "supabase",
    "unrs-resolver"
  ],
  "pnpm": {
    "onlyBuiltDependencies": [
      "@tailwindcss/oxide",
      "@vercel/speed-insights",
      "canvas",
      "core-js",
      "cytoscape",
      "esbuild",
      "puppeteer",
      "sharp",
      "supabase",
      "unrs-resolver"
    ]
  }
}<|MERGE_RESOLUTION|>--- conflicted
+++ resolved
@@ -7,23 +7,8 @@
     "dev": "turbo run dev --parallel",
     "devx": "cd apps/db && pnpm supabase stop && pnpm i && pnpm supabase start && cd ../.. && turbo run dev --parallel",
     "devx:web": "cd apps/db && pnpm supabase stop && pnpm i && pnpm supabase start && cd ../.. && turbo run dev -F @tuturuuu/web",
-<<<<<<< HEAD
     "devrs": "cd apps/db && pnpm supabase stop && pnpm i && pnpm supabase start && pnpm sb:reset && pnpm sb:typegen && cd ../.. && turbo run dev --parallel",
     "devrs:web": "cd apps/db && pnpm supabase stop && pnpm i && pnpm supabase start && pnpm sb:reset && pnpm sb:typegen && cd ../.. && turbo run dev -F @tuturuuu/web",
-=======
-    "devx:calendar": "cd apps/db && pnpm supabase stop && pnpm i && pnpm supabase start && cd ../.. && turbo run dev -F @tuturuuu/calendar -F @tuturuuu/web",
-    "devx:rewise": "cd apps/db && pnpm supabase stop && pnpm i && pnpm supabase start && cd ../.. && turbo run dev -F @tuturuuu/rewise -F @tuturuuu/web",
-    "devx:upskii": "cd apps/db && pnpm supabase stop && pnpm i && pnpm supabase start && cd ../.. && turbo run dev -F @tuturuuu/upskii -F @tuturuuu/web",
-    "devx:famigo": "cd apps/db && pnpm supabase stop && pnpm i && pnpm supabase start && cd ../.. && turbo run dev -F @tuturuuu/famigo -F @tuturuuu/web",
-    "devx:nova": "cd apps/db && pnpm supabase stop && pnpm i && pnpm supabase start && cd ../.. && turbo run dev -F @tuturuuu/nova -F @tuturuuu/web",
-    "devrs": "cd apps/db && pnpm supabase stop && pnpm i && pnpm supabase start && pnpm sb:reset && pnpm sb:typegen && cd ../.. && turbo run dev --parallel",
-    "devrs:web": "cd apps/db && pnpm supabase stop && pnpm i && pnpm supabase start && pnpm sb:reset && pnpm sb:typegen && cd ../.. && turbo run dev -F @tuturuuu/web",
-    "devrs:calendar": "cd apps/db && pnpm supabase stop && pnpm i && pnpm supabase start && pnpm sb:reset && pnpm sb:typegen && cd ../.. && turbo run dev -F @tuturuuu/calendar -F @tuturuuu/web",
-    "devrs:rewise": "cd apps/db && pnpm supabase stop && pnpm i && pnpm supabase start && pnpm sb:reset && pnpm sb:typegen && cd ../.. && turbo run dev -F @tuturuuu/rewise -F @tuturuuu/web",
-    "devrs:upskii": "cd apps/db && pnpm supabase stop && pnpm i && pnpm supabase start && pnpm sb:reset && pnpm sb:typegen && cd ../.. && turbo run dev -F @tuturuuu/upskii -F @tuturuuu/web",
-    "devrs:famigo": "cd apps/db && pnpm supabase stop && pnpm i && pnpm supabase start && pnpm sb:reset && pnpm sb:typegen && cd ../.. && turbo run dev -F @tuturuuu/famigo -F @tuturuuu/web",
-    "devrs:nova": "cd apps/db && pnpm supabase stop && pnpm i && pnpm supabase start && pnpm sb:reset && pnpm sb:typegen && cd ../.. && turbo run dev -F @tuturuuu/nova -F @tuturuuu/web",
->>>>>>> 450e3fb5
     "lint": "turbo run lint",
     "test": "turbo run test",
     "test:watch": "turbo run test:watch",
@@ -56,11 +41,7 @@
     "@trivago/prettier-plugin-sort-imports": "^5.2.2",
     "@tuturuuu/eslint-config": "workspace:*",
     "@tuturuuu/typescript-config": "workspace:*",
-<<<<<<< HEAD
     "@vitest/coverage-v8": "^3.1.4",
-=======
-    "@vitest/coverage-v8": "^3.2.0",
->>>>>>> 450e3fb5
     "eslint": "^9.28.0",
     "prettier": "^3.5.3",
     "prettier-eslint": "^16.4.2",
@@ -68,20 +49,12 @@
     "turbo": "^2.5.4",
     "typescript": "^5.8.3",
     "vite": "^6.3.5",
-<<<<<<< HEAD
     "vitest": "^3.1.4"
-=======
-    "vitest": "^3.2.0"
->>>>>>> 450e3fb5
   },
   "engines": {
     "node": ">=20"
   },
-<<<<<<< HEAD
   "packageManager": "pnpm@10.11.0",
-=======
-  "packageManager": "pnpm@10.11.1",
->>>>>>> 450e3fb5
   "workspaces": [
     "apps/*",
     "packages/*"
