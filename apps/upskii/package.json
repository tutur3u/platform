{
  "name": "@tuturuuu/upskii",
  "version": "0.14.0",
  "private": true,
  "scripts": {
    "dev": "next dev -p 7806 --turbopack",
    "devx": "cd ../db && pnpm supabase stop && pnpm i && pnpm supabase start && cd ../upskii && next dev -p 7806 --turbopack",
    "bdevx": "cd ../db && bun supabase stop && bun i && bun supabase start && cd ../upskii && next dev -p 7806 --turbopack",
    "devrs": "cd ../db && pnpm supabase stop --no-backup && pnpm i && pnpm supabase start && pnpm supabase db reset && cd ../upskii && next dev -p 7806 --turbopack",
    "bdevrs": "cd ../db && bun supabase stop --no-backup && bun i && bun supabase start && bun supabase db reset && cd ../upskii && next dev -p 7806 --turbopack",
    "build": "next build",
    "start": "next start",
    "preview": "next build && cd ../upskii && next start -p 7806 --turbopack",
    "lint": "next lint",
    "format": "prettier --write \"**/*.{ts,tsx,md}\"",
    "stop": "cd ../db && pnpm supabase stop",
    "sb:status": "cd ../db && pnpm supabase status",
    "sb:start": "cd ../db && pnpm supabase start",
    "sb:stop": "cd ../db && pnpm supabase stop",
    "sb:sync": "cd ../db && pnpm supabase db pull",
    "sb:reset": "cd ../db && pnpm supabase db reset",
    "sb:diff": "cd ../db && pnpm supabase db diff -f new_migration",
    "sb:new": "cd ../db && pnpm supabase migration new new_migration",
    "sb:up": "cd ../db && pnpm supabase migration up",
    "sb:typegen": "cd ../db && pnpm supabase gen types typescript --local --schema public > src/types/supabase.ts && prettier --write src/types/supabase.ts",
    "ui:add": "pnpm dlx shadcn-ui@latest add",
    "ui:diff": "pnpm dlx shadcn-ui@latest diff"
  },
  "dependencies": {
    "@dnd-kit/core": "^6.3.1",
    "@dnd-kit/sortable": "^10.0.0",
    "@dnd-kit/utilities": "^3.2.2",
    "@emotion/react": "^11.14.0",
    "@emotion/server": "^11.11.0",
    "@formatjs/intl-localematcher": "^0.6.1",
<<<<<<< HEAD
    "@react-pdf/renderer": "^4.3.0",
    "@tanstack/react-query": "^5.75.5",
=======
    "@tanstack/react-query": "^5.75.7",
>>>>>>> 628a3651
    "@tanstack/react-table": "^8.21.3",
    "@tuturuuu/ai": "workspace:*",
    "@tuturuuu/auth": "workspace:*",
    "@tuturuuu/supabase": "workspace:*",
    "@tuturuuu/types": "workspace:*",
    "@tuturuuu/ui": "workspace:*",
    "@tuturuuu/utils": "workspace:*",
    "@upstash/qstash": "^2.8.1",
    "@vercel/analytics": "^1.5.0",
    "@vercel/speed-insights": "^1.2.0",
    "canvas-confetti": "^1.9.3",
    "clsx": "^2.1.1",
    "date-fns": "^4.1.0",
    "dayjs": "^1.11.13",
    "framer-motion": "^12.10.5",
    "html2canvas": "^1.4.1",
    "jotai": "^2.12.4",
    "juice": "^11.0.1",
    "lodash": "^4.17.21",
    "mermaid": "^11.6.0",
    "moment": "^2.30.1",
    "negotiator": "^1.0.0",
    "next": "^15.3.2",
    "next-intl": "^4.1.0",
    "next-themes": "^0.4.6",
<<<<<<< HEAD
=======
    "puppeteer": "^24.8.2",
>>>>>>> 628a3651
    "qrcode.react": "^4.2.0",
    "react": "^19.1.0",
    "react-dom": "^19.1.0",
    "react-intersection-observer": "^9.16.0",
    "react-pdf": "^9.2.1",
    "react-quizlet-flashcard": "^3.0.0",
    "react-textarea-autosize": "^8.5.9",
    "rehype-katex": "^7.0.1",
    "remark-gfm": "^4.0.1",
    "remark-math": "^6.0.0",
    "sharp": "^0.34.1",
    "swr": "^2.3.3",
    "use-debounce": "^10.0.4",
    "uuid": "^11.1.0",
    "zod": "^3.24.4"
  },
  "devDependencies": {
    "@eslint/eslintrc": "^3.3.1",
    "@eslint/js": "^9.26.0",
    "@next/bundle-analyzer": "^15.3.2",
    "@next/eslint-plugin-next": "^15.3.2",
    "@tanstack/eslint-plugin-query": "^5.74.7",
    "@tanstack/react-query-devtools": "^5.75.7",
    "@testing-library/react": "^16.3.0",
    "@tuturuuu/eslint-config": "workspace:*",
    "@tuturuuu/typescript-config": "workspace:*",
    "@types/canvas-confetti": "^1.9.0",
    "@types/eslint": "^9.6.1",
    "@types/js-cookie": "^3.0.6",
    "@types/lodash": "^4.17.16",
    "@types/negotiator": "^0.6.3",
    "@types/node": "^22.15.17",
    "@types/react": "^19.1.3",
    "@types/react-dom": "^19.1.3",
    "@types/uuid": "^10.0.0",
    "@typescript-eslint/eslint-plugin": "^8.32.0",
    "@typescript-eslint/parser": "^8.32.0",
    "@vitejs/plugin-react": "^4.4.1",
    "autoprefixer": "^10.4.21",
    "eslint": "^9.26.0",
    "jsdom": "^26.1.0",
    "postcss": "^8.5.3",
    "typescript": "^5.8.3",
    "vitest": "^3.1.3"
  },
  "overrides": {
    "react-is": "^19.1.0"
  },
  "packageManager": "pnpm@10.10.0"
}<|MERGE_RESOLUTION|>--- conflicted
+++ resolved
@@ -33,12 +33,8 @@
     "@emotion/react": "^11.14.0",
     "@emotion/server": "^11.11.0",
     "@formatjs/intl-localematcher": "^0.6.1",
-<<<<<<< HEAD
     "@react-pdf/renderer": "^4.3.0",
-    "@tanstack/react-query": "^5.75.5",
-=======
     "@tanstack/react-query": "^5.75.7",
->>>>>>> 628a3651
     "@tanstack/react-table": "^8.21.3",
     "@tuturuuu/ai": "workspace:*",
     "@tuturuuu/auth": "workspace:*",
@@ -64,10 +60,6 @@
     "next": "^15.3.2",
     "next-intl": "^4.1.0",
     "next-themes": "^0.4.6",
-<<<<<<< HEAD
-=======
-    "puppeteer": "^24.8.2",
->>>>>>> 628a3651
     "qrcode.react": "^4.2.0",
     "react": "^19.1.0",
     "react-dom": "^19.1.0",
