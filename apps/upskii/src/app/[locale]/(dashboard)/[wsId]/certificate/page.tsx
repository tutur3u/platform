--- conflicted
+++ resolved
@@ -79,7 +79,6 @@
                 <Link href={`/${wsId}/courses`}>{t('browse_courses')}</Link>
               </Button>
             </div>
-<<<<<<< HEAD
           </div>) : (
           <>
             <div className="grid gap-6 md:grid-cols-2 lg:grid-cols-3">
@@ -104,17 +103,6 @@
                       </Badge>
                     </div>
                   </CardHeader>
-
-                  <CardContent className="pt-0">
-                    <div className="flex items-center gap-2 text-sm text-muted-foreground">
-                      <Calendar className="h-4 w-4" />
-                      <span>
-                        Completed {moment(certificate.completionDate).format('MMM D, YYYY')}
-                      </span>
-                    </div>
-                    <div className="mt-3 text-xs text-muted-foreground font-mono">
-                      {t('certificate_id')}: {certificate.id}
-=======
           </div>
         ) : (
           <div className="grid gap-6 md:grid-cols-2 lg:grid-cols-3">
@@ -132,45 +120,14 @@
                       <CardDescription className="mt-1">
                         {certificate.workspaceName}
                       </CardDescription>
->>>>>>> 74e78161
                     </div>
-                  </CardContent>
+                    <Badge variant="outline" className="shrink-0">
+                      <Award className="mr-1 h-3 w-3" />
+                      Certified
+                    </Badge>
+                  </div>
+                </CardHeader>
 
-<<<<<<< HEAD
-                  <CardFooter className="pt-3 gap-2">
-                    <Button
-                      asChild
-                      variant="outline"
-                      className='flex-1'
-                    >
-                      <Link href={`/${wsId}/certificate/${certificate.id}`}>
-                        <Eye className="mr-1 h-3 w-3" />
-                        View
-                      </Link>
-                    </Button>
-                    <DownloadButtonPDF
-                      certificateId={certificate.id}
-                      wsId={wsId}
-                      className='flex-1'
-                      variant='default'
-                    />
-                  </CardFooter>
-                </Card>
-              ))}
-            </div>
-
-            {/* Pagination */}
-            <div className="mt-8">
-              <CertificatePagination
-                currentPage={currentPage}
-                totalPages={totalPages}
-                totalCount={totalCount}
-                pageSize={currentPageSize}
-                wsId={wsId}
-              />
-            </div>
-          </>
-=======
                 <CardContent className="pt-0">
                   <div className="text-muted-foreground flex items-center gap-2 text-sm">
                     <Calendar className="h-4 w-4" />
@@ -206,7 +163,6 @@
               </Card>
             ))}
           </div>
->>>>>>> 74e78161
         )}
       </>
     );
