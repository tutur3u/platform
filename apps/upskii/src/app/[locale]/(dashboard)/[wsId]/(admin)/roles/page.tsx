import { roleColumns } from './columns';
import { RoleForm } from './form';
import { CustomDataTable } from '@/components/custom-data-table';
import { permissions, totalPermissions } from '@/lib/permissions';
import { getPermissions } from '@/lib/workspace-helper';
import { createClient } from '@tuturuuu/supabase/next/server';
import { WorkspaceRole } from '@tuturuuu/types/db';
import FeatureSummary from '@tuturuuu/ui/custom/feature-summary';
import { Separator } from '@tuturuuu/ui/separator';
import { getTranslations } from 'next-intl/server';
import { redirect } from 'next/navigation';

interface Props {
  params: Promise<{
    wsId: string;
  }>;
  searchParams: Promise<{
    q?: string;
    page?: string;
    pageSize?: string;
  }>;
}

export default async function WorkspaceRolesPage({
  params,
  searchParams,
}: Props) {
  const supabase = await createClient();
  const { wsId } = await params;

  const { withoutPermission } = await getPermissions({
    wsId,
  });

  if (withoutPermission('manage_workspace_roles'))
    redirect(`/${wsId}/settings`);

  const {
    data: rawData,
    defaultData,
    count,
  } = await getRoles(wsId, await searchParams);

  const {
    data: { user },
  } = await supabase.auth.getUser();

  const t = await getTranslations();

  const data = rawData.map((role) => ({
    ...role,
    ws_id: wsId,
  }));

  const permissionsCount = totalPermissions({ wsId, user });

  return (
    <>
      <FeatureSummary
        pluralTitle={t('ws-roles.plural')}
        singularTitle={t('ws-roles.singular')}
        description={t('ws-roles.description')}
        createTitle={t('ws-roles.create')}
        createDescription={t('ws-roles.create_description')}
        form={<RoleForm wsId={wsId} user={user} />}
        defaultData={defaultData}
        secondaryTriggerTitle={`${t('ws-roles.manage_default_permissions')} (${
          permissions({ wsId, user }).filter((p) =>
            defaultData.permissions.some((dp) => dp.id === p.id && dp.enabled)
          ).length
        }/${permissionsCount})`}
        secondaryTitle={t('ws-roles.default_permissions')}
        secondaryDescription={t('ws-roles.default_permissions_description')}
        showDefaultFormAsSecondary
        requireExpansion
      />
      <Separator className="my-4" />
      <CustomDataTable
        extraData={{
          permissionsCount,
          user,
        }}
        columnGenerator={roleColumns}
        namespace="workspace-role-data-table"
        data={data}
        count={count}
        defaultVisibility={{
          id: false,
          created_at: false,
        }}
      />
    </>
  );
}

async function getRoles(
  wsId: string,
  {
    q,
    page = '1',
    pageSize = '10',
  }: { q?: string; page?: string; pageSize?: string }
) {
  const supabase = await createClient();

<<<<<<< HEAD
  const queryBuilder = supabase
    .from('platform_email_roles')
    .select('*', {
      count: 'exact',
    })
=======
  const rolesQuery = supabase
    .from('workspace_roles')
    .select(
      'id, name, permissions:workspace_role_permissions(id:permission, enabled), workspace_role_members(role_id.count()), created_at',
      {
        count: 'exact',
      }
    )
    .eq('ws_id', wsId)
>>>>>>> cc80559b
    .order('created_at', { ascending: false });

  if (q) rolesQuery.ilike('name', `%${q}%`);

  if (page && pageSize) {
    const parsedPage = parseInt(page);
    const parsedSize = parseInt(pageSize);
    const start = (parsedPage - 1) * parsedSize;
    const end = parsedPage * parsedSize;
    rolesQuery.range(start, end).limit(parsedSize);
  }

  const defaultPermissionsQuery = supabase
    .from('workspace_default_permissions')
    .select('id:permission, enabled, created_at')
    .eq('ws_id', wsId)
    .order('created_at', { ascending: false });

  const [rolesRes, defaultPermissionsRes] = await Promise.all([
    rolesQuery,
    defaultPermissionsQuery,
  ]);

  const { data: roleData, error, count } = rolesRes;
  const { data: defaultPermissionsData, error: defaultPermissionsError } =
    defaultPermissionsRes;

  if (error) throw error;
  if (defaultPermissionsError) throw defaultPermissionsError;

  const defaultData = {
    id: 'DEFAULT',
    name: 'DEFAULT',
    permissions: defaultPermissionsData.map((p) => ({
      id: p.id,
      enabled: p.enabled,
    })),
  };

  const data = roleData.map(
    ({ id, name, permissions, workspace_role_members, created_at }) => ({
      id,
      name,
      permissions,
      user_count: workspace_role_members?.[0]?.count,
      created_at,
    })
  );

  return { data, defaultData, count } as {
    data: WorkspaceRole[];
    defaultData: WorkspaceRole;
    count: number;
  };
}<|MERGE_RESOLUTION|>--- conflicted
+++ resolved
@@ -103,13 +103,6 @@
 ) {
   const supabase = await createClient();
 
-<<<<<<< HEAD
-  const queryBuilder = supabase
-    .from('platform_email_roles')
-    .select('*', {
-      count: 'exact',
-    })
-=======
   const rolesQuery = supabase
     .from('workspace_roles')
     .select(
@@ -119,7 +112,6 @@
       }
     )
     .eq('ws_id', wsId)
->>>>>>> cc80559b
     .order('created_at', { ascending: false });
 
   if (q) rolesQuery.ilike('name', `%${q}%`);
