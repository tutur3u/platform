--- conflicted
+++ resolved
@@ -32,33 +32,8 @@
   params: Promise<{
     wsId: string;
   }>;
-<<<<<<< HEAD
-}) {
-  const { wsId } = await params;
-  const sbAdmin = await createAdminClient();
-  const supabase = await createClient();
-  const t = await getTranslations();
-
-  const {
-    data: { user },
-  } = await supabase.auth.getUser();
-
-  if (!user?.id) redirect('/login');
-
-  const { data: whitelisted } = await sbAdmin
-    .from('platform_email_roles')
-    .select('enabled, allow_challenge_management, allow_role_management')
-    .eq('email', user?.email as string)
-    .maybeSingle();
-
-  if (!whitelisted?.enabled) redirect('/not-whitelisted');
-
-  const sidebarSize = (await cookies()).get(SIDEBAR_SIZE_COOKIE_NAME);
-  const mainSize = (await cookies()).get(MAIN_CONTENT_SIZE_COOKIE_NAME);
-=======
   children: ReactNode;
 }
->>>>>>> cc80559b
 
 export default async function Layout({ children, params }: LayoutProps) {
   const t = await getTranslations();
