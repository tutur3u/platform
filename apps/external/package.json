{
  "name": "@tuturuuu/external",
  "version": "0.1.0",
  "private": true,
  "scripts": {
    "dev": "next dev --turbopack",
    "build": "next build",
    "start": "next start",
    "lint": "next lint"
  },
  "dependencies": {
    "@tuturuuu/ai": "npm:@jsr/tuturuuu__ai@^0.0.1",
    "@tuturuuu/eslint-config": "npm:@jsr/tuturuuu__eslint-config@^0.1.5",
    "@tuturuuu/supabase": "npm:@jsr/tuturuuu__supabase@^0.0.7",
    "@tuturuuu/types": "npm:@jsr/tuturuuu__types@^0.1.5",
    "@tuturuuu/typescript-config": "npm:@jsr/tuturuuu__typescript-config@^0.1.0",
    "@tuturuuu/ui": "workspace:*",
    "@tuturuuu/utils": "npm:@jsr/tuturuuu__utils@^0.0.1",
<<<<<<< HEAD
    "next": "15.4.0-canary.57",
=======
    "next": "15.3.3",
>>>>>>> dfeddddc
    "react": "^19.1.0",
    "react-dom": "^19.1.0",
    "tailwindcss": "^4.1.8"
  },
  "devDependencies": {
    "@eslint/eslintrc": "^3.3.1",
<<<<<<< HEAD
    "@types/node": "^22.15.27",
    "@types/react": "^19.1.6",
    "@types/react-dom": "^19.1.5",
    "eslint": "^9.27.0",
    "eslint-config-next": "15.4.0-canary.57",
=======
    "@types/node": "^22.15.30",
    "@types/react": "^19.1.6",
    "@types/react-dom": "^19.1.6",
    "eslint": "^9.28.0",
    "eslint-config-next": "15.3.3",
>>>>>>> dfeddddc
    "postcss": "^8.5.4",
    "typescript": "^5.8.3"
  },
  "packageManager": "bun@1.2.15"
}<|MERGE_RESOLUTION|>--- conflicted
+++ resolved
@@ -16,30 +16,18 @@
     "@tuturuuu/typescript-config": "npm:@jsr/tuturuuu__typescript-config@^0.1.0",
     "@tuturuuu/ui": "workspace:*",
     "@tuturuuu/utils": "npm:@jsr/tuturuuu__utils@^0.0.1",
-<<<<<<< HEAD
-    "next": "15.4.0-canary.57",
-=======
     "next": "15.3.3",
->>>>>>> dfeddddc
     "react": "^19.1.0",
     "react-dom": "^19.1.0",
     "tailwindcss": "^4.1.8"
   },
   "devDependencies": {
     "@eslint/eslintrc": "^3.3.1",
-<<<<<<< HEAD
-    "@types/node": "^22.15.27",
-    "@types/react": "^19.1.6",
-    "@types/react-dom": "^19.1.5",
-    "eslint": "^9.27.0",
-    "eslint-config-next": "15.4.0-canary.57",
-=======
     "@types/node": "^22.15.30",
     "@types/react": "^19.1.6",
     "@types/react-dom": "^19.1.6",
     "eslint": "^9.28.0",
     "eslint-config-next": "15.3.3",
->>>>>>> dfeddddc
     "postcss": "^8.5.4",
     "typescript": "^5.8.3"
   },
