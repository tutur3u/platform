--- conflicted
+++ resolved
@@ -1440,7 +1440,6 @@
       },
       "clear-filters": "Xóa bộ lọc"
     },
-<<<<<<< HEAD
     "submission-page": {
       "title": "Bài Nộp",
       "description": "Quản lý và xem xét bài nộp của người dùng",
@@ -1452,8 +1451,6 @@
       "latest-submission-description": "Hoạt động gần đây nhất",
       "no-submissions-yet": "Chưa có bài nộp nào"
     },
-=======
->>>>>>> a3e4ce5f
     "cards": {
       "learn": {
         "title": "Học hỏi",
