{
  "nova-apology-modal": {
    "title": "Important Notice to NEO League Competition Participants",
    "description": "The Nova development team wishes to address recent technical issues affecting the competition.",
    "known_issues": "Known Issues",
    "resolution_status": "Resolution Status",
    "apology_message": "We sincerely apologize to all Nova platform users and contestants in the NEO League competition. Our team is working diligently to resolve the following identified issues:",
    "ai_scoring_system": "AI-Powered Scoring System",
    "ai_scoring_description": "The scoring system is currently misconfigured and will result in giving most users a score of 0. We have identified the root cause and are implementing a fix.",
    "leaderboard_scores": "Leaderboard Score Calculations",
    "leaderboard_description": "The leaderboard scores are not calculating correctly, affecting the competitive ranking display. Our team has identified the issue and is implementing a comprehensive fix.",
    "testcase_criteria": "Testcase & Criteria Handling",
    "testcase_description": "Non-admin users are currently unable to save testcases and criteria evaluations. This affects challenge submission validation and scoring.",
    "critical": "Critical",
    "high": "High",
    "issue_tracked": "Issue tracked in",
    "issues_tracked": "Issues tracked in",
    "resolution_message": "The Nova development team is working around the clock to resolve these issues before the official start of round 1. We're committed to providing you with the best competition experience possible.",
    "bugs_identified": "All critical bugs have been identified and prioritized",
    "ai_fix": "Fix for AI scoring system in active development",
    "testcase_fix": "Fix for testcase handling in review phase",
    "leaderboard_fix": "Leaderboard score calculation fix in progress (ETA: before round 1)",
    "our_commitment": "Our Commitment",
    "commitment_description": "The Nova development team is fully committed to resolving these issues before the competition begins. We appreciate your patience and understanding as we work to deliver the best possible platform for your competitive experience.",
    "next_steps": "Next Steps:",
    "step_1": "Deploy emergency hotfix for scoring system",
    "step_2": "Fix testcase handling for all users",
    "step_3": "Address leaderboard score calculation issues",
    "step_4": "Ensure all systems are ready before round 1 begins",
    "updates_info": "For updates and latest information, visit",
    "github_issues": "GitHub Issues",
    "report_issue": "Report Issue",
    "understand": "I Understand",
    "fixed": "Fixed",
    "issue": "Issue",
    "and": "and"
  },
  "ai-prompts-data-table": {
    "id": "ID",
    "name": "Name",
    "model": "AI Model",
    "input": "Input",
    "output": "Output",
    "created_at": "Created At"
  },
  "ai-whitelist": {
    "add_email": "Add email",
    "add_domain": "Add domain"
  },
  "ai_chat": {
    "welcome_to": "Welcome to",
    "welcome_msg": "You can start a conversation here or try the following examples:",
    "example_1": "Explain technical concepts",
    "example_1_prompt": "What is quantum computing?",
    "example_2": "Generate math problems",
    "example_2_prompt": "Generate a list of hard but interesting math problems for undergraduates.",
    "example_3": "Explain to a 5th grader",
    "example_3_prompt": "Explain the following concepts like I'm a fifth grader: \n\n",
    "example_4": "Summarize an article",
    "example_4_prompt": "Summarize the following article for a 2nd grader: \n\n",
    "example_5": "Draft an email",
    "example_5_prompt": "Draft an email to my boss about the following: \n\n",
    "example_6": "Generate a poem",
    "example_6_prompt": "Generate a poem about the following: \n\n",
    "prompt": "Enter a prompt to start chatting with Tuturuuu AI.",
    "prompt_placeholder": "Type your prompt here...",
    "chats": "Chats",
    "no_chats": "Start a new chat by sending a prompt.",
    "new_chat": "New chat",
    "reset_chat": "Reset chat",
    "creating_chat": "Creating chat...",
    "default_chat": "Default chat",
    "regenerate_response": "Regenerate response",
    "stop_generating": "Stop generating",
    "something_went_wrong": "Something went wrong.",
    "try_again_later": "Please try again later.",
    "recent_conversations": "Recent conversations",
    "latest_messages": "Latest messages",
    "view_conversation": "View conversation",
    "all_conversations": "All conversations",
    "created": "Created",
    "anonymous": "Anonymous",
    "you": "You",
    "chat_visibility": "Chat visibility",
    "chat_visibility_description": "Choose who can view this chat.",
    "public": "Public",
    "only_me": "Only me",
    "summarized": "Summarized",
    "chat_updated": "Chat updated",
    "visibility_updated_desc": "Chat visibility updated successfully.",
    "copy_public_link": "Copy public link",
    "open_public_link": "Open public link",
    "summary": "Summary",
    "notes": "Notes",
    "multi_choice_quiz": "Multiple Choice",
    "paragraph_quiz": "Paragraph Answers",
    "flashcards": "Flashcards",
    "correct_answer_is_highlighed": "The correct answer is highlighted",
    "you_selected": "You selected",
    "which_is": "which is",
    "correct": "correct",
    "incorrect": "incorrect",
    "reveal_answer": "Reveal answer",
    "experimental_disclaimer": "Disclaimer: AI-generated content may not be accurate or up-to-date, please verify the information before using it.",
    "add_attachments": "Add attachments",
    "voice_input": "Voice input",
    "refresh_chat": "Refresh chat",
    "send_message": "Send message",
    "extra_options": "Extra options",
    "permission_denied": "Permission denied",
    "microphone_permission_denied": "You have denied microphone permissions. Please enable microphone permissions in your browser settings to use this feature.",
    "upload_files": "Upload Files",
    "upload_file_description": "Choose files you want to upload to this chat.",
    "response_language": "Response language",
    "chat_summary": "Chat summary",
    "chat_notes": "Chat notes",
    "multiple_choice": "Multiple choice",
    "paragraph_answers": "Paragraph answers",
    "ai_models": "AI Models",
    "quizzes": "Quizzes",
    "chatbots": "Chatbots",
    "my_chatbots": "My Chatbots",
    "my_chatbots_description": "Manage your custom chatbots with your own prompts and responses.",
    "new_chatbot": "New chatbot"
  },
  "api-key-data-table": {
    "id": "ID",
    "name": "Name",
    "value": "Value",
    "updated_at": "Updated at",
    "created_at": "Created at"
  },
  "aurora": {
    "statistical_models": "Statistical models",
    "ml_models": "Machine learning models",
    "last_updated": "Last updated",
    "current_price": "Current price",
    "forecast_range": "Forecast range",
    "high": "High",
    "low": "Low",
    "average": "Average",
    "trend": "Trend",
    "volatility": "Price volatility",
    "90_confidence_high": "90% Confidence (High)",
    "90_confidence_lo": "90% Confidence (Low)",
    "ml_price_prediction": "ML Model Price Prediction",
    "slope": "slope",
    "prediction_insights": "Prediction insights",
    "relative": "relative",
    "strong": "Strong",
    "moderate": "Moderate",
    "weak": "Weak",
    "model_comparison": "Model comparison",
    "select_date": "Select date",
    "model_correlation": "Model correlation",
    "no_data": "No data.",
    "model_performance": "Model Performance",
    "stable": "Stable",
    "improving": "Improving",
    "declining": "Declining",
    "best_performing": "Best performing",
    "average_performance": "Average performance",
    "worst_performing": "Worst performing",
    "scaled_model": "(Scaled)",
    "weighted_score": "Weighted Score",
    "turning_point_accuracy": "Turning Point Accuracy",
    "directional_accuracy": "Directional Accuracy",
    "accuracy": "Accuracy",
    "consistency": "Consistency",
    "overall": "Overall"
  },
  "aurora_select_model": "Select model",
  "auth": {
    "password": "Password",
    "notice-p1": "By continuing, you agree to Tuturuuu's",
    "notice-p2": " to receive periodic emails with updates",
    "tos": "Terms of Service",
    "privacy": "Privacy Policy",
    "by_continuing": "By continuing, you agree to Tuturuuu's",
    "consent_notice": "You consent to provide your email for authentication purposes and platform access. Other profile information will be optionally collected when you voluntarily fill in your profile details.",
    "your_email": "Your email",
    "will_be_sent": "will be used to send a one-time password (OTP) for authentication.",
    "decline": "Decline",
    "accept_and_continue": "Accept & Continue"
  },
  "auth-email-sent": {
    "email-sent-p1": "A confirmation email has been sent to your email",
    "email-sent-p2": "Please check your inbox and use the provided verification code to complete your registration."
  },
  "avatar": "Avatar",
  "basic-data-table": {
    "id": "ID",
    "name": "Name",
    "created_at": "Created at"
  },
  "batch-data-table": {
    "id": "ID",
    "price": "Price",
    "total_diff": "Total diff",
    "warehouse": "Warehouse",
    "supplier": "Supplier",
    "created_at": "Created at"
  },
  "branding": {
    "branding": "Branding",
    "our-logo": "Our Logo",
    "colors": "Colors"
  },
  "calendar": {
    "today": "Today",
    "this-week": "This Week",
    "current": "Current",
    "day": "Day",
    "4-days": "4 Days",
    "week": "Week"
  },
  "calendar-tabs": {
    "calendar": "Calendar",
    "overview": "Overview",
    "events": "Events"
  },
  "common": {
    "allow_manage_all_challenges": "Allow Manage All Challenges",
    "name_placeholder": "Enter name",
    "name": "Name",
    "members": "Members",
    "created_at": "Created at",
    "alpha": "Alpha",
    "learn": "Learn",
    "beta": "Beta",
    "and": "and",
    "learn-description": "Learn description",
    "login": "Login",
    "export-content": "Please choose file type to export",
    "export": "Export",
    "file-type": "File Type",
    "maximize": "Maximize",
    "productivity": "productivity",
    "minimize": "minimize",
    "stress": "stress",
    "underconstruction": "Under Construction",
    "coming_soon": "Coming Soon",
    "feature": "Features",
    "get-started": "Get Started",
    "title-v2": "Chuẩn bị cho tương lai, thành thạo AI",
    "get-started-desc": "Sign up for free and start using our platform today.",
    "copyright": "Copyright © 2025 Tuturuuu, Inc. – All rights reserved.",
    "legal": "Legal",
    "terms": "Terms of Service",
    "privacy": "Privacy Policy",
    "documentation": "Documentation",
    "404-msg": "The page you are looking for does not exist.",
    "500-msg": "Something went wrong. Please try again later.",
    "unsaved-changes": "You have unsaved changes.",
    "back-to-home": "Go back to home",
    "home": "Home",
    "profile": "My Profile",
    "docs": "Docs",
    "dashboard": "Dashboard",
    "local_database": "Local Database",
    "meet-together": "Meet Together",
    "theme": "Theme",
    "light": "Light",
    "dark": "Dark",
    "standard": "Standard",
    "pink": "Pink",
    "purple": "Purple",
    "yellow": "Yellow",
    "orange": "Orange",
    "green": "Green",
    "blue": "Blue",
    "system": "System",
    "language": "Language",
    "settings": "Settings",
    "invite_users": "Invite Users",
    "logout": "Logout",
    "delete": "Delete",
    "create": "Create",
    "add": "Add",
    "add_column": "Add Column",
    "add_column_description": "Enter a name for the new column",
    "column_name": "Column Name",
    "new": "New",
    "save": "Save",
    "reset": "Reset",
    "cancel": "Cancel",
    "start": "Start",
    "upload": "Upload",
    "uploading": "Uploading",
    "uploaded": "Uploaded",
    "download": "Download",
    "rename": "Rename",
    "processing": "Processing...",
    "saving": "Saving changes...",
    "loading": "Loading",
    "success": "Success",
    "complete": "Complete",
    "default": "Default",
    "all": "All",
    "general": "General",
    "other": "Other",
    "empty": "Empty",
    "error": "Error",
    "back": "Back",
    "untitled": "Untitled",
    "unknown": "Unknown",
    "completed": "Completed",
    "continue": "Continue",
    "cancel-completed": "Cancel completed",
    "pending-completion": "Pending completion",
    "return": "Return",
    "creating": "Creating",
    "unnamed-workspace": "Unnamed Workspace",
    "resources": "Resources",
    "branding": "Branding",
    "developers": "Developers",
    "open-source": "Open Source",
    "copied": "Copied",
    "edit": "Edit",
    "remove": "Remove",
    "refresh": "Refresh",
    "view-options": "Columns",
    "view": "View",
    "show-all": "Show All",
    "hide-all": "Hide All",
    "columns": "Columns",
    "toggle-columns": "Toggle Columns",
    "no-results": "No Results",
    "of": "of",
    "selected": "Selected",
    "page": "Page",
    "row(s)": "row(s)",
    "result(s)": "result(s)",
    "rows-per-page": "Rows per page",
    "ascending": "Ascending",
    "descending": "Descending",
    "hide_column": "Hide column",
    "unnamed": "No name",
    "personal_account": "Personal Account",
    "workspaces": "Workspaces",
    "create_new_workspace": "Create New Workspace",
    "create_workspace": "Create Workspace",
    "create_workspace_description": "Add a new workspace to easily manage everything that matters to you, and collaborate with your team as you go.",
    "workspace_name": "Workspace Name",
    "subscription_plan": "Subscription Plan",
    "free": "Free",
    "pro": "Pro",
    "enterprise": "Enterprise",
    "month": "Month",
    "0_usd_per_month": "$0/month",
    "currently_online": "Currently online",
    "no_online_users": "No online users",
    "waiting_for_response": "I'll respond to you shortly, please wait...",
    "qr_generator": "QR Generator",
    "qr_name": "QR Name",
    "shapes": "Shapes",
    "styles": "Styles",
    "formats": "Formats",
    "foreground": "Foreground",
    "background": "Background",
    "scan_me": "Scan me",
    "qr_code": "QR Code",
    "current_plan": "Current plan",
    "incomplete": "Incomplete",
    "file-name": "File Name",
    "date": "Date",
    "status": "Status",
    "years_old": "years old",
    "year_old": "year old",
    "average": "Average",
    "no_content_yet": "No content yet",
    "words": "words",
    "word": "word",
    "share": "Share",
    "confirm_delete_title": "Delete confirmation",
    "confirm_delete_description": "Are you sure you want to delete this item? This action is permanent and irreversible.",
    "saved": "All changes saved",
    "unsaved": "Unsaved",
    "previous": "Previous",
    "next": "Next",
    "published": "Published",
    "option": "Option",
    "correct": "Correct",
    "add_option": "Add option",
    "question": "Question",
    "create_new": "Create new",
    "import": "Import",
    "invalid-file-type": "Invalid file type",
    "no-sheets-found": "No sheets found.",
    "generate_with_ai": "Generate with AI",
    "regenerate": "Regenerate",
    "accept": "Accept",
    "context": "Context",
    "enter_context": "Enter context",
    "generate": "Generate",
    "enabled": "Enabled",
    "explanation": "Explanation",
    "generate_explanation": "Generate explanation",
    "products": "Products",
    "solutions": "Solutions",
    "pricing": "Pricing",
    "about": "About",
    "contact": "Contact",
    "ai-assistant": "AI Assistant",
    "lms": "LMS",
    "calendar": "Calendar",
    "documents": "Documents",
    "drive": "Drive",
    "crm": "CRM",
    "inventory": "Inventory",
    "finance": "Finance",
    "mail": "Mail",
    "tasks": "Tasks",
    "workflows": "Workflows",
    "education": "Education",
    "restaurants": "Restaurants",
    "pharmacies": "Pharmacies",
    "agencies": "Agencies",
    "realestate": "Real Estate",
    "blog": "Blog",
    "blog-description": "Read our latest articles and updates.",
    "documentation-description": "Find detailed documentation and guides.",
    "education-description": "Solutions tailored for educational institutions.",
    "retail-description": "Solutions tailored for retail businesses.",
    "hospitality-description": "Solutions tailored for hospitality businesses.",
    "construction-description": "Solutions tailored for construction businesses.",
    "restaurants-description": "Manage your restaurant operations efficiently.",
    "manufacturing-description": "Solutions tailored for manufacturing businesses.",
    "pharmacies-description": "Streamline pharmacy management and services.",
    "realestate-description": "Optimize your real estate business operations.",
    "meet-together-description": "Schedule meetings effortlessly across time zones and teams.",
    "ai-assistant-description": "Leverage AI to automate tasks and enhance productivity.",
    "lms-description": "Deliver and track educational content effectively.",
    "calendar-description": "Comprehensive calendar and event management system.",
    "documents-description": "AI-powered document management and collaboration.",
    "drive-description": "Secure cloud storage with seamless file sharing.",
    "crm-description": "Build and maintain valuable customer relationships.",
    "inventory-description": "Streamline inventory control and stock management.",
    "branding-description": "Get Tuturuuu's branding assets and guidelines.",
    "github-description": "View our open-source projects on GitHub.",
    "finance-description": "Track finances and manage transactions efficiently.",
    "mail-description": "Powerful email and communication management.",
    "tasks-description": "Organize and track projects with clarity.",
    "workflows-description": "Automate and optimize your business processes.",
    "scroll_to_explore": "Scroll to explore",
    "features": "Features",
    "learn_more": "Learn more",
    "pricing_hook": "Simple, transparent pricing",
    "usage_based_pricing": "Usage-Based Pricing",
    "usage_based_pricing_description": "Pay only for what you use. All plans include core features with different usage limits.",
    "faq": "Frequently Asked Questions",
    "unlink": "Unlink",
    "explore": "Explore",
    "actions": "Actions",
    "clear_all": "Clear All",
    "clear_all_title": "Clear All Content",
    "clear_all_description": "Are you sure you want to clear all content? This action cannot be undone.",
    "clearing": "Clearing",
    "retail": "Retail",
    "manufacturing": "Manufacturing",
    "hospitality": "Hospitality",
    "construction": "Construction",
    "changelog": "Changelog",
    "changelog-description": "Stay up to date with our latest product updates and improvements.",
    "about-description": "Learn more about Tuturuuu and our mission.",
    "terms-description": "Read our terms of service and policies.",
    "privacy-description": "Learn how we protect your data and privacy.",
    "security": "Security",
    "security-description": "Learn about our security practices and commitments.",
    "pitch-description": "Tuturuuu's business plan pitch deck.",
    "product-updates": "Product Updates",
    "product-updates-title": "Product Updates",
    "product-updates-description": "Stay up to date with the latest features, improvements, and fixes in our product journey.",
    "new-features": "New Features",
    "improvements": "Improvements",
    "bug-fixes": "Bug Fixes",
    "stay-updated": "Stay in the Loop",
    "changelog-subscribe-description": "Subscribe to our newsletter to get notified about new updates and features as they roll out.",
    "enter-email": "Enter your email",
    "subscribe": "Subscribe",
    "view-full-documentation": "View full documentation",
    "company": "Company",
    "pitch": "Pitch Deck",
    "careers": "Careers",
    "not_whitelisted": "Not whitelisted",
    "email_added": "Email added",
    "error_adding_email": "Error adding email",
    "history": "History",
    "public_document": "Public document",
    "private_document": "Private document",
    "last_saved": "Last saved: {time}",
    "unsaved_changes": "You have unsaved changes",
    "error_saving": "Error saving changes",
    "save_failed": "Failed to save changes",
    "retry_save": "Retry saving",
    "auto_save_enabled": "Auto-save enabled",
    "save_status": "Save status",
    "document_status": "Document status",
    "updating": "Updating...",
    "name_updated": "Name updated successfully",
    "error_updating_name": "Error updating name",
    "visibility_updated": "Visibility updated successfully",
    "error_updating_visibility": "Error updating visibility",
    "error_deleting": "Error deleting document",
    "domain_added": "Domain added",
    "error_adding_domain": "Failed to add domain",
    "is_admin": "Is Admin",
    "allow_challenge_management": "Allow Challenge Management",
    "allow_role_management": "Allow Role Management",
    "searching": "Searching",
    "or": "Or",
    "joined": "Joined"
  },
  "contact": {
    "title": "Contact us",
    "description": "Have questions or need assistance? We're here to help. Choose your preferred way to reach us.",
    "get_in_touch": "Get in Touch",
    "founder_contact": "Founder Contact",
    "founder_description": "Founder & CEO",
    "on_github": "on GitHub",
    "send_us_a_message": "Send us a Message",
    "form": {
      "name_label": "Name",
      "name_placeholder": "Your name",
      "subject_label": "Subject",
      "subject_placeholder": "How can we help?",
      "message_label": "Message",
      "message_placeholder": "Your message...",
      "submit_button": "Send Message",
      "sent_message": "Thank you for contacting us! We'll get back to you as soon as possible."
    }
  },
  "course-data-table": {
    "id": "ID",
    "name": "Name",
    "is_public": "Public",
    "is_published": "Published",
    "modules": "Modules",
    "created_at": "Created At"
  },
  "course-details-tabs": {
    "preview": "Preview",
    "module_objectives": "Module Objectives",
    "resources": "Resources",
    "youtube_links": "YouTube Links",
    "extra_reading": "Extra Reading",
    "module_content": "Module Content",
    "no_youtube_links": "No YouTube links yet.",
    "resource_preview_unavailable": "Resource preview is unavailable"
  },
  "crawled-url-data-table": {
    "id": "ID",
    "url": "URL",
    "html": "HTML",
    "markdown": "Markdown",
    "created_at": "Created at"
  },
  "cron-execution-data-table": {
    "id": "ID",
    "job": "Job",
    "status": "Status",
    "started_at": "Started at",
    "finished_at": "Finished at",
    "created_at": "Created at"
  },
  "cron-job-data-table": {
    "id": "ID",
    "name": "Name",
    "description": "Description",
    "schedule": "Schedule",
    "status": "Status",
    "last_run": "Last run",
    "next_run": "Next run",
    "inactive": "Inactive",
    "active": "Active",
    "running": "Running",
    "failed": "Failed",
    "created_at": "Created at"
  },
  "crud-ops": {
    "ops": "Operations",
    "select_ops": "Select Operations",
    "insert": "Create",
    "update": "Update",
    "delete": "Delete"
  },
  "date_helper": {
    "time-unit": "Time unit",
    "time-unit-placeholder": "Select time unit",
    "time-range": "Time range",
    "time-range-placeholder": "Select time range",
    "day": "Day",
    "week": "Week",
    "month": "Month",
    "year": "Year",
    "custom": "Custom",
    "all": "All",
    "today": "Today",
    "yesterday": "Yesterday",
    "tomorrow": "Tomorrow",
    "this-week": "This week",
    "last-week": "Last week",
    "next-week": "Next week",
    "this_month": "This month",
    "last-month": "Last month",
    "next-month": "Next month",
    "this-year": "This year",
    "last-year": "Last year",
    "next-year": "Next year"
  },
  "documents": {
    "documents": "Documents",
    "new-document": "New document",
    "delete-document": "Delete document",
    "delete-document-confirmation": "Are you sure you want to delete this document?",
    "create": "Create",
    "save": "Save",
    "delete": "Delete",
    "cancel": "Cancel",
    "creating": "Creating document",
    "no-documents": "No documents in this workspace",
    "create-new-document": "Create new document",
    "create-document-error": "An error occurred while creating the document.",
    "document-name": "Document name",
    "document-name-placeholder": "Enter document name",
    "untitled-document": "Untitled document",
    "preview": "Preview",
    "edit": "Edit"
  },
  "dworkspace-mail": {
    "destination-addresses": "Destination Addresses"
  },
  "email-data-table": {
    "id": "ID",
    "recipient": "Recipient",
    "sender": "Sender",
    "email": "Email",
    "subject": "Subject",
    "source_name": "Source Name",
    "source_email": "Source Email",
    "created_at": "Created At"
  },
  "experimental-notice": {
    "experimental_feature": "Experimental feature",
    "experimental_notice": "This is an experimental feature that is still under heavy development. It may not work as expected and may change in the future."
  },
  "finance-overview": {
    "finance": "Finance",
    "overview": "Overview",
    "total-balance": "Total balance",
    "total-expense": "Total expense",
    "total-income": "Total income",
    "recent-transactions": "Recent transactions",
    "no-transaction": "You have no transactions",
    "show-finance-stats": "Show finance statistics"
  },
  "flashcard-data-table": {
    "id": "ID",
    "front": "Front",
    "back": "Back",
    "created_at": "Created At"
  },
  "healthcare-tabs": {
    "overview": "Overview",
    "checkups": "Checkups",
    "diagnoses": "Diagnoses",
    "vitals": "Vitals",
    "vital-groups": "Vital Groups"
  },
  "home": {
    "headline": "Your intelligent shortcut",
    "subheadline": "Take control of workflows, supercharged by AI",
    "get-started": "Get Started",
    "features-lead": "What can you do with Tuturuuu?",
    "features-1-title": "Powered by AI",
    "features-1-subtitle": "Brainstorm and organize your ideas at the speed of thought, with our smart AI-powered tools.",
    "features-2-title": "Fully-featured chat",
    "features-2-subtitle": "Fully-featured chatting experience, with support for markdown, code blocks, and more at your fingertips.",
    "features-3-title": "Powerful task management",
    "features-3-subtitle": "Create tasks, assign them to your team, and track their progress, all in one place.",
    "features-4-title": "Intuitive documents",
    "features-4-subtitle": "Write and maintain your documents with ease, with an intuitive and powerful document editor.",
    "features-5-title": "Robust finance tracker",
    "features-5-subtitle": "Track your finances, and keep your team in the loop, so you can focus on what matters.",
    "features-6-title": "Open-source",
    "features-6-subtitle": "Tuturuuu is open-source, so you can contribute to the project, and make it better for everyone."
  },
  "infrastructure-tabs": {
    "infrastructure": "Infrastructure",
    "overview": "Overview",
    "users": "Users",
    "workspaces": "Workspaces",
    "timezones": "Timezones",
    "storage": "Storage",
    "features": "Features",
    "monitoring": "Monitoring",
    "backups": "Backups",
    "integrations": "Integrations",
    "ai_whitelisted_emails": "AI Whitelisted Emails"
  },
  "inventory-overview": {
    "products-with-prices": "Products with prices"
  },
  "invite": {
    "invited-to": "You have been invited to join",
    "accept-invite": "Accept Invite",
    "decline-invite": "Decline Invite",
    "accept-invite-success-title": "You have successfully accepted the invite.",
    "accept-invite-success-msg": "You can now access this workspace.",
    "decline-invite-success-title": "You have successfully declined the invite.",
    "decline-invite-success-msg": "This invite will no longer be visible.",
    "accept-invite-error-title": "There was an error accepting the invite.",
    "accept-invite-error-msg": "Please try again later.",
    "decline-invite-error-title": "There was an error declining the invite.",
    "decline-invite-error-msg": "Please try again later.",
    "invited-you": "invited you",
    "workspace-invitation": "Workspace invitation",
    "you-been-invited-to-join-the": "You've been invited to join the",
    "accept-to-start-collaborating": " workspace. Accept to start collaborating!"
  },
  "invoice-data-table": {
    "id": "ID",
    "customer_id": "Customer ID",
    "customer": "Customer",
    "price": "Original Price",
    "final_price": "Final price",
    "total_diff": "Price difference",
    "notice": "Description",
    "note": "Note",
    "created_at": "Created at"
  },
  "invoices": {
    "finance": "Finance",
    "unnamed-ws": "Untitled workspace",
    "invoices": "Invoices",
    "invoice": "Invoice",
    "show-phone": "Show phone",
    "show-gender": "Show gender",
    "show-address": "Show address",
    "show-time": "Show time created",
    "show-status": "Show status",
    "show-amount": "Show amount of products",
    "show-price": "Show price",
    "show-creator": "Show creator",
    "create": "Create",
    "create-invoice": "Create invoice",
    "close-order-after-create": "Close order after create",
    "basic-info": "Basic information",
    "time": "Time",
    "notice": "Notice",
    "notice-placeholder": "Enter notice for this invoice",
    "add-notice": "Add notice",
    "note": "Note",
    "note-placeholder": "Enter note for this invoice",
    "add-note": "Add note",
    "total": "Total",
    "total-placeholder": "Enter the amount customer needs to pay",
    "reset": "Reset",
    "discount": "Customer will receive a discount of",
    "extra-pay": "Customer will pay an extra of",
    "for-this-invoice": "for this invoice.",
    "products": "Products",
    "add-product": "Add product",
    "update-invoice": "Update invoice",
    "delete-invoice": "Delete invoice",
    "reopen-invoice": "Reopen invoice",
    "close-invoice": "Close invoice",
    "save-changes": "Save changes",
    "checkup": "Checkup",
    "bill_to": "Bill to",
    "invoice_date": "Invoice date",
    "description": "Description",
    "quantity": "Quantity",
    "price": "Price",
    "promotions": "Promotions",
    "subtotal": "Subtotal",
    "discounts": "Discounts",
    "rounding": "Rounding",
    "print": "Print",
    "download_image": "Download image",
    "add_promotion": "Add promotion",
    "files": "Files"
  },
  "landing": {
    "headline": "Your intelligent shortcut",
    "subheadline": "Take control of workflows, supercharged by AI",
    "features": {
      "title": "Features",
      "subtitle": "Discover powerful features designed to enhance your productivity and streamline your workflow.",
      "ai_powered": {
        "title": "Powered by AI",
        "description": "Brainstorm and organize your ideas at the speed of thought, with our smart AI-powered tools."
      },
      "collaboration": {
        "title": "Team Collaboration",
        "description": "Seamless communication and collaboration features for your entire team."
      },
      "task_management": {
        "title": "Task Management",
        "description": "Create tasks, assign them to your team, and track their progress, all in one place."
      },
      "document_management": {
        "title": "Document Management",
        "description": "Write and maintain your documents with ease, with an intuitive and powerful document editor."
      },
      "finance_tracking": {
        "title": "Finance Tracking",
        "description": "Track your finances, and keep your team in the loop, so you can focus on what matters."
      },
      "open_source": {
        "title": "Open Source",
        "description": "Tuturuuu is open-source, so you can contribute to the project, and make it better for everyone."
      }
    },
    "products": {
      "title": "Products",
      "subtitle": "Explore our suite of powerful products designed to help you work smarter, not harder.",
      "ai_assistant": {
        "title": "AI Assistant",
        "description": "Smart automation and intelligent insights powered by advanced AI."
      },
      "meet_together": {
        "title": "Meet Together",
        "description": "Virtual meetings, team collaboration, and project management in one place."
      },
      "calendar": {
        "title": "Calendar",
        "description": "Smart scheduling and time management tools."
      },
      "documents": {
        "title": "Documents",
        "description": "Centralized document storage, sharing, and collaboration."
      },
      "drive": {
        "title": "Drive",
        "description": "Secure cloud storage for all your business files and data."
      },
      "crm": {
        "title": "CRM",
        "description": "Build and maintain valuable customer relationships."
      },
      "finance": {
        "title": "Finance",
        "description": "Comprehensive financial management and reporting."
      },
      "inventory": {
        "title": "Inventory",
        "description": "Real-time inventory tracking and management."
      },
      "tasks": {
        "title": "Tasks",
        "description": "Streamlined task tracking and team coordination."
      },
      "workflows": {
        "title": "Workflows",
        "description": "Automated business processes and workflows."
      }
    },
    "solutions": {
      "title": "For Every Industry",
      "subtitle": "Tailored solutions for every industry, from small businesses to large enterprises.",
      "industries": {
        "manufacturing": "Manufacturing",
        "healthcare": "Healthcare",
        "education": "Education",
        "retail": "Retail",
        "real_estate": "Real Estate",
        "hospitality": "Hospitality",
        "construction": "Construction",
        "pharmacies": "Pharmacies"
      }
    },
    "benefits": {
      "title": "Tremendous Benefits",
      "subtitle": "Experience the advantages of an all-in-one platform designed for modern businesses.",
      "for_businesses": {
        "title": "For Businesses",
        "items": [
          "Reduced operational costs",
          "Improved efficiency and productivity",
          "Better decision-making with AI insights",
          "Enhanced team collaboration",
          "Streamlined workflows",
          "Scalable solutions for growth"
        ]
      },
      "for_teams": {
        "title": "For Teams",
        "items": [
          "Seamless communication",
          "Real-time collaboration",
          "Automated task management",
          "Centralized information access",
          "Integrated tools and features",
          "Enhanced productivity"
        ]
      }
    },
    "how_it_works": {
      "title": "How It Works",
      "subtitle": "Get started with Tuturuuu in just a few simple steps",
      "steps": {
        "step1": {
          "title": "Sign Up",
          "description": "Create your account in seconds and get started with a free trial"
        },
        "step2": {
          "title": "Set Up Your Workspace",
          "description": "Customize your workspace and invite your team members"
        },
        "step3": {
          "title": "Start Collaborating",
          "description": "Begin using our powerful tools to boost your productivity"
        },
        "step4": {
          "title": "Scale & Grow",
          "description": "Expand your usage as your business grows with our flexible platform"
        }
      }
    },
    "testimonials": {
      "title": "What Our Users Say",
      "subtitle": "Join thousands of satisfied users who trust Tuturuuu",
      "items": [
        {
          "quote": "Tuturuuu has transformed how we work. The AI features are incredible!",
          "author": "Sarah Chen",
          "role": "Product Manager",
          "company": "TechCorp"
        },
        {
          "quote": "The best all-in-one solution we've found for our team's needs.",
          "author": "Michael Rodriguez",
          "role": "CEO",
          "company": "StartupX"
        },
        {
          "quote": "Intuitive interface and powerful features. Highly recommended!",
          "author": "Emily Johnson",
          "role": "Team Lead",
          "company": "DesignPro"
        }
      ]
    },
    "cta": {
      "title": "Ready to Get Started?",
      "subtitle": "Join thousands of teams already using Tuturuuu",
      "primary_button": "Start Free Trial",
      "secondary_button": "Contact Sales",
      "no_card_required": "No credit card required"
    },
    "ai_revolution": {
      "title": "AI Revolution",
      "subtitle": "Experience the future of work with AI that understands, adapts, and grows with you",
      "items": [
        {
          "title": "Think Faster",
          "description": "AI-powered insights and automation help you make decisions 10x faster"
        },
        {
          "title": "Work Smarter",
          "description": "Let AI handle repetitive tasks while you focus on what matters most"
        },
        {
          "title": "Grow Bigger",
          "description": "Scale your operations effortlessly with AI that learns and adapts"
        },
        {
          "title": "Stay Ahead",
          "description": "Always be at the cutting edge with continuously evolving AI capabilities"
        }
      ]
    },
    "universal_value": {
      "title": "For Everyone, Everywhere",
      "subtitle": "From solo entrepreneurs to global enterprises, Tuturuuu adapts to your needs",
      "categories": {
        "business_size": {
          "title": "Any Size",
          "items": [
            "Solopreneurs & Freelancers",
            "Small & Medium Businesses",
            "Large Enterprises",
            "Global Organizations"
          ]
        },
        "industries": {
          "title": "Any Industry",
          "items": [
            "Technology & Innovation",
            "Healthcare & Wellness",
            "Education & Learning",
            "Retail & E-commerce",
            "Manufacturing & Production",
            "Services & Consulting",
            "Creative & Entertainment",
            "Non-profit & Social Impact"
          ]
        },
        "use_cases": {
          "title": "Any Goal",
          "items": [
            "Streamline Operations",
            "Boost Productivity",
            "Enhance Collaboration",
            "Drive Innovation",
            "Improve Customer Experience",
            "Scale Globally",
            "Reduce Costs",
            "Achieve Sustainability"
          ]
        }
      }
    },
    "ai_features": {
      "title": "AI at Its Core",
      "subtitle": "Every feature is enhanced by cutting-edge artificial intelligence",
      "features": [
        {
          "title": "Smart Automation",
          "description": "Automate complex workflows with AI that learns your preferences"
        },
        {
          "title": "Intelligent Insights",
          "description": "Get actionable recommendations based on your data and industry trends"
        },
        {
          "title": "Natural Collaboration",
          "description": "Work with AI that understands context and communicates naturally"
        },
        {
          "title": "Predictive Analytics",
          "description": "Anticipate challenges and opportunities with AI-powered forecasting"
        },
        {
          "title": "Adaptive Learning",
          "description": "AI that continuously improves based on your team's usage patterns"
        },
        {
          "title": "Global Intelligence",
          "description": "Access insights from worldwide data while maintaining privacy"
        }
      ]
    },
    "success_metrics": {
      "title": "Real Impact",
      "subtitle": "Join thousands of organizations achieving remarkable results",
      "metrics": [
        {
          "value": "10x",
          "label": "Faster Decision Making"
        },
        {
          "value": "80%",
          "label": "Time Saved on Routine Tasks"
        },
        {
          "value": "50%",
          "label": "Reduction in Operating Costs"
        },
        {
          "value": "3x",
          "label": "Increase in Team Productivity"
        }
      ]
    },
    "transformation": {
      "title": "Transform Your Work",
      "subtitle": "Experience the power of AI-driven transformation",
      "steps": [
        {
          "title": "Start Instantly",
          "description": "Get up and running in minutes with intuitive onboarding"
        },
        {
          "title": "Scale Effortlessly",
          "description": "Grow from one to thousands of users without friction"
        },
        {
          "title": "Evolve Continuously",
          "description": "Stay ahead with AI that learns and improves every day"
        }
      ]
    }
  },
  "login": {
    "email_placeholder": "username@example.com",
    "email_description": "Enter your email address to get started with Tuturuuu.",
    "otp_code": "Verification code",
    "otp_description": "Enter the verification code sent to your email address.",
    "open_inbucket": "Open Inbucket",
    "open_gmail": "Open Gmail",
    "open_outlook": "Open Outlook",
    "success": "Success!",
    "failed": "Failed!",
    "otp_sent": "We've sent a verification code to your email address.",
    "otp_verified": "Your email address has been verified.",
    "failed_to_send": "Failed to send verification code.",
    "failed_to_verify": "Failed to verify your email address.",
    "invalid_verification_code": "Invalid verification code.",
    "resend": "Resend",
    "processing": "Processing...",
    "continue": "Continue",
    "continue_with_google": "Continue with Google",
    "continue_with_github": "Continue with GitHub",
    "continue_with_apple": "Continue with Apple",
    "continue_with_discord": "Continue with Discord"
  },
  "logout": {
    "logout": "Log out",
    "description": "Log out of your account"
  },
  "marketing": {
    "solutions": {
      "education": {
        "education_solutions": "Education Solutions",
        "title": "Transform Education with AI",
        "description": "Empower educators and students with intelligent tools for personalized learning, seamless collaboration, and enhanced educational outcomes.",
        "trusted_section_title": "Trusted by Educational Institutions",
        "trusted_section_description": "Our platform is designed to meet the highest standards of security and privacy, ensuring a safe learning environment for students of all ages.",
        "features_title": "Powerful Educational Tools",
        "features": {
          "smart_learning_management": "Smart Learning Management",
          "smart_learning_management_desc": "AI-powered LMS that adapts to each student's learning style and pace.",
          "interactive_classrooms": "Interactive Classrooms",
          "interactive_classrooms_desc": "Engage students with real-time collaboration and virtual classroom tools.",
          "progress_tracking": "Progress Tracking",
          "progress_tracking_desc": "Comprehensive analytics to monitor student performance and engagement.",
          "course_creation": "Course Creation",
          "course_creation_desc": "Easy-to-use tools for creating and managing educational content.",
          "virtual_classrooms": "Virtual Classrooms",
          "virtual_classrooms_desc": "Seamless video conferencing integration for remote learning.",
          "ai assessment": "AI Assessment",
          "ai assessment_desc": "Automated grading and personalized feedback powered by AI."
        },
        "use_cases_title": "Solutions For Every Level",
        "use_cases": {
          "K_12_education": "K-12 Education",
          "K_12_education_desc": "Comprehensive tools for primary and secondary education management.",
          "K_12_education_item1": "Interactive lessons",
          "K_12_education_item2": "Parent communication",
          "K_12_education_item3": "Homework management",
          "K_12_education_item4": "Progress reports",
          "higher_education": "Higher Education",
          "higher_education_desc": "Advanced features for universities and colleges.",
          "higher_education_item1": "Course management",
          "higher_education_item2": "Research collaboration",
          "higher_education_item3": "Student analytics",
          "higher_education_item4": "Resource sharing",
          "professional_training": "Professional Training",
          "professional_training_desc": "Corporate training and professional development solutions.",
          "professional_training_item1": "Skill assessments",
          "professional_training_item2": "Certification programs",
          "professional_training_item3": "Employee onboarding",
          "professional_training_item4": "Performance tracking"
        },
        "bento_grid_title": "Learning Excellence",
        "bento_grid_subtitle": "Comprehensive Library",
        "bento_grid_description": "Access thousands of curated educational resources, textbooks, and multimedia content.",
        "bento_grid_features": {
          "global_reach": "Global Reach",
          "global_reach_desc": "Connect with learners worldwide",
          "gamification": "Gamification",
          "gamification_desc": "Earn badges and certificates",
          "smart_network": "Smart Network",
          "smart_network_desc": "AI-powered learning paths",
          "custom_dashboard": "Custom Dashboard",
          "custom_dashboard_desc": "Personalized learning space"
        },
        "timeline_title": "Implementation Journey",
        "timeline_steps": {
          "step1": "Platform Setup",
          "week1": "Week 1",
          "step2": "Staff Training",
          "week2": "Week 2",
          "step3": "Data Migration",
          "week3": "Week 3",
          "step4": "Full Deployment",
          "week4": "Week 4"
        },
        "faq": {
          "question1": "How does the AI-powered learning system work?",
          "answer1": "Our AI system analyzes student performance, learning patterns, and engagement levels to create personalized learning paths. It adapts in real-time to provide optimal content delivery and support.",
          "question2": "What security measures are in place?",
          "answer2": "We implement enterprise-grade encryption, regular security audits, and comply with FERPA and GDPR requirements to ensure student data protection.",
          "question3": "Can it integrate with existing systems?",
          "answer3": "Yes, our platform offers robust API integration capabilities and supports common education technology standards for seamless integration with existing systems.",
          "question4": "What kind of support do you offer?",
          "answer4": "We provide 24/7 technical support, dedicated customer success managers, and comprehensive onboarding assistance. Our team also offers regular training sessions and educational webinars.",
          "question5": "How customizable is the platform?",
          "answer5": "The platform is highly customizable with white-labeling options, custom branding, configurable workflows, and API integrations. You can tailor the learning experience to match your institution's needs.",
          "question6": "What are the hardware requirements?",
          "answer6": "Our cloud-based platform works on any modern web browser. For optimal video conferencing, we recommend a stable internet connection and updated devices with camera and microphone capabilities.",
          "question7": "How do you handle data backup?",
          "answer7": "We maintain automated daily backups with 30-day retention, geo-redundant storage, and disaster recovery protocols. Your data is always safe and accessible."
        }
      }
    }
  },
  "meet-together": {
    "headline-p1": "Find the best time slot for everyone,",
    "headline-p2": "hassle-free",
    "dates-to-meet-together": "Dates to meet together",
    "soonest-time-to-meet": "Soonest time",
    "latest-time-to-meet": "Latest time",
    "time-zone": "Time zone",
    "select-time-zone": "Select time zone",
    "create_plan": "Create plan",
    "creating_plan": "Creating plan...",
    "name": "Name",
    "your_plans": "Your plans",
    "no_plans_yet": "You don't have any plans yet.",
    "new_plan": "New plan",
    "new_plan_desc": "This plan will help you find the best time to meet together with your friends, family, or colleagues.",
    "missing_fields": "Missing fields",
    "start_time_required": "Please select start time",
    "end_time_required": "Please select end time",
    "timezone_required": "Please select time zone",
    "dates_required": "Please select at least one date",
    "something_went_wrong": "Something went wrong",
    "cant_create_plan_right_now": "We can't create your plan right now. Please try again later.",
    "local_time": "Local time",
    "login_to_save_plans": "Sign up or login into Tuturuuu to save your created plans.",
    "untitled_plan": "Untitled plan"
  },
  "meet-together-plan-details": {
    "copy_link": "Copy link",
    "send_email": "Send email",
    "mail_p1": "Hi everyone",
    "mail_p2": "I'm setting up a meet-together plan for us to help figure out when we're all available for",
    "mail_p3": "Please visit",
    "mail_p4": "to add your availability and make it easier for everyone to meet together. Thank you",
    "mail_p5": "Cheers",
    "your_availability": "Your availability",
    "everyone_availability": "Everyone's availability",
    "available": "Available",
    "unavailable": "Unavailable",
    "identity_protection": "Identity protection",
    "identity_protection_desc": "Use a guest account and optionally set a password for this plan to protect your identity.",
    "account_switcher": "Account switcher",
    "account_switcher_desc": "Interact with this plan using a guest account, or use a Tuturuuu account with more advanced features.",
    "use_guest_account": "Use guest account",
    "use_other_guest_account": "Use other guest account",
    "use_tuturuuu_account": "Use Tuturuuu account",
    "using_tuturuuu_account": "Using Tuturuuu account",
    "your_name": "Your name",
    "your_name_desc": "This is how others will see you in this plan.",
    "password": "Password (optional)",
    "password_desc": "Prevent others from using your name in this plan without your permission.",
    "viewing_as": "Viewing as",
    "anonymous": "Anonymous",
    "interacting_as": "Interacting as",
    "guest": "Guest",
    "guest_account": "Guest account",
    "tuturuuu_account": "Tuturuuu account",
    "switch_account": "Switch account",
    "plan_users": "Plan users",
    "timeblocks": "Timeblocks",
    "name": "Name",
    "update_plan": "Update plan",
    "delete_plan": "Delete plan",
    "updating_plan": "Updating plan...",
    "deleting_plan": "Deleting plan...",
    "update_plan_desc": "This plan will help you find the best time to meet together with your friends, family, or colleagues.",
    "something_went_wrong": "Something went wrong",
    "cant_update_plan_right_now": "We can't update your plan right now. Please try again later.",
    "cant_delete_plan_right_now": "We can't delete your plan right now. Please try again later.",
    "no_users_yet": "No users yet",
    "are_you_absolutely_sure": "Are you absolutely sure?",
    "delete_plan_warning": "This action cannot be undone. The plan and all related information will be permanently deleted from Tuturuuu.",
    "select_users_to_filter": "Select users to filter",
    "show_qr_code": "Show QR Code",
    "qr_code_description": "Scan this QR code to quickly access the meet together plan details."
  },
  "notifications": {
    "accept": "Accept",
    "decline": "Decline",
    "notifications": "Notifications",
    "no-notifications": "You have no notifications yet.",
    "workspace-invite": "Workspace invite",
    "invited-to": "You have been invited to"
  },
  "nova": {
    "badge": "Welcome to the Future of Prompt Engineering",
    "title": "Master the Art of",
    "description": "Your playground for crafting, testing, and perfecting AI prompts. Join a community of innovators solving real-world problems through advanced prompt engineering.",
    "error": "Error",
    "get-started": "Get Started",
    "challenges": "Challenges",
    "leaderboard": "Leaderboard",
    "performance-analysis": "Performance Analysis",
    "performance-analysis-description": "Track and optimize your prompt engineering efforts",
    "explore": "Explore",
    "season": "Season",
    "feature-event": "Featured Event",
    "time-line": {
      "virtual-badge": "Virtual",
      "onsite-badge": "Onsite",
      "open-cere": "Open Ceremony",
      "open-cere-description": "Join us for the kickoff of NEO League Season 1",
      "open-cere-date": "19 April 2025",
      "top-30-selection": "Top 30 Selection",
      "top-30-selection-description": "First round of selections for top performers",
      "top-30-selection-date": "26 April 2025",
      "top-15-selection": "Top 15 Selection",
      "top-15-selection-description": "Final online round to determine finalists",
      "top-15-selection-date": "10 May 2025",
      "final-competition": "Final Competition",
      "final-competition-description": "Final round to determine the winners",
      "final-competition-date": "31 May 2025"
    },
    "ai-capabilities": "AI Capabilities",
    "ai-capabilities-subtitle": "Powered by Advanced AI Technology",
    "ai-capabilities-description": "Experience the next generation of prompt engineering with our cutting-edge AI features and tools.",
    "advanced-ai-models": "Advanced AI Models",
    "advanced-ai-models-description": "Access GPT-4, Claude, and other cutting-edge AI models",
    "smart-templating": "Smart Templating",
    "smart-templating-description": "Create and share reusable prompt templates",
    "fine-tune-controls": "Fine-tune Controls",
    "fine-tune-controls-description": "Adjust parameters for perfect outputs",
    "secure=processes": "Secure Processes",
    "secure-processes-description": "Enterprise-grade security for your data",
    "ethical-ai": "Ethical AI",
    "ethical-ai-description": "Built-in bias detection and ethical guidelines",
    "magic-commands": "Magic Commands",
    "magic-commands-description": "Use special commands to quickly generate optimized prompts for different use cases",
    "commands": {
      "story": "/story \"Generate a creative story about...\"",
      "analyze": "/analyze \"Analyze this text for sentiment...\"",
      "improve": "/improve \"Make this text more engaging...\""
    },
    "interactive-demo": {
      "title": "Interactive AI Demo",
      "badge": "Live Preview",
      "input1": "Generate a creative story about a time-traveling scientist.",
      "response1": "Here's a short story about Dr. Elena Chen, a quantum physicist who accidentally discovered time travel while researching particle entanglement...",
      "input2": "Make it more suspenseful and add a plot twist.",
      "response2": "As Dr. Chen stepped through the quantum portal, she realized with horror that each \"alternate timeline\" she'd visited was actually creating paradoxical copies of herself...",
      "ai-typing": "AI is typing...",
      "user-typing": "User is typing...",
      "input-place-holder": "Type your message..."
    },
    "browse-learning-resources": "Browse Learning Resources",
    "get-started-today": "Get started today",
    "get-started-today-subtitle": "Are you ready for AI?",
    "get-started-today-description": "Join thousands of prompt engineers who are already creating more effective and efficient AI interactions with Nova.",
    "requirements": "Admission Requirements",
    "based-in": "Based in Ho Chi Minh City",
    "undergraduates": "Undergraduate Students",
    "age": "18+ yearts old",
    "register": "Register for NEO League",
    "platform-feature": "Platform Features",
    "feature": "Platform Features",
    "feature-title": "Everything You Need to Excel in Prompt Engineering",
    "feature-title-description": "A comprehensive suite of tools designed for modern prompt engineers",
    "advanced-ai": "Advanced AI Models",
    "advanced-ai-description": "Access cutting-edge AI models for powerful prompt engineering",
    "real-time": "Real-time Testing",
    "real-time-description": "Test your prompts in real-time with instant feedback",
    "collaborative-learning": "Collaborative Learning",
    "collaborative-learning-description": "Learn from and share with the community",
    "advanced-controls": "Advanced Controls",
    "advanced-controls-description": "Fine-tune your prompts with advanced controls",
    "smart-templates": "Smart Templates",
    "smart-templates-description": "Start with optimized prompt templates",
    "performance": "Performance Mode",
    "performance-description": "Optimize for speed and efficiency",
    "performance-analytics": "Performance Analytics",
    "performance-analytics-description": "Track and optimize your prompt engineering efforts",
    "AI-assistant": "AI Assistant",
    "AI-assistant-description": "Get help from our AI assistant for prompt engineering",
    "learning-resources": "Learning Resources",
    "learning-subtitle": "Master Prompt Engineering Through Structured Learning",
    "start-button": "Start",
    "why-is-prompt-engineering": "Why is Prompt Engineering Important?",
    "why-is-prompt-engineering-description": "Prompt engineering is crucial because it directly impacts the quality and usefulness of AI-generated content. Well-crafted prompts can significantly improve the accuracy, relevance, and coherence of AI outputs.",
    "learning-page-subtitle": "Follow our comprehensive curriculum to become an expert in crafting effective AI prompts",
    "module-1": "Introduction to Prompt Engineering",
    "module-1-description": "Learn the basics of prompt engineering and its importance in AI development",
    "what-is-prompt-engineering": "What is Prompt Engineering?",
    "what-is-prompt-engineering-description": "Prompt engineering is the practice of designing and refining input prompts for AI language models to generate desired outputs. It involves crafting clear, specific, and effective instructions that guide the AI in producing accurate and relevant responses.",
    "module-2": "Basic Techniques in Prompt Engineering",
    "module-2-description": "Master fundamental strategies for effective prompting",
    "zero-shot": "Zero-shot & Few-shot Prompting",
    "zero-shot-description": "Learn the differences between zero-shot and few-shot prompting, and when to use each approach effectively.",
    "chain-of-thought": "Chain of Thought Prompting",
    "chain-of-thought-description": "Master the technique of breaking down complex problems into logical steps for better AI responses.",
    "module-3": "Advanced Strategies",
    "module-3-description": "Explore advanced techniques for complex prompt engineering",
    "iterative-refinement": "Iterative Refinement",
    "iterative-refinement-description": "Learn how to iteratively improve prompts based on AI outputs for optimal results.",
    "module-4": "Best practices",
    "Meta-prompting": "Meta prompting",
    "Meta-prompting-description": "Discover advanced techniques for using prompts to generate other prompts automatically.",
    "module-4-description": "Explore advanced techniques for complex prompt engineering",
    "learning-subtitle-description": "Access comprehensive tutorials, guides, and real-world examples to enhance your prompt engineering skills. Learn from industry experts and join a supportive community.",
    "structure-learning-description": "Learn from industry experts and join a supportive community.",
    "learning-tututorials": "Interactive tutorials and exercises",
    "real-world": "Real-world examples and case studies",
    "expert-lead": "Expert-led workshops",
    "community": "Community challenges and competitions",
    "structure-learning": "Structured learning paths",
    "community-support": "Community Support",
    "community-support-description": "Learn and grow with fellow prompt engineers",
    "earn-cert": "Earn Certifications",
    "earn-cert-description": "Get certified in prompt engineering and showcase your skills",
    "program-objectives": "Program Objectives",
    "program-objectives-description-1": "Democratize Prompt Engineering across all backgrounds",
    "program-objectives-description-2": "Develop practical AI skills and problem-solving abilities",
    "program-objectives-description-3": "Build a global community of AI innovators",
    "program-objectives-description-4": "Foster creative solutions to real-world challenges",
    "program-objectives-description-5": "Advance AI literacy and ethical understanding",
    "error-description": "An error occurred while processing your request. Please try again later.",
    "error-404": "Page not found",
    "error-404-description": "The page you are looking for does not exist.",
    "error-500": "Internal server error",
    "error-500-description": "Something went wrong. Please try again later.",
    "dashboard": "Dashboard",
    "problems": "Problems",
    "roles": "Roles",
    "create-problem": "Create Problem",
    "view-leaderboard": "View leaderboard",
    "challenges-page": {
      "prompt-engineering-challenges": "Prompt Engineering Challenges",
      "start-challenge": "Start a Challenge",
      "create-challenge": "Create Challenge",
      "search-placeholder": "Search challenges...",
      "filters": {
        "all": "All",
        "disabled": "Disabled",
        "upcoming": "Upcoming",
        "preview": "Preview",
        "active": "Active",
        "closed": "Closed"
      },
      "no-challenges-found": {
        "title": "No challenges found",
        "search-description": "No challenges match your search criteria. Try adjusting your filters or search terms.",
        "default-description": "There are no challenges available at the moment. Check back later or contact an administrator."
      },
      "clear-filters": "Clear filters"
    },
<<<<<<< HEAD
    "submission-page": {
      "title": "Submissions",
      "description": "Manage and review user submissions",
      "total-submissions": "Total Submissions",
      "total-submissions-description": "All time submissions",
      "unique-users": "Unique Users",
      "unique-users-description": "Users who have submitted",
      "latest-submission": "Latest Submission",
      "latest-submission-description": "Most recent activity",
      "no-submissions-yet": "No submissions yet"
    },
=======
>>>>>>> a3e4ce5f
    "cards": {
      "learn": {
        "title": "Learn",
        "description": "Explore comprehensive guides and tutorials on prompt engineering techniques."
      },
      "practice": {
        "title": "Practice",
        "description": "Tackle real-world challenges and improve your skills in a hands-on environment."
      },
      "innovate": {
        "title": "Innovate",
        "description": "Push the boundaries of what's possible with AI and create groundbreaking prompts."
      },
      "compete": {
        "title": "Compete",
        "description": "Join the leaderboard and see how your prompt engineering skills stack up against others."
      }
    },
    "learn_more": "Learn More",
    "about": {
      "title": "The People Behind",
      "subtitle": "Meet the team of organizers, developers, sponsors, and contributors who make the NEO League - Prompt the Future 2025 possible.",
      "event-intro": {
        "badge": "First Ever Collaboration",
        "event-title": "NEO League – Prompt the Future 2025",
        "event-description": "The first-ever prompt engineering competition hosted by RMIT SGS Neo Culture Tech club, with technical and platform support from Tuturuuu, a pioneer in AI and smart productivity tools.",
        "features": {
          "challengesTitle": "Innovative Challenges",
          "challengesDesc": "Participants tackle real-world AI prompt engineering problems designed by industry experts.",
          "skillsTitle": "Skill Development",
          "skillsDesc": "Comprehensive learning resources and mentorship to help participants master prompt engineering.",
          "communityTitle": "Community Building",
          "communityDesc": "Connect with like-minded AI enthusiasts and industry professionals throughout the competition."
        },
        "call-to-action": {
          "title": "Join the Revolution",
          "desc": "Be part of the first-ever prompt engineering competition that's shaping the future of AI interaction"
        }
      },
      "prompt-intro": {
        "badge": "The Art & Science",
        "title1": "What is ",
        "title2": "Prompt Engineering?",
        "description": "The emerging discipline that bridges human creativity with artificial intelligence, unlocking the full potential of AI systems through carefully crafted instructions",
        "cards": {
          "language-title": "The Language of AI",
          "language-desc": "Prompt engineering is the art of communicating effectively with AI systems, crafting precise instructions that guide models toward desired outputs.",
          "creativity-title": "Precision & Creativity",
          "creativity-desc": "Combining technical precision with creative thinking to unlock capabilities hidden within AI models, transforming vague ideas into concrete results.",
          "future-work-title": "The Future of Work",
          "future-work-desc": "A critical skill for the AI era, enabling professionals across industries to leverage AI as a powerful tool for innovation and problem-solving."
        }
      },
      "prompt-impact": {
        "badge": "Why It Matters",
        "title": "The Bridge Between Human Intent and AI Capability",
        "description": "As AI systems become increasingly powerful, the ability to direct them effectively becomes crucial. Prompt engineering is the key that unlocks their potential, transforming these sophisticated tools into practical solutions for real-world challenges.",
        "cards": {
          "democratize-title": "Democratizing AI",
          "democratize-desc": "Making advanced AI accessible to everyone.",
          "precision-title": "Precision Control",
          "precision-desc": "Achieving specific, accurate results from general-purpose AI models.",
          "skill-title": "Skill of the Future",
          "skill-desc": "A critical competency for professionals in the rapidly evolving AI landscape."
        },
        "example-code": "Create a detailed plan for a sustainable smart city that integrates AI for resource management"
      },
      "why-now-why-us": {
        "why-now": {
          "badge": "Why Now?",
          "title": "The Perfect Moment",
          "description": " We're at a pivotal moment in AI development. Large language models have reached a level of capability where prompt engineering is no longer just a technical skill—it's a creative discipline with transformative potential across industries.",
          "tagline": "The Year of Prompt Engineering"
        },
        "why-us": {
          "badge": "Why Us?",
          "title": "Pioneering Excellence",
          "description": "The collaboration between RMIT SGS Neo Culture Tech club and Tuturuuu brings together academic rigor and technical innovation. We're uniquely positioned to create a competition that challenges participants while providing the resources they need to excel.",
          "academic": "Academic Excellence",
          "technical": "Technical Innovation"
        }
      },
      "organizers": {
        "title": "Organizers",
        "subtitle": "The team leading the NEO League initiative and competition.",
        "members": {
          "vo-hoang-phuc": {
            "name": "Võ Hoàng Phúc",
            "role": "Nova Project Leader",
            "organization": "Tuturuuu",
            "bio": "Built the platform and ensured the competition runs smoothly, with a focus on technical aspects."
          },
          "nguyen-yen-ngoc": {
            "name": "Nguyễn Yến Ngọc",
            "role": "Nova External Affairs Leader",
            "organization": "Tuturuuu",
            "bio": "Work with external organizations and stakeholders to ensure the competition is successful."
          },
          "doan-huu-quoc": {
            "name": "Đoàn Hữu Quốc",
            "role": "Nova Quality Assurance Leader",
            "organization": "ZenBright",
            "bio": "Ensure the platform is of high quality and intuitive, with a focus on the user experience."
          },
          "cao-nguyen-viet-quang": {
            "name": "Cao Nguyễn Việt Quang",
            "role": "Neo League Project Leader & External Affairs Leader",
            "organization": "RMIT SGS Neo Culture Tech",
            "bio": "Supervise the project and ensure the competition is run smoothly."
          },
          "dao-ngoc-khanh": {
            "name": "Đào Ngọc Khanh",
            "role": "Neo League Co-leader & Marketing & Communications",
            "organization": "RMIT SGS Neo Culture Tech",
            "bio": "Promote the competition and build the community."
          },
          "ngo-van-tai": {
            "name": "Ngô Văn Tài",
            "role": "Neo League Program Leader",
            "organization": "RMIT SGS Neo Culture Tech",
            "bio": "Handle everything related to the program, including the competition and the community."
          },
          "huynh-tan-phat": {
            "name": "Huỳnh Tấn Phát",
            "role": "Neo League Logistic and Finance Leader",
            "organization": "RMIT SGS Neo Culture Tech",
            "bio": "Handle the logistics and finance of the competition."
          },
          "huynh-hoang-duc": {
            "name": "Huỳnh Hoàng Đức",
            "role": "Neo League Internal Affairs Leader",
            "organization": "RMIT SGS Neo Culture Tech",
            "bio": "Handle the internal affairs of the competition."
          },
          "nguyen-vo-phuong-quynh": {
            "name": "Nguyễn Võ Phương Quỳnh",
            "role": "Neo League Creative Leader",
            "organization": "RMIT SGS Neo Culture Tech",
            "bio": "Handle the creative aspects of the competition."
          },
          "tran-duc-linh": {
            "name": "Dr. Trần Đức Linh",
            "role": "Neo League Academic Mentor",
            "organization": "RMIT University",
            "bio": "Provide guidance and compile challenges for the competition."
          },
          "pham-chi-thanh": {
            "name": "Dr. Phạm Chí Thanh",
            "role": "Neo League Academic Mentor",
            "organization": "RMIT University",
            "bio": "Provide guidance and compile challenges for the competition."
          },
          "tom-huynh": {
            "name": "Dr. Tom Huynh",
            "role": "Neo League Academic Mentor",
            "organization": "RMIT University",
            "bio": "Provide guidance and compile challenges for the competition."
          }
        }
      },
      "platform-builder": {
        "title": "Platform Builders",
        "subtitle": "The development team who built the NEO League platform, powered by Tuturuuu technology.",
        "members": {
          "vo-hoang-phuc": {
            "name": "Võ Hoàng Phúc",
            "role": "Lead Developer",
            "organization": "Tuturuuu",
            "bio": "Core maintainer of Tuturuuu and Nova, with a passion for building tools that help people be more productive and creative."
          },
          "huynh-tan-phat": {
            "name": "Huỳnh Tấn Phát",
            "role": "Fullstack Engineer",
            "organization": "RMIT SGS Neo Culture Tech",
            "bio": "Built the foundation of the Neo League platform, focusing on scalability and performance."
          },
          "nguyen-gia-khang": {
            "name": "Nguyễn Gia Khang",
            "role": "Fullstack Engineer",
            "organization": "RMIT SGS Neo Culture Tech",
            "bio": "Enhanced the user experience of the Neo League platform, with a focus on usability and accessibility."
          },
          "ngo-van-tai": {
            "name": "Ngô Văn Tài",
            "role": "Fullstack Engineer",
            "organization": "RMIT SGS Neo Culture Tech",
            "bio": "Strengthened the Neo League platform through backend development, system maintenance, and continuous support for platform improvements."
          },
          "huynh-thai-duong": {
            "name": "Huỳnh Thái Dương",
            "role": "Frontend Engineer",
            "organization": "RMIT SGS Neo Culture Tech",
            "bio": "Developed the responsive and user-friendly frontend of the Neo League platform."
          }
        }
      },
      "sponsors": {
        "badge": "Sponsors",
        "title": "Our Sponsors",
        "subtitle": "Organizations supporting the NEO League initiative.",
        "call-to-action": {
          "text": "Interested in sponsoring NEO League?",
          "button": "Contact Us"
        },
        "tuturuuu": {
          "name": "Tuturuuu",
          "description": "Pioneer in AI and smart productivity tools, providing technical and platform support for the Neo League competition. Tuturuuu Nova is revolutionizing how we interact with AI through advanced prompt engineering."
        },
        "rmit-neo-culture-tech": {
          "name": "RMIT SGS Neo Culture Tech",
          "description": "Host of the Neo League – Prompt the Future 2025 competition, dedicated to fostering innovation and technical excellence in AI and prompt engineering among students."
        },
        "rmit-sset": {
          "name": "RMIT SSET",
          "description": "Partner of the Neo League - Prompt the Future 2025 competition, dedicated to fostering innovation and technical excellence in AI and prompt engineering among students."
        },
        "aptech": {
          "name": "Aptech",
          "description": "Sponsor of the Neo League - APTECH has been in Vietnam since 1999, providing reputable education primarily to students, high school learners and has trained over 100,000 international programmers for Vietnam's IT industry."
        },
        "holistics": {
          "name": "Holistics",
          "description": "Sponsor of the Neo League - Holistics offers a self-service business intelligence platform to help businesses improve their data capabilities easily, focusing on boosting data team productivity and making insights accessible across the company."
        },
        "AICT": {
          "name": "AICT",
          "description": "Sponsor of the Neo League - Prompt the Future 2025 competition, dedicated to fostering innovation and technical excellence in AI and prompt engineering among students."
        },
        "student-council": {
          "name": "RMIT Student Council",
          "description": "Partner of the Neo League - RMIT Vietnam Student Council (SC) is the representative of RMIT Vietnam student bodies. SC is the conduit for communication between students and the University. By listening and considering students' concerns, SC aims to increase their education experience, personal welfare, social life and cultural activities. "
        },
        "netcompany": {
          "name": "Netcompany",
          "description": "Sponsor of the Neo League - Netcompany is an IT services company specializing in strategic projects that drive digital transformation through digital platforms, core systems, and infrastructure services."
        }
      },
      "special-thanks": {
        "title": "Special Thanks",
        "subtitle": "Contributors and supporters who helped make NEO League possible.",
        "contributors": {
          "rmit-university": {
            "name": "RMIT University",
            "contribution": "Academic support and venue hosting for the final competition"
          },
          "ai-research-community": {
            "name": "AI Research Community",
            "contribution": "Challenge design and technical advisory"
          },
          "volunteer-mentors": {
            "name": "Volunteer Mentors",
            "contribution": "Providing guidance and support to Neo League participants"
          },
          "industry-experts": {
            "name": "Industry Experts",
            "contribution": "Judging panel and masterclass sessions"
          },
          "student-ambassadors": {
            "name": "Student Ambassadors",
            "contribution": "Campus outreach and participant support"
          },
          "open-source-community": {
            "name": "Open Source Community",
            "contribution": "Various libraries and tools used in the platform"
          },
          "beta-testers": {
            "name": "Beta Testers",
            "contribution": "Platform testing and feedback before launch"
          },
          "media-partners": {
            "name": "Media Partners",
            "contribution": "Coverage and promotion of the Neo League competition"
          }
        },
        "community": {
          "title": "Community Contributions",
          "contribution": "We'd like to thank all the community members, volunteers, and participants who have contributed to making NEO League a success. Your passion and dedication drive us forward."
        }
      },
      "tech-sponsor": {
        "title": "Powered by ",
        "intro": "The Tuturuuu team has been instrumental in making the Neo League competition a reality. Beyond just providing the Nova platform, Tuturuuu's contributions span across multiple aspects of the competition:",
        "sections": {
          "infrastructure": {
            "title": "Technical Infrastructure",
            "description": "Developing and maintaining the entire competition platform, including the prompt evaluation system."
          },
          "resources": {
            "title": "Educational Resources",
            "description": "Developing learning materials and documentation to help participants master prompt engineering."
          },
          "challenges": {
            "title": "Challenge Design",
            "description": "Creating technically sound and educationally valuable prompt engineering challenges."
          },
          "mentorship": {
            "title": "Mentorship & Support",
            "description": "Providing technical guidance and mentorship to participants throughout the competition."
          }
        },
        "quote": {
          "text": "This competition represents our commitment to advancing prompt engineering as a discipline and empowering the next generation of AI practitioners.",
          "author": "The Tuturuuu Team"
        }
      }
    },
    "teams": "Teams",
    "submissions": "Submissions",
    "home": "Home",
    "leaderboard-page": {
      "title": "Leaderboard",
      "description": "Compete against the best players around the world. Climb the ranks and claim your spot at the top of the leaderboard!",
      "current-rank": "Your Current Rank",
      "badge": {
        "competition": "Competition",
        "active": "Active",
        "live": "Live"
      },
      "statistics": {
        "position": {
          "title": "Your Position",
          "top-position": "Top tier competitor!",
          "rising-position": "Rising through the ranks!",
          "normal-position": "Keep improving!"
        },
        "highest-score": {
          "title": "Highest Score",
          "description": "Achieve by",
          "no-participant": "No participants yet"
        },
        "total": {
          "player": "Total Player",
          "teams": "Total Teams",
          "description": "Join the competition!",
          "heating-up": "Competition is heating up!",
          "join-now": "Join the competition!"
        }
      },
      "individual": "Individual",
      "team": "Teams",
      "share": "Share",
      "view-profile": "View Profile",
      "top-performers": {
        "title": "Top Performers",
        "ranks": {
          "first-badge": "Champion",
          "second-badge": "Runner-up",
          "third-badge": "Third Place"
        }
      },
      "selected-challenges": "Selected Challenge",
      "filter-challenges": {
        "specific-challenge-title": "Showing leaderboard rankings for this specific challenge",
        "view-all-challenges": "View All Challenges",
        "total-participants": "Total Participants",
        "highest-score": "Highest Score",
        "your-rank": "Your Rank"
      },
      "load-more": "Load More",
      "tutorials": {
        "title": "How to Play",
        "step-1": "Complete challenges and quests to earn points",
        "step-2": "Your total points determine your rank on the leaderboard",
        "step-3": "Compete with others for the top spot and win exclusive rewards"
      },
      "rewards": {
        "current-rewards": "Current Rewards",
        "1st-place": "Champion",
        "1st-place-reward": "185,000,000 VND \n(Cash + Scholarships)",
        "2nd-place": "1st Runner-up",
        "2nd-place-reward": "111,000,000 VND (Cash + Scholarships)",
        "3rd-place": "2nd Runner-up",
        "3rd-place-reward": "67,000,000 VND (Cash + Scholarships)",
        "top-5": "Co-Top 5 Finalists",
        "top-5-reward": "63,000,000 VND (Scholarships)",
        "top-16": "Co-Top 16 Finalists",
        "top-16-reward": "3,840,000 VND (DB Diagram Pro accounts)",
        "first-45-teams": "First 45 Teams",
        "first-45-teams-reward": "Tuturuuu Pro accounts per team"
      },
      "share-leaderboard": "Share Leaderboard",
      "last-updated": "Last updated:",
      "filters": {
        "filters": "Filters",
        "all-challenges": "All Challenges",
        "search-competitors": "Search competitors...",
        "score-range": {
          "name": "Score Range",
          "all-scores": "All Scores",
          "high-scores": "High (1000+)",
          "medium-scores": "Medium (500-999)",
          "low-scores": "Low (0-499)"
        },
        "time-period": {
          "name": "Time Period",
          "all-time": "All Time",
          "today": "Today",
          "this-week": "This Week",
          "this-month": "This Month"
        },
        "status": {
          "name": "Status",
          "all-users": "All Users",
          "active": "Active",
          "inactive": "Inactive"
        },
        "region": {
          "name": "Region",
          "global": "Global",
          "americas": "Americas",
          "europe": "Europe",
          "asia": "Asia"
        }
      },
      "points": "Points",
      "rankings": {
        "challenge-breakdown": "Challenge Breakdown",
        "problem-breakdown": "Problem Breakdown",
        "show-breakdown": "Show Breakdown",
        "hide-breakdown": "Hide Breakdown",
        "title": "Leaderboard Rankings",
        "rank": "Rank",
        "score": "Score",
        "user": "User",
        "highest-first": "Highest First",
        "lowest-first": "Lowest First",
        "best-in": "Best in:",
        "you": "You",
        "hover-info": "Click to change sort order",
        "no-entries-found": "No entries found",
        "first-join": "Be the first to join the competition!"
      }
    },
    "challenge": {
      "edit": "Edit Challenge",
      "update": "Update Challenge",
      "create": "Create Challenge",
      "create-challenge": "Create a new prompt engineering challenge for users to practice with.",
      "edit-description": "Edit the challenge details and settings.",
      "save-changes": "Save Changes",
      "cancel": "Cancel",
      "delete": "Delete",
      "delete-confirmation": "Are you sure you want to delete this challenge? This action cannot be undone.",
      "limits": "Attempt Limits",
      "max-attempts": "Max Attempts",
      "attempt-description": "Total number of times a user can attempt this challenge.",
      "daily-attempts": "Maximum Daily Attempts",
      "number-of-attempts": "Number of times a user can attempt this per day.",
      "details": {
        "details": "Details",
        "challenge-details": "Challenge Details",
        "title": "Title",
        "title-description": "Give your challenge a descriptive title.",
        "description": "Description",
        "description-placeholder": "Provide a detailed description of the challenge.",
        "form-description": "Form Description"
      },
      "judging-criteria": {
        "judging-criteria": "Judging Criteria",
        "judging-criteria-description": "Define how submissions will be evaluated. Each criterion will be scored separately.",
        "add-criteria": "Add Criteria",
        "remove-criteria": "Remove",
        "criteria-name": "Criteria Name",
        "criteria-name-placeholder": "Criteria name (e.g., Clarity, Efficiency)",
        "criteria-description": "Criteria Description",
        "criteria-description-placeholder": "Explain how this criteria will be judged (e.g., 'How clear and unambiguous is the prompt?')",
        "no-criteria": "No criteria added yet",
        "criteria": "Criteria"
      },
      "security": {
        "security": "Security",
        "security-description": "Secure your challenge with a password or restrict access to specific users.",
        "password-protect": "Password Protection",
        "password-description": "Require a password to access this challenge",
        "challenge-password": "Challenge Password",
        "leave-empty": "Leave empty to keep current password",
        "enter-password": "Enter new password",
        "enter-or-leave-password": "Enter a new password or leave empty to keep the current one",
        "must-be-6-characters": "Password must be at least 6 characters long",
        "enable": "Enabled",
        "enable-description": "Whether this challenge is currently enabled."
      },
      "whitelist": {
        "only": "Whitelisted Only",
        "whitelist-only-description": "Restrict access to only whitelisted users.",
        "emails": "Whitelisted Emails Adress",
        "emails-description": "Only these email addresses will have access to the challenge.",
        "remove": "Remove",
        "email-enter-placeholder": "Enter email address",
        "add": "Add"
      },
      "duration": {
        "duration": "Duration",
        "duration-description": "Set how long participants have to complete the challenge once they start.",
        "seconds": "Seconds",
        "common-duration": "Common Durations:",
        "30-minutes": "30 Minutes",
        "1-hour": "1 Hour",
        "2-hour": "2 Hour",
        "4-hour": "4 Hour",
        "duration-display-description": "How long users have to complete this challenge once they start it."
      },
      "schedule": {
        "schedule": "Schedule",
        "schedule-description": "Set when your challenge is available to participants.",
        "timeline-recommendation": "Timeline Recommendation",
        "timeline-recommendation-description": "For best results, set dates in this order: Preview Date ➝ Open Date ➝ Close Date.",
        "preview-available": "Preview Available",
        "preview-available-description": " When participants can preview this challenge before it starts.",
        "open-at": "Open at",
        "open-at-description": "When the challenge starts",
        "end-at": "Open at",
        "end-at-description": "When the challenge starts"
      },
      "cards": {
        "disabled": "Disabled",
        "upcoming": "Upcoming",
        "preview": "Preview",
        "active": "Active",
        "closed": "Closed",
        "your-session": "your session",
        "in-progress": "In Progress",
        "time-remaining": "Time Remaining",
        "started-at": "Started at",
        "ends-at": "Ends at",
        "retry-challenges": "Retry Challenges",
        "comeback-tomorrow": "Come back tomorrow",
        "view-results": "View Results",
        "resume-challenge": "Resume Challenge",
        "start-challenge": "Start Challenge",
        "not-available": "Not Available",
        "available-soon": "Available Soon",
        "not-yet-opened": "Not yet opened",
        "open-menu": "Open Menu",
        "edit": "Edit",
        "delete": "Delete",
        "duration": "Duration",
        "total-attempts": "Total Attempts",
        "daily-attempts": "Daily Attempts",
        "preview-available": "Preview Available",
        "open-in": "Opens in",
        "closes-in": "Closes in",
        "delete-challenge": "Delete Challenge",
        "delete-challenge-description": "Are you sure you want to delete this challenge? This action cannot be undone.",
        "cancel": "Cancel"
      }
    }
  },
  "onboarding": {
    "just-a-moment": "Just a moment...",
    "just-a-moment-desc": "Accept a workspace invite to get started.",
    "no-invites": "You have no pending invites."
  },
  "platform-token-usage": {
    "hourly_total_from_last_12_hours": "Hourly total token from last 12 hours",
    "daily_total_from_14_recent_days": "Daily total token from 14 most recent days",
    "monthly_total_from_12_recent_months": "Monthly total token from 12 most recent months",
    "prompt_tokens": "Prompt tokens",
    "completion_tokens": "Completion tokens"
  },
  "post-email-data-table": {
    "id": "ID",
    "recipient": "Recipient",
    "group_name": "Group Name",
    "post_title": "Post Title",
    "post_content": "Post Content",
    "email": "Email",
    "subject": "Subject",
    "is_completed": "Work Completed",
    "send_email": "Send Email",
    "preview": "Preview",
    "notes": "Notes",
    "created_at": "Created At"
  },
  "product-data-table": {
    "id": "ID",
    "name": "Name",
    "category": "Category",
    "description": "Description",
    "manufacturer": "Manufacturer",
    "stock": "Stock",
    "unit": "Unit",
    "warehouse": "Warehouse",
    "usage": "Usage",
    "price": "Price",
    "created_at": "Created at"
  },
  "promotion-data-table": {
    "id": "ID",
    "code": "Code",
    "name": "Name",
    "description": "Description",
    "value": "Value",
    "created_at": "Created at"
  },
  "quiz-data-table": {
    "id": "ID",
    "name": "Name",
    "question": "Question",
    "created_at": "Created At"
  },
  "quiz-set-data-table": {
    "id": "ID",
    "name": "Name",
    "linked_modules": "Linked Modules",
    "is_public": "Public",
    "is_published": "Published",
    "created_at": "Created At"
  },
  "reset-password": {
    "reset-password": "Reset Password",
    "reset-password-desc": "Enter the new password for your account",
    "resetting": "Resetting"
  },
  "search": {
    "search": "Search",
    "search-placeholder": "Enter a keyword to search"
  },
  "secret-data-table": {
    "id": "ID",
    "name": "Name",
    "value": "Value",
    "created_at": "Created at"
  },
  "settings-account": {
    "account": "Account",
    "avatar": "Avatar",
    "avatar-description": "Personalize your profile with a custom avatar.",
    "revert_changes": "Revert changes",
    "preview": "Preview",
    "display-name": "Display name",
    "display-name-description": "Enter your name as you would like it to be displayed on your profile.",
    "handle-description": "This is your custom URL namespace within Tuturuuu.",
    "birthday": "Birthday",
    "birthday-description": "Your birthday will only be used for social features.",
    "birthday-placeholder": "Your birthday",
    "email-description": "Your email address that you used to login with.",
    "current-email": "Current email",
    "new-email": "New email",
    "change-email-description": "Once you have confirmed the change on both emails, your new email address will be automatically applied.",
    "language": "Language",
    "language-description": "Change the language of the website.",
    "development": "Development",
    "development-description": "Customize local development settings.",
    "hide-experimental-on-sidebar": "Hide experimental features on sidebar",
    "hide-experimental-on-top-nav": "Hide experimental features on top navigation bar",
    "logout-description": "Log out of your account.",
    "confirm-account-deletion": "Confirm account deletion",
    "change-password": "Change password",
    "change-password-description": "Change your pasword",
    "delete-account": "Delete account",
    "delete-account-description": "Delete your account",
    "delete-account-message": "This will permanently delete your account and cannot be undone. Type your email address to confirm deletion.",
    "new_avatar": "New avatar",
    "upload_avatar": "Upload avatar",
    "remove_avatar": "Remove avatar",
    "save_avatar": "Save avatar"
  },
  "settings-appearance": {
    "appearance": "Appearance",
    "appearance-description": "Customize the look and feel of Tuturuuu.",
    "light-mode": "Light mode",
    "dark-mode": "Dark mode"
  },
  "settings-security": {
    "security": "Security",
    "security-description": "Manage your account security",
    "change-email": "Change email",
    "change-password": "Change password",
    "delete-account": "Delete account"
  },
  "settings-tabs": {
    "account": "Account",
    "appearance": "Appearance",
    "security": "Security",
    "notifications": "Notifications",
    "integrations": "Integrations",
    "workspaces": "Workspaces",
    "activities": "Activities",
    "billing": "Billing"
  },
  "settings-workspaces": {
    "workspaces": "Workspaces",
    "workspaces-description": "Workspaces that you have access to will be listed here."
  },
  "sidebar_tabs": {
    "invite": "Invite",
    "more-members": "more members",
    "new": "New",
    "home": "Home",
    "refresh": "Refresh",
    "chat_with_ai": "Chat with AI",
    "calendar": "Calendar",
    "projects": "Projects",
    "documents": "Documents",
    "drive": "Drive",
    "users": "Users",
    "attendance": "Attendance",
    "healthcare": "Healthcare",
    "inventory": "Inventory",
    "classes": "Classes",
    "finance": "Finance",
    "databases": "Databases",
    "x": "X",
    "ai": "AI",
    "infrastructure": "Infrastructure",
    "migrations": "Migrations",
    "notifications": "Notifications",
    "new-ws": "New workspace",
    "new-team": "New Team",
    "new-task": "New Task",
    "new-note": "New Note",
    "new-transaction": "New Transaction",
    "new-invoice": "New Invoice",
    "invite-people": "Invite People",
    "collapse-sidebar": "Collapse Sidebar",
    "expand-sidebar": "Expand Sidebar",
    "slides": "Slides",
    "mail": "Mail",
    "tasks": "Tasks",
    "education": "Education",
    "models": "Models",
    "datasets": "Datasets",
    "pipelines": "Pipelines",
    "cron": "Cron Jobs",
    "workouts": "Workouts",
    "readings": "Readings",
    "diet_and_nutrition": "Diet & Nutrition",
    "progress": "Progress",
    "metrics": "Metrics",
    "crawlers": "Crawlers",
    "queues": "Queues"
  },
  "signup": {
    "get-started": "Get started",
    "get-started-desc": "Create a new account",
    "password": "Password",
    "signup": "Sign up",
    "confirm": "Confirm",
    "signing-up": "Signing up",
    "login": "Login",
    "already-have-account": "Already have an account?",
    "notice-p1": "By continuing, you agree to the",
    "notice-p2": "of Tuturuuu and receive periodic emails with new updates",
    "tos": "Terms of Service",
    "privacy": "Privacy Policy"
  },
  "slogan": {
    "title": "Ready to get started?",
    "description": "Join the waitlist to be among the first to experience our intelligent business management platform when it launches.",
    "join_waitlist": "Join waitlist"
  },
  "storage-object-data-table": {
    "id": "ID",
    "name": "Name",
    "size": "Size",
    "created_at": "Created at",
    "files": "Files",
    "clear_files": "Clear files",
    "folder": {
      "name": "Folder name"
    }
  },
  "team-tabs": {
    "overview": "Overview",
    "members": "Members",
    "settings": "Settings"
  },
  "teams": {
    "plural": "Teams",
    "singular": "Team",
    "description": "Teams are used to manage users who will be attending different challenges.",
    "create": "Create team",
    "create_description": "Create a new team",
    "name_description": "Team name",
    "current_invitations": "Current invitations",
    "current_invitations_description": "Current invitations for this team",
    "no_invitations": "No invitations",
    "email": "Email",
    "invited_at": "Invited at",
    "actions": "Actions",
    "manage": "Manage",
    "delete_success": "Team deleted successfully",
    "delete_error": "Failed to delete team",
    "email_already_invited": "Email already invited",
    "invitation_sent": "Invitation sent",
    "failed_to_invite": "Failed to invite",
    "invitations": "Invitations",
    "invited": "Invited",
    "find_users": "Find users",
    "current_members": "Current members",
    "no_members": "No members yet.",
    "members_count": "This team has {count} member(s).",
    "add_member": "Add member",
    "add_as_member": "Add as member",
    "send_invitation": "Send invitation",
    "created": "Created",
    "invitation_removed": "Invitation removed",
    "failed_to_remove_invitation": "Failed to remove invitation",
    "remove_member": "Remove member",
    "remove_member_confirmation": "Are you sure you want to remove {name} as a member of this team?",
    "remove_invitation": "Remove invitation",
    "remove_invitation_description": "Are you sure you want to revoke {email}'s invitation?",
    "user_not_found": "User not found",
    "member_added": "Member added",
    "failed_to_add_member": "Failed to add member",
    "member_removed": "Member removed",
    "failed_to_remove_member": "Failed to remove member",
    "create_success": "Team created successfully",
    "create_error": "Failed to create team",
    "name_already_exists": "Team's name already exists",
    "members": "Members"
  },
  "transaction-category-data-table": {
    "id": "ID",
    "category_name": "Category name",
    "category_type": "Category type",
    "name_examples": "Cash, Bank Transfer, etc.",
    "select_type": "Select type",
    "name": "Name",
    "amount": "Transactions",
    "type": "Type",
    "income": "Income",
    "expense": "Expense",
    "is_expense": "Is expense",
    "created_at": "Created at"
  },
  "transaction-data-table": {
    "id": "ID",
    "wallet": "Wallet",
    "select_wallet": "Select wallet",
    "category": "Category",
    "select_category": "Select category",
    "amount": "Amount",
    "description": "Description",
    "report_opt_in": "Show in reports",
    "taken_at": "Taken at",
    "created_at": "Created at",
    "income": "Income",
    "expense": "Expense",
    "daily_total_from_14_recent_days": "Daily total from 14 most recent days",
    "monthly_total_from_12_recent_months": "Monthly total from 12 most recent months"
  },
  "user-data-table": {
    "id": "ID",
    "avatar_url": "Avatar",
    "name": "Name",
    "full_name": "Full Name",
    "display_name": "Display Name",
    "description": "Description",
    "email": "Email",
    "phone": "Phone",
    "gender": "Gender",
    "male": "Male",
    "female": "Female",
    "other": "Other",
    "birthday": "Birthday",
    "ethnicity": "Ethnicity",
    "guardian": "Guardian",
    "national_id": "National ID",
    "address": "Address",
    "note": "Note",
    "linked_users": "Linked Users",
    "linked_to": "Linked to",
    "created_at": "Created At",
    "updated_at": "Updated At",
    "reports": "Reports",
    "no_reports": "No reports",
    "coupons": "Coupons",
    "no_coupons": "No linked coupons",
    "joined_groups": "Joined Groups",
    "no_groups": "Not in any group",
    "user": "User",
    "group": "Group",
    "report": "Report",
    "group_count": "Group Count",
    "included_groups": "Included Groups",
    "excluded_groups": "Excluded Groups",
    "select_all": "Select All",
    "clear_selection": "Clear Selection",
    "revert_changes": "Revert Changes",
    "apply_changes": "Apply Changes",
    "applying": "Applying...",
    "selected": "Selected",
    "linked_products": "Linked products",
    "remove-from-group": "Remove from group",
    "url": "URL",
    "columns": "Columns",
    "rows": "Rows",
    "type": "Type"
  },
  "user-field-data-table": {
    "id": "ID",
    "name": "Name",
    "description": "Description",
    "type": "Type",
    "possible_values": "Possible values",
    "default_value": "Default value",
    "null": "None",
    "boolean": "Boolean",
    "text": "Text",
    "number": "Number",
    "date": "Date",
    "datetime": "Date and Time",
    "notes": "Notes",
    "created_at": "Created at"
  },
  "user-group-data-table": {
    "id": "ID",
    "name": "Name",
    "attendance_stats": "Attendance Stats",
    "completed": "Completed",
    "incomplete": "Incomplete",
    "no_attendance_today": "No attendance today",
    "amount": "Amount",
    "locked": "Locked",
    "created_at": "Created At",
    "included_tags": "Included Tags",
    "excluded_tags": "Excluded Tags",
    "special_users": "Special users"
  },
  "user-group-tag-data-table": {
    "id": "ID",
    "name": "Name",
    "color": "Color",
    "updated_at": "Updated at",
    "created_at": "Created at"
  },
  "user-report-data-table": {
    "id": "ID",
    "user_id": "User ID",
    "user_name": "User Name",
    "title": "Title",
    "content": "Content",
    "feedback": "Feedback",
    "creator_name": "Creator Name",
    "updated_at": "Updated At",
    "created_at": "Created At"
  },
  "validation": {
    "invalid_email": "Email is not valid",
    "required": "Team name is required"
  },
  "wallet-data-table": {
    "id": "ID",
    "name": "Name",
    "wallet_name": "Wallet name",
    "description": "Description",
    "balance": "Balance",
    "wallet_balance": "Wallet balance",
    "type": "Type",
    "wallet_type": "Wallet type",
    "standard": "Standard",
    "credit": "Credit",
    "currency": "Currency",
    "report_opt_in": "Show in reports",
    "created_at": "Created at"
  },
  "workspace-ai-layout": {
    "overview": "Overview",
    "test_generation": "Test Generation",
    "prompts": "Prompts",
    "workflows": "Workflows",
    "pipelines": "Pipelines",
    "pipeline": "Pipeline",
    "executions": "Executions",
    "jobs": "Jobs",
    "cron_jobs": "Jobs"
  },
  "workspace-education-tabs": {
    "overview": "Overview",
    "courses": "Courses",
    "materials": "Learning Materials",
    "quizzes": "Quizzes",
    "flashcards": "Flashcards",
    "quiz-sets": "Quiz Sets",
    "attempts": "Quiz Attempts"
  },
  "workspace-finance-tabs": {
    "overview": "Overview",
    "wallets": "Wallets",
    "transactions": "Transactions",
    "categories": "Categories",
    "invoices": "Invoices",
    "import": "Import",
    "settings": "Settings"
  },
  "workspace-inventory-tabs": {
    "overview": "Overview",
    "products": "Products",
    "categories": "Categories",
    "units": "Units",
    "suppliers": "Suppliers",
    "warehouses": "Warehouses",
    "batches": "Batches",
    "promotions": "Promotions"
  },
  "workspace-mail": {
    "overview": "Overview",
    "emails": "Emails",
    "history": "History",
    "send": "Send email",
    "posts": "Posts"
  },
  "workspace-role-data-table": {
    "id": "ID",
    "name": "Name",
    "description": "Description",
    "permissions": "Permissions",
    "user_count": "User count",
    "created_at": "Created at"
  },
  "workspace-settings-layout": {
    "workspace": "Workspace",
    "members": "Members",
    "roles": "Roles",
    "teams": "Teams",
    "reports": "Reports",
    "api_keys": "API Keys",
    "secrets": "Secrets",
    "infrastructure": "Infrastructure",
    "migrations": "Migrations",
    "activities": "Activities"
  },
  "workspace-users-tabs": {
    "overview": "Overview",
    "database": "Database",
    "groups": "Groups",
    "group_tags": "Group Tags",
    "attendance": "Attendance",
    "reports": "Reports",
    "fields": "Fields"
  },
  "ws-activities": {
    "description": "View all activities in your workspace",
    "created": "created",
    "updated": "updated",
    "deleted": "deleted",
    "added": "Added",
    "invited": "Invited",
    "removed": "Removed",
    "revoked_invite": "Revoked invitation to",
    "no_changes": "No changes",
    "no_display_name": "No display name",
    "no_handle": "No handle",
    "member": "member",
    "expense": "expense",
    "income": "income",
    "name": "Name:",
    "set_name_to": "Set name to",
    "to": "to",
    "set_wallet_name_to": "Set wallet name to",
    "rename_from": "Renamed from",
    "set_wallet_type_to": "Set wallet type to",
    "change_type_from": "Changed type from",
    "set_wallet_currency_to": "Set wallet currency to",
    "change_currency_from": "Changed currency from",
    "set_wallet_balance_to": "Set wallet balance to",
    "set_expense_type_to": "Set expense type to",
    "change_expense_type_from": "Changed expense type from",
    "set_unit_to": "Set unit to",
    "change_unit_from": "Changed unit from",
    "set_manufacturer_to": "Set manufacturer to",
    "change_manufacturer_from": "Changed manufacturer from",
    "set_usage_to": "Set usage to",
    "change_usage_from": "Changed usage from",
    "set_description_to": "Set description to",
    "change_description_from": "Changed description from",
    "set_note_to": "Set note to",
    "change_note_from": "Changed note from",
    "set_email_to": "Set email to",
    "change_email_from": "Changed email from",
    "set_phone_to": "Set phone to",
    "change_phone_from": "Changed phone from",
    "set_gender_to": "Set gender to",
    "change_gender_from": "Changed gender from",
    "set_address_to": "Set address to",
    "change_address_from": "Changed address from",
    "set_balance_to": "Set balance to",
    "change_balance_from": "Changed balance from",
    "set_birthday_to": "Set birthday to",
    "change_birthday_from": "Changed birthday from",
    "set_guardian_to": "Set guardian to",
    "change_guardian_from": "Changed guardian from",
    "set_ethnicity_to": "Set ethnicity to",
    "change_ethnicity_from": "Changed ethnicity from",
    "set_national_id_to": "Set national ID to",
    "change_national_id_from": "Changed national ID from",
    "set_role_to": "Set role to",
    "change_role_from": "Changed role from",
    "set_role_title_to": "Set role title to",
    "change_role_title_from": "Changed role title from",
    "trailing_label_workspace_members": {
      "one": "{{count}} member",
      "other": "{{count}} members"
    },
    "trailing_label_workspace_invites": {
      "one": "{{count}} invite",
      "other": "{{count}} invites"
    },
    "trailing_label_workspace_teams": {
      "one": "{{count}} team",
      "other": "{{count}} teams"
    },
    "trailing_label_workspace_documents": {
      "one": "{{count}} document",
      "other": "{{count}} documents"
    },
    "trailing_label_workspace_boards": {
      "one": "{{count}} board",
      "other": "{{count}} boards"
    },
    "trailing_label_workspace_wallets": {
      "one": "{{count}} wallet",
      "other": "{{count}} wallets"
    },
    "trailing_label_product_categories": {
      "one": "{{count}} product category",
      "other": "{{count}} product categories"
    },
    "trailing_label_inventory_units": {
      "one": "{{count}} unit",
      "other": "{{count}} units"
    },
    "trailing_label_workspace_products": {
      "one": "{{count}} product",
      "other": "{{count}} products"
    },
    "trailing_label_inventory_suppliers": {
      "one": "{{count}} supplier",
      "other": "{{count}} suppliers"
    },
    "trailing_label_inventory_warehouses": {
      "one": "{{count}} warehouse",
      "other": "{{count}} warehouses"
    },
    "trailing_label_transaction_categories": {
      "one": "{{count}} transaction category",
      "other": "{{count}} transaction categories"
    },
    "trailing_label_healthcare_vitals": {
      "one": "{{count}} vital",
      "other": "{{count}} vitals"
    },
    "trailing_label_healthcare_diagnoses": {
      "one": "{{count}} diagnosis",
      "other": "{{count}} diagnoses"
    },
    "trailing_label_healthcare_vital_groups": {
      "one": "{{count}} vital group",
      "other": "{{count}} vital groups"
    },
    "trailing_label_workspace_users": {
      "one": "{{count}} user",
      "other": "{{count}} users"
    },
    "trailing_label_workspace_user_roles": {
      "one": "{{count}} user role",
      "other": "{{count}} user roles"
    },
    "trailing_label_workspace_user_groups": {
      "one": "{{count}} user group",
      "other": "{{count}} user groups"
    },
    "trailing_label_workspaces": {
      "0": "workspace",
      "one": "{{count}} workspace",
      "other": "{{count}} workspaces"
    },
    "trailing_label_finance_invoices": {
      "one": "{{count}} invoice",
      "other": "{{count}} invoices"
    },
    "trailing_label_healthcare_checkups": {
      "one": "{{count}} checkup",
      "other": "{{count}} checkups"
    },
    "trailing_label_workspace_calendar_events": {
      "one": "{{count}} calendar event",
      "other": "{{count}} calendar events"
    },
    "trailing_label_wallet_transactions": {
      "one": "{{count}} transaction",
      "other": "{{count}} transactions"
    },
    "trailing_label_calendar_event_platform_participants": {
      "one": "{{count}} participant (platform user)",
      "other": "{{count}} participants (platform users)"
    },
    "trailing_label_calendar_event_virtual_participants": {
      "one": "{{count}} participant (virtual user)",
      "other": "{{count}} participants (virtual users)"
    },
    "trailing_label_calendar_event_participant_groups": {
      "one": "{{count}} participant group",
      "other": "{{count}} participant groups"
    }
  },
  "ws-ai-chatbots": {
    "plural": "Chatbots",
    "singular": "Chatbot",
    "description": "View custom chatbots created by the community.",
    "create": "Create chatbot",
    "create_description": "Create a new chatbot"
  },
  "ws-ai-whitelist-domains": {
    "plural": "Whitelisted domains",
    "singular": "Whitelisted domain",
    "description": "Whitelisted domains are used to allow specific domains to access AI features.",
    "create": "Create whitelisted domain",
    "create_description": "Create a whitelisted domain"
  },
  "ws-ai-whitelist-emails": {
    "plural": "Whitelisted emails",
    "singular": "Whitelisted email",
    "description": "Whitelisted emails are used to allow specific email addresses to access AI features.",
    "create": "Create whitelisted email",
    "create_description": "Create a new whitelisted email"
  },
  "ws-ai-workflows": {
    "module": "Workflows",
    "description": "Workflows are a series of input-output pairs that define the behavior of a model.",
    "name": "Name",
    "create": "Create Workflow",
    "edit": "Edit Workflow",
    "add_new": "Add a new workflow to this workspace.",
    "edit_existing": "Edit an existing workflow in this workspace.",
    "include_resources": "Include uploaded resources",
    "include_youtube_links": "Include YouTube links",
    "include_module_content": "Include module content"
  },
  "ws-api-keys": {
    "api_key": "API Key",
    "api_keys": "API Keys",
    "description": "Secret keys to access your workspace data externally via Tuturuuu Platform API in a secure and confidental way.",
    "name": "Name",
    "value": "Value",
    "create_key": "Create API Key",
    "edit_key": "Edit API Key",
    "add_new_workspace_key": "Add a new API key for this workspace.",
    "edit_existing_workspace_key": "Edit an existing API key for this workspace.",
    "no_api_keys_found": "No API keys found",
    "select_api_key": "Select an API key"
  },
  "ws-course-modules": {
    "plural": "Course Modules",
    "singular": "Course Module",
    "create": "Create module",
    "create_description": "Create a new module",
    "description": "Manage modules in your workspace that are part of a course.",
    "edit": "Edit module",
    "name": "Module name",
    "edit_description": "Edit an existing module",
    "add_link": "Add link",
    "add_youtube_link_description": "Add a new YouTube link.",
    "youtube_link": "YouTube Link",
    "youtube_links": "YouTube Links",
    "edit_link": "Edit link",
    "invalid_youtube_link": "Invalid YouTube link",
    "resource": "Resource",
    "resources": "Resources",
    "add_resource": "Add resource",
    "add_resource_description": "Add a new resource."
  },
  "ws-courses": {
    "plural": "Courses",
    "singular": "Course",
    "create": "Create course",
    "create_description": "Create a new course",
    "description": "Manage courses in your workspace that include markdown content, slides, quizzes, and flashcards.",
    "edit": "Edit course",
    "name": "Course name",
    "edit_description": "Edit an existing course"
  },
  "ws-crawlers": {
    "plural": "Crawlers",
    "singular": "Crawler",
    "description": "Crawlers are used to scrape data from websites.",
    "create": "Create crawler",
    "create_description": "Create a new crawler"
  },
  "ws-cron": {
    "description": "Cron jobs are used to schedule tasks to run at specific times."
  },
  "ws-cron-executions": {
    "plural": "Cron Executions",
    "singular": "Cron Execution",
    "description": "Cron executions are used to view the history of cron jobs."
  },
  "ws-cron-jobs": {
    "plural": "Cron Jobs",
    "singular": "Cron Job",
    "create": "Create job",
    "create_description": "Create a new job",
    "description": "Cron jobs are used to schedule tasks to run at specific times.",
    "edit": "Edit job",
    "edit_description": "Edit an existing job"
  },
  "ws-datasets": {
    "plural": "Datasets",
    "singular": "Dataset",
    "description": "Datasets are used to train AI models.",
    "create": "Create dataset",
    "create_description": "Create a dataset",
    "total_columns": "Total Columns",
    "total_rows": "Total Rows",
    "last_updated": "Last Updated",
    "add_row": "Add Row",
    "edit_row": "Edit Row",
    "delete_row": "Delete Row",
    "confirm_delete_row": "Are you sure you want to delete this row? This action cannot be undone.",
    "no_data": "No data available",
    "columns_description": "Manage the columns in your dataset, including their names, descriptions, and aliases."
  },
  "ws-documents": {
    "plural": "Documents",
    "singular": "Document",
    "create": "Create document",
    "create_description": "Create a new document",
    "description": "Documents are used to facilitate the sharing of information in your workspace."
  },
  "ws-emails": {
    "plural": "Emails",
    "singular": "Email",
    "description": "View mailing history that belongs to your workspace."
  },
  "ws-flashcards": {
    "plural": "Flashcards",
    "singular": "Flashcard",
    "create": "Create flashcard",
    "create_description": "Create a new flashcard",
    "description": "Manage flashcards in your workspace that have a front and back side for learning purposes.",
    "edit": "Edit flashcard",
    "front": "Front",
    "back": "Back",
    "edit_description": "Edit an existing flashcard",
    "generation_error": "An error has occured when generating flashcards.",
    "generation_accepted": "AI-generated flashcards are accepted!"
  },
  "ws-home": {
    "home": "Home",
    "description_p1": "A quick summary of the",
    "description_p2": "workspace and its progress.",
    "latest_announcement": "Latest Announcement",
    "ai_chat_playground_experiment": "AI Chat Playground Experiment (Mira AI)",
    "ai_chat_playground_discontinued_p1": "Hi there,\n\nWe are sorry to announce that",
    "ai_chat_playground_discontinued_p2": "has been temporarily disabled for improvement and further testing. Don't worry! We are working on exciting features to bring you a better experience. Stay tuned for a comeback with more features and functionalities. Thank you for your patience and understanding.\n\nBest regards,\nTuturuuu"
  },
  "ws-inventory-batches": {
    "plural": "Batches",
    "singular": "Batch",
    "description": "Batches are used to manage product imports and exports.",
    "create": "Create batch",
    "create_description": "Create a new batch"
  },
  "ws-inventory-categories": {
    "plural": "Categories",
    "singular": "Category",
    "description": "Categories are used to group similar inventory products together.",
    "create": "Create category",
    "create_description": "Create a new category",
    "placeholder": "Choose a category"
  },
  "ws-inventory-products": {
    "plural": "Products",
    "singular": "Product",
    "description": "Products are used as individual type of item that you have in your inventory and could be used to link with invoices.",
    "create": "Create product",
    "create_description": "Create a new product",
    "form": {
      "details": "Details",
      "name": "Product name",
      "manufacturer": "Manufacturer",
      "description": "Description",
      "usage": "Usage",
      "price": "Price",
      "stock": "Stock",
      "add_warehouse": "Add warehouse",
      "amount": "Amount",
      "min_amount": "Min amount",
      "category": "Category"
    }
  },
  "ws-inventory-promotions": {
    "plural": "Promotions",
    "singular": "Promotion",
    "description": "Promotions are used to manage product discounts and promotions.",
    "create": "Create promotion",
    "create_description": "Create a new promotion",
    "update": "Update promotion",
    "form": {
      "name": "Name",
      "description": "Decription",
      "code": "Coupon code",
      "value": "Discount value",
      "unit": {
        "placeholder": "Unit",
        "currency": "Currency",
        "percentage": "Percentage"
      }
    }
  },
  "ws-inventory-suppliers": {
    "plural": "Suppliers",
    "singular": "Supplier",
    "description": "Suppliers are used to link inventory products with their suppliers.",
    "create": "Create supplier",
    "create_description": "Create a new supplier"
  },
  "ws-inventory-units": {
    "plural": "Units",
    "singular": "Unit",
    "description": "Units are used to measure inventory products.",
    "create": "Create unit",
    "create_description": "Create a new unit",
    "placeholder": "Choose a unit"
  },
  "ws-inventory-warehouses": {
    "plural": "Warehouses",
    "singular": "Warehouse",
    "description": "Warehouses are used to store inventory products.",
    "create": "Create warehouse",
    "create_description": "Create a new warehouse",
    "placeholder": "Choose a warehouse"
  },
  "ws-invoices": {
    "plural": "Invoices",
    "singular": "Invoice",
    "description": "Invoices are used to link finance transactions and purchased products with applied promotions from your workspace's inventory.",
    "create": "Create invoice",
    "create_description": "Create a new invoice",
    "edit": "Edit invoice",
    "edit_description": "Edit an existing invoice",
    "new_invoice": "New invoice",
    "standard": "Standard invoice",
    "subscription": "Subscription invoice"
  },
  "ws-members": {
    "description": "Manage members of your workspace.",
    "invite_member": "Invite member",
    "invite_member_disabled": "Invite member disabled",
    "enter_email_or_username": "Enter an email or username",
    "member_since": "Member since",
    "pending_invitations": "Pending invitations",
    "invited": "Invited",
    "joined": "Joined",
    "all": "All",
    "leave": "Leave",
    "no_members_match": "No members match your search",
    "no_invited_members_found": "No pending invitations found",
    "remove_member": "Remove member",
    "member_removed": "Member removed",
    "revoke_invitation": "Revoke invitation",
    "invitation_sent": "Invitation sent",
    "invitation_revoked": "Invitation revoked",
    "invitation_to": "Invitation to",
    "has_been_sent": "has been sent",
    "has_been_revoked": "has been revoked",
    "has_been_removed": "has been removed from this workspace",
    "error": "Error",
    "invitation_error": "Failed to send invitation",
    "invitation_error_user_not_found": "User not found or not registered on the platform.",
    "invitation_error_already_exist": "User is already a member or invite has been sent.",
    "revoke_error": "An error occurred while revoking the invitation",
    "remove_error": "An error occurred while removing the member",
    "member-settings": "Member settings",
    "role": "Role",
    "role-placeholder": "Select a role",
    "role-title": "Title",
    "role-title-placeholder": "Designer, Project Manager, etc.",
    "delete-member-description": "You can delete this member from the workspace.",
    "cannot-delete-last-owner": "You cannot delete the last owner of the workspace.",
    "member-updated": "Member updated",
    "has-been-updated": "has been updated",
    "update-error": "An error occurred while updating the member",
    "member": "Member",
    "admin": "Administrator",
    "owner": "Owner",
    "you": "You"
  },
  "ws-models": {
    "plural": "Models",
    "singular": "Model",
    "create": "Create model",
    "create_description": "Create a new model",
    "description": "Models are trained AI models that can be used for different tasks."
  },
  "ws-pipelines": {
    "plural": "Pipelines",
    "singular": "Pipeline",
    "description": "Pipelines are used to run programmable workflows.",
    "create": "Create pipeline",
    "create_description": "Create a new pipeline"
  },
  "ws-post-emails": {
    "plural": "Posts",
    "singular": "Post",
    "description": "Send emails to users that have their work checked by authorized staff in specific user group posts.",
    "sent_emails": "Sent emails",
    "pending_emails": "Pending emails"
  },
  "ws-product-categories": {
    "singular": "Product Category",
    "plural": "Product Categories",
    "description": "Product categories are used to categorize the products in your workspace.",
    "create": "Create category",
    "edit": "Edit category",
    "create_description": "Create a new product category",
    "edit_description": "Edit an existing product category"
  },
  "ws-product-suppliers": {
    "singular": "Product Supplier",
    "plural": "Product Suppliers",
    "description": "Product suppliers are used to manage the suppliers of the products in your workspace.",
    "create": "Create supplier",
    "edit": "Edit supplier",
    "create_description": "Create a new product supplier",
    "edit_description": "Edit an existing product supplier"
  },
  "ws-product-units": {
    "singular": "Product Unit",
    "plural": "Product Units",
    "description": "Product units are used to define the units of measurement for the products in your workspace.",
    "create": "Create unit",
    "edit": "Edit unit",
    "create_description": "Create a new product unit",
    "edit_description": "Edit an existing product unit"
  },
  "ws-product-warehouses": {
    "singular": "Product Warehouse",
    "plural": "Product Warehouses",
    "description": "Product warehouses are used to manage the storage locations of the products in your workspace.",
    "create": "Create warehouse",
    "edit": "Edit warehouse",
    "create_description": "Create a new product warehouse",
    "edit_description": "Edit an existing product warehouse"
  },
  "ws-queues": {
    "plural": "Queues",
    "singular": "Queue",
    "description": "Queues are used to manage tasks and jobs.",
    "create": "Create queue",
    "create_description": "Create a new queue"
  },
  "ws-quiz-sets": {
    "plural": "Quiz Sets",
    "singular": "Quiz Set",
    "description": "Quiz sets are used to group quizzes together for learning purposes.",
    "create": "Create quiz set",
    "create_description": "Create a new quiz set",
    "name": "Set name",
    "edit": "Edit set",
    "link-quizzes": "Link Quizzes",
    "link-modules": "Link modules"
  },
  "ws-quizzes": {
    "plural": "Quizzes",
    "singular": "Quiz",
    "create": "Create quiz",
    "create_description": "Create a new quiz",
    "description": "Manage quizzes in your workspace that have multiple choice questions for learning purposes.",
    "edit": "Edit quiz",
    "question": "Question",
    "answer": "Answer",
    "edit_description": "Edit an existing quiz",
    "generation_error": "An error has occured when generating quizzes.",
    "generation_accepted": "AI-generated quizzes are accepted!"
  },
  "ws-reports": {
    "report": "Report",
    "reports": "Reports",
    "description": "Configure your report settings.",
    "name": "Name",
    "value": "Value",
    "edit_value": "Edit value",
    "reset_value": "Reset value",
    "edit_existing_value": "Edit existing value",
    "brand_logo_url": "Brand logo URL",
    "brand_name": "Brand name",
    "brand_location": "Brand location",
    "brand_phone_number": "Brand phone number",
    "report_title_prefix": "Report title prefix",
    "report_title_suffix": "Report title suffix",
    "report_intro": "Report introduction",
    "report_content_text": "Text displayed for report content header",
    "report_score_text": "Text displayed for report score header",
    "report_feedback_text": "Text displayed for report feedback header",
    "report_conclusion": "Report conclusion",
    "report_closing": "Report closing"
  },
  "ws-roles": {
    "singular": "Role",
    "plural": "Roles",
    "description": "Roles are used to manage user permissions in your workspace by creating roles and assigning them to users.",
    "create": "Create role",
    "edit": "Edit role",
    "create_description": "Create a new role for this workspace.",
    "edit_description": "Edit an existing role in this workspace.",
    "display": "Display",
    "permissions": "Permissions",
    "members": "Members",
    "name": "Name",
    "admin": "Administrator",
    "admin_description": "Full access to all features and settings.",
    "infrastructure": "Infrastructure",
    "view_infrastructure": "View infrastructure",
    "view_infrastructure_description": "Allows members to view infrastructure statistics and settings.",
    "manage_workspace_secrets": "Manage workspace secrets",
    "manage_workspace_secrets_description": "Allows members to view, create, edit, and delete workspace secrets.",
    "manage_external_migrations": "Manage external migrations",
    "manage_external_migrations_description": "Allows members to view and execute external migrations.",
    "workspace": "Workspace",
    "manage_default_permissions": "Manage default permissions",
    "default_permissions": "Default permissions",
    "default_permissions_description": "These permissions will be applied to all users in your workspace by default.",
    "manage_workspace_roles": "Manage workspace roles",
    "manage_workspace_roles_description": "Allows members to change permissions and assign roles to users.",
    "manage_workspace_members": "Manage workspace members",
    "manage_workspace_members_description": "Allows members to invite, remove, and update members.",
    "manage_workspace_invites": "Manage workspace invites",
    "manage_workspace_invites_description": "Allows members to send, revoke, and accept invites.",
    "manage_workspace_settings": "Manage workspace settings",
    "manage_workspace_settings_description": "Allows members to change workspace name and logo.",
    "manage_workspace_security": "Manage workspace security",
    "manage_workspace_security_description": "Allows members to manage API keys and delete the workspace.",
    "manage_workspace_audit_logs": "Manage workspace audit logs",
    "manage_workspace_audit_logs_description": "Allows members to view all activities in the workspace.",
    "manage_workspace_billing": "Manage workspace billing",
    "manage_workspace_billing_description": "Allows members to view and update billing information.",
    "ai": "Artificial Intelligence",
    "ai_chat": "AI Chat",
    "ai_chat_description": "Allows members to interact with artificial intelligence through chat.",
    "ai_lab": "AI Lab",
    "ai_lab_description": "Allows members to create, edit, and delete custom prompts for artificial intelligence.",
    "manage_calendar": "Manage Calendar",
    "manage_calendar_description": "Allows members to view, create, edit, and delete events in the workspace.",
    "manage_projects": "Manage Projects",
    "manage_projects_description": "Allows members to view, create, edit, and delete projects in the workspace.",
    "manage_documents": "Manage Documents",
    "manage_documents_description": "Allows members to view, create, edit, and delete documents in the workspace.",
    "manage_drive": "Manage Drive",
    "manage_drive_description": "Allows members to view, create, edit, and delete files in the workspace.",
    "manage_users": "Manage Users",
    "manage_users_description": "Allows members to view, create, edit, and delete virtual user profiles in the workspace.",
    "manage_inventory": "Manage Inventory",
    "manage_inventory_description": "Allows members to view, create, edit, and delete inventory items in the workspace.",
    "manage_finance": "Manage Finance",
    "manage_finance_description": "Allows members to view, create, edit, and delete financial transactions in the workspace.",
    "manage_user_report_templates": "Manage user report templates",
    "manage_user_report_templates_description": "Allows members to edit user report templates.",
    "send_user_group_post_emails": "Send post content via emails",
    "send_user_group_post_emails_description": "Allows members to send emails to virtual users created in your workspace about specific user group post content.",
    "export_users_data": "Allow exporting users data",
    "export_users_data_description": "Allows members to export users data in the workspace.",
    "export_finance_data": "Allow exporting finance data",
    "export_finance_data_description": "Allows members to export finance data in the workspace."
  },
  "ws-secrets": {
    "secrets": "Secrets",
    "workspace_secret": "Workspace Secret",
    "description": "A custom value to interact with our platform in a secure and confidental way.",
    "name": "Name",
    "value": "Value",
    "create_secret": "Create Secret",
    "edit_secret": "Edit Secret",
    "add_new_workspace_secret": "Add a new secret for this workspace.",
    "edit_existing_workspace_secret": "Edit an existing secret for this workspace.",
    "plural": "Secrets",
    "singular": "Secret",
    "create": "Create secret",
    "create_description": "Create a new secret"
  },
  "ws-settings": {
    "description": "Manage the settings of your workspace.",
    "basic_info": "Basic Information",
    "basic_info_description": "Manage the basic information of your workspace.",
    "workspace_logo": "Workspace Logo",
    "workspace_logo_description": "Manage the logo of your workspace to use in reports.",
    "workspace_avatar": "Workspace Avatar",
    "workspace_avatar_description": "Everyone in your workspace will see this avatar.",
    "id": "Workspace ID",
    "name": "Workspace Name",
    "name_placeholder": "Enter workspace name",
    "created_at": "This workspace was created ",
    "security": "Security",
    "security_description": "Manage the security of your workspace.",
    "features": "Features",
    "features_description": "Manage the features of your workspace.",
    "delete": "Delete Workspace",
    "deleting": "Deleting Workspace"
  },
  "ws-slides": {
    "singular": "Slide",
    "plural": "Slides",
    "description": "Slides are used to create presentations for your workspace.",
    "name": "Name",
    "create": "Create slide",
    "edit": "Edit slide",
    "create_description": "Create a new slide",
    "edit_description": "Edit an existing slide"
  },
  "ws-storage-objects": {
    "name": "Tuturuuu Drive",
    "plural": "Tuturuuu Drive",
    "singular": "Tuturuuu Drive",
    "upload": "Upload",
    "upload_description": "Upload multiple files to Tuturuuu Drive",
    "description": "Store workspace files securely, and access them from anywhere.",
    "total_files": "Total Files",
    "total_size": "Total Size",
    "largest_file": "Largest File",
    "smallest_file": "Smallest File",
    "files": "Files",
    "folder": "Folder",
    "folder_create": "Create folder"
  },
  "ws-task-boards": {
    "name": "Board name",
    "plural": "Task boards",
    "singular": "Task board",
    "create": "Create board",
    "create_description": "Create a task board",
    "description": "Task boards are used to manage tasks that are related to a specific project or goal."
  },
  "ws-transaction-categories": {
    "singular": "Transaction Category",
    "plural": "Transaction Categories",
    "description": "Transaction categories are used to categorize the financial activities of your workspace.",
    "create": "Create category",
    "edit": "Edit category",
    "create_description": "Create a new transaction category",
    "edit_description": "Edit an existing transaction category"
  },
  "ws-transactions": {
    "singular": "Transaction",
    "plural": "Transactions",
    "description": "Transactions are used to track the financial activities of your workspace.",
    "create": "Create transaction",
    "edit": "Edit transaction",
    "create_description": "Create a new transaction",
    "edit_description": "Edit an existing transaction"
  },
  "ws-user-attendance": {
    "singular": "Attendance",
    "plural": "Attendances",
    "description": "Attendance helps you track the participation progress of users in your workspace.",
    "create": "Add attendance",
    "edit": "Edit attendance",
    "create_description": "Add a new attendance",
    "edit_description": "Edit an existing attendance",
    "present": "Present",
    "absent": "Absent",
    "not-set": "Not set",
    "no_groups": "No group found",
    "select_group": "Select a group",
    "update_error": "Attendance update error",
    "update_success": "Attendance updated"
  },
  "ws-user-fields": {
    "module": "User Fields",
    "module_description": "User fields are used to store additional information about users in your workspace.",
    "name": "Name",
    "description": "Description",
    "select_type": "Select a type",
    "type": "Type",
    "possible_values": "Possible Values",
    "possible_values_description": "If you want to have a dropdown list of possible values for this field, enter them here, one per line.",
    "add_possible_value": "Add possible value",
    "default_value": "Default Value",
    "value": "Value",
    "notes": "Notes",
    "create_field": "Create field",
    "edit_field": "Edit field",
    "add_new_user_field": "Add a new user field for this workspace.",
    "edit_existing_user_field": "Edit an existing user field for this workspace."
  },
  "ws-user-group-details": {
    "schedule": "Group Schedule",
    "attendance": "Group Attendance",
    "reports": "Group Reports",
    "metrics": "Group Metrics"
  },
  "ws-user-group-tags": {
    "singular": "Group Tag",
    "plural": "Group Tags",
    "description": "Organize user groups together for easier management.",
    "name": "Tag Name",
    "color": "Tag Color",
    "linked_user_groups": "Linked User Groups",
    "create": "Create Tag",
    "edit": "Edit Tag",
    "create_description": "Create a new group tag",
    "edit_description": "Edit an existing group tag",
    "enable_custom_color": "Enable custom color",
    "add_group": "Add groups",
    "add_group_description": "Add a user group to this tag"
  },
  "ws-user-groups": {
    "singular": "User group",
    "plural": "User groups",
    "description": "Organize users into groups to meet your needs.",
    "name": "Group Name",
    "create": "Create group",
    "edit": "Edit group",
    "create_description": "Create a new user group",
    "edit_description": "Edit an existing user group",
    "add_user": "Add users",
    "add_user_description": "Add users to this group",
    "posts": "Posts",
    "add_post": "Add post",
    "edit_post": "Edit post",
    "edit_post_description": "Make changes to your post here.",
    "add_post_description": "Add a new post.",
    "show_post_content": "Show post content",
    "show_post_status": "Show post status"
  },
  "ws-user-reports": {
    "singular": "User Report",
    "plural": "User Reports",
    "description": "User reports are used to track the progress of users in your workspace.",
    "create": "Create report",
    "edit": "Edit report",
    "create_description": "Create a new user report",
    "edit_description": "Edit an existing user report"
  },
  "ws-users": {
    "singular": "User",
    "plural": "Users",
    "description": "Users are people who are directly or indirectly related to your workspace. They can be assigned to tasks, projects, and more.",
    "full_name": "Full name",
    "display_name": "Display name",
    "create": "Create user",
    "edit": "Edit user",
    "create_description": "Create a new user",
    "edit_description": "Edit an existing user"
  },
  "ws-wallets": {
    "singular": "Wallet",
    "plural": "Wallets",
    "description": "Wallets are used to store and manage the financial activities of your workspace.",
    "create": "Create wallet",
    "edit": "Edit wallet",
    "create_description": "Create a new wallet",
    "edit_description": "Edit an existing wallet"
  },
  "ws_post_details": {
    "check_all": "Check all"
  }
}<|MERGE_RESOLUTION|>--- conflicted
+++ resolved
@@ -1440,7 +1440,6 @@
       },
       "clear-filters": "Clear filters"
     },
-<<<<<<< HEAD
     "submission-page": {
       "title": "Submissions",
       "description": "Manage and review user submissions",
@@ -1452,8 +1451,6 @@
       "latest-submission-description": "Most recent activity",
       "no-submissions-yet": "No submissions yet"
     },
-=======
->>>>>>> a3e4ce5f
     "cards": {
       "learn": {
         "title": "Learn",
