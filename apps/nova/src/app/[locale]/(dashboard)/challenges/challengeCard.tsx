--- conflicted
+++ resolved
@@ -327,31 +327,6 @@
           new Date(session.start_time).getTime() + challenge.duration * 1000
         );
 
-<<<<<<< HEAD
-=======
-    if (session.status === 'ENDED') {
-      return (
-        <div className="mt-4 rounded-md border border-dashed p-3">
-          <div className="mb-2 flex items-center justify-between">
-            <h3 className="text-sm font-medium">Your Session</h3>
-            <Badge variant="secondary" className="text-xs">
-              Completed
-            </Badge>
-          </div>
-
-          <div className="mt-2 text-xs text-muted-foreground">
-            <div className="flex items-center">
-              <span>Started at: {format(startTime, 'PPpp')}</span>
-            </div>
-            <div className="flex items-center">
-              <span>Ended at: {format(endTime, 'PPpp')}</span>
-            </div>
-          </div>
-        </div>
-      );
-    }
-
->>>>>>> 5ce6ff98
     if (session.status === 'IN_PROGRESS') {
       return (
         <div className="mt-4 rounded-md border border-dashed p-3">
@@ -529,13 +504,8 @@
             </DropdownMenu>
           )}
         </CardHeader>
-<<<<<<< HEAD
         <CardContent>
           <p className="text-muted-foreground mb-4">{challenge.description}</p>
-=======
-        <CardContent className="flex-grow">
-          <p className="mb-4 text-muted-foreground">{challenge.description}</p>
->>>>>>> 5ce6ff98
           <div className="flex flex-col gap-2">
             <div className="flex items-center">
               <Clock className="h-4 w-4 text-primary" />
