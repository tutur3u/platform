import { DateTimePicker } from './DateTimePicker';
import { DurationDisplay } from './DurationDisplay';
import { Badge } from '@tuturuuu/ui/badge';
import { Button } from '@tuturuuu/ui/button';
import {
  Card,
  CardContent,
  CardDescription,
  CardHeader,
  CardTitle,
} from '@tuturuuu/ui/card';
import {
  Form,
  FormControl,
  FormDescription,
  FormField,
  FormItem,
  FormLabel,
  FormMessage,
} from '@tuturuuu/ui/form';
import { useForm } from '@tuturuuu/ui/hooks/use-form';
import {
  CalendarIcon,
  Eye,
  EyeOff,
  InfoIcon,
  ListChecks,
  Lock,
  PlusCircle,
  TimerIcon,
  Trash2,
} from '@tuturuuu/ui/icons';
import { Input } from '@tuturuuu/ui/input';
import { zodResolver } from '@tuturuuu/ui/resolvers';
import { ScrollArea } from '@tuturuuu/ui/scroll-area';
import { Separator } from '@tuturuuu/ui/separator';
import { Switch } from '@tuturuuu/ui/switch';
import { Tabs, TabsContent, TabsList, TabsTrigger } from '@tuturuuu/ui/tabs';
import { Textarea } from '@tuturuuu/ui/textarea';
import {
  Tooltip,
  TooltipContent,
  TooltipProvider,
  TooltipTrigger,
} from '@tuturuuu/ui/tooltip';
import { useRef, useState } from 'react';
import * as z from 'zod';
import { useTranslations } from 'next-intl';

const criteriaSchema = z.object({
  id: z.string().nullable(),
  name: z.string().min(2, { message: 'Name must be at least 2 characters.' }),
  description: z.string().min(10, {
    message: 'Description must be at least 10 characters.',
  }),
});


const emailSchema = z.string().email({ message: 'Invalid email address' });

const formSchema = z.object({
  title: z.string().min(3, {
    message: 'Title must be at least 3 characters.',
  }),
  description: z.string().min(10, {
    message: 'Description must be at least 10 characters.',
  }),
  maxAttempts: z.number().min(1, {
    message: 'Max attempts must be at least 1.',
  }),
  maxDailyAttempts: z.number().min(1, {
    message: 'Max daily attempts must be at least 1.',
  }),
  criteria: z.array(criteriaSchema),
  duration: z.coerce.number().min(60, {
    message: 'Duration must be at least 60 seconds.',
  }),
  enablePassword: z.boolean().default(false),
  password: z.string().optional(),
  enabled: z.boolean().default(false),
  whitelistedOnly: z.boolean().default(false),
  whitelistedEmails: z.array(emailSchema),
  openAt: z.date().nullable(),
  closeAt: z.date().nullable(),
  previewableAt: z.date().nullable(),
});

export type ChallengeFormValues = z.infer<typeof formSchema>;

interface ChallengeFormProps {
  defaultValues?: ChallengeFormValues;
  challengeId?: string;
  onSubmit: (values: ChallengeFormValues) => void;
  isSubmitting: boolean;
}

export default function ChallengeForm({
  defaultValues,
  challengeId,
  onSubmit,
  isSubmitting,
}: ChallengeFormProps) {
  const isEditing = !!challengeId;

  const [showPassword, setShowPassword] = useState(false);
  const emailInputRef = useRef<HTMLInputElement>(null);

  const t = useTranslations('nova.challenge');

  const form = useForm<ChallengeFormValues>({
    resolver: zodResolver(formSchema),
    defaultValues: {
      title: '',
      description: '',
      maxAttempts: 1,
      maxDailyAttempts: 1,
      criteria: [],
      duration: 3600,
      enablePassword: false,
      password: '',
      enabled: false,
      whitelistedOnly: false,
      whitelistedEmails: [],
      openAt: null,
      closeAt: null,
      previewableAt: null,
      ...defaultValues,
    },
  });

  const addCriteria = () => {
    const currentCriteria = form.getValues('criteria');
    form.setValue('criteria', [
      ...currentCriteria,
      { id: null, name: '', description: '' },
    ]);
  };

  const removeCriteria = (index: number) => {
    const currentCriteria = form.getValues('criteria');
    const updatedCriteria = currentCriteria.filter((_, i) => i !== index);
    form.setValue('criteria', updatedCriteria);
  };

  const addEmailToWhitelist = () => {
    try {
      const newEmail = emailInputRef.current?.value;
      if (!newEmail) {
        form.setError('whitelistedEmails', {
          message: 'Email is required',
        });
        return;
      }

      // Use Zod to validate the email
      emailSchema.parse(newEmail);

      const currentEmails = form.getValues('whitelistedEmails');

      // Check for duplicates
      if (!currentEmails.includes(newEmail)) {
        form.setValue('whitelistedEmails', [...currentEmails, newEmail]);
      }

      if (emailInputRef.current) {
        emailInputRef.current.value = '';
      }

      form.clearErrors('whitelistedEmails');
    } catch (error) {
      // Email validation failed
      form.setError('whitelistedEmails', {
        message: 'Invalid email address',
      });
    }
  };

  const removeEmailFromWhitelist = (index: number) => {
    const currentEmails = form.getValues('whitelistedEmails');
    const updatedEmails = [...currentEmails];
    updatedEmails.splice(index, 1);
    form.setValue('whitelistedEmails', updatedEmails);
  };

  return (
    <Form {...form}>
      <form onSubmit={form.handleSubmit(onSubmit)} className="space-y-6">
        <Tabs defaultValue="details" className="w-full">
          <TabsList className="mb-4 justify-start">
            <TabsTrigger value="details">
              <InfoIcon className="h-4 w-4" />
              <span>{t('details.details')}</span>
            </TabsTrigger>
            <TabsTrigger value="criteria">
              <ListChecks className="h-4 w-4" />
              <span>{t('judging-criteria.judging-criteria')}</span>
            </TabsTrigger>
            <TabsTrigger value="security">
              <Lock className="h-4 w-4" />
              <span>{t('security.security')}</span>
            </TabsTrigger>
            <TabsTrigger value="duration">
              <TimerIcon className="h-4 w-4" />
              <span>{t('duration.duration')}</span>
            </TabsTrigger>
            <TabsTrigger value="schedule">
              <CalendarIcon className="h-4 w-4" />
              <span>{t('schedule.schedule')}</span>
            </TabsTrigger>
          </TabsList>

          <ScrollArea className="h-[500px]">
            <TabsContent value="details" className="mt-0">
              <Card>
                <CardHeader>
                  <CardTitle>{t('details.challenge-details')}</CardTitle>
                </CardHeader>
                <CardContent className="space-y-4">
                  <FormField
                    control={form.control}
                    name="title"
                    render={({ field }) => (
                      <FormItem>
                        <FormLabel>{t('details.title')}</FormLabel>
                        <FormControl>
                          <Input placeholder="Challenge title" {...field} />
                        </FormControl>
                        <FormDescription>
                        {t('details.title-description')}    
                        </FormDescription>
                        <FormMessage className="text-xs" />
                      </FormItem>
                    )}
                  />
                  <FormField
                    control={form.control}
                    name="description"
                    render={({ field }) => (
                      <FormItem>
                        <FormLabel> {t('details.description')}</FormLabel>
                        <FormControl>
                          <Textarea
                            placeholder = {t('details.description-placeholder')}
                            className="min-h-32 resize-none"
                            {...field}
                          />
                        </FormControl>
                        <FormDescription>
                        {t('details.form-description')}
                        </FormDescription>
                        <FormMessage className="text-xs" />
                      </FormItem>
                    )}
                  />

                  <div className="mt-6 space-y-4">
                    <h3 className="font-medium">{t('limits')}</h3>

                    <FormField
                      control={form.control}
                      name="maxAttempts"
                      render={({ field }) => (
                        <FormItem>
                          <FormLabel>{t('max-attempts')}</FormLabel>
                          <FormControl>
                            <Input
                              type="number"
                              {...field}
                              onChange={(e) =>
                                field.onChange(parseInt(e.target.value) || 1)
                              }
                            />
                          </FormControl>
                          <FormDescription>
                          {t('attempt-description')}
                          </FormDescription>
                          <FormMessage className="text-xs" />
                        </FormItem>
                      )}
                    />

                    <FormField
                      control={form.control}
                      name="maxDailyAttempts"
                      render={({ field }) => (
                        <FormItem>
                          <FormLabel>  {t('daily-attempts')}</FormLabel>
                          <FormControl>
                            <Input
                              type="number"
                              {...field}
                              onChange={(e) =>
                                field.onChange(parseInt(e.target.value) || 1)
                              }
                            />
                          </FormControl>
                          <FormDescription>
                            {t('number-of-attempts')}
                          </FormDescription>
                          <FormMessage className="text-xs" />
                        </FormItem>
                      )}
                    />
                  </div>
                </CardContent>
              </Card>
            </TabsContent>

            <TabsContent value="criteria" className="mt-0">
              <Card>
                <CardHeader className="flex flex-row items-center justify-between pb-2">
                  <div className="flex flex-col gap-1">
<<<<<<< HEAD
                    <CardTitle>{t("judging-criteria.judging-criteria")}</CardTitle>
                    <CardDescription className="text-sm text-muted-foreground">
                    {t("judging-criteria.judging-criteria-description")}
=======
                    <CardTitle>Judging Criteria</CardTitle>
                    <CardDescription className="text-muted-foreground text-sm">
                      Define how submissions will be evaluated. Each criterion
                      will be scored separately.
>>>>>>> 09b1b912
                    </CardDescription>
                  </div>
                  <Button
                    type="button"
                    variant="outline"
                    size="sm"
                    onClick={() => addCriteria()}
                    className="h-8 gap-1"
                  >
                    <PlusCircle className="h-4 w-4" />
                    <span>{t("judging-criteria.add-criteria")}</span>
                  </Button>
                </CardHeader>
                <CardContent>
                  <div className="space-y-4">
                    {form.watch('criteria')?.length > 0 ? (
                      form.watch('criteria')?.map((criterion, index) => (
                        <Card
                          key={criterion.id || index}
                          className="border-dashed"
                        >
                          <CardContent className="p-4">
                            <div className="mb-3 flex items-center justify-between">
                              <div className="flex items-center gap-2">
                                <h4 className="text-sm font-medium">
                                  {t("judging-criteria.criteria")} {index + 1}
                                </h4>
                                <TooltipProvider>
                                  <Tooltip>
                                    <TooltipTrigger>
                                      <Badge
                                        variant="outline"
                                        className="cursor-help"
                                      >
                                        {form.watch(`criteria.${index}.name`) ||
                                          'Unnamed'}
                                      </Badge>
                                    </TooltipTrigger>
                                    <TooltipContent>
                                      <p className="max-w-xs">
                                        {form.watch(
                                          `criteria.${index}.description`
                                        ) || 'No description yet'}
                                      </p>
                                    </TooltipContent>
                                  </Tooltip>
                                </TooltipProvider>
                              </div>
                              <Button
                                type="button"
                                variant="ghost"
                                size="sm"
                                className="text-destructive hover:text-destructive/80 h-8 w-8 p-0"
                                onClick={() => removeCriteria(index)}
                              >
                                <Trash2 className="h-4 w-4" />
                                <span className="sr-only">{t("judging-criteria.remove-criteria")}</span>
                              </Button>
                            </div>
                            <div className="space-y-3">
                              <FormField
                                control={form.control}
                                name={`criteria.${index}.name`}
                                render={({ field }) => (
                                  <FormItem>
                                    <FormLabel className="text-xs">
                                      {t("judging-criteria.criteria-name")}
                                    </FormLabel>
                                    <FormControl>
                                      <Input
                                        placeholder= {t("judging-criteria.criteria-name-placeholder")}
                                        {...field}
                                      />
                                    </FormControl>
                                    <FormMessage className="text-xs" />
                                  </FormItem>
                                )}
                              />

                              <FormField
                                control={form.control}
                                name={`criteria.${index}.description`}
                                render={({ field }) => (
                                  <FormItem>
                                    <FormLabel className="text-xs">
                                      {t("judging-criteria.criteria-description")}
                                    </FormLabel>
                                    <FormControl>
                                      <Textarea
                                        className="min-h-24 resize-none"
                                        placeholder= {t("judging-criteria.criteria-description-placeholder")}
                                        {...field}
                                      />
                                    </FormControl>
                                    <FormMessage className="text-xs" />
                                  </FormItem>
                                )}
                              />
                            </div>
                          </CardContent>
                        </Card>
                      ))
                    ) : (
<<<<<<< HEAD
                      <p className="text-sm text-muted-foreground">
                        {t("judging-criteria.no-criteria")}
=======
                      <p className="text-muted-foreground text-sm">
                        No criteria yet
>>>>>>> 09b1b912
                      </p>
                    )}
                  </div>
                </CardContent>
              </Card>
            </TabsContent>

            <TabsContent value="security" className="mt-0">
              <Card>
                <CardHeader>
<<<<<<< HEAD
                  <CardTitle>{t("security.security")}</CardTitle>
                  <CardDescription className="text-sm text-muted-foreground">
                    {t("security.security-description")}
=======
                  <CardTitle>Challenge Security</CardTitle>
                  <CardDescription className="text-muted-foreground text-sm">
                    Secure your challenge with a password or restrict access to
                    specific users.
>>>>>>> 09b1b912
                  </CardDescription>
                </CardHeader>
                <CardContent className="space-y-4">
                  <div className="space-y-4 rounded-lg border p-4">
                    <FormField
                      control={form.control}
                      name="enablePassword"
                      render={({ field }) => (
                        <FormItem className="flex flex-row items-center justify-between">
                          <div className="space-y-0.5">
                            <FormLabel> {t('security.password-protect')} </FormLabel>
                            <FormDescription>
                              {t('security.password-description')}
                            </FormDescription>
                          </div>

                          <FormControl>
                            <Switch
                              checked={field.value}
                              onCheckedChange={field.onChange}
                            />
                          </FormControl>
                        </FormItem>
                      )}
                    />

                    {form.watch('enablePassword') && (
                      <>
                        <Separator className="mx-auto my-6 max-w-md" />
                        <FormField
                          control={form.control}
                          name="password"
                          render={({ field }) => (
                            <FormItem>
                              <FormLabel>
                                {t('security.challenge-password')}
                              </FormLabel>

                              <div className="relative">
                                <FormControl>
                                  <Input
                                    type={showPassword ? 'text' : 'password'}
                                    placeholder={
                                      isEditing
                                        ? t('security.leave-empty')
                                        : t('security.enter-password')
                                    }
                                    {...field}
                                    value={field.value || ''}
                                  />
                                </FormControl>
                                <Button
                                  type="button"
                                  variant="ghost"
                                  size="sm"
                                  className="absolute right-0 top-0 h-full px-3"
                                  onClick={() => setShowPassword(!showPassword)}
                                >
                                  {showPassword ? (
                                    <EyeOff className="h-4 w-4" />
                                  ) : (
                                    <Eye className="h-4 w-4" />
                                  )}
                                </Button>
                              </div>

                              <FormDescription>
                                {isEditing
                                  ? t('security.enter-or-leave-password')
                                  : t('security.must-be-6-characters')}
                              </FormDescription>
                              <FormMessage className="text-xs" />
                            </FormItem>
                          )}
                        />
                      </>
                    )}
                  </div>

                  <div className="space-y-4 rounded-lg border p-4">
                    <FormField
                      control={form.control}
                      name="enabled"
                      render={({ field }) => (
                        <FormItem className="flex flex-row items-center justify-between">
                          <div className="space-y-0.5">
                            <FormLabel>{t("security.enable")}</FormLabel>
                            <FormDescription>
                              {t('security.enable-description')}
                            </FormDescription>
                          </div>

                          <FormControl>
                            <Switch
                              checked={field.value}
                              onCheckedChange={field.onChange}
                            />
                          </FormControl>
                        </FormItem>
                      )}
                    />

                    <FormField
                      control={form.control}
                      name="whitelistedOnly"
                      render={({ field }) => (
                        <FormItem className="flex flex-row items-center justify-between">
                          <div className="space-y-0.5">
                            <FormLabel> {t("whitelist.only")} </FormLabel>
                            <FormDescription>
                            {t("whitelist.whitelist-only-description")}
                            </FormDescription>
                          </div>

                          <FormControl>
                            <Switch
                              checked={field.value}
                              onCheckedChange={field.onChange}
                            />
                          </FormControl>
                        </FormItem>
                      )}
                    />

                    {form.watch('whitelistedOnly') && (
                      <>
                        <Separator className="mx-auto my-6 max-w-md" />
                        <FormField
                          control={form.control}
                          name="whitelistedEmails"
                          render={({ field }) => (
                            <FormItem>
                              <FormLabel> {t("whitelist.emails")} </FormLabel>
                              <FormDescription>
                                {t("whitelist.emails-description")}
                              </FormDescription>
                              <div className="space-y-2">
                                <div className="flex flex-wrap gap-2">
                                  {field.value.map((email, index) => (
                                    <Badge
                                      key={index}
                                      variant="secondary"
                                      className="flex items-center gap-1 py-1"
                                    >
                                      {email}
                                      <Button
                                        type="button"
                                        variant="ghost"
                                        size="sm"
                                        className="ml-1 h-4 w-4 p-0"
                                        onClick={() =>
                                          removeEmailFromWhitelist(index)
                                        }
                                      >
                                        <Trash2 className="h-3 w-3" />
                                        <span className="sr-only">{t("whitelist.remove")}</span>
                                      </Button>
                                    </Badge>
                                  ))}
                                </div>

                                <div className="flex gap-2">
                                  <FormControl>
                                    <Input
                                      ref={emailInputRef}
                                      placeholder= {t("whitelist.email-enter-placeholder")}
                                    />
                                  </FormControl>
                                  <Button
                                    type="button"
                                    onClick={addEmailToWhitelist}
                                  >
                                    {t("whitelist.add")}
                                  </Button>
                                </div>
                              </div>
                              <FormMessage className="text-xs" />
                            </FormItem>
                          )}
                        />
                      </>
                    )}
                  </div>
                </CardContent>
              </Card>
            </TabsContent>

            <TabsContent value="duration" className="mt-0">
              <Card>
                <CardHeader>
<<<<<<< HEAD
                  <CardTitle>{t("duration.duration")}</CardTitle>
                  <CardDescription className="text-sm text-muted-foreground">
                    {t("duration.duration-description")}
=======
                  <CardTitle>Challenge Duration</CardTitle>
                  <CardDescription className="text-muted-foreground text-sm">
                    Set how long participants have to complete the challenge
                    once they start.
>>>>>>> 09b1b912
                  </CardDescription>
                </CardHeader>
                <CardContent>
                  <FormField
                    control={form.control}
                    name="duration"
                    render={({ field }) => (
                      <FormItem>
                        <FormLabel>{t("duration.seconds")}</FormLabel>
                        <div className="flex flex-col gap-4">
                          <FormControl>
                            <Input type="number" {...field} />
                          </FormControl>

                          <div className="flex flex-col gap-2">
                            <div className="text-sm font-medium">
                            {t("duration.common-duration")}
                            </div>
                            <div className="flex flex-wrap gap-2">
                              <Button
                                type="button"
                                variant="outline"
                                size="sm"
                                onClick={() => form.setValue('duration', 1800)}
                              >
                                {t("duration.30-minutes")}
                              </Button>
                              <Button
                                type="button"
                                variant="outline"
                                size="sm"
                                onClick={() => form.setValue('duration', 3600)}
                              >
                               {t("duration.1-hour")}
                              </Button>
                              <Button
                                type="button"
                                variant="outline"
                                size="sm"
                                onClick={() => form.setValue('duration', 7200)}
                              >
                                 {t("duration.2-hour")}
                              </Button>
                              <Button
                                type="button"
                                variant="outline"
                                size="sm"
                                onClick={() => form.setValue('duration', 14400)}
                              >
                                {t("duration.4-hour")}
                              </Button>
                            </div>
                          </div>
                        </div>

                        {field.value && (
                          <div className="bg-muted/30 mt-4 rounded-md border p-3">
                            <DurationDisplay seconds={field.value} />
                          </div>
                        )}

                        <FormDescription>
                          {t("duration.duration-display-description")}
                        </FormDescription>
                        <FormMessage className="text-xs" />
                      </FormItem>
                    )}
                  />
                </CardContent>
              </Card>
            </TabsContent>

            <TabsContent value="schedule" className="mt-0">
              <Card>
                <CardHeader>
<<<<<<< HEAD
                  <CardTitle>{t("schedule.schedule")}</CardTitle>
                  <p className="text-sm text-muted-foreground">
                    {t("schedule.schedule-description")}
=======
                  <CardTitle>Challenge Schedule</CardTitle>
                  <p className="text-muted-foreground text-sm">
                    Set when your challenge is available to participants.
>>>>>>> 09b1b912
                  </p>
                </CardHeader>
                <CardContent>
                  <div className="mb-6 rounded-md border border-dashed p-4">
                    <div className="mb-2 flex items-center">
                      <CalendarIcon className="text-muted-foreground mr-2 h-4 w-4" />
                      <h3 className="text-sm font-medium">
                      {t("schedule.timeline-recommendation")}
                      </h3>
                    </div>
<<<<<<< HEAD
                    <p className="text-xs text-muted-foreground">
                      {t("schedule.timeline-recommendation-description")}
=======
                    <p className="text-muted-foreground text-xs">
                      For best results, set dates in this order: Preview Date ➝
                      Open Date ➝ Close Date.
>>>>>>> 09b1b912
                    </p>
                  </div>

                  <div className="space-y-6">
                    <FormField
                      control={form.control}
                      name="previewableAt"
                      render={({ field }) => (
                        <FormItem>
                          <FormLabel> {t("schedule.preview-available")} </FormLabel>
                          <FormControl>
                            <DateTimePicker
                              value={field.value}
                              onChange={field.onChange}
                            />
                          </FormControl>
                          <FormDescription>
                            {t("schedule.preview-available-description")}
                          </FormDescription>
                          <FormMessage className="text-xs" />
                        </FormItem>
                      )}
                    />

                    <FormField
                      control={form.control}
                      name="openAt"
                      render={({ field }) => (
                        <FormItem>
                          <FormLabel>{t("schedule.open-at")}</FormLabel>
                          <FormControl>
                            <DateTimePicker
                              value={field.value}
                              onChange={field.onChange}
                            />
                          </FormControl>
                          <FormDescription>
                            {t("schedule.open-at-description")}
                          </FormDescription>
                          <FormMessage className="text-xs" />
                        </FormItem>
                      )}
                    />

                    <FormField
                      control={form.control}
                      name="closeAt"
                      render={({ field }) => (
                        <FormItem>
                          <FormLabel>{t("schedule.end-at")}</FormLabel>
                          <FormControl>
                            <DateTimePicker
                              value={field.value}
                              onChange={field.onChange}
                            />
                          </FormControl>
                          <FormDescription>
                          {t("schedule.end-at-description")}
                          </FormDescription>
                          <FormMessage className="text-xs" />
                        </FormItem>
                      )}
                    />
                  </div>
                </CardContent>
              </Card>
            </TabsContent>
          </ScrollArea>
        </Tabs>

        <div className="flex justify-end">
          <Button type="submit" disabled={isSubmitting} className="px-6">
            {isEditing ? t("update") :  t("create")}
          </Button>
        </div>
      </form>
    </Form>
  );
}<|MERGE_RESOLUTION|>--- conflicted
+++ resolved
@@ -310,16 +310,9 @@
               <Card>
                 <CardHeader className="flex flex-row items-center justify-between pb-2">
                   <div className="flex flex-col gap-1">
-<<<<<<< HEAD
                     <CardTitle>{t("judging-criteria.judging-criteria")}</CardTitle>
                     <CardDescription className="text-sm text-muted-foreground">
                     {t("judging-criteria.judging-criteria-description")}
-=======
-                    <CardTitle>Judging Criteria</CardTitle>
-                    <CardDescription className="text-muted-foreground text-sm">
-                      Define how submissions will be evaluated. Each criterion
-                      will be scored separately.
->>>>>>> 09b1b912
                     </CardDescription>
                   </div>
                   <Button
@@ -423,13 +416,8 @@
                         </Card>
                       ))
                     ) : (
-<<<<<<< HEAD
                       <p className="text-sm text-muted-foreground">
                         {t("judging-criteria.no-criteria")}
-=======
-                      <p className="text-muted-foreground text-sm">
-                        No criteria yet
->>>>>>> 09b1b912
                       </p>
                     )}
                   </div>
@@ -440,16 +428,9 @@
             <TabsContent value="security" className="mt-0">
               <Card>
                 <CardHeader>
-<<<<<<< HEAD
                   <CardTitle>{t("security.security")}</CardTitle>
                   <CardDescription className="text-sm text-muted-foreground">
                     {t("security.security-description")}
-=======
-                  <CardTitle>Challenge Security</CardTitle>
-                  <CardDescription className="text-muted-foreground text-sm">
-                    Secure your challenge with a password or restrict access to
-                    specific users.
->>>>>>> 09b1b912
                   </CardDescription>
                 </CardHeader>
                 <CardContent className="space-y-4">
@@ -640,16 +621,9 @@
             <TabsContent value="duration" className="mt-0">
               <Card>
                 <CardHeader>
-<<<<<<< HEAD
                   <CardTitle>{t("duration.duration")}</CardTitle>
                   <CardDescription className="text-sm text-muted-foreground">
                     {t("duration.duration-description")}
-=======
-                  <CardTitle>Challenge Duration</CardTitle>
-                  <CardDescription className="text-muted-foreground text-sm">
-                    Set how long participants have to complete the challenge
-                    once they start.
->>>>>>> 09b1b912
                   </CardDescription>
                 </CardHeader>
                 <CardContent>
@@ -725,15 +699,9 @@
             <TabsContent value="schedule" className="mt-0">
               <Card>
                 <CardHeader>
-<<<<<<< HEAD
                   <CardTitle>{t("schedule.schedule")}</CardTitle>
                   <p className="text-sm text-muted-foreground">
                     {t("schedule.schedule-description")}
-=======
-                  <CardTitle>Challenge Schedule</CardTitle>
-                  <p className="text-muted-foreground text-sm">
-                    Set when your challenge is available to participants.
->>>>>>> 09b1b912
                   </p>
                 </CardHeader>
                 <CardContent>
@@ -744,14 +712,8 @@
                       {t("schedule.timeline-recommendation")}
                       </h3>
                     </div>
-<<<<<<< HEAD
                     <p className="text-xs text-muted-foreground">
                       {t("schedule.timeline-recommendation-description")}
-=======
-                    <p className="text-muted-foreground text-xs">
-                      For best results, set dates in this order: Preview Date ➝
-                      Open Date ➝ Close Date.
->>>>>>> 09b1b912
                     </p>
                   </div>
 
