'use client';

import { Sidebar } from '@/components/layout/sidebar';
<<<<<<< HEAD
import { ThemeProvider } from '@/components/theme-provider';
import { Toaster } from '@repo/ui/components/ui/toaster';
=======
import { Toaster } from '@tutur3u/ui/toaster';
import type { Metadata } from 'next';
import { ThemeProvider } from 'next-themes';
>>>>>>> d78bcd56
import { Inter } from 'next/font/google';
import { usePathname } from 'next/navigation';

const inter = Inter({ subsets: ['latin'] });

export default function RootLayout({
  children,
}: {
  children: React.ReactNode;
}) {
  const pathName = usePathname();


  const SIDEBAR_HIDDEN_ROUTES = ['/login', '/signup']; 
  const SIDEBAR_HIDDEN_ROUTE_PATTERNS = [
    /^\/[0-9a-fA-F]{8}-[0-9a-fA-F]{4}-[0-9a-fA-F]{4}-[0-9a-fA-F]{4}-[0-9a-fA-F]{12}\/challenges\/\d+$/, // Matches UUID/challenges/{id}
  ];


  const shouldShowSidebar = !(
    SIDEBAR_HIDDEN_ROUTES.includes(pathName) ||
    SIDEBAR_HIDDEN_ROUTE_PATTERNS.some((pattern) => pattern.test(pathName))
  );

  return (
    <div className={`${inter.className} bg-background text-foreground`}>
      <ThemeProvider
        attribute="class"
        defaultTheme="dark"
        themes={['system', 'light', 'dark']}
        enableColorScheme={false}
        enableSystem
      >
        <div className="flex h-screen overflow-hidden">
          {shouldShowSidebar && <Sidebar />}
          <main className="flex-1 overflow-y-auto">{children}</main>
        </div>
        <Toaster />
      </ThemeProvider>
    </div>
  );
}<|MERGE_RESOLUTION|>--- conflicted
+++ resolved
@@ -1,14 +1,8 @@
 'use client';
 
 import { Sidebar } from '@/components/layout/sidebar';
-<<<<<<< HEAD
-import { ThemeProvider } from '@/components/theme-provider';
-import { Toaster } from '@repo/ui/components/ui/toaster';
-=======
 import { Toaster } from '@tutur3u/ui/toaster';
-import type { Metadata } from 'next';
 import { ThemeProvider } from 'next-themes';
->>>>>>> d78bcd56
 import { Inter } from 'next/font/google';
 import { usePathname } from 'next/navigation';
 
@@ -21,12 +15,10 @@
 }) {
   const pathName = usePathname();
 
-
-  const SIDEBAR_HIDDEN_ROUTES = ['/login', '/signup']; 
+  const SIDEBAR_HIDDEN_ROUTES = ['/login', '/signup'];
   const SIDEBAR_HIDDEN_ROUTE_PATTERNS = [
     /^\/[0-9a-fA-F]{8}-[0-9a-fA-F]{4}-[0-9a-fA-F]{4}-[0-9a-fA-F]{4}-[0-9a-fA-F]{12}\/challenges\/\d+$/, // Matches UUID/challenges/{id}
   ];
-
 
   const shouldShowSidebar = !(
     SIDEBAR_HIDDEN_ROUTES.includes(pathName) ||
