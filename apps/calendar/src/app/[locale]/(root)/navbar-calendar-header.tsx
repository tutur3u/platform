'use client';

import { Button } from '@tuturuuu/ui/button';
import { ChevronLeft, ChevronRight } from '@tuturuuu/ui/icons';
import { useTranslations } from 'next-intl';

export default function NavbarCalendarHeader({
  locale: _locale,
}: {
  locale: string;
}) {
  const t = useTranslations('calendar');
  // const { date, setDate, view, setView, availableViews } = useCalendarContext();

  // const title = dayjs(date)
  //   .locale(locale)
  //   .format(locale === 'vi' ? 'MMMM, YYYY' : 'MMMM YYYY')
  //   .replace(/^\w/, (c) => c.toUpperCase());

  // const getOffset = () => {
  //   return view === 'day' ? 1 : view === '4-days' ? 4 : view === 'week' ? 7 : 0;
  // };

  // const handleNext = () =>
  //   setDate((date) => {
  //     const newDate = new Date(date);
  //     if (view === 'month') {
  //       newDate.setMonth(newDate.getMonth() + 1);
  //     } else {
  //       newDate.setDate(newDate.getDate() + getOffset());
  //     }
  //     return newDate;
  //   });

  // const handlePrev = () =>
  //   setDate((date) => {
  //     const newDate = new Date(date);
  //     if (view === 'month') {
  //       newDate.setMonth(newDate.getMonth() - 1);
  //     } else {
  //       newDate.setDate(newDate.getDate() - getOffset());
  //     }
  //     return newDate;
  //   });

  // const selectToday = () => setDate(new Date());
  // const isToday = () => dayjs(date).isSame(dayjs(), 'day');
  // const isCurrentMonth = () =>
  //   view === 'month' &&
  //   date.getMonth() === new Date().getMonth() &&
  //   date.getFullYear() === new Date().getFullYear();

  // const onViewChange = (newView: string) => {
  //   setView(newView as 'day' | '4-days' | 'week' | 'month');
  // };

  // const views = availableViews.filter((view) => view?.disabled !== true);

  return (
    <div className="flex items-center justify-between gap-2">
      <div className="flex items-center gap-2">
        <Button
          variant="ghost"
          size="icon"
          // onClick={handlePrev}
          disabled
          aria-label="Previous period"
        >
          <ChevronLeft className="h-4 w-4" />
        </Button>

        <Button
          variant="ghost"
          size="sm"
<<<<<<< HEAD
          className="text-md"
=======
          className="text-md h-8"
>>>>>>> 86064939
          // onClick={isToday() || isCurrentMonth() ? undefined : selectToday}
          // disabled={isToday() || isCurrentMonth()}
          disabled
        >
          {/* {view === 'day'
            ? t('today')
            : view === 'week'
              ? t('this-week')
              : view === 'month'
                ? t('this-month')
                : t('current')} */}
          {t('current')}
        </Button>

        <Button
          variant="ghost"
          size="icon"
          // onClick={handleNext}
          disabled
          aria-label="Next period"
        >
          <ChevronRight className="h-4 w-4" />
        </Button>

        {/* <div className="flex items-center gap-2">
          <CalendarIcon className="h-4 w-4 text-muted-foreground" />
          <h2 className="text-md hidden font-medium md:block">{title}</h2>
        </div> */}
      </div>

      {/* {views.length > 1 && (
        <Select value={view} onValueChange={onViewChange}>
          <SelectTrigger className="text-md h-10 w-[80px] md:w-[100px]">
            <SelectValue placeholder={t('view')} />
          </SelectTrigger>
          <SelectContent>
            {views.map((view) => (
              <SelectItem key={view.value} value={view.value}>
                {view.label}
              </SelectItem>
            ))}
          </SelectContent>
        </Select>
      )} */}
    </div>
  );
}<|MERGE_RESOLUTION|>--- conflicted
+++ resolved
@@ -72,11 +72,7 @@
         <Button
           variant="ghost"
           size="sm"
-<<<<<<< HEAD
-          className="text-md"
-=======
           className="text-md h-8"
->>>>>>> 86064939
           // onClick={isToday() || isCurrentMonth() ? undefined : selectToday}
           // disabled={isToday() || isCurrentMonth()}
           disabled
