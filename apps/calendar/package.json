{
  "name": "@tuturuuu/calendar",
  "version": "0.1.0",
  "private": true,
  "scripts": {
    "dev": "next dev -p 7001 --turbopack",
    "build": "next build",
    "start": "next start",
    "lint": "next lint"
  },
  "dependencies": {
    "@formatjs/intl-localematcher": "^0.6.1",
<<<<<<< HEAD
    "@tanstack/react-query": "^5.79.0",
=======
    "@tanstack/react-query": "^5.80.6",
>>>>>>> dfeddddc
    "@tuturuuu/ai": "workspace:*",
    "@tuturuuu/auth": "workspace:*",
    "@tuturuuu/eslint-config": "workspace:*",
    "@tuturuuu/supabase": "workspace:*",
    "@tuturuuu/types": "workspace:*",
    "@tuturuuu/typescript-config": "workspace:*",
    "@tuturuuu/ui": "workspace:*",
    "@tuturuuu/utils": "workspace:*",
    "@vercel/analytics": "^1.5.0",
    "@vercel/speed-insights": "^1.2.0",
    "dayjs": "^1.11.13",
    "negotiator": "^1.0.0",
<<<<<<< HEAD
    "next": "15.4.0-canary.57",
=======
    "next": "15.3.3",
>>>>>>> dfeddddc
    "next-intl": "^4.1.0",
    "next-themes": "^0.4.6",
    "react": "^19.1.0",
    "react-dom": "^19.1.0",
    "tailwindcss": "^4.1.8",
<<<<<<< HEAD
    "zod": "^3.25.42"
  },
  "devDependencies": {
    "@eslint/eslintrc": "^3.3.1",
    "@types/negotiator": "^0.6.3",
    "@types/node": "^22.15.27",
    "@types/react": "^19.1.6",
    "@types/react-dom": "^19.1.5",
    "eslint": "^9.27.0",
    "eslint-config-next": "15.4.0-canary.57",
=======
    "zod": "^3.25.56"
  },
  "devDependencies": {
    "@eslint/eslintrc": "^3.3.1",
    "@types/negotiator": "^0.6.4",
    "@types/node": "^22.15.30",
    "@types/react": "^19.1.6",
    "@types/react-dom": "^19.1.6",
    "eslint": "^9.28.0",
    "eslint-config-next": "15.3.3",
>>>>>>> dfeddddc
    "postcss": "^8.5.4",
    "typescript": "^5.8.3"
  },
  "packageManager": "bun@1.2.15"
}<|MERGE_RESOLUTION|>--- conflicted
+++ resolved
@@ -10,11 +10,7 @@
   },
   "dependencies": {
     "@formatjs/intl-localematcher": "^0.6.1",
-<<<<<<< HEAD
-    "@tanstack/react-query": "^5.79.0",
-=======
     "@tanstack/react-query": "^5.80.6",
->>>>>>> dfeddddc
     "@tuturuuu/ai": "workspace:*",
     "@tuturuuu/auth": "workspace:*",
     "@tuturuuu/eslint-config": "workspace:*",
@@ -27,28 +23,12 @@
     "@vercel/speed-insights": "^1.2.0",
     "dayjs": "^1.11.13",
     "negotiator": "^1.0.0",
-<<<<<<< HEAD
-    "next": "15.4.0-canary.57",
-=======
     "next": "15.3.3",
->>>>>>> dfeddddc
     "next-intl": "^4.1.0",
     "next-themes": "^0.4.6",
     "react": "^19.1.0",
     "react-dom": "^19.1.0",
     "tailwindcss": "^4.1.8",
-<<<<<<< HEAD
-    "zod": "^3.25.42"
-  },
-  "devDependencies": {
-    "@eslint/eslintrc": "^3.3.1",
-    "@types/negotiator": "^0.6.3",
-    "@types/node": "^22.15.27",
-    "@types/react": "^19.1.6",
-    "@types/react-dom": "^19.1.5",
-    "eslint": "^9.27.0",
-    "eslint-config-next": "15.4.0-canary.57",
-=======
     "zod": "^3.25.56"
   },
   "devDependencies": {
@@ -59,7 +39,6 @@
     "@types/react-dom": "^19.1.6",
     "eslint": "^9.28.0",
     "eslint-config-next": "15.3.3",
->>>>>>> dfeddddc
     "postcss": "^8.5.4",
     "typescript": "^5.8.3"
   },
