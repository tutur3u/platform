import {
  createAdminClient,
  createClient,
} from '@tuturuuu/supabase/next/server';
import { parseTimeFromTimetz } from '@tuturuuu/utils/time-helper';
import { NextResponse } from 'next/server';

export async function GET() {
  const supabase = await createClient();

  const { data, error } = await supabase
    .from('meet_together_plans')
    .select('*');

  if (error) {
    console.log(error);
    return NextResponse.json(
      { message: 'Error fetching meet together plans' },
      { status: 500 }
    );
  }

  return NextResponse.json(data);
}

export async function POST(req: Request) {
  const sbAdmin = await createAdminClient();

  const data = await req.json();
  const supabase = await createClient();

  const {
    data: { user },
  } = await supabase.auth.getUser();

<<<<<<< HEAD
  if (!user) {
    return NextResponse.json({ message: 'Unauthorized' }, { status: 401 });
  }

  // Backend validation: ensure end_time is after start_time
  if (data.start_time && data.end_time) {
    const startHour = parseTimeFromTimetz(data.start_time);
    const endHour = parseTimeFromTimetz(data.end_time);

    if (
      startHour !== undefined &&
      endHour !== undefined &&
      endHour <= startHour
    ) {
      return NextResponse.json(
        { message: 'End time must be after start time' },
        { status: 400 }
      );
    }
  }

=======
>>>>>>> db4cf3f7
  const { data: plan, error } = await sbAdmin
    .from('meet_together_plans')
    .insert({ ...data, creator_id: user?.id })
    .select('id, where_to_meet')
    .single();

  if (error) {
    console.log(error);
    return NextResponse.json(
      { message: 'Error creating meet together plan' },
      { status: 500 }
    );
  }

  if (plan.where_to_meet && typeof plan.id === 'string' && user?.id) {
    const { error: pollError } = await sbAdmin.from('polls').insert({
      plan_id: plan.id as string,
      creator_id: user?.id,
      name: 'Where to Meet?',
    });

    if (pollError) {
      // Optionally: you could choose to roll back the plan here, but most apps just log or show warning.
      console.log(pollError);
      return NextResponse.json(
        {
          id: plan.id,
          message: 'Plan created, but failed to create "where" poll',
        },
        { status: 200 }
      );
    }
  }

  return NextResponse.json({ id: plan.id, message: 'success' });
}<|MERGE_RESOLUTION|>--- conflicted
+++ resolved
@@ -33,10 +33,7 @@
     data: { user },
   } = await supabase.auth.getUser();
 
-<<<<<<< HEAD
-  if (!user) {
-    return NextResponse.json({ message: 'Unauthorized' }, { status: 401 });
-  }
+
 
   // Backend validation: ensure end_time is after start_time
   if (data.start_time && data.end_time) {
@@ -54,9 +51,7 @@
       );
     }
   }
-
-=======
->>>>>>> db4cf3f7
+  
   const { data: plan, error } = await sbAdmin
     .from('meet_together_plans')
     .insert({ ...data, creator_id: user?.id })
