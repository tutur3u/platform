<<<<<<< HEAD
import {
  prepareTaskChunks,
  scheduleTasks,
} from '@tuturuuu/ai/scheduling/algorithm';
import { defaultActiveHours } from '@tuturuuu/ai/scheduling/default';
import type { Task } from '@tuturuuu/ai/scheduling/types';
import { createAdminClient } from '@tuturuuu/supabase/next/server';
import { getCurrentSupabaseUser } from '@tuturuuu/utils/user-helper';
import { NextResponse } from 'next/server';
export async function POST(
  req: Request,
  { params }: { params: Promise<{ wsId: string }> }
) {
  try {
    const { wsId } = await params;
    const supabase = await createAdminClient();
    const user = await getCurrentSupabaseUser();

    // 1. Authenticate the user
    if (!user) {
      return NextResponse.json({ error: 'Unauthorized' }, { status: 401 });
    }

    // 2. Parse and validate the request body
    const body = await req.json();
    const {
      name,
      description,
      total_duration,
      is_splittable,
      min_split_duration_minutes,
      max_split_duration_minutes,
      calendar_hours,
      start_date,
      end_date,
    } = body;

=======
import { createClient } from '@tuturuuu/supabase/next/server';
import { getCurrentSupabaseUser } from '@tuturuuu/utils/user-helper';
import { NextResponse } from 'next/server';

export async function POST(
  req: Request,
  { params }: { params: Promise<{ wsId: string }> }
) {
  try {
    const { wsId } = await params;
    const supabase = await createClient();
    const user = await getCurrentSupabaseUser();

    // 1. Authenticate the user
    if (!user) {
      return NextResponse.json({ error: 'Unauthorized' }, { status: 401 });
    }

    // 2. Parse and validate the request body
    const body = await req.json();
    const {
      name,
      description,
      total_duration,
      is_splittable,
      min_split_duration_minutes,
      max_split_duration_minutes,
      calendar_hours,
      start_date,
      end_date,
    } = body;

>>>>>>> e740f0d7
    if (!name || typeof name !== 'string' || name.trim().length === 0) {
      return NextResponse.json(
        { error: 'Task name is required' },
        { status: 400 }
      );
    }

    if (typeof total_duration !== 'number' || total_duration <= 0) {
      return NextResponse.json(
        { error: 'Total duration must be a positive number' },
        { status: 400 }
      );
    }

    if (is_splittable) {
      if (min_split_duration_minutes > max_split_duration_minutes) {
<<<<<<< HEAD
        return NextResponse.json(
          { error: 'Minimum split duration cannot be greater than maximum' },
          { status: 400 }
        );
      }
    }

    // 3. Prepare task data for insertion
    const taskToInsert = {
      creator_id: user.id,
      name: name.trim(),
      description: description?.trim() || null,
      total_duration,
      is_splittable,
      min_split_duration_minutes: is_splittable
        ? min_split_duration_minutes
        : null,
      max_split_duration_minutes: is_splittable
        ? max_split_duration_minutes
        : null,
      calendar_hours,
      start_date: start_date || null,
      end_date: end_date || null,
    };

    // 4. Insert task into Supabase
    const { data: dbTask, error: taskInsertError } = await supabase
      .from('tasks')
      .insert(taskToInsert)
      .select()
      .single();

    if (taskInsertError) {
      console.error('Supabase error creating task:', taskInsertError);
      if (taskInsertError.code === '23503') {
        return NextResponse.json(
          { error: `Invalid workspace ID: ${wsId}` },
          { status: 400 }
        );
      }
      return NextResponse.json(
        { error: 'Failed to create task in database.' },
        { status: 500 }
      );
    }

    // 5. Convert task to chunkable format
    const taskToSplit: Task = {
      id: dbTask.id,
      name: dbTask.name,
      duration: dbTask.total_duration ?? 0,
      allowSplit: dbTask.is_splittable ?? undefined,
      maxDuration: dbTask.max_split_duration_minutes
        ? dbTask.max_split_duration_minutes / 60
        : 2,
      minDuration: dbTask.min_split_duration_minutes
        ? dbTask.min_split_duration_minutes / 60
        : 0.5,
      priority:
        typeof dbTask.priority === 'string' ? dbTask.priority : 'normal',
      category: 'work',
      events: [],
    };

    const events = prepareTaskChunks([taskToSplit]);

    const { events: newScheduledEvents } = scheduleTasks(
      events,
      defaultActiveHours
    );
    if (events.length > 0) {
      const insertData = newScheduledEvents.map((event) => ({
        ws_id: wsId,
        task_id: event.taskId,
        title: event.name,
        start_at: event.range.start.toISOString(),
        end_at: event.range.end.toISOString(),
        locked: false,
      }));

      const { error: insertError } = await supabase
        .from('workspace_calendar_events')
        .upsert(insertData);

      if (insertError) {
        console.error('Error inserting event:', insertError);
        return NextResponse.json(
          { error: 'Failed to insert event into calendar.' },
          { status: 500 }
        );
      }
    }

    // 6. Success
    return NextResponse.json(dbTask, { status: 201 });
  } catch (e: any) {
=======
        return NextResponse.json(
          { error: 'Minimum split duration cannot be greater than maximum' },
          { status: 400 }
        );
      }
    }

    // 3. Prepare the data for insertion
    const taskToInsert = {
      creator_id: user.id,
      name: name.trim(),
      description: description?.trim() || null,
      total_duration,
      is_splittable,
      min_split_duration_minutes: is_splittable
        ? min_split_duration_minutes
        : null,
      max_split_duration_minutes: is_splittable
        ? max_split_duration_minutes
        : null,
      calendar_hours,
      start_date: start_date || null,
      end_date: end_date || null,
    };

    // 4. Insert the data into Supabase
    const { data, error } = await supabase
      .from('tasks')
      .insert(taskToInsert)
      .select()
      .single();

    if (error) {
      console.error('Supabase error creating task:', error);
      if (error.code === '23503') {
        return NextResponse.json(
          { error: `Invalid workspace ID: ${wsId}` },
          { status: 400 }
        );
      }
      return NextResponse.json(
        { error: 'Failed to create task in database.' },
        { status: 500 }
      );
    }

    // 5. Return a success response
    return NextResponse.json(data, { status: 201 });
  } catch (e) {
>>>>>>> e740f0d7
    console.error('Error in task creation route:', e);
    if (e instanceof SyntaxError) {
      return NextResponse.json(
        { error: 'Invalid JSON in request body' },
        { status: 400 }
      );
    }
    return NextResponse.json(
      { error: 'Internal Server Error' },
      { status: 500 }
    );
  }
}<|MERGE_RESOLUTION|>--- conflicted
+++ resolved
@@ -1,42 +1,3 @@
-<<<<<<< HEAD
-import {
-  prepareTaskChunks,
-  scheduleTasks,
-} from '@tuturuuu/ai/scheduling/algorithm';
-import { defaultActiveHours } from '@tuturuuu/ai/scheduling/default';
-import type { Task } from '@tuturuuu/ai/scheduling/types';
-import { createAdminClient } from '@tuturuuu/supabase/next/server';
-import { getCurrentSupabaseUser } from '@tuturuuu/utils/user-helper';
-import { NextResponse } from 'next/server';
-export async function POST(
-  req: Request,
-  { params }: { params: Promise<{ wsId: string }> }
-) {
-  try {
-    const { wsId } = await params;
-    const supabase = await createAdminClient();
-    const user = await getCurrentSupabaseUser();
-
-    // 1. Authenticate the user
-    if (!user) {
-      return NextResponse.json({ error: 'Unauthorized' }, { status: 401 });
-    }
-
-    // 2. Parse and validate the request body
-    const body = await req.json();
-    const {
-      name,
-      description,
-      total_duration,
-      is_splittable,
-      min_split_duration_minutes,
-      max_split_duration_minutes,
-      calendar_hours,
-      start_date,
-      end_date,
-    } = body;
-
-=======
 import { createClient } from '@tuturuuu/supabase/next/server';
 import { getCurrentSupabaseUser } from '@tuturuuu/utils/user-helper';
 import { NextResponse } from 'next/server';
@@ -69,7 +30,6 @@
       end_date,
     } = body;
 
->>>>>>> e740f0d7
     if (!name || typeof name !== 'string' || name.trim().length === 0) {
       return NextResponse.json(
         { error: 'Task name is required' },
@@ -86,104 +46,6 @@
 
     if (is_splittable) {
       if (min_split_duration_minutes > max_split_duration_minutes) {
-<<<<<<< HEAD
-        return NextResponse.json(
-          { error: 'Minimum split duration cannot be greater than maximum' },
-          { status: 400 }
-        );
-      }
-    }
-
-    // 3. Prepare task data for insertion
-    const taskToInsert = {
-      creator_id: user.id,
-      name: name.trim(),
-      description: description?.trim() || null,
-      total_duration,
-      is_splittable,
-      min_split_duration_minutes: is_splittable
-        ? min_split_duration_minutes
-        : null,
-      max_split_duration_minutes: is_splittable
-        ? max_split_duration_minutes
-        : null,
-      calendar_hours,
-      start_date: start_date || null,
-      end_date: end_date || null,
-    };
-
-    // 4. Insert task into Supabase
-    const { data: dbTask, error: taskInsertError } = await supabase
-      .from('tasks')
-      .insert(taskToInsert)
-      .select()
-      .single();
-
-    if (taskInsertError) {
-      console.error('Supabase error creating task:', taskInsertError);
-      if (taskInsertError.code === '23503') {
-        return NextResponse.json(
-          { error: `Invalid workspace ID: ${wsId}` },
-          { status: 400 }
-        );
-      }
-      return NextResponse.json(
-        { error: 'Failed to create task in database.' },
-        { status: 500 }
-      );
-    }
-
-    // 5. Convert task to chunkable format
-    const taskToSplit: Task = {
-      id: dbTask.id,
-      name: dbTask.name,
-      duration: dbTask.total_duration ?? 0,
-      allowSplit: dbTask.is_splittable ?? undefined,
-      maxDuration: dbTask.max_split_duration_minutes
-        ? dbTask.max_split_duration_minutes / 60
-        : 2,
-      minDuration: dbTask.min_split_duration_minutes
-        ? dbTask.min_split_duration_minutes / 60
-        : 0.5,
-      priority:
-        typeof dbTask.priority === 'string' ? dbTask.priority : 'normal',
-      category: 'work',
-      events: [],
-    };
-
-    const events = prepareTaskChunks([taskToSplit]);
-
-    const { events: newScheduledEvents } = scheduleTasks(
-      events,
-      defaultActiveHours
-    );
-    if (events.length > 0) {
-      const insertData = newScheduledEvents.map((event) => ({
-        ws_id: wsId,
-        task_id: event.taskId,
-        title: event.name,
-        start_at: event.range.start.toISOString(),
-        end_at: event.range.end.toISOString(),
-        locked: false,
-      }));
-
-      const { error: insertError } = await supabase
-        .from('workspace_calendar_events')
-        .upsert(insertData);
-
-      if (insertError) {
-        console.error('Error inserting event:', insertError);
-        return NextResponse.json(
-          { error: 'Failed to insert event into calendar.' },
-          { status: 500 }
-        );
-      }
-    }
-
-    // 6. Success
-    return NextResponse.json(dbTask, { status: 201 });
-  } catch (e: any) {
-=======
         return NextResponse.json(
           { error: 'Minimum split duration cannot be greater than maximum' },
           { status: 400 }
@@ -233,7 +95,6 @@
     // 5. Return a success response
     return NextResponse.json(data, { status: 201 });
   } catch (e) {
->>>>>>> e740f0d7
     console.error('Error in task creation route:', e);
     if (e instanceof SyntaxError) {
       return NextResponse.json(
