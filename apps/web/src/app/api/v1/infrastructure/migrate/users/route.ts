--- conflicted
+++ resolved
@@ -1,8 +1,5 @@
 import { createClient } from '@tuturuuu/supabase/next/server';
-<<<<<<< HEAD
-=======
 import type { WorkspaceUser } from '@tuturuuu/types/primitives/WorkspaceUser';
->>>>>>> 450e3fb5
 import { NextResponse } from 'next/server';
 
 export async function PUT(req: Request) {
