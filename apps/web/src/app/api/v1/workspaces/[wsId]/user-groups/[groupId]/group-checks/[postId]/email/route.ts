import { DEV_MODE } from '@/constants/common';
import { SESClient, SendEmailCommand } from '@aws-sdk/client-ses';
import { render } from '@react-email/render';
import {
  createAdminClient,
  createClient,
} from '@tuturuuu/supabase/next/server';
import { getPermissions } from '@tuturuuu/utils/workspace-helper';
import dayjs from 'dayjs';
import juice from 'juice';
import { type NextRequest, NextResponse } from 'next/server';
<<<<<<< HEAD
=======
import PostEmailTemplate from '@/app/[locale]/(dashboard)/[wsId]/mail/default-email-template';
import type { UserGroupPost } from '@/app/[locale]/(dashboard)/[wsId]/users/groups/[groupId]/posts/[postId]/card';
import { DEV_MODE } from '@/constants/common';
>>>>>>> 2de26c69

const forceEnableEmailSending = false;
const forceDisableCredentialsCheckOnDev = true;
const disableEmailSending = DEV_MODE && !forceEnableEmailSending;

export async function POST(
  req: NextRequest,
  {
    params,
  }: {
    params: Promise<{ wsId: string; groupId: string; postId: string }>;
  }
) {
  try {
    const sbAdmin = await createAdminClient();
    const { wsId, groupId, postId } = await params;

    console.log(
      `[POST /api/v1/workspaces/${wsId}/user-groups/${groupId}/group-checks/${postId}/email] Request received`
    );

    const { withoutPermission } = await getPermissions({
      wsId,
    });

    if (withoutPermission('send_user_group_post_emails')) {
      console.log(
        `[POST /api/v1/workspaces/${wsId}/user-groups/${groupId}/group-checks/${postId}/email] Permission denied`
      );
      return NextResponse.json(
        { message: 'Permission denied' },
        { status: 403 }
      );
    }

    const { data: workspaceSecret } =
      wsId === process.env.MAILBOX_ALLOWED_WS_ID
        ? { data: { id: wsId, value: 'true' } }
        : await sbAdmin
            .from('workspace_secrets')
            .select('*')
            .eq('ws_id', wsId)
            .eq('name', 'ENABLE_EMAIL_SENDING')
            .maybeSingle();

    const isWSIDAllowed = workspaceSecret?.value === 'true';

    if (!isWSIDAllowed) {
      console.log(
        `[POST /api/v1/workspaces/${wsId}/user-groups/${groupId}/group-checks/${postId}/email] Workspace ID is not allowed`
      );
      return NextResponse.json(
        { message: 'Workspace ID is not allowed' },
        { status: 403 }
      );
    }

    const data = (await req.json()) as {
      users: {
        id: string;
        email: string;
        content: string;
        username: string;
        notes: string;
        is_completed: boolean;
      }[];
      date: string;
    };

    if (!data.users) {
      console.log(
        `[POST /api/v1/workspaces/${wsId}/user-groups/${groupId}/group-checks/${postId}/email] Invalid request body - missing users`
      );
      return NextResponse.json(
        { message: 'Invalid request body' },
        { status: 400 }
      );
    }

    console.log(
      `[POST /api/v1/workspaces/${wsId}/user-groups/${groupId}/group-checks/${postId}/email] Processing ${data.users.length} users`
    );

<<<<<<< HEAD
    const { data: credentials, error: credentialsError } = await sbAdmin
      .from('workspace_email_credentials')
      .select('*')
      .eq('ws_id', wsId)
      .maybeSingle();

    if (credentialsError) {
      console.error(
        `[POST /api/v1/workspaces/${wsId}/user-groups/${groupId}/group-checks/${postId}/email] Error fetching workspace email credentials:`,
        credentialsError.message || credentialsError
      );
      return NextResponse.json(
        { message: 'Error fetching credentials' },
        { status: 500 }
      );
    }

    if (!credentials && !forceDisableCredentialsCheckOnDev) {
      console.log(
        `[POST /api/v1/workspaces/${wsId}/user-groups/${groupId}/group-checks/${postId}/email] No credentials found`
      );
      return NextResponse.json(
        { message: 'No credentials found' },
        { status: 400 }
      );
    }

    // Check all emails in batch using RPC function
    const supabase = await createClient();
    const userEmails = data.users.map((user) => user.email);
    const { data: blockStatuses, error: blockCheckError } = await supabase.rpc(
      'get_email_block_statuses',
      { p_emails: userEmails }
=======
  const data = (await req.json()) as {
    users: {
      id: string;
      email: string;
      username: string;
      notes: string;
      is_completed: boolean;
    }[];
    post: UserGroupPost;
    date: string;
  };

  if (!data.users) {
    console.log('Invalid request body');
    return NextResponse.json(
      { message: 'Invalid request body' },
      { status: 400 }
>>>>>>> 2de26c69
    );

    if (blockCheckError) {
      console.error(
        `[POST /api/v1/workspaces/${wsId}/user-groups/${groupId}/group-checks/${postId}/email] Error checking email blacklist via RPC:`,
        blockCheckError.message || blockCheckError
      );
      return NextResponse.json(
        { message: 'Error checking email blacklist' },
        { status: 500 }
      );
    }

    // Create a Set of blocked emails for quick lookup
    const blockedEmails = new Set(
      (blockStatuses || [])
        .filter((status) => status.is_blocked)
        .map((status) => status.email)
    );

    // Log blocked emails for visibility
    if (blockedEmails.size > 0) {
      console.log(
        `[POST /api/v1/workspaces/${wsId}/user-groups/${groupId}/group-checks/${postId}/email] Filtered out ${blockedEmails.size} blocked email(s):`,
        Array.from(blockedEmails)
      );
    }

    // Filter out users with blocked emails
    const allowedUsers = data.users.filter(
      (user) => !blockedEmails.has(user.email)
    );

    if (allowedUsers.length === 0) {
      console.log(
        `[POST /api/v1/workspaces/${wsId}/user-groups/${groupId}/group-checks/${postId}/email] All recipient emails are blacklisted`
      );
      return NextResponse.json(
        {
          message: 'All recipient emails are blacklisted',
          successCount: 0,
          failureCount: 0,
          blockedCount: data.users.length,
        },
        { status: 400 }
      );
    }

    console.log(
      `[POST /api/v1/workspaces/${wsId}/user-groups/${groupId}/group-checks/${postId}/email] Creating SES client for region: ${credentials?.region}`
    );

    const sesClient = new SESClient({
      region: credentials?.region ?? 'ap-southeast-1',
      credentials: {
        accessKeyId: credentials?.access_id ?? '',
        secretAccessKey: credentials?.access_key ?? '',
      },
    });

    console.log(
      `[POST /api/v1/workspaces/${wsId}/user-groups/${groupId}/group-checks/${postId}/email] Sending ${allowedUsers.length} emails`
    );

    const results = await Promise.all(
      allowedUsers.map(async (user) => {
        const subject = `Easy Center | Báo cáo tiến độ ngày ${dayjs(data.date).format('DD/MM/YYYY')} của ${user.username}`;
        return sendEmail({
          wsId,
          client: sesClient,
          sourceName: credentials?.source_name ?? 'Tuturuuu',
          sourceEmail:
            credentials?.source_email ?? 'notifications@tuturuuu.com',
          receiverId: user.id,
          recipient: user.email,
          subject,
          content: user.content,
          postId,
        });
      })
    );

    const successCount = results.filter((result) => result).length;
    const failureCount = results.filter((result) => !result).length;
    const blockedCount = blockedEmails.size;

    console.log(
      `[POST /api/v1/workspaces/${wsId}/user-groups/${groupId}/group-checks/${postId}/email] Results - Success: ${successCount}, Failures: ${failureCount}, Blocked: ${blockedCount}`
    );

    return NextResponse.json(
      {
        message: 'Emails sent and logged',
        successCount,
        failureCount,
        blockedCount,
      },
      {
        status:
          failureCount === 0
            ? 200 // All succeeded
            : successCount > 0
              ? 207 // Mixed success and failure
              : 500, // All failed, or a catastrophic failure occurred
      }
    );
  } catch (error) {
    console.error(
      `[POST /api/v1/workspaces/.../user-groups/.../group-checks/.../email] Unhandled error in POST handler:`,
      error instanceof Error ? error.message : error,
      error
    );
    return NextResponse.json(
      {
        message: 'Internal server error',
        error: error instanceof Error ? error.message : 'Unknown error',
      },
      { status: 500 }
    );
  }
<<<<<<< HEAD
=======

  const sesClient = new SESClient({
    region: credentials.region,
    credentials: {
      accessKeyId: credentials.access_id,
      secretAccessKey: credentials.access_key,
    },
  });

  const results = await Promise.all(
    allowedUsers.map(async (user) => {
      const subject = `Easy Center | Báo cáo tiến độ ngày ${dayjs(data.date).format('DD/MM/YYYY')} của ${user.username}`;

      // Render email template server-side
      const content = await render(
        PostEmailTemplate({
          post: data.post,
          username: user.username,
          isHomeworkDone: user.is_completed,
          notes: user.notes || undefined,
        })
      );

      return sendEmail({
        wsId,
        client: sesClient,
        sourceName: credentials.source_name,
        sourceEmail: credentials.source_email,
        receiverId: user.id,
        recipient: user.email,
        subject,
        content,
        postId,
      });
    })
  );

  const successCount = results.filter((result) => result).length;
  const failureCount = results.filter((result) => !result).length;
  const blockedCount = blockedEmails.size;

  return NextResponse.json(
    {
      message: 'Emails sent and logged',
      successCount,
      failureCount,
      blockedCount,
    },
    {
      status:
        failureCount === 0
          ? 200 // All succeeded
          : successCount > 0
            ? 207 // Mixed success and failure
            : 500, // All failed, or a catastrophic failure occurred
    }
  );
>>>>>>> 2de26c69
}

const sendEmail = async ({
  wsId,
  client,
  sourceName,
  sourceEmail,
  receiverId,
  recipient,
  subject,
  content,
  postId,
}: {
  wsId: string;
  client: SESClient;
  sourceName: string;
  sourceEmail: string;
  receiverId: string;
  recipient: string;
  subject: string;
  content: string;
  postId: string;
}) => {
  try {
    const supabase = await createClient();

    const { data } = await supabase
      .from('sent_emails')
      .select('*')
      .eq('receiver_id', receiverId)
      .eq('post_id', postId)
      .order('created_at', { ascending: false })
      .limit(1);

    if (data && data.length > 0) {
      return false;
    }

    const inlinedHtmlContent = juice(content);

    const params = {
      Source: `${sourceName} <${sourceEmail}>`,
      Destination: {
        ToAddresses: [recipient],
      },
      Message: {
        Subject: { Data: subject },
        Body: {
          Html: { Data: inlinedHtmlContent },
        },
      },
    };

    if (!disableEmailSending) {
      console.log('Sending email:', params);
<<<<<<< HEAD
      const command = new SendEmailCommand(params);
      const sesResponse = await client.send(command);
      console.log('Email sent:', params);

      if (sesResponse.$metadata.httpStatusCode !== 200) {
        console.error(
          `[sendEmail] SES returned non-200 status for recipient ${recipient} (receiverId: ${receiverId}, postId: ${postId}):`,
          `HTTP ${sesResponse.$metadata.httpStatusCode}`,
          sesResponse
=======
      try {
        const command = new SendEmailCommand(params);
        const sesResponse = await client.send(command);
        console.log('Email sent:', params);

        if (sesResponse.$metadata.httpStatusCode !== 200) {
          console.error(
            `[sendEmail] SES returned non-200 status for recipient ${recipient} (receiverId: ${receiverId}, postId: ${postId}):`,
            `HTTP ${sesResponse.$metadata.httpStatusCode}`,
            sesResponse
          );
          return false;
        }
      } catch (error) {
        console.error(
          `[sendEmail] Error sending email to ${recipient} (receiverId: ${receiverId}, postId: ${postId}):`,
          error instanceof Error ? error.message : error,
          error
>>>>>>> 2de26c69
        );
        return false;
      }

      console.log('Email sent successfully:', params);
    }

    const {
      data: { user },
    } = await supabase.auth.getUser();

    if (!user) {
<<<<<<< HEAD
=======
      console.error(
        '[sendEmail] No authenticated user found when logging sent email'
      );
>>>>>>> 2de26c69
      return false;
    }

    if (!sourceName || !sourceEmail) {
<<<<<<< HEAD
=======
      console.error(
        '[sendEmail] Missing sourceName or sourceEmail when logging sent email'
      );
>>>>>>> 2de26c69
      return false;
    }

    const { data: sentEmail, error } = await supabase
      .from('sent_emails')
      .insert({
        post_id: postId,
        ws_id: wsId,
        sender_id: user.id,
        receiver_id: receiverId,
        email: recipient,
        subject,
        content: inlinedHtmlContent,
        source_name: sourceName,
        source_email: sourceEmail,
      })
      .select('id')
      .single();

    if (!sentEmail) {
      console.error(
        `[sendEmail] Failed to log sent email in database for recipient ${recipient} (receiverId: ${receiverId}, postId: ${postId}):`,
        error?.message || error || 'No data returned from insert'
      );
      return false;
    }

    if (error) {
      console.error(
        `[sendEmail] Error logging sent email for recipient ${recipient} (receiverId: ${receiverId}, postId: ${postId}):`,
        (error as any)?.message || error
      );
      return false;
    }

    const { error: checkUpdateError } = await supabase
      .from('user_group_post_checks')
      .update({
        email_id: sentEmail.id,
      })
      .eq('post_id', postId)
      .eq('user_id', receiverId);

    if (checkUpdateError) {
      console.error(
        `[sendEmail] Error updating user_group_post_checks with email_id for recipient ${recipient} (receiverId: ${receiverId}, postId: ${postId}, emailId: ${sentEmail.id}):`,
        checkUpdateError.message || checkUpdateError
      );
      return false;
    }

    return true;
  } catch (err) {
    console.error(
      `[sendEmail] Unhandled error sending email to ${recipient} (receiverId: ${receiverId}, postId: ${postId}):`,
      err instanceof Error ? err.message : err,
      err
    );
    return false;
  }
};<|MERGE_RESOLUTION|>--- conflicted
+++ resolved
@@ -1,3 +1,5 @@
+import PostEmailTemplate from '@/app/[locale]/(dashboard)/[wsId]/mail/default-email-template';
+import type { UserGroupPost } from '@/app/[locale]/(dashboard)/[wsId]/users/groups/[groupId]/posts/[postId]/card';
 import { DEV_MODE } from '@/constants/common';
 import { SESClient, SendEmailCommand } from '@aws-sdk/client-ses';
 import { render } from '@react-email/render';
@@ -9,12 +11,6 @@
 import dayjs from 'dayjs';
 import juice from 'juice';
 import { type NextRequest, NextResponse } from 'next/server';
-<<<<<<< HEAD
-=======
-import PostEmailTemplate from '@/app/[locale]/(dashboard)/[wsId]/mail/default-email-template';
-import type { UserGroupPost } from '@/app/[locale]/(dashboard)/[wsId]/users/groups/[groupId]/posts/[postId]/card';
-import { DEV_MODE } from '@/constants/common';
->>>>>>> 2de26c69
 
 const forceEnableEmailSending = false;
 const forceDisableCredentialsCheckOnDev = true;
@@ -76,11 +72,11 @@
       users: {
         id: string;
         email: string;
-        content: string;
         username: string;
         notes: string;
         is_completed: boolean;
       }[];
+      post: UserGroupPost;
       date: string;
     };
 
@@ -98,7 +94,6 @@
       `[POST /api/v1/workspaces/${wsId}/user-groups/${groupId}/group-checks/${postId}/email] Processing ${data.users.length} users`
     );
 
-<<<<<<< HEAD
     const { data: credentials, error: credentialsError } = await sbAdmin
       .from('workspace_email_credentials')
       .select('*')
@@ -132,25 +127,6 @@
     const { data: blockStatuses, error: blockCheckError } = await supabase.rpc(
       'get_email_block_statuses',
       { p_emails: userEmails }
-=======
-  const data = (await req.json()) as {
-    users: {
-      id: string;
-      email: string;
-      username: string;
-      notes: string;
-      is_completed: boolean;
-    }[];
-    post: UserGroupPost;
-    date: string;
-  };
-
-  if (!data.users) {
-    console.log('Invalid request body');
-    return NextResponse.json(
-      { message: 'Invalid request body' },
-      { status: 400 }
->>>>>>> 2de26c69
     );
 
     if (blockCheckError) {
@@ -218,6 +194,17 @@
     const results = await Promise.all(
       allowedUsers.map(async (user) => {
         const subject = `Easy Center | Báo cáo tiến độ ngày ${dayjs(data.date).format('DD/MM/YYYY')} của ${user.username}`;
+
+        // Render email template server-side
+        const content = await render(
+          PostEmailTemplate({
+            post: data.post,
+            username: user.username,
+            isHomeworkDone: user.is_completed,
+            notes: user.notes || undefined,
+          })
+        );
+
         return sendEmail({
           wsId,
           client: sesClient,
@@ -227,7 +214,7 @@
           receiverId: user.id,
           recipient: user.email,
           subject,
-          content: user.content,
+          content,
           postId,
         });
       })
@@ -271,66 +258,6 @@
       { status: 500 }
     );
   }
-<<<<<<< HEAD
-=======
-
-  const sesClient = new SESClient({
-    region: credentials.region,
-    credentials: {
-      accessKeyId: credentials.access_id,
-      secretAccessKey: credentials.access_key,
-    },
-  });
-
-  const results = await Promise.all(
-    allowedUsers.map(async (user) => {
-      const subject = `Easy Center | Báo cáo tiến độ ngày ${dayjs(data.date).format('DD/MM/YYYY')} của ${user.username}`;
-
-      // Render email template server-side
-      const content = await render(
-        PostEmailTemplate({
-          post: data.post,
-          username: user.username,
-          isHomeworkDone: user.is_completed,
-          notes: user.notes || undefined,
-        })
-      );
-
-      return sendEmail({
-        wsId,
-        client: sesClient,
-        sourceName: credentials.source_name,
-        sourceEmail: credentials.source_email,
-        receiverId: user.id,
-        recipient: user.email,
-        subject,
-        content,
-        postId,
-      });
-    })
-  );
-
-  const successCount = results.filter((result) => result).length;
-  const failureCount = results.filter((result) => !result).length;
-  const blockedCount = blockedEmails.size;
-
-  return NextResponse.json(
-    {
-      message: 'Emails sent and logged',
-      successCount,
-      failureCount,
-      blockedCount,
-    },
-    {
-      status:
-        failureCount === 0
-          ? 200 // All succeeded
-          : successCount > 0
-            ? 207 // Mixed success and failure
-            : 500, // All failed, or a catastrophic failure occurred
-    }
-  );
->>>>>>> 2de26c69
 }
 
 const sendEmail = async ({
@@ -386,17 +313,6 @@
 
     if (!disableEmailSending) {
       console.log('Sending email:', params);
-<<<<<<< HEAD
-      const command = new SendEmailCommand(params);
-      const sesResponse = await client.send(command);
-      console.log('Email sent:', params);
-
-      if (sesResponse.$metadata.httpStatusCode !== 200) {
-        console.error(
-          `[sendEmail] SES returned non-200 status for recipient ${recipient} (receiverId: ${receiverId}, postId: ${postId}):`,
-          `HTTP ${sesResponse.$metadata.httpStatusCode}`,
-          sesResponse
-=======
       try {
         const command = new SendEmailCommand(params);
         const sesResponse = await client.send(command);
@@ -415,7 +331,6 @@
           `[sendEmail] Error sending email to ${recipient} (receiverId: ${receiverId}, postId: ${postId}):`,
           error instanceof Error ? error.message : error,
           error
->>>>>>> 2de26c69
         );
         return false;
       }
@@ -428,22 +343,16 @@
     } = await supabase.auth.getUser();
 
     if (!user) {
-<<<<<<< HEAD
-=======
       console.error(
         '[sendEmail] No authenticated user found when logging sent email'
       );
->>>>>>> 2de26c69
       return false;
     }
 
     if (!sourceName || !sourceEmail) {
-<<<<<<< HEAD
-=======
       console.error(
         '[sendEmail] Missing sourceName or sourceEmail when logging sent email'
       );
->>>>>>> 2de26c69
       return false;
     }
 
