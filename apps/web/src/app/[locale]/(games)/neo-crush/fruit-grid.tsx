--- conflicted
+++ resolved
@@ -12,19 +12,9 @@
 import React, { useRef, useState } from 'react';
 
 interface FruitGridProps {
-<<<<<<< HEAD
   fruits: (Fruit | undefined)[];
   setFruits: React.Dispatch<React.SetStateAction<(Fruit | undefined)[]>>;
   setScore: React.Dispatch<React.SetStateAction<number>>;
-=======
-  fruits: Fruit[];
-  setFruits: React.Dispatch<React.SetStateAction<Fruit[]>>;
-  handleSpecialFruits: (
-    draggedId: number,
-    replacedId: number,
-    fruits: Fruit[]
-  ) => Fruit[];
->>>>>>> 670fd5fa
 }
 
 export const FruitGrid: React.FC<FruitGridProps> = ({
