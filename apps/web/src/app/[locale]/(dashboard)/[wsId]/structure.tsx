--- conflicted
+++ resolved
@@ -104,10 +104,6 @@
     (navLinks: NavLink[]): boolean => {
       return navLinks.some((child) => {
         const childMatches =
-<<<<<<< HEAD
-          (child?.href && matchesPath(pathname, child.href, child.children && child.children.length > 0)) ||
-          child?.aliases?.some((alias) => matchesPath(pathname, alias, child.children && child.children.length > 0));
-=======
           (child?.href &&
             matchesPath(
               pathname,
@@ -121,7 +117,6 @@
               child.children && child.children.length > 0
             )
           );
->>>>>>> 1abf98df
 
         if (childMatches) {
           return true;
@@ -139,12 +134,6 @@
 
   // Universal helper function to find active navigation structure
   const findActiveNavigation = useCallback(
-<<<<<<< HEAD
-    (navLinks: (NavLink | null)[], currentPath: string): {
-      currentLinks: (NavLink | null)[];
-      history: (NavLink | null)[];
-      titleHistory: (string | null)[];
-=======
     (
       navLinks: NavLink[],
       currentPath: string
@@ -152,7 +141,6 @@
       currentLinks: NavLink[];
       history: NavLink[][]; // stack of previous levels
       titleHistory: string[];
->>>>>>> 1abf98df
       direction: 'forward' | 'backward';
     } | null => {
       for (const link of navLinks) {
@@ -160,10 +148,6 @@
 
         // Check if this link should be active based on pathname or aliases
         const linkMatches =
-<<<<<<< HEAD
-          (link.href && matchesPath(pathname, link.href, link.children && link.children.length > 0)) ||
-          link.aliases?.some((alias) => matchesPath(pathname, alias, link.children && link.children.length > 0));
-=======
           (link.href &&
             matchesPath(
               pathname,
@@ -177,7 +161,6 @@
               link.children && link.children.length > 0
             )
           );
->>>>>>> 1abf98df
 
         if (linkMatches) {
           // If link has children, show submenu panel
@@ -219,11 +202,7 @@
   }>(() => {
     // Universal logic for active navigation - detects submenu structures consistently
     const activeNavigation = findActiveNavigation(links, pathname);
-<<<<<<< HEAD
-    
-=======
-
->>>>>>> 1abf98df
+
     if (activeNavigation) {
       return activeNavigation;
     }
@@ -251,40 +230,9 @@
       if (activeNavigation) {
         return activeNavigation;
       }
-<<<<<<< HEAD
 
       // Check if we're currently in a submenu and if any of its children still match the current path
       if (prevState.history.length > 0) {
-        const currentParentTitle =
-          prevState.titleHistory[prevState.titleHistory.length - 1];
-
-        // Check if we're still in the same submenu context
-        if (
-          currentParentTitle &&
-          prevState.titleHistory.includes(currentParentTitle)
-        ) {
-          return prevState;
-        }
-
-        const currentParent = links.find(
-          (link) => link?.title === prevState.titleHistory[0]
-        );
-
-        if (currentParent?.children) {
-          const stillActive = hasActiveChild(currentParent.children);
-          if (stillActive) {
-            // We're still in the same submenu, keep it open
-            return prevState;
-          }
-        }
-
-        // If we are in a submenu, but no submenu link is active for the current path,
-        // it means we navigated to a top-level page. Go back to the main menu.
-=======
-
-      // Check if we're currently in a submenu and if any of its children still match the current path
-      if (prevState.history.length > 0) {
->>>>>>> 1abf98df
         // Flatten links with a single child
         const flattenedLinks = links
           .flatMap((link) =>
@@ -304,16 +252,7 @@
       // We are at the top level and no submenu is active, do nothing.
       return prevState;
     });
-<<<<<<< HEAD
-  }, [
-    pathname,
-    links,
-    hasActiveChild,
-    findActiveNavigation,
-  ]);
-=======
   }, [pathname, links, findActiveNavigation]);
->>>>>>> 1abf98df
 
   const handleToggle = () => {
     const newCollapsed = !isCollapsed;
@@ -365,20 +304,10 @@
       if (link.requireRootMember && !user?.email?.endsWith('@tuturuuu.com'))
         return [];
       if (link.requireRootWorkspace && !isRootWorkspace) return [];
-<<<<<<< HEAD
-      // TODO: Implement role-based filtering when user roles are available
-      // if (link.allowedRoles?.length) {
-      //   const hasRole = user?.roles?.some((r) => link.allowedRoles!.includes(r));
-      //   if (!hasRole) return [];
-      // }
+      // Do not filter by allowedRoles here; this is handled in `Navigation` where role context exists
 
       // For navigation items with children, always include them
       if (link.children && link.children.length > 0) {
-=======
-      // Do not filter by allowedRoles here; this is handled in `Navigation` where role context exists
-
-      if (link.children && link.children.length > 1) {
->>>>>>> 1abf98df
         const filteredChildren = getFilteredLinks(link.children);
         if (filteredChildren.length === 0) {
           return [];
@@ -406,10 +335,6 @@
   )
     .filter(
       (link) =>
-<<<<<<< HEAD
-        (link.href && matchesPath(pathname, link.href, link.children && link.children.length > 0)) ||
-        link.aliases?.some((alias) => matchesPath(pathname, alias, link.children && link.children.length > 0))
-=======
         (link.href &&
           matchesPath(
             pathname,
@@ -423,7 +348,6 @@
             link.children && link.children.length > 0
           )
         )
->>>>>>> 1abf98df
     )
     .sort((a, b) => {
       const aLength = a.href ? a.href.length : a.aliases?.[0]?.length || 0;
@@ -547,11 +471,7 @@
           />
         </Link>
       </div>
-<<<<<<< HEAD
-      <div className="mx-2 h-4 w-px flex-none rotate-[30deg] bg-foreground/20" />
-=======
       <div className="mx-2 h-4 w-px flex-none rotate-30 bg-foreground/20" />
->>>>>>> 1abf98df
       <div className="flex items-center gap-2 break-all font-semibold text-lg">
         {currentLink?.icon && (
           <div className="flex-none">{currentLink.icon}</div>
