--- conflicted
+++ resolved
@@ -1,5 +1,8 @@
 'use client';
 
+import type { NavLink } from '@/components/navigation';
+import { PROD_MODE, SIDEBAR_COLLAPSED_COOKIE_NAME } from '@/constants/common';
+import { useSidebar } from '@/context/sidebar-context';
 import { useQuery } from '@tanstack/react-query';
 import type { Workspace } from '@tuturuuu/types/db';
 import type { WorkspaceUser } from '@tuturuuu/types/primitives/WorkspaceUser';
@@ -10,15 +13,11 @@
 import { ROOT_WORKSPACE_ID } from '@tuturuuu/utils/constants';
 import { cn } from '@tuturuuu/utils/format';
 import { setCookie } from 'cookies-next';
-<<<<<<< HEAD
 import { useTranslations } from 'next-intl';
 import dynamic from 'next/dynamic';
-=======
->>>>>>> 5d8c9f18
 import Image from 'next/image';
 import Link from 'next/link';
 import { usePathname } from 'next/navigation';
-import { useTranslations } from 'next-intl';
 import {
   type ReactNode,
   Suspense,
@@ -26,9 +25,6 @@
   useEffect,
   useState,
 } from 'react';
-import type { NavLink } from '@/components/navigation';
-import { PROD_MODE, SIDEBAR_COLLAPSED_COOKIE_NAME } from '@/constants/common';
-import { useSidebar } from '@/context/sidebar-context';
 import { Nav } from './nav';
 
 // Code-split CalendarSidebarContent so it only loads on calendar routes
@@ -96,9 +92,6 @@
       setIsCollapsed(false);
     }
   }, [behavior]);
-
-  // Check if we're currently in the calendar app, scoped to the workspace
-  const isCalendarRoute = pathname.startsWith(`/${wsId}/calendar`);
 
   // Recursive function to check if any nested child matches the pathname
   const hasActiveChild = useCallback(
@@ -133,64 +126,6 @@
     [pathname, matchesPath]
   );
 
-<<<<<<< HEAD
-  // Helper: find the calendar entry anywhere under the top-level groups
-  const findCalendarEntry = useCallback(
-    (
-      allLinks: (NavLink | null)[],
-      wsId: string
-    ): {
-      parentChildren: (NavLink | null)[];
-      parentTitle: string;
-      node: NavLink;
-    } | null => {
-      for (const parent of allLinks) {
-        if (!parent?.children?.length) continue;
-        for (const child of parent.children) {
-          const matchesHref =
-            child?.href?.includes(`/${wsId}/calendar`) ||
-            child?.aliases?.some((alias) =>
-              alias.includes(`/${wsId}/calendar`)
-            );
-          if (matchesHref) {
-            return {
-              parentChildren: parent.children,
-              parentTitle: parent.title,
-              node: child as NavLink,
-            };
-          }
-        }
-      }
-      return null;
-    },
-    []
-  );
-
-  const [navState, setNavState] = useState<{
-    currentLinks: (NavLink | null)[];
-    history: (NavLink | null)[][];
-    titleHistory: (string | null)[];
-    direction: 'forward' | 'backward';
-  }>(() => {
-    // Auto-switch to calendar navbar when on calendar routes
-    if (isCalendarRoute) {
-      const found = findCalendarEntry(links, wsId);
-      if (found?.node?.children) {
-        return {
-          currentLinks: found.node.children as (NavLink | null)[],
-          history: [links, found.parentChildren], // [main_nav, parent_panel]
-          titleHistory: [found.parentTitle, found.node.title],
-          direction: 'forward' as const,
-        };
-      }
-    }
-
-    // Otherwise, check for other active submenus
-    for (const link of links) {
-      if (link?.children?.length) {
-        const isActive = hasActiveChild(link.children);
-        if (isActive) {
-=======
   // Universal helper function to find active navigation structure
   const findActiveNavigation = useCallback(
     (
@@ -246,7 +181,6 @@
 
         if (linkMatches && link.children && link.children.length > 0) {
           // Prefer showing submenu when current link matches and has children
->>>>>>> 5d8c9f18
           return {
             currentLinks: link.children,
             history: [navLinks],
@@ -273,11 +207,7 @@
       return activeNavigation;
     }
 
-<<<<<<< HEAD
-    // Default: show main navigation (flattened links with single children)
-=======
     // Flatten links with a single child
->>>>>>> 5d8c9f18
     const flattenedLinks = links
       .flatMap((link) =>
         link?.children?.length === 1 ? [link.children[0] as NavLink] : [link]
@@ -293,82 +223,10 @@
 
   useEffect(() => {
     setNavState((prevState) => {
-<<<<<<< HEAD
-      // Priority 1: If we're in calendar app, always show calendar navbar
-      if (isCalendarRoute) {
-        const found = findCalendarEntry(links, wsId);
-        if (found?.node?.children) {
-          // Check if we're already in calendar navigation to avoid unnecessary state changes
-          const isAlreadyInCalendar =
-            prevState.titleHistory.includes('Calendar');
-          if (!isAlreadyInCalendar) {
-            return {
-              currentLinks: found.node.children as (NavLink | null)[],
-              history: [links, found.parentChildren], // [main_nav, parent_panel]
-              titleHistory: [found.parentTitle, found.node.title],
-              direction: 'forward',
-            };
-          }
-          // We're already in calendar, check if we need to go deeper
-          const activeChild = found.node.children.find(
-            (child) => child.href && pathname.startsWith(child.href)
-          );
-          if (activeChild?.children && activeChild.children.length > 0) {
-            return {
-              currentLinks: activeChild.children as (NavLink | null)[],
-              history: [...prevState.history, prevState.currentLinks],
-              titleHistory: [...prevState.titleHistory, activeChild.title],
-              direction: 'forward',
-            };
-          }
-          return prevState;
-        }
-      }
-
-      // Priority 2: Find if any other submenu should be active for the current path.
-      for (const link of links) {
-        if (link?.children?.length) {
-          const isActive = hasActiveChild(link.children);
-
-          if (isActive) {
-            // If the active submenu is not the one currently displayed, switch to it.
-            if (
-              prevState.titleHistory[prevState.titleHistory.length - 1] !==
-              link.title
-            ) {
-              return {
-                currentLinks: link.children as (NavLink | null)[],
-                history: [links],
-                titleHistory: [link.title],
-                direction: 'forward',
-              };
-            }
-
-            // We're already in this submenu, but we need to check if we should go deeper
-            // Find the specific child that matches the current pathname
-            const activeChild = link.children.find(
-              (child) => child.href && pathname.startsWith(child.href)
-            );
-
-            if (activeChild?.children && activeChild.children.length > 0) {
-              return {
-                currentLinks: activeChild.children as (NavLink | null)[],
-                history: [...prevState.history, prevState.currentLinks],
-                titleHistory: [...prevState.titleHistory, activeChild.title],
-                direction: 'forward',
-              };
-            }
-
-            // It's the correct submenu, do nothing to the state.
-            return prevState;
-          }
-        }
-=======
       // Universal logic for active navigation - detects submenu structures consistently
       const activeNavigation = findActiveNavigation(links, pathname);
       if (activeNavigation) {
         return activeNavigation;
->>>>>>> 5d8c9f18
       }
 
       // Check if we're currently in a submenu and if any of its children still match the current path
@@ -392,18 +250,7 @@
       // We are at the top level and no submenu is active, do nothing.
       return prevState;
     });
-<<<<<<< HEAD
-  }, [
-    pathname,
-    links,
-    hasActiveChild,
-    isCalendarRoute,
-    wsId,
-    findCalendarEntry,
-  ]);
-=======
   }, [pathname, links, findActiveNavigation]);
->>>>>>> 5d8c9f18
 
   const handleToggle = () => {
     const newCollapsed = !isCollapsed;
@@ -428,22 +275,6 @@
 
   const handleNavBack = () => {
     setNavState((prevState) => {
-<<<<<<< HEAD
-      // If we have history, go back one level
-      if (prevState.history.length > 0) {
-        const previousLinks = prevState.history[prevState.history.length - 1];
-
-        return {
-          currentLinks: previousLinks || links,
-          history: prevState.history.slice(0, -1),
-          titleHistory: prevState.titleHistory.slice(0, -1),
-          direction: 'backward',
-        };
-      }
-
-      // If no history, we're at the main level, do nothing
-      return prevState;
-=======
       const newHistory = prevState.history.slice(0, -1);
       const previousLevel =
         prevState.history[prevState.history.length - 1] ?? links;
@@ -453,7 +284,6 @@
         titleHistory: prevState.titleHistory.slice(0, -1),
         direction: 'backward',
       };
->>>>>>> 5d8c9f18
     });
   };
 
@@ -601,11 +431,6 @@
               </div>
             )}
             {!isCollapsed && <div className="mx-4 my-1 border-b" />}
-<<<<<<< HEAD
-            {personalNote}
-
-=======
->>>>>>> 5d8c9f18
             {filteredCurrentLinks.length > 0 && (
               <div className="scrollbar-none flex-1 overflow-y-auto">
                 {/* Show calendar sidebar only when we're in calendar submenu, otherwise show regular navigation */}
