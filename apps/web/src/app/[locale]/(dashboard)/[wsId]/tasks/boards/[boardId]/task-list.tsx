--- conflicted
+++ resolved
@@ -1,3 +1,4 @@
+
 import { ListActions } from './list-actions';
 import { statusIcons } from './status-section';
 import { type Task, TaskCard } from './task';
@@ -38,15 +39,7 @@
 import Image from 'next/image';
 import { useParams } from 'next/navigation';
 import { useCallback, useEffect, useMemo, useRef, useState } from 'react';
-<<<<<<< HEAD
-
 import { TaskTagInput } from './_components/task-tag-input';
-import { ListActions } from './list-actions';
-import { statusIcons } from './status-section';
-import { type Task, TaskCard } from './task';
-import { TaskForm } from './task-form';
-=======
->>>>>>> 99c64b74
 
 export interface Column extends TaskList {
   // This extends TaskList to include color, status, position
