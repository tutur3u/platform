--- conflicted
+++ resolved
@@ -1,14 +1,5 @@
 'use client';
 
-<<<<<<< HEAD
-=======
-import { coordinateGetter } from './keyboard-preset';
-import { TaskCard } from './task';
-import { BoardColumn, BoardContainer } from './task-list';
-import { TaskListForm } from './task-list-form';
-import { hasDraggableData } from './utils';
-import { getTaskLists, useMoveTask } from '@/lib/task-helper';
->>>>>>> 96616b86
 import {
   DndContext,
   type DragEndEvent,
@@ -34,7 +25,6 @@
 import { getTaskLists, useMoveTask } from '@/lib/task-helper';
 import { coordinateGetter } from './keyboard-preset';
 import { LightweightTaskCard } from './task';
-import type { Column } from './task-list';
 import { BoardColumn, BoardContainer } from './task-list';
 import { TaskListForm } from './task-list-form';
 import { hasDraggableData } from './utils';
