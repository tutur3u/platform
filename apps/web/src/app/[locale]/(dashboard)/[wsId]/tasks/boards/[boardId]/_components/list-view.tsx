--- conflicted
+++ resolved
@@ -878,15 +878,9 @@
           <Skeleton className="h-10 flex-1" />
         </div>
         <div className="space-y-3">
-<<<<<<< HEAD
           {SKELETON_KEYS.map((key: string) => (
             <Skeleton
               key={`loading-skeleton-${key}`}
-=======
-          {Array.from({ length: 5 }, (_, i) => (
-            <Skeleton
-              key={`loading-skeleton-${Date.now()}-${i}`}
->>>>>>> e8180f3f
               className="h-16 w-full"
             />
           ))}
