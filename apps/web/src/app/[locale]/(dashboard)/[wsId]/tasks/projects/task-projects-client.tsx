--- conflicted
+++ resolved
@@ -1,95 +1,21 @@
 'use client';
 
 import { Loader2 } from '@tuturuuu/icons';
+import { useRouter } from 'next/navigation';
 import { useCallback, useState } from 'react';
-import { useRouter } from 'next/navigation';
-import type { TaskProject, TaskProjectsClientProps } from './types';
-import { useTaskProjects, useProjectFilters } from './hooks';
 import {
+  ProjectGridCard,
+  ProjectListItem,
+  ProjectsEmptyState,
   ProjectsToolbar,
-  ProjectsEmptyState,
-  ProjectListItem,
-  ProjectGridCard,
 } from './components';
 import {
-<<<<<<< HEAD
-  Select,
-  SelectContent,
-  SelectItem,
-  SelectTrigger,
-  SelectValue,
-} from '@tuturuuu/ui/select';
-import { toast } from '@tuturuuu/ui/sonner';
-import { Textarea } from '@tuturuuu/ui/textarea';
-import { cn } from '@tuturuuu/utils/format';
-import NextLink from 'next/link';
-import { useRouter } from 'next/navigation';
-import { useTranslations } from 'next-intl';
-import { useCallback, useEffect, useMemo, useState } from 'react';
-
-interface LinkedTask {
-  id: string;
-  name: string;
-  completed_at: string | null;
-  priority: string | null;
-  listName: string | null;
-}
-
-interface TaskProject {
-  id: string;
-  name: string;
-  description: string | null;
-  status: string | null;
-  priority: string | null;
-  health_status: string | null;
-  lead_id: string | null;
-  lead?: {
-    id: string;
-    display_name: string | null;
-    avatar_url: string | null;
-  } | null;
-  start_date: string | null;
-  end_date: string | null;
-  created_at: string;
-  creator_id: string;
-  creator?: {
-    id: string;
-    display_name: string | null;
-    avatar_url: string | null;
-  } | null;
-  tasksCount: number;
-  completedTasksCount: number;
-  linkedTasks: LinkedTask[];
-}
-
-interface TaskProjectsClientProps {
-  wsId: string;
-  initialProjects: TaskProject[];
-  currentUserId: string;
-}
-
-interface TaskOption {
-  id: string;
-  name: string;
-  completed_at: string | null;
-  listName: string | null;
-}
-
-type ViewMode = 'grid' | 'list';
-type SortBy =
-  | 'created_at'
-  | 'name'
-  | 'status'
-  | 'priority'
-  | 'health_status'
-  | 'tasks_count';
-type SortOrder = 'asc' | 'desc';
-=======
   CreateProjectDialog,
   EditProjectDialog,
   ManageTasksDialog,
 } from './dialogs';
->>>>>>> 0aff1052
+import { useProjectFilters, useTaskProjects } from './hooks';
+import type { TaskProject, TaskProjectsClientProps } from './types';
 
 export function TaskProjectsClient({
   wsId,
