--- conflicted
+++ resolved
@@ -13,16 +13,14 @@
   Plus,
   RefreshCw,
   Settings2,
-<<<<<<< HEAD
+  SortAsc,
+  Settings2,
   Plus,
   BarChart3,
   CheckCircle2,
   Clock,
   AlertTriangle,
   Calendar
-=======
-  SortAsc,
->>>>>>> 3b668aaf
 } from '@tuturuuu/ui/icons';
 import { Tabs, TabsContent, TabsList, TabsTrigger } from '@tuturuuu/ui/tabs';
 import { getPermissions } from '@tuturuuu/utils/workspace-helper';
@@ -54,7 +52,6 @@
   const { data: rawData, count } = await getData(wsId, await searchParams);
   const t = await getTranslations();
 
-<<<<<<< HEAD
   const data = rawData.map((board: any) => {
     // Calculate task metrics using the same logic as BoardHeader
     const allTasks = board.task_lists?.flatMap((list: any) => list.tasks || []) || [];
@@ -120,17 +117,6 @@
     mediumPriorityTasks: number;
     lowPriorityTasks: number;
   })[];
-=======
-  const data = rawData.map((board) => ({
-    ...board,
-    tags: board.tags
-      ? typeof board.tags === 'string'
-        ? JSON.parse(board.tags)
-        : board.tags
-      : [],
-    href: `/${wsId}/tasks/boards/${board.id}`,
-  })) as (TaskBoard & { href: string })[];
->>>>>>> 3b668aaf
 
   return (
     <div className="space-y-6">
@@ -220,7 +206,6 @@
                   <span className="hidden sm:inline">Groups</span>
                 </TabsTrigger>
               </TabsList>
-<<<<<<< HEAD
             </div>
 
             {/* Contextual Actions */}
@@ -271,80 +256,6 @@
                   <Button variant="ghost" size="sm" className="h-8 w-8 p-0">
                     <Layers3 className="h-4 w-4" />
                   </Button>
-=======
-
-              {/* Action Buttons */}
-              <div className="flex items-center gap-2">
-                <Button
-                  variant="outline"
-                  size="sm"
-                  className="flex items-center gap-2"
-                >
-                  <Filter className="h-4 w-4" />
-                  <span className="hidden sm:inline">Filter</span>
-                </Button>
-                <Button
-                  variant="outline"
-                  size="sm"
-                  className="flex items-center gap-2"
-                >
-                  <SortAsc className="h-4 w-4" />
-                  <span className="hidden sm:inline">Sort</span>
-                </Button>
-                <Button
-                  variant="outline"
-                  size="sm"
-                  className="flex items-center gap-2"
-                >
-                  <Settings2 className="h-4 w-4" />
-                  <span className="hidden sm:inline">Options</span>
-                </Button>
-                <Separator orientation="vertical" className="h-6" />
-                <Button
-                  variant="outline"
-                  size="sm"
-                  className="flex items-center gap-2"
-                >
-                  <RefreshCw className="h-4 w-4" />
-                </Button>
-                <Button
-                  variant="outline"
-                  size="sm"
-                  className="flex items-center gap-2"
-                >
-                  <Columns3 className="h-4 w-4" />
-                </Button>
-              </div>
-            </div>
-
-            {/* Tab Content */}
-            <div className="mt-6">
-              {/* Table View */}
-              <TabsContent value="table" className="space-y-4">
-                <CustomDataTable
-                  columnGenerator={projectColumns}
-                  namespace="basic-data-table"
-                  data={data}
-                  count={count}
-                  defaultVisibility={{
-                    id: false,
-                    created_at: false,
-                  }}
-                />
-              </TabsContent>
-
-              {/* Cards View - Placeholder */}
-              <TabsContent value="cards" className="space-y-4">
-                <div className="rounded-lg border-2 border-dashed border-muted-foreground/25 p-12 text-center">
-                  <LayoutGrid className="mx-auto mb-4 h-12 w-12 text-muted-foreground" />
-                  <h3 className="mb-2 text-lg font-semibold">Cards View</h3>
-                  <p className="text-sm text-muted-foreground">
-                    This view will show boards as cards with detailed
-                    information.
-                    <br />
-                    Coming soon...
-                  </p>
->>>>>>> 3b668aaf
                 </div>
               </TabsContent>
 
