--- conflicted
+++ resolved
@@ -47,9 +47,6 @@
       <CustomDataTable
         data={data}
         columnGenerator={transactionColumns}
-<<<<<<< HEAD
-        toolbarExportContent={<ExportDialogContent wsId={wsId} />}
-=======
         toolbarExportContent={
           <ExportDialogContent
             wsId={wsId}
@@ -57,7 +54,6 @@
             searchParams={await searchParams}
           />
         }
->>>>>>> 33cd6b97
         namespace="transaction-data-table"
         count={count}
         defaultVisibility={{
