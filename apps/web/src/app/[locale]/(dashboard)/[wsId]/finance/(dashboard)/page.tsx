<<<<<<< HEAD
import { FinanceDashboardSearchParams } from '@tuturuuu/ui/finance/shared/metrics'
import FinancePage from '@tuturuuu/ui/finance/finance-page';

=======
import {
  ExpenseStatistics,
  IncomeStatistics,
  InvoicesStatistics,
  TotalBalanceStatistics,
  TransactionCategoriesStatistics,
  TransactionsStatistics,
  WalletsStatistics,
} from '../../(dashboard)/statistics';
import { transactionColumns } from '../transactions/columns';
import { Filter } from './filter';
import { CustomDataTable } from '@/components/custom-data-table';
import LoadingStatisticCard from '@/components/loading-statistic-card';
import { createClient } from '@tuturuuu/supabase/next/server';
import type { Transaction } from '@tuturuuu/types/primitives/Transaction';
import { getWorkspace } from '@tuturuuu/utils/workspace-helper';
import { Suspense } from 'react';
>>>>>>> ac098623


interface Props {
  params: Promise<{
    wsId: string;
  }>;
  searchParams: Promise<FinanceDashboardSearchParams>;
}

export default async function WorkspaceFinancePage({
  params,
  searchParams,
}: Props) {
  const { wsId: id } = await params;
  const sp = await searchParams;

<<<<<<< HEAD
=======
  const workspace = await getWorkspace(id);
  const wsId = workspace.id;

  // const { data: dailyData } = await getDailyData(wsId);
  // const { data: monthlyData } = await getMonthlyData(wsId);

  const { data: recentTransactions } = await getRecentTransactions(wsId);

  // Map recent transactions to match the data structure expected by CustomDataTable
  const transactionsData = recentTransactions.map((d) => ({
    ...d,
    href: `/${wsId}/finance/transactions/${d.id}`,
    ws_id: wsId,
  })) as Transaction[];

>>>>>>> ac098623
  return (
    <FinancePage wsId={wsId} searchParams={sp} />
  );
}
<|MERGE_RESOLUTION|>--- conflicted
+++ resolved
@@ -1,26 +1,7 @@
-<<<<<<< HEAD
 import { FinanceDashboardSearchParams } from '@tuturuuu/ui/finance/shared/metrics'
 import FinancePage from '@tuturuuu/ui/finance/finance-page';
+import { getWorkspace } from '@tuturuuu/utils/workspace-helper';
 
-=======
-import {
-  ExpenseStatistics,
-  IncomeStatistics,
-  InvoicesStatistics,
-  TotalBalanceStatistics,
-  TransactionCategoriesStatistics,
-  TransactionsStatistics,
-  WalletsStatistics,
-} from '../../(dashboard)/statistics';
-import { transactionColumns } from '../transactions/columns';
-import { Filter } from './filter';
-import { CustomDataTable } from '@/components/custom-data-table';
-import LoadingStatisticCard from '@/components/loading-statistic-card';
-import { createClient } from '@tuturuuu/supabase/next/server';
-import type { Transaction } from '@tuturuuu/types/primitives/Transaction';
-import { getWorkspace } from '@tuturuuu/utils/workspace-helper';
-import { Suspense } from 'react';
->>>>>>> ac098623
 
 
 interface Props {
@@ -37,24 +18,9 @@
   const { wsId: id } = await params;
   const sp = await searchParams;
 
-<<<<<<< HEAD
-=======
   const workspace = await getWorkspace(id);
   const wsId = workspace.id;
 
-  // const { data: dailyData } = await getDailyData(wsId);
-  // const { data: monthlyData } = await getMonthlyData(wsId);
-
-  const { data: recentTransactions } = await getRecentTransactions(wsId);
-
-  // Map recent transactions to match the data structure expected by CustomDataTable
-  const transactionsData = recentTransactions.map((d) => ({
-    ...d,
-    href: `/${wsId}/finance/transactions/${d.id}`,
-    ws_id: wsId,
-  })) as Transaction[];
-
->>>>>>> ac098623
   return (
     <FinancePage wsId={wsId} searchParams={sp} />
   );
