--- conflicted
+++ resolved
@@ -1,5 +1,12 @@
-import WalletsPage from '@tuturuuu/ui/finance/wallets/wallets-page';
+import { walletColumns } from './columns';
+import { WalletForm } from './form';
+import { CustomDataTable } from '@/components/custom-data-table';
+import { createClient } from '@tuturuuu/supabase/next/server';
+import type { Wallet } from '@tuturuuu/types/primitives/Wallet';
+import FeatureSummary from '@tuturuuu/ui/custom/feature-summary';
+import { Separator } from '@tuturuuu/ui/separator';
 import { getWorkspace } from '@tuturuuu/utils/workspace-helper';
+import { getTranslations } from 'next-intl/server';
 
 interface Props {
   params: Promise<{
@@ -17,11 +24,10 @@
   searchParams,
 }: Props) {
   const { wsId: id } = await params;
-  const sp = await searchParams;
   const workspace = await getWorkspace(id);
   const wsId = workspace.id;
+  const t = await getTranslations();
 
-<<<<<<< HEAD
   const { page = '1', pageSize = '10' } = await searchParams;
   const parsedPage = Number.parseInt(page, 10);
   const parsedSize = Number.parseInt(pageSize, 10);
@@ -82,7 +88,4 @@
   if (error) throw error;
 
   return { data, count } as { data: Wallet[]; count: number };
-=======
-  return <WalletsPage wsId={wsId} searchParams={sp} />;
->>>>>>> 84ec09e6
 }