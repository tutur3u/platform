<<<<<<< HEAD
import { Receipt } from '@tuturuuu/ui/icons';

=======
import { Receipt } from "@tuturuuu/ui/icons";
import React from "react";
import { useTranslations } from "next-intl";
>>>>>>> b9cb6d69
interface BillingHistoryItem {
  id: string;
  created_at: string;
  product_id: string | null;
  status: string;
  cancel_at_period_end: boolean | null;
  product: {
    name: string;
    description: string | null;
    price: number;
    recurring_interval: string;
  } | null;
}

export default function BillingHistory({
  billingHistory,
}: {
  billingHistory: BillingHistoryItem[];
}) {
  const t = useTranslations("billing");
  const getStatusColor = (status: string) => {
    switch (status) {
      case "active":
        return "bg-green-100 text-green-800 dark:bg-green-900/30 dark:text-green-400";
      case "past_due":
        return "bg-red-100 text-red-800 dark:bg-red-900/30 dark:text-red-400";
      case "canceled":
      case "cancelled":
        return "bg-gray-100 text-gray-800 dark:bg-gray-900/30 dark:text-gray-400";
      case "incomplete":
      case "incomplete_expired":
        return "bg-yellow-100 text-yellow-800 dark:bg-yellow-900/30 dark:text-yellow-400";
      default:
        return "bg-blue-100 text-blue-800 dark:bg-blue-900/30 dark:text-blue-400";
    }
  };

  const getDisplayDate = (item: BillingHistoryItem) => {
    const createdDate = new Date(item.created_at).toLocaleDateString();

    switch (item.status) {
      case "active":
        return `Started: ${createdDate}`;
      case "past_due":
        return `Due: ${createdDate}`;
      case "canceled":
      case "cancelled":
        return `Cancelled: ${createdDate}`;
      default:
        return createdDate;
    }
  };

  return (
    <div>
      <div className="rounded-lg border border-border bg-card p-8 shadow-sm dark:bg-card/80">
        <h2 className="mb-6 text-2xl font-semibold text-card-foreground">
          {t("subscription-history")}
        </h2>
        {billingHistory.length === 0 ? (
          <p className="text-muted-foreground">
            {t("subscription-history-desc")}
          </p>
        ) : (
          <div className="overflow-x-auto">
            <table className="min-w-full">
              <thead>
                <tr className="border-b border-border bg-muted/50">
                  <th className="px-4 py-3 text-left text-sm font-medium tracking-wider text-muted-foreground uppercase">
                    Subscription #
                  </th>
                  <th className="px-4 py-3 text-left text-sm font-medium tracking-wider text-muted-foreground uppercase">
                    Date
                  </th>
                  <th className="px-4 py-3 text-left text-sm font-medium tracking-wider text-muted-foreground uppercase">
                    Plan
                  </th>
                  <th className="px-4 py-3 text-left text-sm font-medium tracking-wider text-muted-foreground uppercase">
                    Amount
                  </th>
                  <th className="px-4 py-3 text-left text-sm font-medium tracking-wider text-muted-foreground uppercase">
                    Status
                  </th>
                  <th className="px-4 py-3 text-left text-sm font-medium tracking-wider text-muted-foreground uppercase">
                    Actions
                  </th>
                </tr>
              </thead>
              <tbody className="divide-y divide-border">
                {billingHistory.map((subscription) => (
                  <tr key={subscription.id}>
                    <td className="px-4 py-3 whitespace-nowrap text-card-foreground">
                      {subscription.id}
                    </td>
                    <td className="px-4 py-3 whitespace-nowrap text-card-foreground">
                      {getDisplayDate(subscription)}
                    </td>
                    <td className="px-4 py-3 whitespace-nowrap text-card-foreground">
                      <div>
                        <div className="font-medium">
                          {subscription.product?.name || "Unknown Plan"}
                        </div>
                      </div>
                    </td>
                    <td className="px-4 py-3 whitespace-nowrap text-card-foreground">
                      {subscription.product ? (
                        <div>
                          <div className="font-medium">
                            ${subscription.product.price}
                          </div>
                          <div className="text-sm text-muted-foreground">
                            per {subscription.product.recurring_interval}
                          </div>
                        </div>
                      ) : (
                        "N/A"
                      )}
                    </td>
                    <td className="px-4 py-3 whitespace-nowrap">
                      <span
                        className={`inline-flex rounded-full px-2 text-xs leading-5 font-semibold ${getStatusColor(subscription.status)}`}
                      >
                        {subscription.status.charAt(0).toUpperCase() +
                          subscription.status.slice(1)}
                        {subscription.cancel_at_period_end && " (Ending)"}
                      </span>
                    </td>
                    <td className="px-4 py-3 whitespace-nowrap">
                      <p
                        className="text-primary hover:text-primary/80"
                        title="Download Receipt"
                      >
                        <Receipt className="h-5 w-5" />
                      </p>
                    </td>
                  </tr>
                ))}
              </tbody>
            </table>
          </div>
        )}
      </div>
    </div>
  );
}<|MERGE_RESOLUTION|>--- conflicted
+++ resolved
@@ -1,11 +1,6 @@
-<<<<<<< HEAD
-import { Receipt } from '@tuturuuu/ui/icons';
-
-=======
 import { Receipt } from "@tuturuuu/ui/icons";
 import React from "react";
 import { useTranslations } from "next-intl";
->>>>>>> b9cb6d69
 interface BillingHistoryItem {
   id: string;
   created_at: string;
