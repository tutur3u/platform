'use client';

import AutoScheduleComprehensiveDialog from './components/auto-schedule-comprehensive-dialog';
import TestEventGeneratorButton from './components/test-event-generator-button';
import { DEV_MODE } from '@/constants/common';
import { useQuery, useQueryClient } from '@tanstack/react-query';
import { Workspace, WorkspaceCalendarGoogleToken } from '@tuturuuu/types/db';
import { Button } from '@tuturuuu/ui/button';
import { Sparkles } from '@tuturuuu/ui/icons';
import { SmartCalendar } from '@tuturuuu/ui/legacy/calendar/smart-calendar';
import { useLocale, useTranslations } from 'next-intl';

export default function CalendarClientPage({
  experimentalGoogleToken,
  workspace,
}: {
  experimentalGoogleToken?: WorkspaceCalendarGoogleToken | null;
  workspace: Workspace;
}) {
  const t = useTranslations('calendar');
  const locale = useLocale();

  const extras = (
    <div className="flex items-center gap-2">
      {DEV_MODE && <TestEventGeneratorButton wsId={workspace.id} />}
      <AutoScheduleComprehensiveDialog wsId={workspace.id}>
        <Button
          variant="default"
          size="sm"
          className="bg-gradient-to-r from-purple-600 to-blue-600 text-white hover:from-purple-700 hover:to-blue-700"
        >
          <Sparkles className="mr-2 h-4 w-4" />
          Auto-Schedule
        </Button>
      </AutoScheduleComprehensiveDialog>
    </div>
  );

  return (
<<<<<<< HEAD
    <SmartCalendar
      t={t}
      locale={locale}
      workspace={workspace}
      useQuery={useQuery}
      useQueryClient={useQueryClient}
      experimentalGoogleToken={
        experimentalGoogleToken?.ws_id === workspace.id
          ? experimentalGoogleToken
          : null
      }
    />
=======
    <div className="flex h-full flex-col">
      {/* Calendar Component */}
      <div className="flex-1 overflow-hidden">
        <SmartCalendar
          t={t}
          locale={locale}
          extras={extras}
          workspace={workspace}
          useQuery={useQuery}
          useQueryClient={useQueryClient}
          experimentalGoogleToken={
            experimentalGoogleToken?.ws_id === workspace.id
              ? experimentalGoogleToken
              : undefined
          }
        />
      </div>
    </div>
>>>>>>> 0871178f
  );
}<|MERGE_RESOLUTION|>--- conflicted
+++ resolved
@@ -37,7 +37,6 @@
   );
 
   return (
-<<<<<<< HEAD
     <SmartCalendar
       t={t}
       locale={locale}
@@ -50,25 +49,5 @@
           : null
       }
     />
-=======
-    <div className="flex h-full flex-col">
-      {/* Calendar Component */}
-      <div className="flex-1 overflow-hidden">
-        <SmartCalendar
-          t={t}
-          locale={locale}
-          extras={extras}
-          workspace={workspace}
-          useQuery={useQuery}
-          useQueryClient={useQueryClient}
-          experimentalGoogleToken={
-            experimentalGoogleToken?.ws_id === workspace.id
-              ? experimentalGoogleToken
-              : undefined
-          }
-        />
-      </div>
-    </div>
->>>>>>> 0871178f
   );
 }