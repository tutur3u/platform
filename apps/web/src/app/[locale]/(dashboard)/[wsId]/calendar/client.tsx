--- conflicted
+++ resolved
@@ -33,12 +33,8 @@
   const extras =
     workspace.id === ROOT_WORKSPACE_ID ? (
       <div className="grid w-full items-center gap-2 md:flex md:w-auto">
-<<<<<<< HEAD
-        <AddEventButton onOpenDialog={openAddEventDialog} />
+        <AddEventButton onOpenDialog={() => setIsAddEventDialogOpen(true)} />
         <CreateScheduledEventButton wsId={workspace.id} />
-=======
-        <AddEventButton onOpenDialog={() => setIsAddEventDialogOpen(true)} />
->>>>>>> 9df604d0
         {DEV_MODE && <TestEventGeneratorButton wsId={workspace.id} />}
         <AutoScheduleComprehensiveDialog wsId={workspace.id}>
           <Button
