--- conflicted
+++ resolved
@@ -98,11 +98,7 @@
         {/* Tasks Tab Content */}
         <TabsContent
           value="tasks"
-<<<<<<< HEAD
           className="m-0 flex min-h-0 flex-1 flex-col space-y-4 overflow-y-auto scrollbar-none p-4 pb-6 duration-300 animate-in fade-in-50"
-=======
-          className="m-0 scrollbar-none flex min-h-0 flex-1 flex-col space-y-4 overflow-y-auto p-4 pb-2 duration-300 animate-in fade-in-50"
->>>>>>> 86064939
         >
           <div className="mx-auto w-full max-w-lg p-0">
             <PriorityView allTasks={tasks} locale={locale} wsId={wsId} />
@@ -113,11 +109,7 @@
         {hasAiChatAccess && (
           <TabsContent
             value="ai-chat"
-<<<<<<< HEAD
             className="m-0 min-h-0 flex-1 overflow-y-auto scrollbar-none px-2 pb-6 duration-300 animate-in fade-in-50"
-=======
-            className="m-0 scrollbar-none min-h-0 flex-1 overflow-y-auto px-2 duration-300 animate-in fade-in-50"
->>>>>>> 86064939
           >
             <div className="relative scrollbar-none h-full min-h-0 overflow-y-auto py-2">
               <Chat
