'use client';

<<<<<<< HEAD
import { useQuery, useQueryClient } from '@tanstack/react-query';
import type {
  Workspace,
  WorkspaceCalendarGoogleToken,
} from '@tuturuuu/types/db';
import { Button } from '@tuturuuu/ui/button';
import {
  PanelLeftClose,
  PanelRightClose,
  Plus,
  Sparkles,
} from '@tuturuuu/ui/icons';
import { SmartCalendar } from '@tuturuuu/ui/legacy/calendar/smart-calendar';
import {
  Select,
  SelectContent,
  SelectItem,
  SelectTrigger,
  SelectValue,
} from '@tuturuuu/ui/select';
import { ChevronLeft, ChevronRight } from 'lucide-react';
import { useTranslations } from 'next-intl';
import { useState, useCallback } from 'react';
import { DEV_MODE, TASKS_LIMIT } from '@/constants/common';

=======
>>>>>>> 86064939
import { useCalendarState } from './calendar-state-context';
import AddEventButton from './components/add-event-button';
import AddEventModal from './components/add-event-dialog';
import AutoScheduleComprehensiveDialog from './components/auto-schedule-comprehensive-dialog';
import CalendarSidebar from './components/calendar-sidebar';
import TasksSidebarContent from './components/tasks-sidebar-content';
import TestEventGeneratorButton from './components/test-event-generator-button';
<<<<<<< HEAD
=======
import { DEV_MODE } from '@/constants/common';
import { useQuery, useQueryClient } from '@tanstack/react-query';
import type {
  Workspace,
  WorkspaceCalendarGoogleToken,
} from '@tuturuuu/types/db';
import { Button } from '@tuturuuu/ui/button';
import {
  PanelLeftClose,
  PanelRightClose,
  Plus,
  Sparkles,
} from '@tuturuuu/ui/icons';
import { SmartCalendar } from '@tuturuuu/ui/legacy/calendar/smart-calendar';
import {
  Select,
  SelectContent,
  SelectItem,
  SelectTrigger,
  SelectValue,
} from '@tuturuuu/ui/select';
import { ChevronLeft, ChevronRight } from 'lucide-react';
import { useTranslations } from 'next-intl';
import { useState } from 'react';
>>>>>>> 86064939

interface CalendarPageClientProps {
  wsId: string;
  locale: string;
  workspace: Workspace;
  experimentalGoogleToken?: WorkspaceCalendarGoogleToken | null;
}

export default function CalendarPageClient({
  locale,
  workspace,
  experimentalGoogleToken,
}: CalendarPageClientProps) {
  const t = useTranslations('calendar');
  const [isAddEventModalOpen, setIsAddEventModalOpen] = useState(false);
  const [calendarSidebarOpen, setCalendarSidebarOpen] = useState(false);
  const [othersSidebarOpen, setOthersSidebarOpen] = useState(false);
  const { date, setDate, view, setView, availableViews } = useCalendarState();

  // Fetch tasks data with configurable limit
  const { data: tasksData } = useQuery({
    queryKey: ['tasks', workspace.id, TASKS_LIMIT],
    queryFn: async () => {
      const response = await fetch(
<<<<<<< HEAD
        `/api/v1/workspaces/${workspace.id}/tasks?limit=${TASKS_LIMIT}`
=======
        `/api/v1/workspaces/${workspace.id}/tasks?limit=100`
>>>>>>> 86064939
      );
      if (!response.ok) throw new Error('Failed to fetch tasks');
      return response.json();
    },
    enabled: othersSidebarOpen, // Only fetch when sidebar is open
    staleTime: 30000, // Cache for 30 seconds
  });

  // Fetch AI chat data and permissions
  const { data: aiChatData } = useQuery({
    queryKey: ['ai-chat-data', workspace.id],
    queryFn: async () => {
      try {
        // Fetch chat data
        const chatResponse = await fetch(`/api/v1/workspaces/${workspace.id}/chats`);
        const chatData = chatResponse.ok ? await chatResponse.json() : { data: [], count: 0 };
        
        // Fetch AI configuration (permissions and API keys)
        const configResponse = await fetch(`/api/v1/workspaces/${workspace.id}/ai-config`);
        const configData = configResponse.ok ? await configResponse.json() : { 
          hasKeys: { openAI: false, anthropic: false, google: false }, 
          hasAiChatAccess: false 
        };

        return {
          chats: chatData.data || [],
          count: chatData.count || 0,
          hasKeys: configData.hasKeys || { openAI: false, anthropic: false, google: false },
          hasAiChatAccess: configData.hasAiChatAccess || false,
        };
      } catch (error) {
        console.error('Failed to fetch AI chat data:', error);
        return {
          chats: [],
          count: 0,
          hasKeys: { openAI: false, anthropic: false, google: false },
          hasAiChatAccess: false,
        };
      }
    },
    enabled: othersSidebarOpen, // Only fetch when sidebar is open
    staleTime: 30000, // Cache for 30 seconds
  });





  const openAddEventDialog = () => setIsAddEventModalOpen(true);
  const closeAddEventDialog = () => setIsAddEventModalOpen(false);

  // Calendar navigation functions
  const handleNext = useCallback(() => {
    const newDate = new Date(date);
    if (view === 'day') {
      newDate.setDate(newDate.getDate() + 1);
    } else if (view === '4-days') {
      newDate.setDate(newDate.getDate() + 4);
    } else if (view === 'week') {
      newDate.setDate(newDate.getDate() + 7);
    } else if (view === 'month') {
      newDate.setMonth(newDate.getMonth() + 1);
    }
    setDate(newDate);
  }, [date, view, setDate]);

  const handlePrev = useCallback(() => {
    const newDate = new Date(date);
    if (view === 'day') {
      newDate.setDate(newDate.getDate() - 1);
    } else if (view === '4-days') {
      newDate.setDate(newDate.getDate() - 4);
    } else if (view === 'week') {
      newDate.setDate(newDate.getDate() - 7);
    } else if (view === 'month') {
      newDate.setMonth(newDate.getMonth() - 1);
    }
    setDate(newDate);
  }, [date, view, setDate]);

  const selectToday = () => setDate(new Date());

  const isToday = () => {
    const today = new Date();
    return date.getDate() === today.getDate() && 
           date.getMonth() === today.getMonth() && 
           date.getFullYear() === today.getFullYear();
  };

  const isCurrent4DayPeriod = () => {
    if (view !== '4-days') return false;
    const today = new Date();
<<<<<<< HEAD
    const currentDate = new Date(date);
    
    // For 4-day view, check if today is within the 4-day period starting from the current date
    const startDate = new Date(currentDate);
    startDate.setHours(0, 0, 0, 0);
    
    const endDate = new Date(startDate);
    endDate.setDate(startDate.getDate() + 3);
    
    return today >= startDate && today <= endDate;
=======
    return (
      date.getMonth() === today.getMonth() &&
      date.getFullYear() === today.getFullYear()
    );
>>>>>>> 86064939
  };

  const onViewChange = (newView: string) => {
    setView(newView as 'day' | '4-days' | 'week' | 'month');
  };

  const views = availableViews.map((v) => ({
    value: v.value,
    label: v.label,
    disabled: v.disabled,
  }));

  // Sidebar toggle button for header (left sidebar)
  const sidebarToggleButton = (
    <Button
      variant="ghost"
      size="icon"
      aria-label={calendarSidebarOpen ? 'Close sidebar' : 'Open sidebar'}
      onClick={() => setCalendarSidebarOpen((open) => !open)}
      className="h-7 w-7"
    >
      {calendarSidebarOpen ? (
        <PanelRightClose className="h-5 w-5 text-muted-foreground" />
      ) : (
        <PanelLeftClose className="h-5 w-5 text-muted-foreground" />
      )}
    </Button>
  );

  const extras = (
    <div className="flex items-center gap-2">
      {/* Add Task button - only show when others sidebar is open */}
      {othersSidebarOpen && (
        <AddEventButton onOpenDialog={openAddEventDialog} />
      )}
      {DEV_MODE && <TestEventGeneratorButton wsId={workspace.id} />}
      <AutoScheduleComprehensiveDialog wsId={workspace.id}>
        <Button
          variant="default"
          size="sm"
          className="bg-gradient-to-r from-purple-600 to-blue-600 text-white hover:from-purple-700 hover:to-blue-700"
        >
          <Sparkles className="mr-2 h-4 w-4" />
          Auto-Schedule
        </Button>
      </AutoScheduleComprehensiveDialog>
      {/* Tools button */}
      <Button
        variant="outline"
        size="sm"
        onClick={() => setOthersSidebarOpen((open) => !open)}
      >
        <Plus className="mr-2 h-4 w-4" />
        Tools
      </Button>
    </div>
  );





  return (
<<<<<<< HEAD
    <div className="calendar-container h-full flex flex-col">
      {/* Sticky Header - Above Everything */}
      <div className="sticky top-0 z-10 border-b bg-background/95 backdrop-blur supports-[backdrop-filter]:bg-background/60">
        <div className="p-4">
          <div className="flex flex-col gap-2 sm:flex-row sm:items-center sm:justify-between">
            <div className="flex items-center gap-2">
              <div className="ml-1">
=======
    <>
      <div
        className="flex h-full w-full flex-col"
        style={{
          zoom: '0.8',
          transformOrigin: 'top left',
          scrollbarWidth: 'none',
          msOverflowStyle: 'none',
        }}
      >
        {/* Add CSS to hide scrollbars */}
        <style jsx>{`
          div::-webkit-scrollbar {
            display: none;
          }
          * {
            -ms-overflow-style: none;
            scrollbar-width: none;
          }
        `}</style>
        {/* Sticky Header */}
        <div className="sticky top-0 z-10 border-b">
          <div className="p-4">
            <div className="flex flex-col gap-2 sm:flex-row sm:items-center sm:justify-between">
              <div className="flex items-center gap-2">
>>>>>>> 86064939
                {sidebarToggleButton}
              </div>
              <div className="flex items-center gap-1">
                <h2 className="font-semibold text-xl tracking-tight ml-1">
                  {date.toLocaleDateString('en-US', {
                    month: 'long',
                    year: 'numeric',
                  })}
                </h2>
                {/* Navigation Controls */}
                <div className="flex items-center gap-2 ml-2">
                  <Button
                    variant="outline"
                    size="icon"
                    className="h-8 w-8"
                    onClick={handlePrev}
                    aria-label="Previous period"
                  >
                    <ChevronLeft className="h-4 w-4" />
                  </Button>
                  <Button
                    variant="outline"
                    size="icon"
                    className="h-8 w-8"
                    onClick={handleNext}
                    aria-label="Next period"
                  >
                    <ChevronRight className="h-4 w-4" />
                  </Button>
                  <Button
                    variant="outline"
                    size="sm"
                    onClick={selectToday}
                    disabled={isToday() || isCurrent4DayPeriod()}
                  >
                    {view === 'day'
                      ? t('today')
                      : view === 'week'
                        ? t('this-week')
                        : view === 'month'
                          ? t('this-month')
                          : t('current')}
                  </Button>
                </div>
              </div>
<<<<<<< HEAD
            </div>
            <div className="flex flex-col gap-2 md:flex-row md:items-center">
              <div className="flex items-center gap-2">
                {/* View Switcher */}
                {views.length > 1 && (
                  <div className="w-full flex-1 md:w-auto">
                    <Select value={view} onValueChange={onViewChange}>
                      <SelectTrigger className="h-8 w-full">
                        <SelectValue placeholder={t('view')} />
                      </SelectTrigger>
                      <SelectContent>
                        {views.map((view) => (
                          <SelectItem key={view.value} value={view.value}>
                            {view.label}
                          </SelectItem>
                        ))}
                      </SelectContent>
                    </Select>
=======
              <div className="flex flex-col gap-2 md:flex-row md:items-center">
                <div className="flex items-center gap-2">
                  <div className="flex flex-none items-center justify-center gap-2 md:justify-start">
                    <Button
                      variant="outline"
                      size="icon"
                      className="h-8 w-8"
                      onClick={handlePrev}
                      aria-label="Previous period"
                    >
                      <ChevronLeft className="h-4 w-4" />
                    </Button>
                    <Button
                      variant="outline"
                      size="sm"
                      onClick={
                        isToday() || isCurrentMonth() ? undefined : selectToday
                      }
                      disabled={isToday() || isCurrentMonth()}
                    >
                      {view === 'day'
                        ? t('today')
                        : view === 'week'
                          ? t('this-week')
                          : view === 'month'
                            ? t('this-month')
                            : t('current')}
                    </Button>
                    <Button
                      variant="outline"
                      size="icon"
                      className="h-8 w-8"
                      onClick={handleNext}
                      aria-label="Next period"
                    >
                      <ChevronRight className="h-4 w-4" />
                    </Button>
>>>>>>> 86064939
                  </div>
                )}
                
                {/* Action Buttons */}
                {extras}
              </div>
            </div>
          </div>
        </div>
      </div>

<<<<<<< HEAD
        {/* Main Content Area - Three Column Layout */}
        <div className="flex-1 flex w-full overflow-hidden pb-6">
          {/* Left Sidebar */}
          {calendarSidebarOpen && (
            <div className="w-[261px] border-r bg-background/50">
              <CalendarSidebar />
            </div>
          )}
          
          {/* Center Calendar View */}
          <div className="flex-1">
=======
        {/* Main Content Area */}
        <div className="flex w-full flex-1 overflow-hidden">
          {calendarSidebarOpen && <CalendarSidebar />}
          <div className="w-full flex-1">
>>>>>>> 86064939
            <SmartCalendar
              t={t}
              locale={locale}
              workspace={workspace}
              useQuery={useQuery}
              useQueryClient={useQueryClient}
              experimentalGoogleToken={
                experimentalGoogleToken?.ws_id === workspace.id
                  ? experimentalGoogleToken
                  : null
              }
              enableHeader={false}
              extras={extras}
              sidebarToggleButton={sidebarToggleButton}
              externalState={{
                date,
                setDate,
                view,
                setView,
                availableViews,
              }}
            />
          </div>

          {/* Right Sidebar */}
          {othersSidebarOpen && (
            <div className="w-80 border-l bg-background/50">
              <TasksSidebarContent
                wsId={workspace.id}
                locale={locale}
                tasks={tasksData?.tasks || []}
                hasKeys={aiChatData?.hasKeys || { openAI: false, anthropic: false, google: false }}
                chats={aiChatData?.chats || []}
                count={aiChatData?.count || 0}
                hasAiChatAccess={aiChatData?.hasAiChatAccess || false}
              />
            </div>
          )}
        </div>
      <AddEventModal
        wsId={workspace.id}
        isOpen={isAddEventModalOpen}
        onClose={closeAddEventDialog}
      />
    </div>
  );
}<|MERGE_RESOLUTION|>--- conflicted
+++ resolved
@@ -1,6 +1,13 @@
 'use client';
 
-<<<<<<< HEAD
+import { useCalendarState } from './calendar-state-context';
+import AddEventButton from './components/add-event-button';
+import AddEventModal from './components/add-event-dialog';
+import AutoScheduleComprehensiveDialog from './components/auto-schedule-comprehensive-dialog';
+import CalendarSidebar from './components/calendar-sidebar';
+import TasksSidebarContent from './components/tasks-sidebar-content';
+import TestEventGeneratorButton from './components/test-event-generator-button';
+import { DEV_MODE, TASKS_LIMIT } from '@/constants/common';
 import { useQuery, useQueryClient } from '@tanstack/react-query';
 import type {
   Workspace,
@@ -24,44 +31,6 @@
 import { ChevronLeft, ChevronRight } from 'lucide-react';
 import { useTranslations } from 'next-intl';
 import { useState, useCallback } from 'react';
-import { DEV_MODE, TASKS_LIMIT } from '@/constants/common';
-
-=======
->>>>>>> 86064939
-import { useCalendarState } from './calendar-state-context';
-import AddEventButton from './components/add-event-button';
-import AddEventModal from './components/add-event-dialog';
-import AutoScheduleComprehensiveDialog from './components/auto-schedule-comprehensive-dialog';
-import CalendarSidebar from './components/calendar-sidebar';
-import TasksSidebarContent from './components/tasks-sidebar-content';
-import TestEventGeneratorButton from './components/test-event-generator-button';
-<<<<<<< HEAD
-=======
-import { DEV_MODE } from '@/constants/common';
-import { useQuery, useQueryClient } from '@tanstack/react-query';
-import type {
-  Workspace,
-  WorkspaceCalendarGoogleToken,
-} from '@tuturuuu/types/db';
-import { Button } from '@tuturuuu/ui/button';
-import {
-  PanelLeftClose,
-  PanelRightClose,
-  Plus,
-  Sparkles,
-} from '@tuturuuu/ui/icons';
-import { SmartCalendar } from '@tuturuuu/ui/legacy/calendar/smart-calendar';
-import {
-  Select,
-  SelectContent,
-  SelectItem,
-  SelectTrigger,
-  SelectValue,
-} from '@tuturuuu/ui/select';
-import { ChevronLeft, ChevronRight } from 'lucide-react';
-import { useTranslations } from 'next-intl';
-import { useState } from 'react';
->>>>>>> 86064939
 
 interface CalendarPageClientProps {
   wsId: string;
@@ -86,11 +55,7 @@
     queryKey: ['tasks', workspace.id, TASKS_LIMIT],
     queryFn: async () => {
       const response = await fetch(
-<<<<<<< HEAD
         `/api/v1/workspaces/${workspace.id}/tasks?limit=${TASKS_LIMIT}`
-=======
-        `/api/v1/workspaces/${workspace.id}/tasks?limit=100`
->>>>>>> 86064939
       );
       if (!response.ok) throw new Error('Failed to fetch tasks');
       return response.json();
@@ -135,10 +100,6 @@
     staleTime: 30000, // Cache for 30 seconds
   });
 
-
-
-
-
   const openAddEventDialog = () => setIsAddEventModalOpen(true);
   const closeAddEventDialog = () => setIsAddEventModalOpen(false);
 
@@ -183,7 +144,6 @@
   const isCurrent4DayPeriod = () => {
     if (view !== '4-days') return false;
     const today = new Date();
-<<<<<<< HEAD
     const currentDate = new Date(date);
     
     // For 4-day view, check if today is within the 4-day period starting from the current date
@@ -194,12 +154,6 @@
     endDate.setDate(startDate.getDate() + 3);
     
     return today >= startDate && today <= endDate;
-=======
-    return (
-      date.getMonth() === today.getMonth() &&
-      date.getFullYear() === today.getFullYear()
-    );
->>>>>>> 86064939
   };
 
   const onViewChange = (newView: string) => {
@@ -258,92 +212,55 @@
     </div>
   );
 
-
-
-
-
   return (
-<<<<<<< HEAD
     <div className="calendar-container h-full flex flex-col">
       {/* Sticky Header - Above Everything */}
       <div className="sticky top-0 z-10 border-b bg-background/95 backdrop-blur supports-[backdrop-filter]:bg-background/60">
         <div className="p-4">
           <div className="flex flex-col gap-2 sm:flex-row sm:items-center sm:justify-between">
             <div className="flex items-center gap-2">
-              <div className="ml-1">
-=======
-    <>
-      <div
-        className="flex h-full w-full flex-col"
-        style={{
-          zoom: '0.8',
-          transformOrigin: 'top left',
-          scrollbarWidth: 'none',
-          msOverflowStyle: 'none',
-        }}
-      >
-        {/* Add CSS to hide scrollbars */}
-        <style jsx>{`
-          div::-webkit-scrollbar {
-            display: none;
-          }
-          * {
-            -ms-overflow-style: none;
-            scrollbar-width: none;
-          }
-        `}</style>
-        {/* Sticky Header */}
-        <div className="sticky top-0 z-10 border-b">
-          <div className="p-4">
-            <div className="flex flex-col gap-2 sm:flex-row sm:items-center sm:justify-between">
+              {sidebarToggleButton}
+              <h2 className="font-semibold text-xl tracking-tight">
+                {date.toLocaleDateString('en-US', {
+                  month: 'long',
+                  year: 'numeric',
+                })}
+              </h2>
+              {/* Navigation Controls */}
               <div className="flex items-center gap-2">
->>>>>>> 86064939
-                {sidebarToggleButton}
+                <Button
+                  variant="outline"
+                  size="icon"
+                  className="h-8 w-8"
+                  onClick={handlePrev}
+                  aria-label="Previous period"
+                >
+                  <ChevronLeft className="h-4 w-4" />
+                </Button>
+                <Button
+                  variant="outline"
+                  size="icon"
+                  className="h-8 w-8"
+                  onClick={handleNext}
+                  aria-label="Next period"
+                >
+                  <ChevronRight className="h-4 w-4" />
+                </Button>
+                <Button
+                  variant="outline"
+                  size="sm"
+                  onClick={selectToday}
+                  disabled={isToday() || isCurrent4DayPeriod()}
+                >
+                  {view === 'day'
+                    ? t('today')
+                    : view === 'week'
+                      ? t('this-week')
+                      : view === 'month'
+                        ? t('this-month')
+                        : t('current')}
+                </Button>
               </div>
-              <div className="flex items-center gap-1">
-                <h2 className="font-semibold text-xl tracking-tight ml-1">
-                  {date.toLocaleDateString('en-US', {
-                    month: 'long',
-                    year: 'numeric',
-                  })}
-                </h2>
-                {/* Navigation Controls */}
-                <div className="flex items-center gap-2 ml-2">
-                  <Button
-                    variant="outline"
-                    size="icon"
-                    className="h-8 w-8"
-                    onClick={handlePrev}
-                    aria-label="Previous period"
-                  >
-                    <ChevronLeft className="h-4 w-4" />
-                  </Button>
-                  <Button
-                    variant="outline"
-                    size="icon"
-                    className="h-8 w-8"
-                    onClick={handleNext}
-                    aria-label="Next period"
-                  >
-                    <ChevronRight className="h-4 w-4" />
-                  </Button>
-                  <Button
-                    variant="outline"
-                    size="sm"
-                    onClick={selectToday}
-                    disabled={isToday() || isCurrent4DayPeriod()}
-                  >
-                    {view === 'day'
-                      ? t('today')
-                      : view === 'week'
-                        ? t('this-week')
-                        : view === 'month'
-                          ? t('this-month')
-                          : t('current')}
-                  </Button>
-                </div>
-              </div>
-<<<<<<< HEAD
             </div>
             <div className="flex flex-col gap-2 md:flex-row md:items-center">
               <div className="flex items-center gap-2">
@@ -362,45 +279,6 @@
                         ))}
                       </SelectContent>
                     </Select>
-=======
-              <div className="flex flex-col gap-2 md:flex-row md:items-center">
-                <div className="flex items-center gap-2">
-                  <div className="flex flex-none items-center justify-center gap-2 md:justify-start">
-                    <Button
-                      variant="outline"
-                      size="icon"
-                      className="h-8 w-8"
-                      onClick={handlePrev}
-                      aria-label="Previous period"
-                    >
-                      <ChevronLeft className="h-4 w-4" />
-                    </Button>
-                    <Button
-                      variant="outline"
-                      size="sm"
-                      onClick={
-                        isToday() || isCurrentMonth() ? undefined : selectToday
-                      }
-                      disabled={isToday() || isCurrentMonth()}
-                    >
-                      {view === 'day'
-                        ? t('today')
-                        : view === 'week'
-                          ? t('this-week')
-                          : view === 'month'
-                            ? t('this-month')
-                            : t('current')}
-                    </Button>
-                    <Button
-                      variant="outline"
-                      size="icon"
-                      className="h-8 w-8"
-                      onClick={handleNext}
-                      aria-label="Next period"
-                    >
-                      <ChevronRight className="h-4 w-4" />
-                    </Button>
->>>>>>> 86064939
                   </div>
                 )}
                 
@@ -412,63 +290,56 @@
         </div>
       </div>
 
-<<<<<<< HEAD
-        {/* Main Content Area - Three Column Layout */}
-        <div className="flex-1 flex w-full overflow-hidden pb-6">
-          {/* Left Sidebar */}
-          {calendarSidebarOpen && (
-            <div className="w-[261px] border-r bg-background/50">
-              <CalendarSidebar />
-            </div>
-          )}
-          
-          {/* Center Calendar View */}
-          <div className="flex-1">
-=======
-        {/* Main Content Area */}
-        <div className="flex w-full flex-1 overflow-hidden">
-          {calendarSidebarOpen && <CalendarSidebar />}
-          <div className="w-full flex-1">
->>>>>>> 86064939
-            <SmartCalendar
-              t={t}
+      {/* Main Content Area - Three Column Layout */}
+      <div className="flex-1 flex w-full overflow-hidden pb-6">
+        {/* Left Sidebar */}
+        {calendarSidebarOpen && (
+          <div className="w-[261px] border-r bg-background/50">
+            <CalendarSidebar />
+          </div>
+        )}
+        
+        {/* Center Calendar View */}
+        <div className="flex-1">
+          <SmartCalendar
+            t={t}
+            locale={locale}
+            workspace={workspace}
+            useQuery={useQuery}
+            useQueryClient={useQueryClient}
+            experimentalGoogleToken={
+              experimentalGoogleToken?.ws_id === workspace.id
+                ? experimentalGoogleToken
+                : null
+            }
+            enableHeader={false}
+            extras={extras}
+            sidebarToggleButton={sidebarToggleButton}
+            externalState={{
+              date,
+              setDate,
+              view,
+              setView,
+              availableViews,
+            }}
+          />
+        </div>
+
+        {/* Right Sidebar */}
+        {othersSidebarOpen && (
+          <div className="w-80 border-l bg-background/50">
+            <TasksSidebarContent
+              wsId={workspace.id}
               locale={locale}
-              workspace={workspace}
-              useQuery={useQuery}
-              useQueryClient={useQueryClient}
-              experimentalGoogleToken={
-                experimentalGoogleToken?.ws_id === workspace.id
-                  ? experimentalGoogleToken
-                  : null
-              }
-              enableHeader={false}
-              extras={extras}
-              sidebarToggleButton={sidebarToggleButton}
-              externalState={{
-                date,
-                setDate,
-                view,
-                setView,
-                availableViews,
-              }}
+              tasks={tasksData?.tasks || []}
+              hasKeys={aiChatData?.hasKeys || { openAI: false, anthropic: false, google: false }}
+              chats={aiChatData?.chats || []}
+              count={aiChatData?.count || 0}
+              hasAiChatAccess={aiChatData?.hasAiChatAccess || false}
             />
           </div>
-
-          {/* Right Sidebar */}
-          {othersSidebarOpen && (
-            <div className="w-80 border-l bg-background/50">
-              <TasksSidebarContent
-                wsId={workspace.id}
-                locale={locale}
-                tasks={tasksData?.tasks || []}
-                hasKeys={aiChatData?.hasKeys || { openAI: false, anthropic: false, google: false }}
-                chats={aiChatData?.chats || []}
-                count={aiChatData?.count || 0}
-                hasAiChatAccess={aiChatData?.hasAiChatAccess || false}
-              />
-            </div>
-          )}
-        </div>
+        )}
+      </div>
       <AddEventModal
         wsId={workspace.id}
         isOpen={isAddEventModalOpen}
