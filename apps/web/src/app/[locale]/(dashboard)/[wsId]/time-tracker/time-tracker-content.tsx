'use client';

import { ActivityHeatmap } from './components/activity-heatmap';
import { CategoryManager } from './components/category-manager';
import { GoalManager } from './components/goal-manager';
import { SessionHistory } from './components/session-history';
import { TimerControls } from './components/timer-controls';
import { UserSelector } from './components/user-selector';
import { useCurrentUser } from './hooks/use-current-user';
import type {
  ExtendedWorkspaceTask,
  SessionWithRelations,
  TaskSidebarFilters,
  TimeTrackerData,
  TimeTrackingGoal,
  TimerStats,
} from './types';
import {
  generateAssigneeInitials,
  getFilteredAndSortedSidebarTasks,
  useTaskCounts,
} from './utils';
import { priorityCompare } from '@/lib/task-helper';
import { useQuery } from '@tanstack/react-query';
import type { TimeTrackingCategory } from '@tuturuuu/types/db';
import type { TaskPriority } from '@tuturuuu/types/primitives/Priority';
import { Alert, AlertDescription } from '@tuturuuu/ui/alert';
import { Button } from '@tuturuuu/ui/button';
import {
  Card,
  CardContent,
  CardDescription,
  CardHeader,
  CardTitle,
} from '@tuturuuu/ui/card';
import {
  AlertCircle,
  BarChart2,
  Calendar,
  CheckCircle,
  CheckSquare,
  Clock,
  Goal,
  History,
  LayoutDashboard,
  LayoutGrid,
  MapPin,
  Pause,
  Play,
  PlusCircle,
  RefreshCw,
  RotateCcw,
  Settings,
  Tag,
  Timer,
  TrendingUp,
  WifiOff,
  Zap,
} from '@tuturuuu/ui/icons';
import { Input } from '@tuturuuu/ui/input';
import { Label } from '@tuturuuu/ui/label';
import {
  Select,
  SelectContent,
  SelectItem,
  SelectTrigger,
  SelectValue,
} from '@tuturuuu/ui/select';
import { toast } from '@tuturuuu/ui/sonner';
import { Switch } from '@tuturuuu/ui/switch';
import { Tabs, TabsContent } from '@tuturuuu/ui/tabs';
import { cn } from '@tuturuuu/utils/format';
import dayjs from 'dayjs';
import timezone from 'dayjs/plugin/timezone';
import utc from 'dayjs/plugin/utc';
import { useCallback, useEffect, useMemo, useRef, useState } from 'react';

dayjs.extend(utc);
dayjs.extend(timezone);

interface TimeTrackerContentProps {
  wsId: string;
  initialData: TimeTrackerData;
}

const getPriorityBadge = (priority: TaskPriority | null | undefined) => {
  switch (priority) {
    case 'critical':
      return { text: 'Urgent', color: 'bg-red-500' };
    case 'high':
      return { text: 'High', color: 'bg-orange-500' };
    case 'normal':
      return { text: 'Medium', color: 'bg-yellow-500' };
    case 'low':
      return { text: 'Low', color: 'bg-green-500' };
    default:
      return { text: 'No Priority', color: 'bg-gray-500' };
  }
};

export default function TimeTrackerContent({
  wsId,
  initialData,
}: TimeTrackerContentProps) {
  const [sidebarView, setSidebarView] = useState('analytics');
  const [activeTab, setActiveTab] = useState('timer');

  const [selectedUserId, setSelectedUserId] = useState<string | null>(null);
  const { userId: currentUserId, isLoading: isLoadingUser } = useCurrentUser();

  // Use React Query for running session to sync with command palette
  const { data: runningSessionFromQuery } = useQuery({
    queryKey: ['running-time-session', wsId],
    queryFn: async () => {
      const response = await fetch(
        `/api/v1/workspaces/${wsId}/time-tracking/sessions?type=running`
      );
      if (!response.ok) throw new Error('Failed to fetch running session');
      const data = await response.json();
      return data.session;
    },
    refetchInterval: 30000, // 30 seconds
    initialData: initialData.runningSession,
    enabled: !selectedUserId, // Only fetch for current user
  });

  const [currentSession, setCurrentSession] =
    useState<SessionWithRelations | null>(initialData.runningSession);
  const [categories, setCategories] = useState<TimeTrackingCategory[]>(
    initialData.categories || []
  );
  const [goals, setGoals] = useState<TimeTrackingGoal[]>(
    initialData.goals || []
  );
  const [recentSessions, setRecentSessions] = useState<SessionWithRelations[]>(
    initialData.recentSessions || []
  );
  const [timerStats, setTimerStats] = useState<TimerStats>(initialData.stats);

  // Sync React Query data with local state
  useEffect(() => {
    if (!selectedUserId && runningSessionFromQuery !== undefined) {
      setCurrentSession(runningSessionFromQuery);
      setIsRunning(!!runningSessionFromQuery);
      if (runningSessionFromQuery) {
        const elapsed = Math.max(
          0,
          Math.floor(
            (new Date().getTime() -
              new Date(runningSessionFromQuery.start_time).getTime()) /
              1000
          )
        );
        setElapsedTime(elapsed);
      } else {
        setElapsedTime(0);
      }
    }
  }, [runningSessionFromQuery, selectedUserId]);

  // Timer state (only for current user)
  const [elapsedTime, setElapsedTime] = useState(() => {
    if (!initialData.runningSession) return 0;
    const elapsed = Math.floor(
      (new Date().getTime() -
        new Date(initialData.runningSession.start_time).getTime()) /
        1000
    );
    return Math.max(0, elapsed); // Ensure non-negative
  });
  const [isRunning, setIsRunning] = useState(!!initialData.runningSession);
  const [tasks, setTasks] = useState<ExtendedWorkspaceTask[]>(
    initialData.tasks || []
  );

  // Quick actions state
  const [showContinueConfirm, setShowContinueConfirm] = useState(false);
  const [showTaskSelector, setShowTaskSelector] = useState(false);
  const [availableTasks, setAvailableTasks] = useState<ExtendedWorkspaceTask[]>(
    []
  );
  const [nextTaskPreview, setNextTaskPreview] =
    useState<ExtendedWorkspaceTask | null>(null);

  // Enhanced loading and error states
  const [isLoading, setIsLoading] = useState(false);
  const [error, setError] = useState<string | null>(null);
  const [isOffline, setIsOffline] = useState(false);
  const [lastRefresh, setLastRefresh] = useState<Date>(new Date());
  const [retryCount, setRetryCount] = useState(0);

  // Heatmap settings state
  const [heatmapSettings, setHeatmapSettings] = useState(() => {
    if (typeof window !== 'undefined') {
      const saved = localStorage.getItem('heatmap-settings');
      if (saved) {
        try {
          return JSON.parse(saved);
        } catch {
          // Fall through to default
        }
      }
    }
    return {
      viewMode: 'original' as 'original' | 'hybrid' | 'calendar-only',
      timeReference: 'smart' as 'relative' | 'absolute' | 'smart',
      showOnboardingTips: true,
    };
  });

  // Listen for heatmap settings changes from child components
  useEffect(() => {
    const handleSettingsChange = (event: CustomEvent) => {
      setHeatmapSettings(event.detail);
    };

    if (typeof window !== 'undefined') {
      window.addEventListener(
        'heatmap-settings-changed',
        handleSettingsChange as EventListener
      );

      return () => {
        window.removeEventListener(
          'heatmap-settings-changed',
          handleSettingsChange as EventListener
        );
      };
    }
  }, []);

  // Refs for cleanup
  const timerIntervalRef = useRef<ReturnType<typeof setInterval> | null>(null);
  const refreshIntervalRef = useRef<ReturnType<typeof setInterval> | null>(
    null
  );
  const isMountedRef = useRef(true);

  // Whether we're viewing another user's data
  const isViewingOtherUser = selectedUserId !== null;

  // Get user timezone
  const userTimezone = dayjs.tz.guess();

  // Calculate focus score for sessions
  const calculateFocusScore = useCallback(
    (session: SessionWithRelations): number => {
      if (!session.duration_seconds) return 0;

      // Base score from duration (longer sessions = higher focus)
      const durationScore = Math.min(session.duration_seconds / 7200, 1) * 40; // Max 40 points for 2+ hours

      // Bonus for consistency (sessions without interruptions)
      const consistencyBonus = session.description?.includes('resumed')
        ? 0
        : 20;

      // Time of day bonus (peak hours get bonus)
      const sessionHour = dayjs.utc(session.start_time).tz(userTimezone).hour();
      const peakHoursBonus =
        (sessionHour >= 9 && sessionHour <= 11) ||
        (sessionHour >= 14 && sessionHour <= 16)
          ? 20
          : 0;

      // Category bonus (work categories get slight bonus)
      const categoryBonus = session.category?.name
        ?.toLowerCase()
        .includes('work')
        ? 10
        : 0;

      // Task completion bonus
      const taskBonus = session.task_id ? 10 : 0;

      return Math.min(
        durationScore +
          consistencyBonus +
          peakHoursBonus +
          categoryBonus +
          taskBonus,
        100
      );
    },
    [userTimezone]
  );

  // Calculate productivity metrics
  const productivityMetrics = useMemo(() => {
    if (!recentSessions.length) {
      return {
        avgFocusScore: 0,
        todaySessionCount: 0,
      };
    }

    const today = dayjs().tz(userTimezone);
    const todaySessions = recentSessions.filter((session) => {
      const sessionDate = dayjs.utc(session.start_time).tz(userTimezone);
      return sessionDate.isSame(today, 'day');
    });

    const focusScores = recentSessions
      .slice(0, 10)
      .map((session) => calculateFocusScore(session));
    const avgFocusScore =
      focusScores.length > 0
        ? Math.round(
            focusScores.reduce((sum, score) => sum + score, 0) /
              focusScores.length
          )
        : 0;

    return {
      avgFocusScore,
      todaySessionCount: todaySessions.length,
    };
  }, [recentSessions, calculateFocusScore, userTimezone]);

  // Function to fetch next tasks with smart priority logic
  const fetchNextTasks = useCallback(async () => {
    try {
      const response = await apiCall(
        `/api/v1/workspaces/${wsId}/tasks?limit=100`
      );
      let prioritizedTasks = [];

      // 1. First priority: Urgent tasks (priority 1) assigned to current user
      const myUrgentTasks = response.tasks.filter(
        (task: ExtendedWorkspaceTask) => {
          const isUrgent = task.priority === 'critical'; // Priority 1 = Urgent
          const isNotCompleted = !task.completed;
          const isAssignedToMe = task.is_assigned_to_current_user;
          return isUrgent && isNotCompleted && isAssignedToMe;
        }
      );

      // 2. Second priority: Urgent unassigned tasks (user can assign themselves)
      const urgentUnassigned = response.tasks.filter(
        (task: ExtendedWorkspaceTask) => {
          const isUrgent = task.priority === 'critical'; // Priority 1 = Urgent
          const isNotCompleted = !task.completed;
          const isUnassigned = !task.assignees || task.assignees.length === 0;
          return isUrgent && isNotCompleted && isUnassigned;
        }
      );

      // 3. Third priority: Other tasks assigned to current user (High → Medium → Low)
      const myOtherTasks = response.tasks.filter(
        (task: ExtendedWorkspaceTask) => {
          const isNotUrgent = !task.priority || task.priority !== 'critical';
          const isNotCompleted = !task.completed;
          const isAssignedToMe = task.is_assigned_to_current_user;
          return isNotUrgent && isNotCompleted && isAssignedToMe;
        }
      );

      // Combine and sort by priority within each group (lower number = higher priority)
      prioritizedTasks = [
        ...myUrgentTasks.sort(
          (a: ExtendedWorkspaceTask, b: ExtendedWorkspaceTask) =>
            priorityCompare(a.priority ?? null, b.priority ?? null)
        ),
        ...urgentUnassigned.sort(
          (a: ExtendedWorkspaceTask, b: ExtendedWorkspaceTask) =>
            priorityCompare(a.priority ?? null, b.priority ?? null)
        ),
        ...myOtherTasks.sort(
          (a: ExtendedWorkspaceTask, b: ExtendedWorkspaceTask) =>
            priorityCompare(a.priority ?? null, b.priority ?? null)
        ),
      ];

      setAvailableTasks(prioritizedTasks);
      setNextTaskPreview(prioritizedTasks[0] || null);
    } catch (error) {
      console.error('Error fetching next tasks:', error);
      setAvailableTasks([]);
      setNextTaskPreview(null);
    }
  }, [wsId]);

  // Fetch next task preview on mount
  useEffect(() => {
    if (!isViewingOtherUser) {
      fetchNextTasks();
    }
  }, [fetchNextTasks, isViewingOtherUser]);

  // Memoized formatters
  const formatTime = useCallback((seconds: number): string => {
    const safeSeconds = Math.max(0, Math.floor(seconds));
    const hours = Math.floor(safeSeconds / 3600);
    const minutes = Math.floor((safeSeconds % 3600) / 60);
    const secs = safeSeconds % 60;

    if (hours > 0) {
      return `${hours.toString().padStart(2, '0')}:${minutes.toString().padStart(2, '0')}:${secs.toString().padStart(2, '0')}`;
    }
    return `${minutes.toString().padStart(2, '0')}:${secs.toString().padStart(2, '0')}`;
  }, []);

  const formatDuration = useCallback((seconds: number): string => {
    const safeSeconds = Math.max(0, Math.floor(seconds));
    const hours = Math.floor(safeSeconds / 3600);
    const minutes = Math.floor((safeSeconds % 3600) / 60);

    if (hours > 0) {
      return `${hours}h ${minutes}m`;
    }
    return `${minutes}m`;
  }, []);

  // API call helper with enhanced error handling and retry logic
  const apiCall = useCallback(
    async (url: string, options: RequestInit = {}) => {
      const controller = new AbortController();

      try {
        const response = await fetch(url, {
          headers: {
            'Content-Type': 'application/json',
            ...options.headers,
          },
          signal: controller.signal,
          ...options,
        });

        if (!response.ok) {
          const error = await response
            .json()
            .catch(() => ({ error: 'Unknown error' }));
          throw new Error(error.error || `HTTP ${response.status}`);
        }

        setIsOffline(false);
        setRetryCount(0);
        return response.json();
      } catch (err) {
        if (err instanceof Error && err.name === 'AbortError') {
          throw err;
        }

        const isNetworkError =
          err instanceof TypeError && err.message.includes('fetch');
        if (isNetworkError) {
          setIsOffline(true);
        }

        const message = err instanceof Error ? err.message : 'Network error';
        console.error('API call failed:', message);
        throw new Error(message);
      }
    },
    []
  );

  // Fetch all data with enhanced error handling and exponential backoff
  const fetchData = useCallback(
    async (showLoading = true, isRetry = false) => {
      if (!currentUserId || !isMountedRef.current) return;

      if (showLoading && !isRetry) setIsLoading(true);
      setError(null);

      try {
        const userParam = selectedUserId ? `&userId=${selectedUserId}` : '';
        const goalsUserParam = selectedUserId
          ? `?userId=${selectedUserId}`
          : '';

        // Individual API calls with error handling for each
        const apiCalls = [
          {
            name: 'categories',
            call: () =>
              apiCall(`/api/v1/workspaces/${wsId}/time-tracking/categories`),
            fallback: { categories: [] },
          },
          {
            name: 'running',
            call: () =>
              !isViewingOtherUser
                ? apiCall(
                    `/api/v1/workspaces/${wsId}/time-tracking/sessions?type=running`
                  )
                : Promise.resolve({ session: null }),
            fallback: { session: null },
          },
          {
            name: 'recent',
            call: () =>
              apiCall(
                `/api/v1/workspaces/${wsId}/time-tracking/sessions?type=recent&limit=50${userParam}`
              ),
            fallback: { sessions: [] },
          },
          {
            name: 'stats',
            call: () =>
              apiCall(
                `/api/v1/workspaces/${wsId}/time-tracking/sessions?type=stats${userParam}`
              ),
            fallback: {
              stats: { todayTime: 0, weekTime: 0, monthTime: 0, streak: 0 },
            },
          },
          {
            name: 'goals',
            call: () =>
              apiCall(
                `/api/v1/workspaces/${wsId}/time-tracking/goals${goalsUserParam}`
              ),
            fallback: { goals: [] },
          },
          {
            name: 'tasks',
            call: () => apiCall(`/api/v1/workspaces/${wsId}/tasks?limit=100`),
            fallback: { tasks: [] },
          },
        ];

        // Execute API calls with individual error handling
        const results = await Promise.allSettled(
          apiCalls.map(({ call }) => call())
        );

        // Process results with fallbacks for failed calls
        const [
          categoriesRes,
          runningRes,
          recentRes,
          statsRes,
          goalsRes,
          tasksRes,
        ] = results.map((result, index) => {
          if (result.status === 'fulfilled') {
            return result.value;
          } else {
            const { name, fallback } = apiCalls[index]!;
            console.warn(`API call for ${name} failed:`, result.reason);
            // Only show error toast for critical failures, not for tasks
            if (name !== 'tasks') {
              toast.error(
                `Failed to load ${name}: ${result.reason.message || 'Unknown error'}`
              );
            }
            return fallback;
          }
        });

        if (!isMountedRef.current) return;

        setCategories(categoriesRes.categories || []);
        setRecentSessions(recentRes.sessions || []);
        setTimerStats(
          statsRes.stats || {
            todayTime: 0,
            weekTime: 0,
            monthTime: 0,
            streak: 0,
          }
        );
        setGoals(goalsRes.goals || []);
        setTasks(tasksRes.tasks || []);

        // Only update timer state if we're viewing current user's data
        if (!isViewingOtherUser) {
          if (runningRes.session) {
            setCurrentSession(runningRes.session);
            setIsRunning(true);
            const elapsed = Math.max(
              0,
              Math.floor(
                (new Date().getTime() -
                  new Date(runningRes.session.start_time).getTime()) /
                  1000
              )
            );
            setElapsedTime(elapsed);
          } else {
            setCurrentSession(null);
            setIsRunning(false);
            setElapsedTime(0);
          }
        } else {
          // Clear timer state when viewing other users
          setCurrentSession(null);
          setIsRunning(false);
          setElapsedTime(0);
        }

        setLastRefresh(new Date());
        setRetryCount(0);
      } catch (error) {
        if (error instanceof Error && error.name === 'AbortError') {
          return;
        }

        const message =
          error instanceof Error ? error.message : 'Failed to load data';
        console.error('Error fetching time tracking data:', error);

        if (isMountedRef.current) {
          setError(message);
          setRetryCount((prev) => prev + 1);

          if (!isRetry) {
            toast.error(`Failed to load time tracking data: ${message}`);
          }
        }
      } finally {
        if (showLoading && isMountedRef.current) {
          setIsLoading(false);
        }
      }
    },
    [wsId, apiCall, currentUserId, selectedUserId, isViewingOtherUser]
  );

  // Auto-refresh with exponential backoff and visibility check
  useEffect(() => {
    const refreshInterval = Math.min(30000 * 2 ** retryCount, 300000); // Max 5 minutes

    refreshIntervalRef.current = setInterval(() => {
      if (document.visibilityState === 'visible' && !isLoading) {
        fetchData(false, retryCount > 0); // Silent refresh
      }
    }, refreshInterval);

    return () => {
      if (refreshIntervalRef.current) {
        clearInterval(refreshIntervalRef.current);
      }
    };
  }, [isLoading, retryCount]); // Remove fetchData dependency

  // Timer effect with better cleanup
  useEffect(() => {
    if (isRunning && currentSession && !isViewingOtherUser) {
      timerIntervalRef.current = setInterval(() => {
        if (isMountedRef.current) {
          const elapsed = Math.max(
            0,
            Math.floor(
              (new Date().getTime() -
                new Date(currentSession.start_time).getTime()) /
                1000
            )
          );
          setElapsedTime(elapsed);
        }
      }, 1000);
    }

    return () => {
      if (timerIntervalRef.current) {
        clearInterval(timerIntervalRef.current);
        timerIntervalRef.current = null;
      }
    };
  }, [isRunning, currentSession, isViewingOtherUser]);

  // Load data on mount and when dependencies change
  useEffect(() => {
    fetchData();
  }, [wsId, currentUserId, selectedUserId]); // Only depend on actual values, not the function

  // Online/offline detection
  useEffect(() => {
    const handleOnline = () => {
      setIsOffline(false);
      if (retryCount > 0) {
        fetchData(false, true);
      }
    };
    const handleOffline = () => setIsOffline(true);

    window.addEventListener('online', handleOnline);
    window.addEventListener('offline', handleOffline);

    return () => {
      window.removeEventListener('online', handleOnline);
      window.removeEventListener('offline', handleOffline);
    };
  }, [retryCount]); // Remove fetchData dependency

  // Cleanup on unmount
  useEffect(() => {
    return () => {
      isMountedRef.current = false;
      if (timerIntervalRef.current) {
        clearInterval(timerIntervalRef.current);
      }
      if (refreshIntervalRef.current) {
        clearInterval(refreshIntervalRef.current);
      }
    };
  }, []);

  // Handle user selection change
  const handleUserChange = useCallback(
    (userId: string | null) => {
      setSelectedUserId(userId);
      if (userId !== null && activeTab === 'timer') {
        setActiveTab('history');
      }
    },
    [activeTab]
  );

  // Retry function with exponential backoff
  const handleRetry = useCallback(() => {
    fetchData(true, true);
  }, []); // Remove fetchData dependency

  // Drag and drop state for highlighting drop zones
  const [isDraggingTask, setIsDraggingTask] = useState(false);

  // Tasks sidebar search and filter state with persistence
  const [tasksSidebarSearch, setTasksSidebarSearch] = useState('');
  const [tasksSidebarFilters, setTasksSidebarFilters] =
    useState<TaskSidebarFilters>(() => {
      if (typeof window !== 'undefined') {
        const saved = localStorage.getItem(`time-tracker-filters-${wsId}`);
        if (saved) {
          try {
            return {
              board: 'all',
              list: 'all',
              assignee: 'all',
              ...JSON.parse(saved),
            };
          } catch {
            return { board: 'all', list: 'all', assignee: 'all' };
          }
        }
      }
      return { board: 'all', list: 'all', assignee: 'all' };
    });

  // Save filters to localStorage when they change
  useEffect(() => {
    if (typeof window !== 'undefined') {
      localStorage.setItem(
        `time-tracker-filters-${wsId}`,
        JSON.stringify(tasksSidebarFilters)
      );
    }
  }, [tasksSidebarFilters, wsId]);

  // Use memoized task counts
  const { myTasksCount, unassignedCount } = useTaskCounts(tasks);

  if (isLoadingUser || !currentUserId) {
    return (
      <div className="flex items-center justify-center py-24">
        <div className="space-y-4 text-center">
          <div className="mx-auto h-8 w-8 animate-spin rounded-full border-2 border-primary border-t-transparent"></div>
          <p className="animate-pulse text-sm text-muted-foreground">
            Loading time tracker...
          </p>
        </div>
      </div>
    );
  }

  return (
    <div
      className={cn(
        'space-y-6 duration-500 animate-in fade-in-50',
        isLoading && 'opacity-50'
      )}
    >
      {/* Enhanced Header with Quick Stats */}
      <div className="space-y-6">
        {/* Main Header Section */}
        <div className="flex flex-col gap-4 sm:flex-row sm:items-start sm:justify-between">
          <div className="flex-1 space-y-3">
            <div className="flex items-center gap-4">
              <div className="flex h-12 w-12 items-center justify-center rounded-xl bg-gradient-to-br from-blue-500 to-purple-600 shadow-lg">
                <Timer className="h-6 w-6 text-white" />
              </div>
              <div>
                <h1 className="text-2xl font-bold tracking-tight sm:text-3xl">
                  Time Tracker
                </h1>
                <p className="text-sm text-muted-foreground sm:text-base">
                  {isViewingOtherUser
                    ? "Viewing another user's time tracking data"
                    : 'Track and manage your time across projects'}
                </p>
              </div>
            </div>

            {!isViewingOtherUser && (
              <div className="flex flex-wrap items-center gap-2 text-xs text-muted-foreground">
                <div className="flex items-center gap-1">
                  <div className="h-2 w-2 rounded-full bg-green-500"></div>
                  <span>Week starts Monday</span>
                </div>
                <span>•</span>
                <div className="flex items-center gap-1">
                  <div className="h-2 w-2 rounded-full bg-blue-500"></div>
                  <span>Times updated in real-time</span>
                </div>
                {(() => {
                  const today = new Date();
                  const dayOfWeek = today.getDay();

                  if (dayOfWeek === 1) {
                    return (
                      <>
                        <span>•</span>
                        <div className="flex items-center gap-1">
                          <span>🎯</span>
                          <span>Week resets today!</span>
                        </div>
                      </>
                    );
                  } else if (dayOfWeek === 0) {
                    return (
                      <>
                        <span>•</span>
                        <span>Week resets tomorrow</span>
                      </>
                    );
                  } else {
                    return (
                      <>
                        <span>•</span>
                        <span>Week resets Monday</span>
                      </>
                    );
                  }
                })()}
              </div>
            )}

            {lastRefresh && (
              <div className="flex items-center gap-2 text-xs text-muted-foreground">
                <Clock className="h-3 w-3" />
                <span>Last updated: {lastRefresh.toLocaleTimeString()}</span>
                {isOffline && (
                  <div className="flex items-center gap-1 text-amber-600">
                    <WifiOff className="h-3 w-3" />
                    <span>Offline</span>
                  </div>
                )}
              </div>
            )}
          </div>

          <div className="flex items-center gap-3">
            <Button
              variant="outline"
              size="sm"
              onClick={() => fetchData(true, false)}
              disabled={isLoading}
              className="gap-2"
            >
              <RefreshCw
                className={cn('h-4 w-4', isLoading && 'animate-spin')}
              />
              <span className="hidden sm:inline">Refresh</span>
            </Button>
            <UserSelector
              wsId={wsId}
              selectedUserId={selectedUserId}
              onUserChange={handleUserChange}
              currentUserId={currentUserId}
              apiCall={apiCall}
            />
          </div>
        </div>

        {/* Enhanced Quick Actions - Single Row */}
        {!isViewingOtherUser && (
          <div className="space-y-3">
            <div className="flex items-center justify-between">
              <h3 className="text-sm font-medium text-foreground">
                ⚡ Quick Actions
              </h3>
              <div className="text-xs text-muted-foreground">
                {(() => {
                  const hour = new Date().getHours();
                  const isPeakTime =
                    (hour >= 9 && hour <= 11) || (hour >= 14 && hour <= 16);
                  return isPeakTime
                    ? '🧠 Peak focus time'
                    : '📈 Building momentum';
                })()}
              </div>
            </div>

            {/* Action Grid with proper spacing to prevent cutoff */}
            <div className="grid grid-cols-2 gap-3 p-1 sm:grid-cols-4 lg:gap-4">
              {/* Continue Last Session */}
              <button
                onClick={() => {
                  if (!recentSessions[0]) {
                    toast.info('No recent session to continue');
                    return;
                  }
                  if (isRunning) {
                    toast.info('Timer is already running');
                    return;
                  }
                  setShowContinueConfirm(true);
                }}
                disabled={!recentSessions[0] || isRunning}
                className={cn(
                  'group relative rounded-lg border p-3 text-left transition-all duration-300',
                  'hover:shadow-lg hover:shadow-blue-500/20 active:scale-[0.98]',
                  recentSessions[0] && !isRunning
                    ? 'border-blue-200/60 bg-gradient-to-br from-blue-50 to-blue-100/50 hover:-translate-y-1 dark:border-blue-800/60 dark:from-blue-950/30 dark:to-blue-900/20'
                    : 'cursor-not-allowed border-muted bg-muted/30 opacity-60'
                )}
              >
                <div className="flex items-start gap-2">
                  <div
                    className={cn(
                      'flex-shrink-0 rounded-full p-1.5 transition-colors',
                      recentSessions[0] && !isRunning
                        ? 'bg-blue-500/20 group-hover:bg-blue-500/30'
                        : 'bg-muted-foreground/20'
                    )}
                  >
                    <RotateCcw
                      className={cn(
                        'h-3 w-3 transition-transform group-hover:rotate-12',
                        recentSessions[0] && !isRunning
                          ? 'text-blue-600 dark:text-blue-400'
                          : 'text-muted-foreground'
                      )}
                    />
                  </div>
                  <div className="min-w-0 flex-1">
                    <p
                      className={cn(
                        'text-xs font-medium',
                        recentSessions[0] && !isRunning
                          ? 'text-blue-700 dark:text-blue-300'
                          : 'text-muted-foreground'
                      )}
                    >
                      Continue Last
                    </p>
                    {recentSessions[0] ? (
                      <>
                        <p
                          className="line-clamp-2 text-sm font-bold text-blue-900 dark:text-blue-100"
                          title={recentSessions[0].title}
                        >
                          {recentSessions[0].title}
                        </p>
                        {recentSessions[0].category && (
                          <div className="mt-1 flex items-center gap-1">
                            <div
                              className={cn(
                                'h-2 w-2 rounded-full',
                                recentSessions[0].category.color
                                  ? `bg-dynamic-${recentSessions[0].category.color.toLowerCase()}/70`
                                  : 'bg-blue-500/70'
                              )}
                            />
                            <span className="truncate text-xs text-blue-700/80 dark:text-blue-300/80">
                              {recentSessions[0].category.name}
                            </span>
                          </div>
                        )}
                        {/* Focus Score Badge */}
                        {recentSessions[0] && (
                          <div className="mt-1 flex items-center gap-1">
                            <div className="h-1 w-8 rounded-full bg-blue-200 dark:bg-blue-900/50">
                              <div
                                className="h-1 rounded-full bg-blue-500 transition-all dark:bg-blue-400"
                                style={{
                                  width: `${Math.round(calculateFocusScore(recentSessions[0]))}%`,
                                }}
                              />
                            </div>
                            <span className="text-xs font-medium text-blue-600 dark:text-blue-400">
                              Focus:{' '}
                              {Math.round(
                                calculateFocusScore(recentSessions[0])
                              )}
                              %
                            </span>
                          </div>
                        )}
                      </>
                    ) : (
                      <p className="text-sm font-bold text-muted-foreground">
                        No recent session
                      </p>
                    )}
                  </div>
                </div>
                {recentSessions[0] && (
                  <div className="absolute top-2 right-2 opacity-0 transition-opacity group-hover:opacity-100">
                    <span className="text-lg">🔄</span>
                  </div>
                )}
              </button>

              {/* Next Task */}
              <button
                onClick={async () => {
                  await fetchNextTasks();

                  if (availableTasks.length === 0) {
                    // No tasks available - show overlay to create tasks or view boards
                    setShowTaskSelector(true);
                    return;
                  }

                  if (availableTasks.length === 1) {
                    // Single task - auto-start
                    const task = availableTasks[0];
                    const isUnassigned =
                      !task || !task.assignees || task.assignees.length === 0;

                    try {
                      // If task is unassigned, assign to current user first
                      if (!task) return;
                      if (isUnassigned) {
                        const { createClient } = await import(
                          '@tuturuuu/supabase/next/client'
                        );
                        const supabase = createClient();

                        const { error: assignError } = await supabase
                          .from('task_assignees')
                          .insert({
                            task_id: task.id,
                            user_id: currentUserId,
                          });

                        if (assignError) {
                          console.error('Task assignment error:', assignError);
                          throw new Error(
                            assignError.message || 'Failed to assign task'
                          );
                        }

                        toast.success(
                          `Assigned task "${task.name}" to yourself`
                        );
                      }

                      // Start session
                      const response = await apiCall(
                        `/api/v1/workspaces/${wsId}/time-tracking/sessions`,
                        {
                          method: 'POST',
                          body: JSON.stringify({
                            title: task.name,
                            description:
                              task.description || `Working on: ${task.name}`,
                            task_id: task.id,
                            category_id:
                              categories.find((c) =>
                                c.name.toLowerCase().includes('work')
                              )?.id || null,
                          }),
                        }
                      );

                      setCurrentSession(response.session);
                      setIsRunning(true);
                      setElapsedTime(0);
                      await fetchData();

                      toast.success(`Started: ${task.name}`);
                    } catch (error) {
                      console.error('Error starting task:', error);
                      toast.error('Failed to start task session');
                    }
                  } else {
                    // Multiple tasks - show selector
                    setShowTaskSelector(true);
                  }
                }}
                disabled={isRunning}
                className={cn(
                  'group relative rounded-lg border p-3 text-left transition-all duration-300',
                  'hover:shadow-lg hover:shadow-purple-500/20 active:scale-[0.98]',
                  !isRunning
                    ? 'border-purple-200/60 bg-gradient-to-br from-purple-50 to-purple-100/50 hover:-translate-y-1 dark:border-purple-800/60 dark:from-purple-950/30 dark:to-purple-900/20'
                    : 'cursor-not-allowed border-muted bg-muted/30 opacity-60'
                )}
              >
                <div className="flex items-start gap-2">
                  <div className="flex-shrink-0 rounded-full bg-purple-500/20 p-1.5 transition-colors group-hover:bg-purple-500/30">
                    <CheckSquare className="h-3 w-3 text-purple-600 transition-transform group-hover:scale-110 dark:text-purple-400" />
                  </div>
                  <div className="min-w-0 flex-1">
                    <p className="text-xs font-medium text-purple-700 dark:text-purple-300">
                      Next Task
                    </p>
                    {nextTaskPreview ? (
                      <>
                        <p className="truncate text-sm font-bold text-purple-900 dark:text-purple-100">
                          {nextTaskPreview.name}
                        </p>
                        <div className="flex items-center gap-1">
                          <span
                            className={cn(
                              'inline-flex items-center rounded-full px-1.5 py-0.5 text-xs font-medium',
                              nextTaskPreview.priority === 'critical'
                                ? 'bg-red-100 text-red-700 dark:bg-red-900/30 dark:text-red-300'
                                : nextTaskPreview.priority === 'high'
                                  ? 'bg-orange-100 text-orange-700 dark:bg-orange-900/30 dark:text-orange-300'
                                  : nextTaskPreview.priority === 'normal'
                                    ? 'bg-yellow-100 text-yellow-700 dark:bg-yellow-900/30 dark:text-yellow-300'
                                    : nextTaskPreview.priority === 'low'
                                      ? 'bg-green-100 text-green-700 dark:bg-green-900/30 dark:text-green-300'
                                      : 'bg-gray-100 text-gray-700 dark:bg-gray-900/30 dark:text-gray-300'
                            )}
                          >
                            {nextTaskPreview.priority === 'critical'
                              ? 'Urgent'
                              : nextTaskPreview.priority === 'high'
                                ? 'High'
                                : nextTaskPreview.priority === 'normal'
                                  ? 'Medium'
                                  : nextTaskPreview.priority === 'low'
                                    ? 'Low'
                                    : 'No Priority'}
                          </span>
                          {nextTaskPreview.is_assigned_to_current_user ? (
                            <span className="text-xs text-purple-600/80 dark:text-purple-400/80">
                              • Assigned to you
                            </span>
                          ) : (
                            <span className="text-xs text-purple-600/80 dark:text-purple-400/80">
                              • Can assign to yourself
                            </span>
                          )}
                        </div>
                      </>
                    ) : (
                      <>
                        <p className="text-sm font-bold text-purple-900 dark:text-purple-100">
                          No tasks available
                        </p>
                        <p className="text-xs text-purple-600/80 dark:text-purple-400/80">
                          Create or assign tasks
                        </p>
                      </>
                    )}
                  </div>
                </div>
                <div className="absolute top-2 right-2 opacity-0 transition-opacity group-hover:opacity-100">
                  <span className="text-lg">🎯</span>
                </div>
              </button>

              {/* Break Timer */}
              <button
                onClick={() => {
                  // Scroll to timer controls and pre-fill with break session
                  document
                    .querySelector('[data-timer-controls]')
                    ?.scrollIntoView({ behavior: 'smooth' });

                  setTimeout(() => {
                    const titleInput = document.querySelector(
                      '[data-title-input]'
                    ) as HTMLInputElement;
                    if (titleInput) {
                      titleInput.value = 'Break Time';
                      titleInput.dispatchEvent(
                        new Event('input', { bubbles: true })
                      );
                      titleInput.focus();
                    }
                  }, 300);

                  toast.success(
                    'Break session ready! Take 5-15 minutes to recharge.'
                  );
                }}
                disabled={isRunning}
                className={cn(
                  'group relative rounded-lg border p-3 text-left transition-all duration-300',
                  'hover:shadow-lg hover:shadow-green-500/20 active:scale-[0.98]',
                  !isRunning
                    ? 'border-green-200/60 bg-gradient-to-br from-green-50 to-green-100/50 hover:-translate-y-1 dark:border-green-800/60 dark:from-green-950/30 dark:to-green-900/20'
                    : 'cursor-not-allowed border-muted bg-muted/30 opacity-60'
                )}
              >
                <div className="flex items-start gap-2">
                  <div className="flex-shrink-0 rounded-full bg-green-500/20 p-1.5 transition-colors group-hover:bg-green-500/30">
                    <Pause className="h-3 w-3 text-green-600 transition-transform group-hover:scale-110 dark:text-green-400" />
                  </div>
                  <div className="min-w-0 flex-1">
                    <p className="text-xs font-medium text-green-700 dark:text-green-300">
                      Break Timer
                    </p>
                    <p className="text-sm font-bold text-green-900 dark:text-green-100">
                      Take 5 min
                    </p>
                    <p className="text-xs text-green-600/80 dark:text-green-400/80">
                      Recharge session
                    </p>
                  </div>
                </div>
                <div className="absolute top-2 right-2 opacity-0 transition-opacity group-hover:opacity-100">
                  <span className="text-lg">☕</span>
                </div>
              </button>

              {/* Analytics Dashboard */}
              <button
                onClick={() => {
                  setActiveTab('history');
                }}
                className="group relative rounded-lg border border-amber-200/60 bg-gradient-to-br from-amber-50 to-amber-100/50 p-3 text-left transition-all duration-300 hover:-translate-y-1 hover:shadow-lg hover:shadow-amber-500/20 active:scale-[0.98] dark:border-amber-800/60 dark:from-amber-950/30 dark:to-amber-900/20"
              >
                <div className="flex items-start gap-2">
                  <div className="flex-shrink-0 rounded-full bg-amber-500/20 p-1.5 transition-colors group-hover:bg-amber-500/30">
                    <BarChart2 className="h-3 w-3 text-amber-600 transition-transform group-hover:scale-110 dark:text-amber-400" />
                  </div>
                  <div className="min-w-0 flex-1">
                    <p className="text-xs font-medium text-amber-700 dark:text-amber-300">
                      Analytics
                    </p>
                    <p className="text-sm font-bold text-amber-900 dark:text-amber-100">
                      Focus: {productivityMetrics.avgFocusScore}%
                    </p>
                    <p className="text-xs text-amber-600/80 dark:text-amber-400/80">
                      {productivityMetrics.todaySessionCount} sessions today
                    </p>
                  </div>
                </div>
                <div className="absolute top-2 right-2 opacity-0 transition-opacity group-hover:opacity-100">
                  <span className="text-lg">📊</span>
                </div>
              </button>
            </div>
          </div>
        )}

        {/* Current Session Status Banner */}
        {!isViewingOtherUser && currentSession && (
          <div className="rounded-lg border border-red-200/60 bg-gradient-to-r from-red-50 to-red-100/50 p-4 shadow-sm dark:border-red-800/60 dark:from-red-950/30 dark:to-red-900/20">
            <div className="flex items-center gap-3">
              <div className="flex h-8 w-8 items-center justify-center rounded-full bg-red-500/20">
                <div className="h-2 w-2 animate-pulse rounded-full bg-red-500"></div>
              </div>
              <div className="flex-1">
                <div className="flex items-center gap-2">
                  <p className="text-sm font-medium text-red-700 dark:text-red-300">
                    Currently tracking:
                  </p>
                  <span className="text-sm font-bold text-red-900 dark:text-red-100">
                    {currentSession.title}
                  </span>
                </div>
                <p className="text-xs text-red-600/70 dark:text-red-400/70">
                  Started at{' '}
                  {new Date(currentSession.start_time).toLocaleTimeString()} •
                  Running for {formatTime(elapsedTime)}
                </p>
              </div>
              <div className="font-mono text-lg font-bold text-red-600 dark:text-red-400">
                {formatTime(elapsedTime)}
              </div>
            </div>
          </div>
        )}

        {/* Error Alert with better UX */}
        {error && (
          <Alert
            variant={isOffline ? 'default' : 'destructive'}
            className="duration-300 animate-in slide-in-from-top"
          >
            <AlertCircle className="h-4 w-4" />
            <AlertDescription className="flex items-center justify-between">
              <div className="flex-1">
                <span>
                  {isOffline
                    ? 'You are offline. Some features may not work.'
                    : error}
                </span>
                {retryCount > 0 && (
                  <p className="mt-1 text-xs opacity-75">
                    Retried {retryCount} time{retryCount > 1 ? 's' : ''}
                  </p>
                )}
              </div>
              <Button
                variant="outline"
                size="sm"
                onClick={handleRetry}
                disabled={isLoading}
                className="ml-4 flex-shrink-0"
              >
                {isLoading ? 'Retrying...' : 'Try Again'}
              </Button>
            </AlertDescription>
          </Alert>
        )}

        {/* New Layout: Analytics sidebar on left, Timer controls and tabs on right */}
        <div className="grid grid-cols-1 gap-6 pb-6 lg:grid-cols-5 lg:items-start">
<<<<<<< HEAD
=======
          {/* Right Side: Tabs with Timer Controls - First on mobile */}
          <div className="order-1 lg:order-2 lg:col-span-3">
            <div className="space-y-6">
              {/* Tab Navigation - Styled like sidebar switcher */}
              <div className="flex items-center justify-between">
                <div className="flex items-center gap-1 rounded-lg bg-muted/50 p-1">
                  {!isViewingOtherUser && (
                    <button
                      onClick={() => setActiveTab('timer')}
                      className={cn(
                        'flex items-center gap-1.5 rounded-md px-2.5 py-1.5 text-xs font-medium transition-all',
                        activeTab === 'timer'
                          ? 'bg-background text-foreground shadow-sm'
                          : 'text-muted-foreground hover:text-foreground'
                      )}
                    >
                      <Clock className="h-3 w-3" />
                      Timer
                    </button>
                  )}
                  <button
                    onClick={() => setActiveTab('history')}
                    className={cn(
                      'flex items-center gap-1.5 rounded-md px-2.5 py-1.5 text-xs font-medium transition-all',
                      activeTab === 'history'
                        ? 'bg-background text-foreground shadow-sm'
                        : 'text-muted-foreground hover:text-foreground'
                    )}
                  >
                    <History className="h-3 w-3" />
                    History
                  </button>
                  {!isViewingOtherUser && (
                    <button
                      onClick={() => setActiveTab('categories')}
                      className={cn(
                        'flex items-center gap-1.5 rounded-md px-2.5 py-1.5 text-xs font-medium transition-all',
                        activeTab === 'categories'
                          ? 'bg-background text-foreground shadow-sm'
                          : 'text-muted-foreground hover:text-foreground'
                      )}
                    >
                      <LayoutGrid className="h-3 w-3" />
                      Categories
                    </button>
                  )}
                  <button
                    onClick={() => setActiveTab('goals')}
                    className={cn(
                      'flex items-center gap-1.5 rounded-md px-2.5 py-1.5 text-xs font-medium transition-all',
                      activeTab === 'goals'
                        ? 'bg-background text-foreground shadow-sm'
                        : 'text-muted-foreground hover:text-foreground'
                    )}
                  >
                    <Target className="h-3 w-3" />
                    Goals
                  </button>
                </div>
              </div>

              {/* Main Tabs - Timer, History, Categories, Goals */}
              <Tabs value={activeTab} onValueChange={setActiveTab}>
                {/* Tab Content */}
                {!isViewingOtherUser && (
                  <TabsContent
                    value="timer"
                    className="duration-300 animate-in fade-in-50"
                  >
                    <div data-timer-controls>
                      <TimerControls
                        wsId={wsId}
                        currentSession={currentSession}
                        setCurrentSession={setCurrentSession}
                        elapsedTime={elapsedTime}
                        setElapsedTime={setElapsedTime}
                        isRunning={isRunning}
                        setIsRunning={setIsRunning}
                        categories={categories}
                        tasks={tasks}
                        onSessionUpdate={() => fetchData(false)}
                        formatTime={formatTime}
                        formatDuration={formatDuration}
                        apiCall={apiCall}
                        isDraggingTask={isDraggingTask}
                        onGoToTasksTab={() => {
                          setSidebarView('tasks');
                          toast.success(
                            'Switched to Tasks tab - create your first task!'
                          );
                        }}
                        currentUserId={currentUserId}
                      />
                    </div>
                  </TabsContent>
                )}

                <TabsContent
                  value="history"
                  className="duration-300 animate-in fade-in-50"
                >
                  {isViewingOtherUser && (
                    <div className="mb-4 rounded-lg border border-blue-200 bg-blue-50 p-4 duration-300 animate-in slide-in-from-top dark:border-blue-800 dark:bg-blue-950/30">
                      <p className="flex items-center gap-2 text-sm text-blue-700 dark:text-blue-300">
                        <Calendar className="h-4 w-4" />
                        You're viewing another user's session history. You can
                        see their sessions but cannot edit them.
                      </p>
                    </div>
                  )}
                  <SessionHistory
                    wsId={wsId}
                    sessions={recentSessions}
                    categories={categories}
                    tasks={tasks}
                    onSessionUpdate={() => fetchData(false)}
                    readOnly={isViewingOtherUser}
                    formatDuration={formatDuration}
                    apiCall={apiCall}
                  />
                </TabsContent>

                {!isViewingOtherUser && (
                  <TabsContent
                    value="categories"
                    className="duration-300 animate-in fade-in-50"
                  >
                    <CategoryManager
                      wsId={wsId}
                      categories={categories}
                      onCategoriesUpdate={() => fetchData(false)}
                      readOnly={isViewingOtherUser}
                      apiCall={apiCall}
                    />
                  </TabsContent>
                )}

                <TabsContent
                  value="goals"
                  className="duration-300 animate-in fade-in-50"
                >
                  {isViewingOtherUser && (
                    <div className="mb-4 rounded-lg border border-blue-200 bg-blue-50 p-4 duration-300 animate-in slide-in-from-top dark:border-blue-800 dark:bg-blue-950/30">
                      <p className="flex items-center gap-2 text-sm text-blue-700 dark:text-blue-300">
                        <TrendingUp className="h-4 w-4" />
                        You're viewing another user's goals. You can see their
                        progress but cannot edit their goals.
                      </p>
                    </div>
                  )}
                  <GoalManager
                    wsId={wsId}
                    goals={goals}
                    categories={categories}
                    timerStats={timerStats}
                    onGoalsUpdate={() => fetchData(false)}
                    readOnly={isViewingOtherUser}
                    formatDuration={formatDuration}
                    apiCall={apiCall}
                  />
                </TabsContent>
              </Tabs>
            </div>
          </div>

>>>>>>> 2f0ec833
          {/* Left Side: Switchable Sidebar Views - Second on mobile */}
          <div className="order-2 lg:order-1 lg:col-span-2">
            <div className="space-y-6">
              {/* Sidebar View Switcher */}
              <div className="flex items-center justify-between">
                <div className="flex items-center gap-1 rounded-lg bg-muted/50 p-1">
                  <button
                    onClick={() => setSidebarView('analytics')}
                    className={cn(
                      'flex items-center gap-1.5 rounded-md px-2.5 py-1.5 text-xs font-medium transition-all',
                      sidebarView === 'analytics'
                        ? 'bg-background text-foreground shadow-sm'
                        : 'text-muted-foreground hover:text-foreground'
                    )}
                  >
                    <TrendingUp className="h-3 w-3" />
                    Analytics
                  </button>
                  {!isViewingOtherUser && (
                    <button
                      onClick={() => setSidebarView('tasks')}
                      className={cn(
                        'flex items-center gap-1.5 rounded-md px-2.5 py-1.5 text-xs font-medium transition-all',
                        sidebarView === 'tasks'
                          ? 'bg-background text-foreground shadow-sm'
                          : 'text-muted-foreground hover:text-foreground'
                      )}
                    >
                      <CheckCircle className="h-3 w-3" />
                      Tasks
                    </button>
                  )}
                  <button
                    onClick={() => setSidebarView('reports')}
                    className={cn(
                      'flex items-center gap-1.5 rounded-md px-2.5 py-1.5 text-xs font-medium transition-all',
                      sidebarView === 'reports'
                        ? 'bg-background text-foreground shadow-sm'
                        : 'text-muted-foreground hover:text-foreground'
                    )}
                  >
                    <History className="h-3 w-3" />
                    Reports
                  </button>
                  <button
                    onClick={() => setSidebarView('settings')}
                    className={cn(
                      'flex items-center gap-1.5 rounded-md px-2.5 py-1.5 text-xs font-medium transition-all',
                      sidebarView === 'settings'
                        ? 'bg-background text-foreground shadow-sm'
                        : 'text-muted-foreground hover:text-foreground'
                    )}
                  >
                    <Settings className="h-3 w-3" />
                    Settings
                  </button>
                </div>
              </div>

              {/* Sidebar Content */}
              {sidebarView === 'analytics' && (
                <>
                  {/* Stats Overview - Enhanced for sidebar */}
                  <Card>
                    <CardHeader>
                      <div className="flex items-center gap-3">
                        <div className="flex h-10 w-10 items-center justify-center rounded-full bg-gradient-to-br from-blue-500 to-purple-600 shadow-lg">
                          <TrendingUp className="h-5 w-5 text-white" />
                        </div>
                        <div>
<<<<<<< HEAD
                          <CardTitle className="text-lg sm:text-xl">
                            Your Progress
                          </CardTitle>
                          <CardDescription>
=======
                          <h3 className="text-lg font-semibold text-gray-900 sm:text-xl dark:text-gray-100">
                            Your Progress
                          </h3>
                          <p className="text-sm text-gray-600 dark:text-gray-400">
>>>>>>> 2f0ec833
                            Track your productivity metrics ⚡
                          </CardDescription>
                        </div>
                      </div>
                    </CardHeader>
                    <CardContent>
                      {/* Custom sidebar-optimized stats layout */}
                      <div className="grid grid-cols-1 gap-3 sm:grid-cols-2">
                      {/* Today */}
                      <div className="rounded-lg border border-dynamic-blue/30 bg-background p-3 transition-all duration-300 hover:shadow-md">
                        <div className="flex items-center gap-3">
                          <div className="rounded-full bg-dynamic-blue/10 p-2 shadow-sm">
                            <Calendar className="h-4 w-4 text-blue-500" />
                          </div>
                          <div className="min-w-0 flex-1">
                            <div className="flex items-center gap-2">
                              <p className="text-xs font-medium text-muted-foreground">
                                Today
                              </p>
                              <span className="text-sm">
                                {new Date().getDay() === 0 ||
                                new Date().getDay() === 6
                                  ? '🏖️'
                                  : '💼'}
                              </span>
                            </div>
                            <p className="text-xs text-muted-foreground/80">
                              {new Date().toLocaleDateString('en-US', {
                                weekday: 'long',
                              })}
                            </p>
                            <p className="text-lg font-bold">
                              {formatDuration(timerStats.todayTime)}
                            </p>
                          </div>
                        </div>
                      </div>

                      {/* This Week */}
                      <div className="rounded-lg border border-dynamic-green/30 bg-background p-3 transition-all duration-300 hover:shadow-md">
                        <div className="flex items-center gap-3">
                          <div className="rounded-full bg-dynamic-green/10 p-2 shadow-sm">
                            <TrendingUp className="h-4 w-4 text-green-500" />
                          </div>
                          <div className="min-w-0 flex-1">
                            <div className="flex items-center gap-2">
                              <p className="text-xs font-medium text-muted-foreground">
                                This Week
                              </p>
                              <span className="text-sm">📊</span>
                            </div>
                            <p className="text-xs text-muted-foreground/80">
                              {(() => {
                                const today = new Date();
                                const dayOfWeek = today.getDay();
                                const daysToSubtract =
                                  dayOfWeek === 0 ? 6 : dayOfWeek - 1;
                                const startOfWeek = new Date(today);
                                startOfWeek.setDate(
                                  today.getDate() - daysToSubtract
                                );
                                const endOfWeek = new Date(startOfWeek);
                                endOfWeek.setDate(startOfWeek.getDate() + 6);
                                return `${startOfWeek.toLocaleDateString('en-US', { month: 'short', day: 'numeric' })} - ${endOfWeek.toLocaleDateString('en-US', { month: 'short', day: 'numeric' })}`;
                              })()}
                            </p>
                            <p className="text-lg font-bold">
                              {formatDuration(timerStats.weekTime)}
                            </p>
                          </div>
                        </div>
                      </div>

                      {/* This Month */}
                      <div className="rounded-lg border border-dynamic-purple/30 bg-background p-3 transition-all duration-300 hover:shadow-md">
                        <div className="flex items-center gap-3">
                          <div className="rounded-full bg-dynamic-purple/10 p-2 shadow-sm">
                            <Zap className="h-4 w-4 text-purple-500" />
                          </div>
                          <div className="min-w-0 flex-1">
                            <div className="flex items-center gap-2">
                              <p className="text-xs font-medium text-muted-foreground">
                                This Month
                              </p>
                              <span className="text-sm">🚀</span>
                            </div>
                            <p className="text-xs text-muted-foreground/80">
                              {new Date().toLocaleDateString('en-US', {
                                month: 'long',
                                year: 'numeric',
                              })}
                            </p>
                            <p className="text-lg font-bold">
                              {formatDuration(timerStats.monthTime)}
                            </p>
                          </div>
                        </div>
                      </div>

                      {/* Streak */}
                      <div className="rounded-lg border border-dynamic-orange/30 bg-background p-3 transition-all duration-300 hover:shadow-md">
                        <div className="flex items-center gap-3">
                          <div className="rounded-full bg-dynamic-orange/10 p-2 shadow-sm">
                            <Clock className="h-4 w-4 text-orange-500" />
                          </div>
                          <div className="min-w-0 flex-1">
                            <div className="flex items-center gap-2">
                              <p className="text-xs font-medium text-muted-foreground">
                                Streak
                              </p>
                              <span className="text-sm">
                                {timerStats.streak >= 7 ? '🏆' : '⭐'}
                              </span>
                            </div>
                            <p className="text-xs text-muted-foreground/80">
                              {timerStats.streak > 0
                                ? 'consecutive days'
                                : 'start today!'}
                            </p>
                            <p className="text-lg font-bold">
                              {timerStats.streak} days
                            </p>
                          </div>
                        </div>
                      </div>
                      </div>
                    </CardContent>
                  </Card>

                  {/* Activity Heatmap - Enhanced with better header */}
                  {timerStats.dailyActivity && (
                    <Card className="relative overflow-visible">
                      <CardHeader>
                        <div className="flex items-center gap-3">
                          <div className="flex h-10 w-10 items-center justify-center rounded-full bg-gradient-to-br from-emerald-500 to-teal-600 shadow-lg">
                            <Calendar className="h-5 w-5 text-white" />
                          </div>
                          <div>
<<<<<<< HEAD
                            <CardTitle className="text-lg sm:text-xl">
                              Activity Heatmap
                            </CardTitle>
                            <CardDescription>
=======
                            <h3 className="text-lg font-semibold text-gray-900 sm:text-xl dark:text-gray-100">
                              Activity Heatmap
                            </h3>
                            <p className="text-sm text-gray-600 dark:text-gray-400">
>>>>>>> 2f0ec833
                              {(() => {
                                const totalDuration =
                                  timerStats.dailyActivity?.reduce(
                                    (sum, day) => sum + day.duration,
                                    0
                                  ) || 0;
                                return totalDuration > 0
                                  ? `${formatDuration(totalDuration)} tracked this year 🔥`
                                  : 'Start tracking to see your activity pattern 🌱';
                              })()}
                            </CardDescription>
                          </div>
                        </div>
                      </CardHeader>
                      <CardContent>
                        {/* Remove the original header from ActivityHeatmap component and provide overflow space */}
                        <div className="relative overflow-visible [&>div>div:first-child]:hidden">
                          <ActivityHeatmap
                            dailyActivity={timerStats.dailyActivity}
                            formatDuration={formatDuration}
                            settings={heatmapSettings}
                          />
                        </div>
                      </CardContent>
                    </Card>
                  )}
                </>
              )}

              {/* Tasks View */}
              {sidebarView === 'tasks' && (
                <div className="space-y-6">
                  {/* Tasks Header */}
                  <Card>
                    <CardHeader>
                      {/* Header Section */}
                      <div className="flex items-center gap-3">
                        <div className="flex h-10 w-10 items-center justify-center rounded-full bg-gradient-to-br from-blue-500 to-indigo-600 shadow-lg">
                          <CheckCircle className="h-5 w-5 text-white" />
                        </div>
                        <div>
<<<<<<< HEAD
                          <CardTitle className="text-lg sm:text-xl">
                            Task Workspace
                          </CardTitle>
                          <CardDescription>
=======
                          <h3 className="text-lg font-semibold text-gray-900 sm:text-xl dark:text-gray-100">
                            Task Workspace
                          </h3>
                          <p className="mt-1 text-sm text-gray-600 dark:text-gray-400">
>>>>>>> 2f0ec833
                            Drag tasks to timer to start tracking 🎯
                          </CardDescription>
                        </div>
                      </div>
                    </CardHeader>
                    <CardContent>
                      {/* Enhanced Search and Filter Bar */}
                      <div className="mb-5 space-y-4">
                      {/* Quick Filter Buttons */}
                      <div className="flex flex-wrap gap-2">
                        <button
                          onClick={() =>
                            setTasksSidebarFilters((prev) => ({
                              ...prev,
                              assignee:
                                prev.assignee === 'mine' ? 'all' : 'mine',
                            }))
                          }
                          className={cn(
                            'flex items-center gap-1.5 rounded-md px-2.5 py-1.5 text-xs font-medium transition-all',
                            tasksSidebarFilters.assignee === 'mine'
                              ? 'bg-blue-100 text-blue-700 ring-1 ring-blue-200 dark:bg-blue-900/30 dark:text-blue-300 dark:ring-blue-800'
                              : 'bg-muted/50 text-muted-foreground hover:bg-muted hover:text-foreground'
                          )}
                        >
                          <CheckCircle className="h-3 w-3" />
                          My Tasks
                          {myTasksCount > 0 && (
                            <span className="ml-1 rounded-full bg-current px-1.5 py-0.5 text-[10px] text-white">
                              {myTasksCount}
                            </span>
                          )}
                        </button>
                        <button
                          onClick={() =>
                            setTasksSidebarFilters((prev) => ({
                              ...prev,
                              assignee:
                                prev.assignee === 'unassigned'
                                  ? 'all'
                                  : 'unassigned',
                            }))
                          }
                          className={cn(
                            'flex items-center gap-1.5 rounded-md px-2.5 py-1.5 text-xs font-medium transition-all',
                            tasksSidebarFilters.assignee === 'unassigned'
                              ? 'bg-orange-100 text-orange-700 ring-1 ring-orange-200 dark:bg-orange-900/30 dark:text-orange-300 dark:ring-orange-800'
                              : 'bg-muted/50 text-muted-foreground hover:bg-muted hover:text-foreground'
                          )}
                        >
                          <svg
                            className="h-3 w-3"
                            fill="none"
                            stroke="currentColor"
                            viewBox="0 0 24 24"
                          >
                            <path
                              strokeLinecap="round"
                              strokeLinejoin="round"
                              strokeWidth={2}
                              d="M16 7a4 4 0 11-8 0 4 4 0 018 0zM12 14a7 7 0 00-7 7h14a7 7 0 00-7-7z"
                            />
                          </svg>
                          Unassigned
                          {unassignedCount > 0 && (
                            <span className="ml-1 rounded-full bg-current px-1.5 py-0.5 text-[10px] text-white">
                              {unassignedCount}
                            </span>
                          )}
                        </button>
                      </div>

                      {/* Search and Dropdown Filters */}
                      <div className="flex gap-2">
                        <div className="flex-1">
                          <Input
                            placeholder="Search tasks..."
                            value={tasksSidebarSearch}
                            onChange={(e) =>
                              setTasksSidebarSearch(e.target.value)
                            }
                            className="h-8 text-xs"
                          />
                        </div>
                        <Select
                          value={tasksSidebarFilters.board}
                          onValueChange={(value) =>
                            setTasksSidebarFilters((prev) => ({
                              ...prev,
                              board: value,
                            }))
                          }
                        >
                          <SelectTrigger className="h-8 w-24 text-xs">
                            <SelectValue placeholder="Board" />
                          </SelectTrigger>
                          <SelectContent>
                            <SelectItem value="all">All Boards</SelectItem>
                            {[
                              ...new Set(
                                tasks
                                  .map((task) => task.board_name)
                                  .filter((name): name is string =>
                                    Boolean(name)
                                  )
                              ),
                            ].map((board) => (
                              <SelectItem key={board} value={board}>
                                {board}
                              </SelectItem>
                            ))}
                          </SelectContent>
                        </Select>
                        <Select
                          value={tasksSidebarFilters.list}
                          onValueChange={(value) =>
                            setTasksSidebarFilters((prev) => ({
                              ...prev,
                              list: value,
                            }))
                          }
                        >
                          <SelectTrigger className="h-8 w-20 text-xs">
                            <SelectValue placeholder="List" />
                          </SelectTrigger>
                          <SelectContent>
                            <SelectItem value="all">All Lists</SelectItem>
                            {[
                              ...new Set(
                                tasks
                                  .map((task) => task.list_name)
                                  .filter((name): name is string =>
                                    Boolean(name)
                                  )
                              ),
                            ].map((list) => (
                              <SelectItem key={list} value={list}>
                                {list}
                              </SelectItem>
                            ))}
                          </SelectContent>
                        </Select>
                      </div>

                      {/* Active Filters Display */}
                      {(tasksSidebarSearch ||
                        tasksSidebarFilters.board !== 'all' ||
                        tasksSidebarFilters.list !== 'all' ||
                        tasksSidebarFilters.assignee !== 'all') && (
                        <div className="flex flex-wrap items-center gap-2">
                          <span className="text-xs text-muted-foreground">
                            Active filters:
                          </span>
                          {tasksSidebarSearch && (
                            <span className="inline-flex items-center gap-1 rounded-md bg-blue-100 px-2 py-1 text-xs text-blue-700 dark:bg-blue-900/30 dark:text-blue-300">
                              Search: "{tasksSidebarSearch}"
                              <button
                                onClick={() => setTasksSidebarSearch('')}
                                className="hover:text-blue-900 dark:hover:text-blue-100"
                              >
                                ×
                              </button>
                            </span>
                          )}
                          {tasksSidebarFilters.board !== 'all' && (
                            <span className="inline-flex items-center gap-1 rounded-md bg-green-100 px-2 py-1 text-xs text-green-700 dark:bg-green-900/30 dark:text-green-300">
                              Board: {tasksSidebarFilters.board}
                              <button
                                onClick={() =>
                                  setTasksSidebarFilters((prev) => ({
                                    ...prev,
                                    board: 'all',
                                  }))
                                }
                                className="hover:text-green-900 dark:hover:text-green-100"
                              >
                                ×
                              </button>
                            </span>
                          )}
                          {tasksSidebarFilters.list !== 'all' && (
                            <span className="inline-flex items-center gap-1 rounded-md bg-purple-100 px-2 py-1 text-xs text-purple-700 dark:bg-purple-900/30 dark:text-purple-300">
                              List: {tasksSidebarFilters.list}
                              <button
                                onClick={() =>
                                  setTasksSidebarFilters((prev) => ({
                                    ...prev,
                                    list: 'all',
                                  }))
                                }
                                className="hover:text-purple-900 dark:hover:text-purple-100"
                              >
                                ×
                              </button>
                            </span>
                          )}
                          {tasksSidebarFilters.assignee !== 'all' && (
                            <span className="inline-flex items-center gap-1 rounded-md bg-orange-100 px-2 py-1 text-xs text-orange-700 dark:bg-orange-900/30 dark:text-orange-300">
                              {tasksSidebarFilters.assignee === 'mine'
                                ? 'My Tasks'
                                : tasksSidebarFilters.assignee === 'unassigned'
                                  ? 'Unassigned'
                                  : 'Assignee Filter'}
                              <button
                                onClick={() =>
                                  setTasksSidebarFilters((prev) => ({
                                    ...prev,
                                    assignee: 'all',
                                  }))
                                }
                                className="hover:text-orange-900 dark:hover:text-orange-100"
                              >
                                ×
                              </button>
                            </span>
                          )}
                          <button
                            onClick={() => {
                              setTasksSidebarSearch('');
                              setTasksSidebarFilters({
                                board: 'all',
                                list: 'all',
                                assignee: 'all',
                              });
                            }}
                            className="text-xs text-muted-foreground hover:text-foreground"
                          >
                            Clear all
                          </button>
                        </div>
                      )}
                    </div>

                    {/* Task List with Scrollable Container */}
                    <div className="space-y-4">
                      {(() => {
                        // Filter and sort tasks for sidebar with user prioritization
                        const filteredSidebarTasks =
                          getFilteredAndSortedSidebarTasks(
                            tasks,
                            tasksSidebarSearch,
                            tasksSidebarFilters
                          );

                        if (tasks.length === 0) {
                          return (
                            <div className="rounded-lg border-2 border-dashed border-muted-foreground/25 p-6 text-center">
                              <CheckCircle className="mx-auto mb-3 h-8 w-8 text-muted-foreground" />
                              <p className="text-sm text-muted-foreground">
                                No tasks available. Create tasks in your project
                                boards to see them here.
                              </p>
                            </div>
                          );
                        }

                        if (filteredSidebarTasks.length === 0) {
                          return (
                            <div className="rounded-lg border-2 border-dashed border-muted-foreground/25 p-6 text-center">
                              <CheckCircle className="mx-auto mb-3 h-8 w-8 text-muted-foreground" />
                              <p className="text-sm text-muted-foreground">
                                No tasks found matching your criteria.
                              </p>
                            </div>
                          );
                        }

                        return (
                          <>
                            {/* Task Count Header */}
                            <div className="mb-3 flex items-center justify-between px-1 text-xs text-muted-foreground">
                              <span>
                                {filteredSidebarTasks.length} task
                                {filteredSidebarTasks.length !== 1
                                  ? 's'
                                  : ''}{' '}
                                available
                                {(tasksSidebarSearch ||
                                  tasksSidebarFilters.board !== 'all' ||
                                  tasksSidebarFilters.list !== 'all' ||
                                  tasksSidebarFilters.assignee !== 'all') &&
                                  ` (filtered from ${tasks.length} total)`}
                              </span>
                              <span className="font-medium text-blue-600 dark:text-blue-400">
                                Drag to timer →
                              </span>
                            </div>

                            {/* Scrollable Task Container */}
                            <div className="/40 max-h-[400px] overflow-y-auto rounded-lg border bg-gray-50/30 p-4 dark:border-gray-700/40 dark:bg-gray-800/20">
                              <div className="space-y-4">
                                {filteredSidebarTasks.map((task) => (
                                  <div
                                    key={task.id}
                                    className={cn(
                                      'group cursor-grab rounded-lg border p-4 shadow-sm transition-all duration-200 hover:scale-[1.01] hover:shadow-md active:cursor-grabbing',
                                      // Enhanced styling for assigned tasks
                                      task.is_assigned_to_current_user
                                        ? 'border-blue-300 bg-gradient-to-br from-blue-50 to-blue-100 ring-1 ring-blue-200 dark:border-blue-700 dark:from-blue-950/30 dark:to-blue-900/30 dark:ring-blue-800'
                                        : '/60 bg-white dark:border-gray-700/60 dark:bg-gray-800/80',
                                      isDraggingTask &&
                                        'shadow-md ring-1 shadow-blue-500/10 ring-blue-400/30'
                                    )}
                                    draggable
                                    onDragStart={(e) => {
                                      e.dataTransfer.setData(
                                        'application/json',
                                        JSON.stringify({
                                          type: 'task',
                                          task: task,
                                        })
                                      );
                                      setIsDraggingTask(true);
                                    }}
                                    onDragEnd={() => {
                                      setIsDraggingTask(false);
                                    }}
                                  >
                                    <div className="flex items-start gap-4">
                                      <div
                                        className={cn(
                                          'flex h-8 w-8 flex-shrink-0 items-center justify-center rounded-lg border',
                                          task.is_assigned_to_current_user
                                            ? 'border-blue-300 bg-gradient-to-br from-blue-100 to-blue-200 dark:border-blue-600 dark:from-blue-800 dark:to-blue-700'
                                            : 'border-blue-200/60 bg-gradient-to-br from-blue-50 to-blue-100 dark:border-blue-700/60 dark:from-blue-900/50 dark:to-blue-800/50'
                                        )}
                                      >
                                        <CheckCircle
                                          className={cn(
                                            'h-4 w-4',
                                            task.is_assigned_to_current_user
                                              ? 'text-blue-700 dark:text-blue-300'
                                              : 'text-blue-600 dark:text-blue-400'
                                          )}
                                        />
                                      </div>
                                      <div className="min-w-0 flex-1">
                                        <div className="flex items-start justify-between gap-2">
                                          <h4
                                            className={cn(
                                              'mb-1 text-sm font-medium',
                                              task.is_assigned_to_current_user
                                                ? 'text-blue-900 dark:text-blue-100'
                                                : 'text-gray-900 dark:text-gray-100'
                                            )}
                                          >
                                            {task.name}
                                            {task.is_assigned_to_current_user && (
                                              <span className="ml-2 inline-flex items-center rounded-full bg-blue-100 px-2 py-0.5 text-xs font-medium text-blue-800 dark:bg-blue-900/50 dark:text-blue-200">
                                                Assigned to you
                                              </span>
                                            )}
                                          </h4>
                                        </div>
                                        {task.description && (
                                          <p className="mb-3 line-clamp-2 text-xs text-gray-600 dark:text-gray-400">
                                            {task.description}
                                          </p>
                                        )}

                                        {/* Assignees Display */}
                                        {task.assignees &&
                                          task.assignees.length > 0 && (
                                            <div className="mb-2 flex items-center gap-2">
                                              <div className="flex -space-x-1">
                                                {task.assignees
                                                  .slice(0, 3)
                                                  .map((assignee) => (
                                                    <div
                                                      key={assignee.id}
                                                      className="h-5 w-5 rounded-full border-2 border-white bg-gradient-to-br from-gray-100 to-gray-200 dark:border-gray-800 dark:from-gray-700 dark:to-gray-600"
                                                      title={
                                                        assignee.display_name ||
                                                        assignee.email
                                                      }
                                                    >
                                                      {assignee.avatar_url ? (
                                                        <img
                                                          src={
                                                            assignee.avatar_url
                                                          }
                                                          alt={
                                                            assignee.display_name ||
                                                            assignee.email ||
                                                            ''
                                                          }
                                                          className="h-full w-full rounded-full object-cover"
                                                        />
                                                      ) : (
                                                        <div className="flex h-full w-full items-center justify-center text-[8px] font-medium text-gray-600 dark:text-gray-300">
                                                          {generateAssigneeInitials(
                                                            assignee
                                                          )}
                                                        </div>
                                                      )}
                                                    </div>
                                                  ))}
                                                {task.assignees.length > 3 && (
                                                  <div className="flex h-5 w-5 items-center justify-center rounded-full border-2 border-white bg-gray-200 text-[8px] font-medium text-gray-600 dark:border-gray-800 dark:bg-gray-700 dark:text-gray-300">
                                                    +{task.assignees.length - 3}
                                                  </div>
                                                )}
                                              </div>
                                              <span className="text-xs text-muted-foreground">
                                                {task.assignees.length} assigned
                                              </span>
                                            </div>
                                          )}

                                        {task.board_name && task.list_name && (
                                          <div className="flex items-center gap-2">
                                            <div className="flex items-center gap-1 rounded-md bg-gray-100 px-1.5 py-0.5 dark:bg-gray-700">
                                              <MapPin className="h-3 w-3 text-gray-500 dark:text-gray-400" />
                                              <span className="text-xs font-medium text-gray-600 dark:text-gray-300">
                                                {task.board_name}
                                              </span>
                                            </div>
                                            <div className="flex items-center gap-1 rounded-md bg-blue-100 px-1.5 py-0.5 dark:bg-blue-900/30">
                                              <Tag className="h-3 w-3 text-blue-600 dark:text-blue-400" />
                                              <span className="text-xs font-medium text-blue-700 dark:text-blue-300">
                                                {task.list_name}
                                              </span>
                                            </div>
                                          </div>
                                        )}
                                      </div>
                                      <div className="flex flex-shrink-0 items-center gap-1.5 text-xs text-gray-400 opacity-0 transition-opacity group-hover:opacity-100">
                                        <span className="font-medium">
                                          Drag
                                        </span>
                                        <svg
                                          className="h-3.5 w-3.5"
                                          fill="none"
                                          stroke="currentColor"
                                          viewBox="0 0 24 24"
                                        >
                                          <path
                                            strokeLinecap="round"
                                            strokeLinejoin="round"
                                            strokeWidth={2}
                                            d="M8 9l4-4 4 4m0 6l-4 4-4-4"
                                          />
                                        </svg>
                                      </div>
                                    </div>
                                  </div>
                                ))}
                              </div>

                              {/* Scroll indicator */}
                              {filteredSidebarTasks.length > 5 && (
                                <div className="mt-2 text-center">
                                  <div className="inline-flex items-center gap-1 text-xs text-muted-foreground">
                                    <span>Scroll for more</span>
                                    <svg
                                      className="h-3 w-3"
                                      fill="none"
                                      stroke="currentColor"
                                      viewBox="0 0 24 24"
                                    >
                                      <path
                                        strokeLinecap="round"
                                        strokeLinejoin="round"
                                        strokeWidth={2}
                                        d="M19 14l-7 7m0 0l-7-7m7 7V3"
                                      />
                                    </svg>
                                  </div>
                                </div>
                              )}
                            </div>
                          </>
                        );
                      })()}
                      </div>
                    </CardContent>
                  </Card>
                </div>
              )}

              {/* Reports View */}
              {sidebarView === 'reports' && (
                <div className="space-y-6">
                  <Card>
                    <CardHeader>
                      <div className="flex items-center gap-3">
                        <div className="flex h-10 w-10 items-center justify-center rounded-full bg-gradient-to-br from-purple-500 to-pink-600 shadow-lg">
                          <History className="h-5 w-5 text-white" />
                        </div>
                        <div>
<<<<<<< HEAD
                          <CardTitle className="text-lg sm:text-xl">
                            Reports & Analytics
                          </CardTitle>
                          <CardDescription>
=======
                          <h3 className="text-lg font-semibold text-gray-900 sm:text-xl dark:text-gray-100">
                            Reports & Analytics
                          </h3>
                          <p className="text-sm text-gray-600 dark:text-gray-400">
>>>>>>> 2f0ec833
                            Detailed insights coming soon 📊
                          </CardDescription>
                        </div>
                      </div>
<<<<<<< HEAD
                    </CardHeader>
                    <CardContent>
                      <div className="rounded-lg border-2 border-muted-foreground/25 border-dashed p-6 text-center">
                        <History className="mx-auto mb-3 h-8 w-8 text-muted-foreground" />
                        <p className="text-muted-foreground text-sm">
                          Advanced reporting features are coming soon. Stay tuned
                          for detailed analytics, custom reports, and productivity
                          insights.
                        </p>
                      </div>
                    </CardContent>
                  </Card>
=======
                    </div>

                    <div className="rounded-lg border-2 border-dashed border-muted-foreground/25 p-6 text-center">
                      <History className="mx-auto mb-3 h-8 w-8 text-muted-foreground" />
                      <p className="text-sm text-muted-foreground">
                        Advanced reporting features are coming soon. Stay tuned
                        for detailed analytics, custom reports, and productivity
                        insights.
                      </p>
                    </div>
                  </div>
>>>>>>> 2f0ec833
                </div>
              )}

              {/* Settings View */}
              {sidebarView === 'settings' && (
                <div className="space-y-6">
                  <Card>
                    <CardHeader>
                      <div className="flex items-center gap-3">
                        <div className="flex h-10 w-10 items-center justify-center rounded-full bg-gradient-to-br from-gray-500 to-gray-700 shadow-lg">
                          <Settings className="h-5 w-5 text-white" />
                        </div>
                        <div>
<<<<<<< HEAD
                          <CardTitle className="text-lg sm:text-xl">
                            Timer Settings
                          </CardTitle>
                          <CardDescription>
=======
                          <h3 className="text-lg font-semibold text-gray-900 sm:text-xl dark:text-gray-100">
                            Timer Settings
                          </h3>
                          <p className="text-sm text-gray-600 dark:text-gray-400">
>>>>>>> 2f0ec833
                            Customize your tracking experience ⚙️
                          </CardDescription>
                        </div>
                      </div>
                    </CardHeader>
                    <CardContent>
                      <div className="space-y-6">
                      {/* Activity Heatmap Settings */}
                      <div className="space-y-4">
                        <div className="flex items-center gap-2">
                          <Calendar className="h-4 w-4 text-muted-foreground" />
                          <h4 className="font-medium">
                            Activity Heatmap Display
                          </h4>
                        </div>

                        <div className="grid gap-4">
                          <div className="space-y-2">
                            <Label htmlFor="heatmap-view">
                              Heatmap View Style
                            </Label>
                            <Select
                              value={heatmapSettings.viewMode}
                              onValueChange={(
                                value: 'original' | 'hybrid' | 'calendar-only'
                              ) => {
                                const newSettings = {
                                  ...heatmapSettings,
                                  viewMode: value,
                                };
                                setHeatmapSettings(newSettings);
                                localStorage.setItem(
                                  'heatmap-settings',
                                  JSON.stringify(newSettings)
                                );
                              }}
                            >
                              <SelectTrigger id="heatmap-view">
                                <SelectValue />
                              </SelectTrigger>
                              <SelectContent>
                                <SelectItem value="original">
                                  <div className="flex items-center gap-2">
                                    <div className="h-2 w-2 rounded-sm bg-blue-500" />
                                    <span>Original Grid</span>
                                  </div>
                                </SelectItem>
                                <SelectItem value="hybrid">
                                  <div className="flex items-center gap-2">
                                    <div className="h-2 w-2 rounded-sm bg-green-500" />
                                    <span>Hybrid (Year + Calendar)</span>
                                  </div>
                                </SelectItem>
                                <SelectItem value="calendar-only">
                                  <div className="flex items-center gap-2">
                                    <div className="h-2 w-2 rounded-sm bg-purple-500" />
                                    <span>Calendar Only</span>
                                  </div>
                                </SelectItem>
                                <SelectItem value="compact-cards">
                                  <div className="flex items-center gap-2">
                                    <div className="h-2 w-2 rounded-sm bg-orange-500" />
                                    <span>Compact Cards</span>
                                  </div>
                                </SelectItem>
                              </SelectContent>
                            </Select>
                            <p className="text-xs text-muted-foreground">
                              {heatmapSettings.viewMode === 'original' &&
                                'GitHub-style grid view with day labels'}
                              {heatmapSettings.viewMode === 'hybrid' &&
                                'Year overview plus monthly calendar details'}
                              {heatmapSettings.viewMode === 'calendar-only' &&
                                'Traditional calendar interface'}
                              {heatmapSettings.viewMode === 'compact-cards' &&
                                'Monthly summary cards with key metrics and mini previews'}
                            </p>
                          </div>

                          <div className="space-y-2">
                            <Label htmlFor="time-reference">
                              Time Reference
                            </Label>
                            <Select
                              value={heatmapSettings.timeReference}
                              onValueChange={(
                                value: 'relative' | 'absolute' | 'smart'
                              ) => {
                                const newSettings = {
                                  ...heatmapSettings,
                                  timeReference: value,
                                };
                                setHeatmapSettings(newSettings);
                                localStorage.setItem(
                                  'heatmap-settings',
                                  JSON.stringify(newSettings)
                                );
                              }}
                            >
                              <SelectTrigger id="time-reference">
                                <SelectValue />
                              </SelectTrigger>
                              <SelectContent>
                                <SelectItem value="relative">
                                  Relative ("2 weeks ago")
                                </SelectItem>
                                <SelectItem value="absolute">
                                  Absolute ("Jan 15, 2024")
                                </SelectItem>
                                <SelectItem value="smart">
                                  Smart (Both combined)
                                </SelectItem>
                              </SelectContent>
                            </Select>
                          </div>

                          <div className="flex items-center space-x-2">
                            <Switch
                              id="onboarding-tips"
                              checked={heatmapSettings.showOnboardingTips}
                              onCheckedChange={(checked) => {
                                const newSettings = {
                                  ...heatmapSettings,
                                  showOnboardingTips: checked,
                                };
                                setHeatmapSettings(newSettings);
                                localStorage.setItem(
                                  'heatmap-settings',
                                  JSON.stringify(newSettings)
                                );
                              }}
                            />
                            <Label
                              htmlFor="onboarding-tips"
                              className="text-sm"
                            >
                              Show onboarding tips
                            </Label>
                          </div>
                        </div>
                      </div>

                      {/* Coming Soon Section */}
                      <div className="rounded-lg border-2 border-dashed border-muted-foreground/25 p-4">
                        <div className="mb-2 flex items-center gap-2">
                          <Clock className="h-4 w-4 text-muted-foreground" />
                          <h4 className="font-medium text-muted-foreground">
                            More Settings Coming Soon
                          </h4>
                        </div>
                        <p className="text-xs text-muted-foreground">
                          Notifications, default categories, productivity goals,
                          and more customization options.
                        </p>
                        </div>
                      </div>
                    </CardContent>
                  </Card>
                </div>
              )}
            </div>
          </div>

          {/* Right Side: Tabs with Timer Controls - First on mobile */}
          <div className="order-1 lg:order-2 lg:col-span-3">
            <div className="space-y-6">
              {/* Tab Navigation - Styled like sidebar switcher */}
              <div className="flex items-center justify-between">
                <div className="flex items-center gap-1 rounded-lg bg-muted/50 p-1">
                  {!isViewingOtherUser && (
                    <button
                      onClick={() => setActiveTab('timer')}
                      className={cn(
                        'flex items-center gap-1.5 rounded-md px-2.5 py-1.5 font-medium text-xs transition-all',
                        activeTab === 'timer'
                          ? 'bg-background text-foreground shadow-sm'
                          : 'text-muted-foreground hover:text-foreground'
                      )}
                    >
                      <Clock className="h-3 w-3" />
                      Timer
                    </button>
                  )}
                  <button
                    onClick={() => setActiveTab('history')}
                    className={cn(
                      'flex items-center gap-1.5 rounded-md px-2.5 py-1.5 font-medium text-xs transition-all',
                      activeTab === 'history'
                        ? 'bg-background text-foreground shadow-sm'
                        : 'text-muted-foreground hover:text-foreground'
                    )}
                  >
                    <History className="h-3 w-3" />
                    History
                  </button>
                  {!isViewingOtherUser && (
                    <button
                      onClick={() => setActiveTab('categories')}
                      className={cn(
                        'flex items-center gap-1.5 rounded-md px-2.5 py-1.5 font-medium text-xs transition-all',
                        activeTab === 'categories'
                          ? 'bg-background text-foreground shadow-sm'
                          : 'text-muted-foreground hover:text-foreground'
                      )}
                    >
                      <LayoutGrid className="h-3 w-3" />
                      Categories
                    </button>
                  )}
                  <button
                    onClick={() => setActiveTab('goals')}
                    className={cn(
                      'flex items-center gap-1.5 rounded-md px-2.5 py-1.5 font-medium text-xs transition-all',
                      activeTab === 'goals'
                        ? 'bg-background text-foreground shadow-sm'
                        : 'text-muted-foreground hover:text-foreground'
                    )}
                  >
                    <Goal className="h-3 w-3" />
                    Goals
                  </button>
                </div>
              </div>

              {/* Main Tabs - Timer, History, Categories, Goals */}
              <Tabs value={activeTab} onValueChange={setActiveTab}>
                {/* Tab Content */}
                {!isViewingOtherUser && (
                  <TabsContent
                    value="timer"
                    className="fade-in-50 animate-in duration-300"
                  >
                    <div data-timer-controls>
                      <TimerControls
                        wsId={wsId}
                        currentSession={currentSession}
                        setCurrentSession={setCurrentSession}
                        elapsedTime={elapsedTime}
                        setElapsedTime={setElapsedTime}
                        isRunning={isRunning}
                        setIsRunning={setIsRunning}
                        categories={categories}
                        tasks={tasks}
                        onSessionUpdate={() => fetchData(false)}
                        formatTime={formatTime}
                        formatDuration={formatDuration}
                        apiCall={apiCall}
                        isDraggingTask={isDraggingTask}
                        onGoToTasksTab={() => {
                          setSidebarView('tasks');
                          toast.success(
                            'Switched to Tasks tab - create your first task!'
                          );
                        }}
                        currentUserId={currentUserId}
                      />
                    </div>
                  </TabsContent>
                )}

                <TabsContent
                  value="history"
                  className="fade-in-50 animate-in duration-300"
                >
                  {isViewingOtherUser && (
                    <div className="slide-in-from-top mb-4 animate-in rounded-lg border border-blue-200 bg-blue-50 p-4 duration-300 dark:border-blue-800 dark:bg-blue-950/30">
                      <p className="flex items-center gap-2 text-blue-700 text-sm dark:text-blue-300">
                        <Calendar className="h-4 w-4" />
                        You're viewing another user's session history. You can
                        see their sessions but cannot edit them.
                      </p>
                    </div>
                  )}
                  <SessionHistory
                    wsId={wsId}
                    sessions={recentSessions}
                    categories={categories}
                    tasks={tasks}
                    onSessionUpdate={() => fetchData(false)}
                    readOnly={isViewingOtherUser}
                    formatDuration={formatDuration}
                    apiCall={apiCall}
                  />
                </TabsContent>

                {!isViewingOtherUser && (
                  <TabsContent
                    value="categories"
                    className="fade-in-50 animate-in duration-300"
                  >
                    <CategoryManager
                      wsId={wsId}
                      categories={categories}
                      onCategoriesUpdate={() => fetchData(false)}
                      readOnly={isViewingOtherUser}
                      apiCall={apiCall}
                    />
                  </TabsContent>
                )}

                <TabsContent
                  value="goals"
                  className="fade-in-50 animate-in duration-300"
                >
                  {isViewingOtherUser && (
                    <div className="slide-in-from-top mb-4 animate-in rounded-lg border border-blue-200 bg-blue-50 p-4 duration-300 dark:border-blue-800 dark:bg-blue-950/30">
                      <p className="flex items-center gap-2 text-blue-700 text-sm dark:text-blue-300">
                        <TrendingUp className="h-4 w-4" />
                        You're viewing another user's goals. You can see their
                        progress but cannot edit their goals.
                      </p>
                    </div>
                  )}
                  <GoalManager
                    wsId={wsId}
                    goals={goals}
                    categories={categories}
                    timerStats={timerStats}
                    onGoalsUpdate={() => fetchData(false)}
                    readOnly={isViewingOtherUser}
                    formatDuration={formatDuration}
                    apiCall={apiCall}
                  />
                </TabsContent>
              </Tabs>
            </div>
          </div>
        </div>
      </div>

      {/* Continue Last Session Confirmation Dialog */}
      {showContinueConfirm && recentSessions[0] && (
        <div className="fixed inset-0 z-50 flex items-center justify-center bg-black/50 backdrop-blur-sm">
          <div className="mx-4 w-full max-w-md rounded-xl border bg-white p-6 shadow-xl dark:border-gray-800 dark:bg-gray-900">
            <div className="mb-4 flex items-center gap-3">
              <div className="rounded-full bg-blue-100 p-2 dark:bg-blue-900/30">
                <Play className="h-5 w-5 text-blue-600 dark:text-blue-400" />
              </div>
              <div>
                <h3 className="font-semibold text-gray-900 dark:text-gray-100">
                  Continue Last Session?
                </h3>
                <p className="text-sm text-gray-600 dark:text-gray-400">
                  Resume your previous work session
                </p>
              </div>
            </div>

            <div className="mb-4 rounded-lg border p-3 dark:border-gray-700">
              <p className="font-medium text-gray-900 dark:text-gray-100">
                {recentSessions[0].title}
              </p>
              {recentSessions[0].description && (
                <p className="text-sm text-gray-600 dark:text-gray-400">
                  {recentSessions[0].description}
                </p>
              )}
              {recentSessions[0].category && (
                <div className="mt-2 flex items-center gap-2">
                  <div
                    className={cn(
                      'h-2 w-2 rounded-full',
                      recentSessions[0].category.color
                        ? `bg-dynamic-${recentSessions[0].category.color.toLowerCase()}/70`
                        : 'bg-blue-500/70'
                    )}
                  />
                  <span className="text-xs text-gray-600 dark:text-gray-400">
                    {recentSessions[0].category.name}
                  </span>
                </div>
              )}
            </div>

            <div className="flex gap-3">
              <Button
                variant="outline"
                onClick={() => setShowContinueConfirm(false)}
                className="flex-1"
              >
                Cancel
              </Button>
              <Button
                onClick={async () => {
                  if (!recentSessions[0]) return;
                  try {
                    const response = await apiCall(
                      `/api/v1/workspaces/${wsId}/time-tracking/sessions/${recentSessions[0].id}`,
                      {
                        method: 'PATCH',
                        body: JSON.stringify({ action: 'resume' }),
                      }
                    );

                    setCurrentSession(response.session);
                    setIsRunning(true);
                    setElapsedTime(0);
                    await fetchData();

                    toast.success(`Resumed: "${recentSessions[0].title}"`);
                    setShowContinueConfirm(false);
                  } catch (error) {
                    console.error('Error resuming session:', error);
                    toast.error('Failed to resume session');
                  }
                }}
                className="flex-1"
              >
                Continue Session
              </Button>
            </div>
          </div>
        </div>
      )}

      {/* Task Selector Dialog */}
      {showTaskSelector && (
        <div className="fixed inset-0 z-50 flex items-center justify-center bg-black/50 backdrop-blur-sm">
          <div className="mx-4 w-full max-w-2xl rounded-xl border bg-white p-6 shadow-xl dark:border-gray-800 dark:bg-gray-900">
            <div className="mb-4 flex items-center gap-3">
              <div className="rounded-full bg-purple-100 p-2 dark:bg-purple-900/30">
                <CheckSquare className="h-5 w-5 text-purple-600 dark:text-purple-400" />
              </div>
              <div>
                <h3 className="font-semibold text-gray-900 dark:text-gray-100">
                  Choose Your Next Task
                </h3>
                <p className="text-sm text-gray-600 dark:text-gray-400">
                  Tasks prioritized: Your urgent tasks → Urgent unassigned →
                  Your other tasks
                </p>
              </div>
            </div>

            <div className="mb-4 max-h-96 space-y-2 overflow-y-auto">
              {availableTasks.length === 0 ? (
                // No tasks available - show creation options
                <div className="space-y-4">
                  <div className="rounded-lg border-2 border-dashed border-gray-300 p-8 text-center dark:border-gray-600">
                    <CheckSquare className="mx-auto mb-3 h-8 w-8 text-gray-400" />
                    <h4 className="mb-2 font-medium text-gray-900 dark:text-gray-100">
                      No Tasks Available
                    </h4>
                    <p className="mb-4 text-sm text-gray-600 dark:text-gray-400">
                      You don't have any assigned tasks. Create a new task or
                      check available boards.
                    </p>

                    <div className="flex flex-col gap-2 sm:flex-row sm:justify-center">
                      <Button
                        onClick={() => {
                          // Open command palette to create task
                          setShowTaskSelector(false);
                          // Simulate Ctrl+K to open command palette
                          const event = new KeyboardEvent('keydown', {
                            key: 'k',
                            ctrlKey: true,
                            metaKey: true,
                          });
                          document.dispatchEvent(event);
                        }}
                        className="gap-2"
                      >
                        <PlusCircle className="h-4 w-4" />
                        Create Task
                      </Button>
                      <Button
                        variant="outline"
                        onClick={() => {
                          setShowTaskSelector(false);
                          window.location.href = `/${wsId}/tasks/boards`;
                        }}
                        className="gap-2"
                      >
                        <LayoutDashboard className="h-4 w-4" />
                        View Boards
                      </Button>
                    </div>
                  </div>
                </div>
              ) : (
                availableTasks.map((task) => {
                  const priorityBadge = getPriorityBadge(task.priority);
                  const isUnassigned =
                    !task || !task.assignees || task.assignees.length === 0;

                  return (
                    <button
                      key={task.id}
                      onClick={async () => {
                        try {
                          // If task is unassigned, assign to current user first
                          if (!task) return;
                          if (isUnassigned) {
                            const { createClient } = await import(
                              '@tuturuuu/supabase/next/client'
                            );
                            const supabase = createClient();

                            const { error: assignError } = await supabase
                              .from('task_assignees')
                              .insert({
                                task_id: task.id,
                                user_id: currentUserId,
                              });

                            if (assignError) {
                              console.error(
                                'Task assignment error:',
                                assignError
                              );
                              throw new Error(
                                assignError.message || 'Failed to assign task'
                              );
                            }

                            toast.success(
                              `Assigned "${task.name}" to yourself`
                            );
                          }

                          // Start session
                          const response = await apiCall(
                            `/api/v1/workspaces/${wsId}/time-tracking/sessions`,
                            {
                              method: 'POST',
                              body: JSON.stringify({
                                title: task.name,
                                description:
                                  task.description ||
                                  `Working on: ${task.name}`,
                                task_id: task.id,
                                category_id:
                                  categories.find((c) =>
                                    c.name.toLowerCase().includes('work')
                                  )?.id || null,
                              }),
                            }
                          );

                          setCurrentSession(response.session);
                          setIsRunning(true);
                          setElapsedTime(0);
                          await fetchData();

                          toast.success(`Started: ${task.name}`);
                          setShowTaskSelector(false);
                        } catch (error) {
                          console.error('Error starting task session:', error);
                          toast.error('Failed to start task session');
                        }
                      }}
                      className="group flex w-full items-start gap-3 rounded-lg border p-3 text-left transition-all hover:border-purple-300 hover:bg-purple-50 dark:border-gray-700 dark:hover:border-purple-600 dark:hover:bg-purple-900/20"
                    >
                      <div
                        className={cn(
                          'mt-0.5 h-2 w-2 rounded-full',
                          priorityBadge.color
                        )}
                      />
                      <div className="min-w-0 flex-1">
                        <div className="mb-1 flex items-center gap-2">
                          <h4 className="font-medium text-gray-900 dark:text-gray-100">
                            {task.name}
                          </h4>
                          <span
                            className={cn(
                              'rounded-full px-2 py-0.5 text-xs font-medium text-white',
                              priorityBadge.color
                            )}
                          >
                            {priorityBadge.text}
                          </span>
                          {isUnassigned && (
                            <span className="rounded-full bg-blue-100 px-2 py-0.5 text-xs font-medium text-blue-700 dark:bg-blue-900/30 dark:text-blue-300">
                              Will assign to you
                            </span>
                          )}
                        </div>
                        {task.description && (
                          <p className="mb-2 line-clamp-2 text-sm text-gray-600 dark:text-gray-400">
                            {task.description}
                          </p>
                        )}
                        <div className="flex items-center gap-2 text-xs text-gray-500 dark:text-gray-400">
                          {task.board_name && task.list_name && (
                            <>
                              <span>{task.board_name}</span>
                              <span>•</span>
                              <span>{task.list_name}</span>
                              <span>•</span>
                            </>
                          )}
                          <span
                            className={cn(
                              isUnassigned
                                ? 'text-blue-600 dark:text-blue-400'
                                : 'text-green-600 dark:text-green-400'
                            )}
                          >
                            {isUnassigned ? 'Unassigned' : 'Assigned to you'}
                          </span>
                        </div>
                      </div>
                      <div className="ml-2 opacity-0 transition-opacity group-hover:opacity-100">
                        <Play className="h-4 w-4 text-purple-600 dark:text-purple-400" />
                      </div>
                    </button>
                  );
                })
              )}
            </div>

            <div className="flex justify-between">
              <Button
                variant="outline"
                onClick={() => setShowTaskSelector(false)}
              >
                Cancel
              </Button>
              {availableTasks.length > 0 && (
                <div className="flex items-center gap-4">
                  <p className="text-sm text-gray-500 dark:text-gray-400">
                    {availableTasks.length} task
                    {availableTasks.length !== 1 ? 's' : ''} prioritized
                  </p>
                  <Button
                    variant="outline"
                    size="sm"
                    onClick={() => {
                      setShowTaskSelector(false);
                      window.location.href = `/${wsId}/tasks/boards`;
                    }}
                  >
                    View All Tasks
                  </Button>
                </div>
              )}
            </div>
          </div>
        </div>
      )}
    </div>
  );
}<|MERGE_RESOLUTION|>--- conflicted
+++ resolved
@@ -1307,174 +1307,6 @@
 
         {/* New Layout: Analytics sidebar on left, Timer controls and tabs on right */}
         <div className="grid grid-cols-1 gap-6 pb-6 lg:grid-cols-5 lg:items-start">
-<<<<<<< HEAD
-=======
-          {/* Right Side: Tabs with Timer Controls - First on mobile */}
-          <div className="order-1 lg:order-2 lg:col-span-3">
-            <div className="space-y-6">
-              {/* Tab Navigation - Styled like sidebar switcher */}
-              <div className="flex items-center justify-between">
-                <div className="flex items-center gap-1 rounded-lg bg-muted/50 p-1">
-                  {!isViewingOtherUser && (
-                    <button
-                      onClick={() => setActiveTab('timer')}
-                      className={cn(
-                        'flex items-center gap-1.5 rounded-md px-2.5 py-1.5 text-xs font-medium transition-all',
-                        activeTab === 'timer'
-                          ? 'bg-background text-foreground shadow-sm'
-                          : 'text-muted-foreground hover:text-foreground'
-                      )}
-                    >
-                      <Clock className="h-3 w-3" />
-                      Timer
-                    </button>
-                  )}
-                  <button
-                    onClick={() => setActiveTab('history')}
-                    className={cn(
-                      'flex items-center gap-1.5 rounded-md px-2.5 py-1.5 text-xs font-medium transition-all',
-                      activeTab === 'history'
-                        ? 'bg-background text-foreground shadow-sm'
-                        : 'text-muted-foreground hover:text-foreground'
-                    )}
-                  >
-                    <History className="h-3 w-3" />
-                    History
-                  </button>
-                  {!isViewingOtherUser && (
-                    <button
-                      onClick={() => setActiveTab('categories')}
-                      className={cn(
-                        'flex items-center gap-1.5 rounded-md px-2.5 py-1.5 text-xs font-medium transition-all',
-                        activeTab === 'categories'
-                          ? 'bg-background text-foreground shadow-sm'
-                          : 'text-muted-foreground hover:text-foreground'
-                      )}
-                    >
-                      <LayoutGrid className="h-3 w-3" />
-                      Categories
-                    </button>
-                  )}
-                  <button
-                    onClick={() => setActiveTab('goals')}
-                    className={cn(
-                      'flex items-center gap-1.5 rounded-md px-2.5 py-1.5 text-xs font-medium transition-all',
-                      activeTab === 'goals'
-                        ? 'bg-background text-foreground shadow-sm'
-                        : 'text-muted-foreground hover:text-foreground'
-                    )}
-                  >
-                    <Target className="h-3 w-3" />
-                    Goals
-                  </button>
-                </div>
-              </div>
-
-              {/* Main Tabs - Timer, History, Categories, Goals */}
-              <Tabs value={activeTab} onValueChange={setActiveTab}>
-                {/* Tab Content */}
-                {!isViewingOtherUser && (
-                  <TabsContent
-                    value="timer"
-                    className="duration-300 animate-in fade-in-50"
-                  >
-                    <div data-timer-controls>
-                      <TimerControls
-                        wsId={wsId}
-                        currentSession={currentSession}
-                        setCurrentSession={setCurrentSession}
-                        elapsedTime={elapsedTime}
-                        setElapsedTime={setElapsedTime}
-                        isRunning={isRunning}
-                        setIsRunning={setIsRunning}
-                        categories={categories}
-                        tasks={tasks}
-                        onSessionUpdate={() => fetchData(false)}
-                        formatTime={formatTime}
-                        formatDuration={formatDuration}
-                        apiCall={apiCall}
-                        isDraggingTask={isDraggingTask}
-                        onGoToTasksTab={() => {
-                          setSidebarView('tasks');
-                          toast.success(
-                            'Switched to Tasks tab - create your first task!'
-                          );
-                        }}
-                        currentUserId={currentUserId}
-                      />
-                    </div>
-                  </TabsContent>
-                )}
-
-                <TabsContent
-                  value="history"
-                  className="duration-300 animate-in fade-in-50"
-                >
-                  {isViewingOtherUser && (
-                    <div className="mb-4 rounded-lg border border-blue-200 bg-blue-50 p-4 duration-300 animate-in slide-in-from-top dark:border-blue-800 dark:bg-blue-950/30">
-                      <p className="flex items-center gap-2 text-sm text-blue-700 dark:text-blue-300">
-                        <Calendar className="h-4 w-4" />
-                        You're viewing another user's session history. You can
-                        see their sessions but cannot edit them.
-                      </p>
-                    </div>
-                  )}
-                  <SessionHistory
-                    wsId={wsId}
-                    sessions={recentSessions}
-                    categories={categories}
-                    tasks={tasks}
-                    onSessionUpdate={() => fetchData(false)}
-                    readOnly={isViewingOtherUser}
-                    formatDuration={formatDuration}
-                    apiCall={apiCall}
-                  />
-                </TabsContent>
-
-                {!isViewingOtherUser && (
-                  <TabsContent
-                    value="categories"
-                    className="duration-300 animate-in fade-in-50"
-                  >
-                    <CategoryManager
-                      wsId={wsId}
-                      categories={categories}
-                      onCategoriesUpdate={() => fetchData(false)}
-                      readOnly={isViewingOtherUser}
-                      apiCall={apiCall}
-                    />
-                  </TabsContent>
-                )}
-
-                <TabsContent
-                  value="goals"
-                  className="duration-300 animate-in fade-in-50"
-                >
-                  {isViewingOtherUser && (
-                    <div className="mb-4 rounded-lg border border-blue-200 bg-blue-50 p-4 duration-300 animate-in slide-in-from-top dark:border-blue-800 dark:bg-blue-950/30">
-                      <p className="flex items-center gap-2 text-sm text-blue-700 dark:text-blue-300">
-                        <TrendingUp className="h-4 w-4" />
-                        You're viewing another user's goals. You can see their
-                        progress but cannot edit their goals.
-                      </p>
-                    </div>
-                  )}
-                  <GoalManager
-                    wsId={wsId}
-                    goals={goals}
-                    categories={categories}
-                    timerStats={timerStats}
-                    onGoalsUpdate={() => fetchData(false)}
-                    readOnly={isViewingOtherUser}
-                    formatDuration={formatDuration}
-                    apiCall={apiCall}
-                  />
-                </TabsContent>
-              </Tabs>
-            </div>
-          </div>
-
->>>>>>> 2f0ec833
           {/* Left Side: Switchable Sidebar Views - Second on mobile */}
           <div className="order-2 lg:order-1 lg:col-span-2">
             <div className="space-y-6">
@@ -1545,17 +1377,10 @@
                           <TrendingUp className="h-5 w-5 text-white" />
                         </div>
                         <div>
-<<<<<<< HEAD
                           <CardTitle className="text-lg sm:text-xl">
                             Your Progress
                           </CardTitle>
                           <CardDescription>
-=======
-                          <h3 className="text-lg font-semibold text-gray-900 sm:text-xl dark:text-gray-100">
-                            Your Progress
-                          </h3>
-                          <p className="text-sm text-gray-600 dark:text-gray-400">
->>>>>>> 2f0ec833
                             Track your productivity metrics ⚡
                           </CardDescription>
                         </div>
@@ -1694,17 +1519,10 @@
                             <Calendar className="h-5 w-5 text-white" />
                           </div>
                           <div>
-<<<<<<< HEAD
                             <CardTitle className="text-lg sm:text-xl">
                               Activity Heatmap
                             </CardTitle>
                             <CardDescription>
-=======
-                            <h3 className="text-lg font-semibold text-gray-900 sm:text-xl dark:text-gray-100">
-                              Activity Heatmap
-                            </h3>
-                            <p className="text-sm text-gray-600 dark:text-gray-400">
->>>>>>> 2f0ec833
                               {(() => {
                                 const totalDuration =
                                   timerStats.dailyActivity?.reduce(
@@ -1746,17 +1564,10 @@
                           <CheckCircle className="h-5 w-5 text-white" />
                         </div>
                         <div>
-<<<<<<< HEAD
                           <CardTitle className="text-lg sm:text-xl">
                             Task Workspace
                           </CardTitle>
                           <CardDescription>
-=======
-                          <h3 className="text-lg font-semibold text-gray-900 sm:text-xl dark:text-gray-100">
-                            Task Workspace
-                          </h3>
-                          <p className="mt-1 text-sm text-gray-600 dark:text-gray-400">
->>>>>>> 2f0ec833
                             Drag tasks to timer to start tracking 🎯
                           </CardDescription>
                         </div>
@@ -2247,22 +2058,14 @@
                           <History className="h-5 w-5 text-white" />
                         </div>
                         <div>
-<<<<<<< HEAD
                           <CardTitle className="text-lg sm:text-xl">
                             Reports & Analytics
                           </CardTitle>
                           <CardDescription>
-=======
-                          <h3 className="text-lg font-semibold text-gray-900 sm:text-xl dark:text-gray-100">
-                            Reports & Analytics
-                          </h3>
-                          <p className="text-sm text-gray-600 dark:text-gray-400">
->>>>>>> 2f0ec833
                             Detailed insights coming soon 📊
                           </CardDescription>
                         </div>
                       </div>
-<<<<<<< HEAD
                     </CardHeader>
                     <CardContent>
                       <div className="rounded-lg border-2 border-muted-foreground/25 border-dashed p-6 text-center">
@@ -2275,19 +2078,6 @@
                       </div>
                     </CardContent>
                   </Card>
-=======
-                    </div>
-
-                    <div className="rounded-lg border-2 border-dashed border-muted-foreground/25 p-6 text-center">
-                      <History className="mx-auto mb-3 h-8 w-8 text-muted-foreground" />
-                      <p className="text-sm text-muted-foreground">
-                        Advanced reporting features are coming soon. Stay tuned
-                        for detailed analytics, custom reports, and productivity
-                        insights.
-                      </p>
-                    </div>
-                  </div>
->>>>>>> 2f0ec833
                 </div>
               )}
 
@@ -2301,17 +2091,10 @@
                           <Settings className="h-5 w-5 text-white" />
                         </div>
                         <div>
-<<<<<<< HEAD
                           <CardTitle className="text-lg sm:text-xl">
                             Timer Settings
                           </CardTitle>
                           <CardDescription>
-=======
-                          <h3 className="text-lg font-semibold text-gray-900 sm:text-xl dark:text-gray-100">
-                            Timer Settings
-                          </h3>
-                          <p className="text-sm text-gray-600 dark:text-gray-400">
->>>>>>> 2f0ec833
                             Customize your tracking experience ⚙️
                           </CardDescription>
                         </div>
