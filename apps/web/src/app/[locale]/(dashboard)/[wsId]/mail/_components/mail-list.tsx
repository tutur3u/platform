import type { Mail } from '../client';
import { useMail } from '../use-mail';
import { Loader2 } from '@tuturuuu/ui/icons';
import { cn } from '@tuturuuu/utils/format';
import dayjs from 'dayjs';
import 'dayjs/locale/en';
import 'dayjs/locale/vi';
import type { InternalEmail } from '@tuturuuu/types/db';
import localizedFormat from 'dayjs/plugin/localizedFormat';
import relativeTime from 'dayjs/plugin/relativeTime';
import { useLocale, useTranslations } from 'next-intl';
import { useEffect } from 'react';
<<<<<<< HEAD
import { useMail } from '../use-mail';
=======
>>>>>>> 8cd4e9a5

// Extend dayjs with plugins
dayjs.extend(relativeTime);
dayjs.extend(localizedFormat);

interface MailListProps {
  items: InternalEmail[];
  hasMore?: boolean;
  loading?: boolean;
}

export function MailList({ items, hasMore, loading }: MailListProps) {
  const [mail, setMail] = useMail();
  const t = useTranslations('mail');
  const locale = useLocale();

  // Set dayjs locale
  useEffect(() => {
    dayjs.locale(locale);
  }, [locale]);

  return (
    <div className="flex flex-col gap-2 p-4 pt-2">
      {items.map((item) => (
        <button
          key={`mail-${item.id}`}
          type="button"
          className={cn(
            'group relative flex cursor-pointer flex-col items-start gap-3 rounded-lg border p-4 text-left text-sm transition-all hover:bg-accent/50 focus:bg-accent/60 focus:outline-none',
            'hover:border-accent/80 hover:shadow-sm',
            mail.selected === item.id &&
              'border-accent bg-accent/70 shadow-md ring-1 ring-accent/40'
          )}
          onClick={() =>
            setMail({
              ...mail,
              selected: item.id,
            })
          }
        >
          <div className="flex w-full items-start gap-3">
            {/* <div className="flex items-center pt-1">
              {!item.read && (
                <span className="flex h-2.5 w-2.5 flex-shrink-0 rounded-full bg-primary shadow-sm" />
              )}
            </div> */}

            <div className="flex w-full min-w-0 flex-1 flex-col gap-1">
              <div className="flex items-start justify-between gap-3">
                <div className="flex min-w-0 flex-1 items-center gap-2">
<<<<<<< HEAD
                  <span className="truncate font-semibold text-foreground text-sm">
                    {item.source_email}
                  </span>
                </div>
                <time className="whitespace-nowrap font-medium text-muted-foreground text-xs">
                  {dayjs(item.created_at).fromNow()}
                </time>
              </div>

              <div className="font-medium text-muted-foreground/80 text-xs">
=======
                  <span className="truncate text-sm font-semibold text-foreground">
                    {item.name}
                  </span>
                </div>
                <time className="text-xs font-medium whitespace-nowrap text-muted-foreground">
                  {dayjs(item.date).fromNow()}
                </time>
              </div>

              <div className="text-xs font-medium text-muted-foreground/80">
>>>>>>> 8cd4e9a5
                <span className="text-muted-foreground">{t('to_label')}</span>{' '}
                <span className="text-foreground/60">{item.to_addresses}</span>
              </div>

<<<<<<< HEAD
              <div className="line-clamp-2 break-words font-medium text-foreground/80 text-sm leading-relaxed transition-colors group-hover:text-foreground/95">
=======
              <div className="line-clamp-2 text-sm leading-relaxed font-medium break-words text-foreground/80 transition-colors group-hover:text-foreground/95">
>>>>>>> 8cd4e9a5
                {item.subject}
              </div>
            </div>
          </div>
        </button>
      ))}

      {loading && (
        <div className="flex items-center justify-center p-6">
          <div className="flex items-center gap-3 text-muted-foreground">
            <Loader2 className="h-4 w-4 animate-spin" />
            <span className="font-medium text-sm">
              {t('loading_more_emails')}
            </span>
          </div>
        </div>
      )}

      {!hasMore && items.length > 0 && (
<<<<<<< HEAD
        <div className="flex items-center justify-center p-6 font-medium text-muted-foreground text-sm">
=======
        <div className="flex items-center justify-center p-6 text-sm font-medium text-muted-foreground">
>>>>>>> 8cd4e9a5
          {t('no_more_emails')}
        </div>
      )}

      {!loading && items.length === 0 && (
        <div className="flex flex-col items-center justify-center p-12 text-center">
          <div className="mb-4 text-4xl opacity-20">📮</div>
<<<<<<< HEAD
          <p className="font-medium text-muted-foreground text-sm">
=======
          <p className="text-sm font-medium text-muted-foreground">
>>>>>>> 8cd4e9a5
            {t('no_emails_found')}
          </p>
        </div>
      )}
    </div>
  );
}<|MERGE_RESOLUTION|>--- conflicted
+++ resolved
@@ -1,19 +1,14 @@
-import type { Mail } from '../client';
 import { useMail } from '../use-mail';
+import type { InternalEmail } from '@tuturuuu/types/db';
 import { Loader2 } from '@tuturuuu/ui/icons';
 import { cn } from '@tuturuuu/utils/format';
 import dayjs from 'dayjs';
 import 'dayjs/locale/en';
 import 'dayjs/locale/vi';
-import type { InternalEmail } from '@tuturuuu/types/db';
 import localizedFormat from 'dayjs/plugin/localizedFormat';
 import relativeTime from 'dayjs/plugin/relativeTime';
 import { useLocale, useTranslations } from 'next-intl';
 import { useEffect } from 'react';
-<<<<<<< HEAD
-import { useMail } from '../use-mail';
-=======
->>>>>>> 8cd4e9a5
 
 // Extend dayjs with plugins
 dayjs.extend(relativeTime);
@@ -64,38 +59,21 @@
             <div className="flex w-full min-w-0 flex-1 flex-col gap-1">
               <div className="flex items-start justify-between gap-3">
                 <div className="flex min-w-0 flex-1 items-center gap-2">
-<<<<<<< HEAD
-                  <span className="truncate font-semibold text-foreground text-sm">
+                  <span className="truncate text-sm font-semibold text-foreground">
                     {item.source_email}
                   </span>
                 </div>
-                <time className="whitespace-nowrap font-medium text-muted-foreground text-xs">
+                <time className="text-xs font-medium whitespace-nowrap text-muted-foreground">
                   {dayjs(item.created_at).fromNow()}
                 </time>
               </div>
 
-              <div className="font-medium text-muted-foreground/80 text-xs">
-=======
-                  <span className="truncate text-sm font-semibold text-foreground">
-                    {item.name}
-                  </span>
-                </div>
-                <time className="text-xs font-medium whitespace-nowrap text-muted-foreground">
-                  {dayjs(item.date).fromNow()}
-                </time>
-              </div>
-
               <div className="text-xs font-medium text-muted-foreground/80">
->>>>>>> 8cd4e9a5
                 <span className="text-muted-foreground">{t('to_label')}</span>{' '}
                 <span className="text-foreground/60">{item.to_addresses}</span>
               </div>
 
-<<<<<<< HEAD
-              <div className="line-clamp-2 break-words font-medium text-foreground/80 text-sm leading-relaxed transition-colors group-hover:text-foreground/95">
-=======
               <div className="line-clamp-2 text-sm leading-relaxed font-medium break-words text-foreground/80 transition-colors group-hover:text-foreground/95">
->>>>>>> 8cd4e9a5
                 {item.subject}
               </div>
             </div>
@@ -107,7 +85,7 @@
         <div className="flex items-center justify-center p-6">
           <div className="flex items-center gap-3 text-muted-foreground">
             <Loader2 className="h-4 w-4 animate-spin" />
-            <span className="font-medium text-sm">
+            <span className="text-sm font-medium">
               {t('loading_more_emails')}
             </span>
           </div>
@@ -115,11 +93,7 @@
       )}
 
       {!hasMore && items.length > 0 && (
-<<<<<<< HEAD
-        <div className="flex items-center justify-center p-6 font-medium text-muted-foreground text-sm">
-=======
         <div className="flex items-center justify-center p-6 text-sm font-medium text-muted-foreground">
->>>>>>> 8cd4e9a5
           {t('no_more_emails')}
         </div>
       )}
@@ -127,11 +101,7 @@
       {!loading && items.length === 0 && (
         <div className="flex flex-col items-center justify-center p-12 text-center">
           <div className="mb-4 text-4xl opacity-20">📮</div>
-<<<<<<< HEAD
-          <p className="font-medium text-muted-foreground text-sm">
-=======
           <p className="text-sm font-medium text-muted-foreground">
->>>>>>> 8cd4e9a5
             {t('no_emails_found')}
           </p>
         </div>
