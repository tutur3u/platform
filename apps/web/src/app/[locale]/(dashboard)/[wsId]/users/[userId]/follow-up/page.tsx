import WorkspaceWrapper from '@/components/workspace-wrapper';
import { AlertTriangleIcon } from '@tuturuuu/icons';
import {
  createAdminClient,
  createClient,
} from '@tuturuuu/supabase/next/server';
import type { Metadata } from 'next';
import { getTranslations } from 'next-intl/server';
import { notFound } from 'next/navigation';
import FollowUpClient from './client';
<<<<<<< HEAD
import { getTranslations } from 'next-intl/server';
import { AlertTriangleIcon } from '@tuturuuu/ui/icons';
import { getPermissions } from '@tuturuuu/utils/workspace-helper';
=======
>>>>>>> 99161302

export const metadata: Metadata = {
  title: 'Guest Lead Follow-up',
  description:
    'Configure and send a specialized follow-up report to a guest user.',
};

interface Props {
  params: Promise<{
    locale: string;
    wsId: string;
    userId: string;
  }>;
}

export default async function GuestLeadFollowUpPage({ params }: Props) {
  return (
    <WorkspaceWrapper params={params}>
      {async ({ wsId }) => {
        const { userId } = await params;
        const t = await getTranslations();
        const supabase = await createClient();
        const sbAdmin = await createAdminClient();
        const { containsPermission } = await getPermissions({
          wsId,
        });
        const canCheckUserAttendance = containsPermission(
          'check_user_attendance'
        );

        // Check if user is eligible for lead generation email
        const { data: eligibility, error: eligibilityError } =
          await supabase.rpc('check_guest_lead_eligibility', {
            p_ws_id: wsId,
            p_user_id: userId,
          });

        // If not eligible or error occurred, show 404
        if (
          eligibilityError ||
          !eligibility ||
          typeof eligibility !== 'object' ||
          !('eligible' in eligibility) ||
          !eligibility.eligible
        ) {
          notFound();
        }

        // Fetch user info and their groups for context
        const { data: user } = await supabase
          .from('workspace_users')
          .select('id, full_name, email, ws_id')
          .eq('ws_id', wsId)
          .eq('id', userId)
          .maybeSingle();

        // Fetch user's groups for report context
        const { data: userGroups } = await supabase
          .from('workspace_user_groups_users')
          .select('group:workspace_user_groups!inner(id, name, ws_id)')
          .eq('user_id', userId)
          .eq('group.ws_id', wsId);

        // Fetch workspace email credentials on the server
        const { data: emailCreds } = await sbAdmin
          .from('workspace_email_credentials')
          .select('source_name, source_email')
          .eq('ws_id', wsId)
          .maybeSingle();

        const { data: minimumAttendance } = await supabase
          .from('workspace_settings')
          .select('guest_user_checkup_threshold')
          .eq('ws_id', wsId)
          .maybeSingle();

        return (
          <div className="flex w-full flex-col gap-4">
            {!emailCreds && (
              <div className="rounded-md border border-destructive bg-destructive/5 p-4">
                <div className="flex items-start gap-3">
                  <div className="text-destructive">
                    <AlertTriangleIcon className="h-5 w-5" />
                  </div>
                  <div className="flex-1">
                    <h3 className="font-semibold text-destructive text-sm">
                      {t('users.follow_up.email_credentials_missing')}
                    </h3>
                    <p className="mt-1 text-muted-foreground text-sm">
                      {t(
                        'users.follow_up.email_credentials_not_configured_description'
                      )}
                    </p>
                  </div>
                </div>
              </div>
            )}
            <FollowUpClient
              wsId={wsId}
              userId={userId}
              userName={user?.full_name ?? undefined}
              userEmail={user?.email ?? undefined}
              emailCredentials={emailCreds ?? undefined}
              userGroups={
                userGroups?.map((ug) => ({
                  id: ug.group.id,
                  name: ug.group.name,
                })) ?? []
              }
              minimumAttendance={
                minimumAttendance?.guest_user_checkup_threshold ?? undefined
              }
              canCheckUserAttendance={canCheckUserAttendance}
            />
          </div>
        );
      }}
    </WorkspaceWrapper>
  );
}<|MERGE_RESOLUTION|>--- conflicted
+++ resolved
@@ -6,14 +6,9 @@
 } from '@tuturuuu/supabase/next/server';
 import type { Metadata } from 'next';
 import { getTranslations } from 'next-intl/server';
+import { getPermissions } from '@tuturuuu/utils/workspace-helper';
 import { notFound } from 'next/navigation';
 import FollowUpClient from './client';
-<<<<<<< HEAD
-import { getTranslations } from 'next-intl/server';
-import { AlertTriangleIcon } from '@tuturuuu/ui/icons';
-import { getPermissions } from '@tuturuuu/utils/workspace-helper';
-=======
->>>>>>> 99161302
 
 export const metadata: Metadata = {
   title: 'Guest Lead Follow-up',
