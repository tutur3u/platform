import type { NavLink } from '@/components/navigation';
import { DEV_MODE } from '@/constants/common';
import { createClient } from '@tuturuuu/supabase/next/server';
import {
  Activity,
  Archive,
  Banknote,
  Blocks,
  Bolt,
  BookKey,
  BookText,
  BookUser,
  Bot,
  Box,
  Boxes,
  BriefcaseBusiness,
  Calendar,
  Cctv,
  ChartArea,
  ChartColumnStacked,
  ChartGantt,
  CircleCheck,
  CircleDollarSign,
  ClipboardClock,
  ClipboardList,
  Clock,
  ClockFading,
  Database,
  FileText,
  FolderSync,
  GalleryVerticalEnd,
  Goal,
  GraduationCap,
  HardDrive,
  hexagons3,
  Icon,
  IdCardLanyard,
  KeyRound,
  LayoutDashboard,
  LayoutList,
  Link,
  ListCheck,
  ListTodo,
  Logs,
  Mail,
  Mails,
  MessageCircleIcon,
  Package,
  PencilLine,
  Play,
  Presentation,
  QrCodeIcon,
  ReceiptText,
  RotateCcw,
  RulerDimensionLine,
  ScanSearch,
  ScreenShare,
  Send,
  Settings,
  ShieldUser,
  Sparkle,
  Sparkles,
  SquareChevronRight,
  SquaresIntersect,
  SquareUserRound,
  Star,
  SwatchBook,
  Tags,
  TextSelect,
  TicketPercent,
  Timer,
  Trash,
  TriangleAlert,
  Truck,
  UserCheck,
  UserLock,
  UserRound,
  Users,
  VectorSquare,
  Vote,
  Wallet,
  Warehouse,
} from '@tuturuuu/ui/icons';
import {
  resolveWorkspaceId,
  ROOT_WORKSPACE_ID,
} from '@tuturuuu/utils/constants';
import { getCurrentUser } from '@tuturuuu/utils/user-helper';
import { getPermissions, verifySecret } from '@tuturuuu/utils/workspace-helper';
import { getTranslations } from 'next-intl/server';

export async function WorkspaceNavigationLinks({
  wsId,
  personalOrWsId,
  isPersonal,
  isTuturuuuUser,
}: {
  wsId: string;
  personalOrWsId: string;
  isPersonal: boolean;
  isTuturuuuUser: boolean;
}) {
  const t = await getTranslations();
  const resolvedWorkspaceId = resolveWorkspaceId(wsId);
  const { withoutPermission } = await getPermissions({
    wsId: resolvedWorkspaceId,
  });

  const ENABLE_AI_ONLY = await verifySecret({
    forceAdmin: true,
    wsId: resolvedWorkspaceId,
    name: 'ENABLE_AI_ONLY',
    value: 'true',
  });

  // Check if user has Discord integration permission
  const user = await getCurrentUser();
  const supabase = await createClient();
  let allowDiscordIntegrations = false;

  if (user) {
    const { data: platformUserRole } = await supabase
      .from('platform_user_roles')
      .select('allow_discord_integrations')
      .eq('user_id', user.id)
      .single();

    allowDiscordIntegrations =
      platformUserRole?.allow_discord_integrations ?? false;
  }

  const navLinks: (NavLink | null)[] = [
    {
      title: t('common.dashboard'),
      href: `/${personalOrWsId}`,
      icon: <ChartArea className="h-5 w-5" />,
      matchExact: true,
    },
    null,
    {
      title: t('sidebar_tabs.tasks'),
      href: `/${personalOrWsId}/tasks/boards`,
      icon: <CircleCheck className="h-5 w-5" />,
      disabled: ENABLE_AI_ONLY || withoutPermission('manage_projects'),
      experimental: 'beta',
      children: [
        {
          title: t('sidebar_tabs.all_boards'),
          href: `/${personalOrWsId}/tasks/boards`,
          icon: <ListTodo className="h-4 w-4" />,
        },
        {
          title: t('sidebar_tabs.my_tasks'),
          icon: <UserRound className="h-4 w-4" />,
          tempDisabled: true,
          matchExact: true,
        },
        {
          title: t('sidebar_tabs.initiatives'),
          href: `/${personalOrWsId}/tasks/initiatives`,
          icon: <Sparkle className="h-4 w-4" />,
          matchExact: true,
        },
        {
          title: t('sidebar_tabs.projects'),
          href: `/${personalOrWsId}/tasks/projects`,
          icon: <Box className="h-4 w-4" />,
        },
        {
          title: t('sidebar_tabs.cycles'),
          href: `/${personalOrWsId}/tasks/cycles`,
          icon: <RotateCcw className="h-4 w-4" />,
        },
        {
          title: t('sidebar_tabs.labels'),
          href: `/${personalOrWsId}/tasks/labels`,
          icon: <Tags className="h-4 w-4" />,
        },
        {
          title: t('sidebar_tabs.estimates'),
          icon: <Icon iconNode={hexagons3} className="h-4 w-4" />,
          href: `/${personalOrWsId}/tasks/estimates`,
        },
        {
          title: t('sidebar_tabs.teams'),
          icon: <SquareUserRound className="h-4 w-4" />,
          tempDisabled: true,
          matchExact: true,
        },
        {
          title: t('sidebar_tabs.members'),
          icon: <Users className="h-4 w-4" />,
          tempDisabled: true,
          matchExact: true,
        },
      ],
    },
    {
      title: t('sidebar_tabs.time_tracker'),
      href: `/${personalOrWsId}/time-tracker`,
      children: [
        {
          title: t('sidebar_tabs.overview'),
          href: `/${personalOrWsId}/time-tracker`,
          icon: <LayoutDashboard className="h-5 w-5" />,
          matchExact: true,
        },
        {
          title: t('sidebar_tabs.timer'),
          href: `/${personalOrWsId}/time-tracker/timer`,
          icon: <Timer className="h-5 w-5" />,
        },
        {
          title: t('sidebar_tabs.history'),
          href: `/${personalOrWsId}/time-tracker/history`,
          icon: <ClipboardClock className="h-5 w-5" />,
        },
        {
          title: t('sidebar_tabs.categories'),
          href: `/${personalOrWsId}/time-tracker/categories`,
          icon: <Tags className="h-5 w-5" />,
        },
        {
          title: t('sidebar_tabs.goals'),
          href: `/${personalOrWsId}/time-tracker/goals`,
          icon: <Goal className="h-5 w-5" />,
        },
        {
          title: t('sidebar_tabs.time_tracker_management'),
          href: `/${personalOrWsId}/time-tracker/management`,
          icon: <ChartGantt className="h-5 w-5" />,
          requireRootWorkspace: true,
          requireRootMember: true,
        },
        {
          title: t('sidebar_tabs.settings'),
          href: `/${personalOrWsId}/time-tracker/settings`,
          icon: <Settings className="h-5 w-5" />,
        },
      ],
      icon: <ClockFading className="h-5 w-5" />,
      disabled: ENABLE_AI_ONLY || withoutPermission('manage_projects'),
      experimental: 'beta',
    },
    null,
    {
      title: t('sidebar_tabs.more_tools'),
      icon: <SquareChevronRight className="h-5 w-5" />,
      children: [
        {
          title: t('sidebar_tabs.ai_lab'),
          icon: <Box className="h-5 w-5" />,
          children: [
            {
              title: t('sidebar_tabs.spark'),
              href: `/${personalOrWsId}/ai/spark`,
              icon: <Sparkles className="h-5 w-5" />,
              disabled:
                ENABLE_AI_ONLY ||
                !(await verifySecret({
                  forceAdmin: true,
                  wsId: resolvedWorkspaceId,
                  name: 'ENABLE_TASKS',
                  value: 'true',
                })) ||
                withoutPermission('manage_projects'),
              experimental: 'alpha',
            },
            {
              title: t('sidebar_tabs.chat_with_ai'),
              href: `/${personalOrWsId}/chat`,
              icon: <MessageCircleIcon className="h-5 w-5" />,
              disabled:
                ENABLE_AI_ONLY ||
                !(await verifySecret({
                  forceAdmin: true,
                  wsId: resolvedWorkspaceId,
                  name: 'ENABLE_CHAT',
                  value: 'true',
                })) ||
                withoutPermission('ai_chat'),
              experimental: 'beta',
            },
            {
              title: t('sidebar_tabs.ai_executions'),
              href: `/${personalOrWsId}/ai/executions`,
              icon: <Cctv className="h-5 w-5" />,
              requireRootWorkspace: true,
              requireRootMember: true,
              disabled: withoutPermission('manage_workspace_roles'),
            },
            {
              title: t('sidebar_tabs.models'),
              href: `/${personalOrWsId}/models`,
              icon: <Box className="h-5 w-5" />,
              disabled:
                !(await verifySecret({
                  forceAdmin: true,
                  wsId: resolvedWorkspaceId,
                  name: 'ENABLE_AI',
                  value: 'true',
                })) || withoutPermission('ai_lab'),
              experimental: 'alpha',
            },
            {
              title: t('sidebar_tabs.datasets'),
              href: `/${personalOrWsId}/datasets`,
              icon: <Database className="h-5 w-5" />,
              disabled:
                !(await verifySecret({
                  forceAdmin: true,
                  wsId: resolvedWorkspaceId,
                  name: 'ENABLE_AI',
                  value: 'true',
                })) || withoutPermission('ai_lab'),
              experimental: 'beta',
            },
            {
              title: t('sidebar_tabs.pipelines'),
              href: `/${personalOrWsId}/pipelines`,
              icon: <Play className="h-5 w-5" />,
              disabled:
                !(await verifySecret({
                  forceAdmin: true,
                  wsId: resolvedWorkspaceId,
                  name: 'ENABLE_AI',
                  value: 'true',
                })) || withoutPermission('ai_lab'),
              experimental: 'alpha',
            },
            {
              title: t('sidebar_tabs.crawlers'),
              href: `/${personalOrWsId}/crawlers`,
              icon: <ScanSearch className="h-5 w-5" />,
              disabled:
                !(await verifySecret({
                  forceAdmin: true,
                  wsId: resolvedWorkspaceId,
                  name: 'ENABLE_AI',
                  value: 'true',
                })) || withoutPermission('ai_lab'),
              experimental: 'alpha',
            },
            {
              title: t('sidebar_tabs.cron'),
              href: `/${personalOrWsId}/cron`,
              icon: <Clock className="h-5 w-5" />,
              disabled:
                !(await verifySecret({
                  forceAdmin: true,
                  wsId: resolvedWorkspaceId,
                  name: 'ENABLE_AI',
                  value: 'true',
                })) || withoutPermission('ai_lab'),
              experimental: 'alpha',
            },
            {
              title: t('sidebar_tabs.queues'),
              href: `/${personalOrWsId}/queues`,
              icon: <Logs className="h-5 w-5" />,
              disabled:
                !(await verifySecret({
                  forceAdmin: true,
                  wsId: resolvedWorkspaceId,
                  name: 'ENABLE_AI',
                  value: 'true',
                })) || withoutPermission('ai_lab'),
              experimental: 'alpha',
            },
          ],
        },
        {
          title: t('sidebar_tabs.google_workspace'),
          icon: <ScreenShare className="h-5 w-5" />,
          requireRootWorkspace: true,
          requireRootMember: true,
          children: [
            {
              title: t('sidebar_tabs.drive'),
              icon: <HardDrive className="h-5 w-5" />,
              href: 'https://drive.google.com/a/tuturuuu.com',
              external: true,
              newTab: true,
              requireRootWorkspace: true,
              requireRootMember: true,
            },
            {
              title: t('sidebar_tabs.mail'),
              icon: <Mail className="h-5 w-5" />,
              href: 'https://mail.google.com/a/tuturuuu.com',
              external: true,
              newTab: true,
              requireRootWorkspace: true,
              requireRootMember: true,
            },
            {
              title: t('sidebar_tabs.calendar'),
              icon: <Calendar className="h-5 w-5" />,
              href: 'https://www.google.com/calendar/hosted/tuturuuu.com',
              external: true,
              newTab: true,
              requireRootWorkspace: true,
              requireRootMember: true,
            },
            // {
            //   title: t('sidebar_tabs.groups'),
            //   icon: <Users className="h-5 w-5" />,
            //   href: 'https://groups.google.com/a/tuturuuu.com',
            //   external: true,
            //   newTab: true,
            //   requireRootWorkspace: true,
            //   requireRootMember: true,
            // },
            // {
            //   title: t('sidebar_tabs.sites'),
            //   icon: <PanelsTopLeft className="h-5 w-5" />,
            //   href: 'https://sites.google.com/a/tuturuuu.com',
            //   external: true,
            //   newTab: true,
            //   requireRootWorkspace: true,
            //   requireRootMember: true,
            // },
          ],
        },
        {
          title: t('sidebar_tabs.productivity'),
          icon: <BriefcaseBusiness className="h-5 w-5" />,
          children: [
            {
              title: t('sidebar_tabs.tumeet'),
              href: `/${personalOrWsId}/tumeet`,
              icon: <SquaresIntersect className="h-5 w-5" />,
              children: [
                {
                  title: t('sidebar_tabs.plans'),
                  href: `/${personalOrWsId}/tumeet/plans`,
                  icon: <VectorSquare className="h-5 w-5" />,
                },
                {
                  title: t('sidebar_tabs.meetings'),
                  href: `/${personalOrWsId}/tumeet/meetings`,
                  icon: <SquareUserRound className="h-5 w-5" />,
                  requireRootWorkspace: true,
                  requireRootMember: true,
                },
              ],
            },
            {
              title: t('sidebar_tabs.calendar'),
              icon: <Calendar className="h-5 w-5" />,
              href: `/${personalOrWsId}/calendar`,
              disabled: ENABLE_AI_ONLY || withoutPermission('manage_calendar'),
              experimental: 'alpha',
              requireRootMember: true,
              children: isTuturuuuUser
                ? [
                    {
                      title: t('calendar-tabs.calendar'),
                      href: `/${personalOrWsId}/calendar`,
                      icon: <Calendar className="h-4 w-4" />,
                      requireRootMember: true,
                      matchExact: true,
                    },
                    {
                      title: t('calendar-tabs.sync-history'),
                      href: `/${personalOrWsId}/calendar/history/sync`,
                      icon: <Activity className="h-4 w-4" />,
                      requireRootWorkspace: true,
                      requireRootMember: true,
                    },
                  ]
                : undefined,
            },
            {
              title: t('sidebar_tabs.polls'),
              href: `/${personalOrWsId}/polls`,
              icon: <Vote className="h-5 w-5" />,
              disabled: !DEV_MODE,
              requireRootWorkspace: true,
              requireRootMember: true,
            },
            {
              title: t('sidebar_tabs.mail'),
              href: `/${personalOrWsId}/mail`,
              icon: <Mail className="h-5 w-5" />,
              children: [
                {
                  title: t('mail.inbox'),
                  icon: <Mail className="h-5 w-5" />,
                  disabled: !isPersonal,
                  tempDisabled: true,
                },
                {
                  title: t('mail.starred'),
                  icon: <Star className="h-5 w-5" />,
                  disabled: !isPersonal,
                  tempDisabled: true,
                },
                {
                  title: t('mail.sent'),
                  href: `/${personalOrWsId}/mail/sent`,
                  icon: <Send className="h-5 w-5" />,
                  disabled: !isPersonal,
                },
                {
                  title: t('mail.drafts'),
                  icon: <TextSelect className="h-5 w-5" />,
                  disabled: !isPersonal,
                  tempDisabled: true,
                },
                {
                  title: t('mail.spam'),
                  icon: <TriangleAlert className="h-5 w-5" />,
                  disabled: !isPersonal,
                  tempDisabled: true,
                },
                {
                  title: t('mail.trash'),
                  icon: <Trash className="h-5 w-5" />,
                  disabled: !isPersonal,
                  tempDisabled: true,
                },
              ],
              requireRootMember: true,
              disabled: !isPersonal,
              experimental: 'beta',
            },
            {
              title: t('sidebar_tabs.posts'),
              href: `/${personalOrWsId}/posts`,
              icon: <GalleryVerticalEnd className="h-5 w-5" />,
              disabled:
                !(await verifySecret({
                  forceAdmin: true,
                  wsId: resolvedWorkspaceId,
                  name: 'ENABLE_EMAIL_SENDING',
                  value: 'true',
                })) ||
                (!DEV_MODE &&
                  (ENABLE_AI_ONLY ||
                    withoutPermission('send_user_group_post_emails'))),
              experimental: 'beta',
            },
            {
              title: t('sidebar_tabs.drive'),
              href: `/${personalOrWsId}/drive`,
              icon: <HardDrive className="h-5 w-5" />,
              disabled: withoutPermission('manage_drive'),
              experimental: 'beta',
            },
            {
              title: t('sidebar_tabs.documents'),
              href: `/${personalOrWsId}/documents`,
              icon: <FileText className="h-5 w-5" />,
              disabled:
                ENABLE_AI_ONLY ||
                !(await verifySecret({
                  forceAdmin: true,
                  wsId: resolvedWorkspaceId,
                  name: 'ENABLE_DOCS',
                  value: 'true',
                })) ||
                withoutPermission('manage_documents'),
              experimental: 'beta',
            },
            {
              title: t('sidebar_tabs.slides'),
              href: `/${personalOrWsId}/slides`,
              icon: <Presentation className="h-5 w-5" />,
              disabled:
                ENABLE_AI_ONLY ||
                !(await verifySecret({
                  forceAdmin: true,
                  wsId: resolvedWorkspaceId,
                  name: 'ENABLE_SLIDES',
                  value: 'true',
                })),
              experimental: 'alpha',
            },
            {
              title: t('sidebar_tabs.education'),
              href: `/${personalOrWsId}/education`,
              icon: <GraduationCap className="h-5 w-5" />,
              children: [
                {
                  title: t('workspace-education-tabs.overview'),
                  href: `/${personalOrWsId}/education`,
                  icon: <LayoutDashboard className="h-5 w-5" />,
                  matchExact: true,
                },
                {
                  title: t('workspace-education-tabs.courses'),
                  href: `/${personalOrWsId}/education/courses`,
                  icon: <BookText className="h-5 w-5" />,
                },
                {
                  title: t('workspace-education-tabs.flashcards'),
                  href: `/${personalOrWsId}/education/flashcards`,
                  icon: <SwatchBook className="h-5 w-5" />,
                },
                {
                  title: t('workspace-education-tabs.quiz-sets'),
                  href: `/${personalOrWsId}/education/quiz-sets`,
                  icon: <LayoutList className="h-5 w-5" />,
                },
                {
                  title: t('workspace-education-tabs.quizzes'),
                  href: `/${personalOrWsId}/education/quizzes`,
                  icon: <ListTodo className="h-5 w-5" />,
                },
                {
                  title: t('workspace-education-tabs.attempts'),
                  href: `/${personalOrWsId}/education/attempts`,
                  icon: <ListCheck className="h-5 w-5" />,
                },
              ],
              disabled:
                ENABLE_AI_ONLY ||
                !(await verifySecret({
                  forceAdmin: true,
                  wsId: resolvedWorkspaceId,
                  name: 'ENABLE_EDUCATION',
                  value: 'true',
                })) ||
                withoutPermission('ai_lab'),
              experimental: 'beta',
            },
            {
              title: t('sidebar_tabs.whiteboards'),
              href: `/${personalOrWsId}/whiteboards`,
              icon: <PencilLine className="h-5 w-5" />,
              disabled:
                ENABLE_AI_ONLY ||
                !(await verifySecret({
                  forceAdmin: true,
                  wsId: resolvedWorkspaceId,
                  name: 'ENABLE_WHITEBOARDS',
                  value: 'true',
                })) ||
                withoutPermission('manage_projects'),
              experimental: 'alpha',
            },
            {
              title: t('sidebar_tabs.qr_generator'),
              href: `/${personalOrWsId}/qr-generator`,
              icon: <QrCodeIcon className="h-5 w-5" />,
            },
            {
              title: t('sidebar_tabs.link_shortener'),
              href: `/${personalOrWsId}/link-shortener`,
              icon: <Link className="h-5 w-5" />,
              disabled:
                resolvedWorkspaceId !== ROOT_WORKSPACE_ID &&
                !(await verifySecret({
                  forceAdmin: true,
                  wsId: resolvedWorkspaceId,
                  name: 'ENABLE_LINK_SHORTENER',
                  value: 'true',
                })),
            },
          ],
        },
        {
          title: t('sidebar_tabs.management'),
          icon: <Users className="h-5 w-5" />,
          children: [
            {
              title: t('sidebar_tabs.users'),
              aliases: [
                `/${personalOrWsId}/users`,
                `/${personalOrWsId}/users/attendance`,
                `/${personalOrWsId}/users/database`,
                `/${personalOrWsId}/users/groups`,
                `/${personalOrWsId}/users/group-tags`,
                `/${personalOrWsId}/users/reports`,
                `/${personalOrWsId}/users/structure`,
              ],
              icon: <Users className="h-5 w-5" />,
<<<<<<< HEAD
              disabled: withoutPermission('manage_users'),
            },
            {
              title: t('workspace-users-tabs.group_tags'),
              href: `/${personalOrWsId}/users/group-tags`,
              icon: <Tags className="h-5 w-5" />,
              disabled: withoutPermission('manage_users'),
            },
            {
              title: t('workspace-users-tabs.reports'),
              href: `/${personalOrWsId}/users/reports`,
              icon: <ClipboardList className="h-5 w-5" />,
              disabled: withoutPermission('manage_users'),
            },
            {
              title: t('workspace-users-tabs.guest_leads'),
              href: `/${personalOrWsId}/users/guest-leads`,
              icon: <Mails className="h-5 w-5" />,
              disabled: withoutPermission('manage_users'),
            },
            {
              title: t('sidebar_tabs.structure'),
              aliases: [`/${personalOrWsId}/users/structure`],
              href: `/${personalOrWsId}/users/structure`,
              icon: <IdCardLanyard className="h-5 w-5" />,
              requireRootWorkspace: true,
              requireRootMember: true,
=======
              children: [
                {
                  title: t('workspace-users-tabs.overview'),
                  href: `/${personalOrWsId}/users`,
                  icon: <LayoutDashboard className="h-5 w-5" />,
                  matchExact: true,
                  disabled: withoutPermission('manage_users'),
                },
                {
                  title: t('workspace-users-tabs.attendance'),
                  href: `/${personalOrWsId}/users/attendance`,
                  icon: <UserCheck className="h-5 w-5" />,
                  disabled: withoutPermission('manage_users'),
                },
                {
                  title: t('workspace-users-tabs.database'),
                  href: `/${personalOrWsId}/users/database`,
                  icon: <BookUser className="h-5 w-5" />,
                  disabled: withoutPermission('manage_users'),
                },
                {
                  title: t('workspace-users-tabs.groups'),
                  href: `/${personalOrWsId}/users/groups`,
                  icon: <Users className="h-5 w-5" />,
                  disabled: withoutPermission('manage_users'),
                },
                {
                  title: t('workspace-users-tabs.group_tags'),
                  href: `/${personalOrWsId}/users/group-tags`,
                  icon: <Tags className="h-5 w-5" />,
                  disabled: withoutPermission('manage_users'),
                },
                {
                  title: t('workspace-users-tabs.reports'),
                  href: `/${personalOrWsId}/users/reports`,
                  icon: <ClipboardList className="h-5 w-5" />,
                  disabled: withoutPermission('manage_users'),
                },
                {
                  title: t('sidebar_tabs.structure'),
                  aliases: [`/${personalOrWsId}/users/structure`],
                  href: `/${personalOrWsId}/users/structure`,
                  icon: <IdCardLanyard className="h-5 w-5" />,
                  requireRootWorkspace: true,
                  requireRootMember: true,
                  disabled:
                    !DEV_MODE ||
                    ENABLE_AI_ONLY ||
                    !(await verifySecret({
                      forceAdmin: true,
                      wsId: resolvedWorkspaceId,
                      name: 'ENABLE_USERS',
                      value: 'true',
                    })) ||
                    withoutPermission('manage_users'),
                },
              ],
>>>>>>> 28ce0b56
              disabled:
                ENABLE_AI_ONLY ||
                !(await verifySecret({
                  forceAdmin: true,
                  wsId: resolvedWorkspaceId,
                  name: 'ENABLE_USERS',
                  value: 'true',
                })) ||
                withoutPermission('manage_users'),
            },
            {
              title: t('sidebar_tabs.finance'),
              aliases: [
                `/${personalOrWsId}/finance`,
                `/${personalOrWsId}/finance/transactions`,
                `/${personalOrWsId}/finance/wallets`,
                `/${personalOrWsId}/finance/transactions/categories`,
                `/${personalOrWsId}/finance/invoices`,
                `/${personalOrWsId}/finance/settings`,
              ],
              icon: <Banknote className="h-5 w-5" />,
              children: [
                {
                  title: t('workspace-finance-tabs.overview'),
                  href: `/${personalOrWsId}/finance`,
                  icon: <LayoutDashboard className="h-5 w-5" />,
                  matchExact: true,
                  disabled: withoutPermission('manage_finance'),
                },
                {
                  title: t('workspace-finance-tabs.transactions'),
                  href: `/${personalOrWsId}/finance/transactions`,
                  matchExact: true,
                  icon: <Banknote className="h-5 w-5" />,
                  disabled: withoutPermission('manage_finance'),
                },
                {
                  title: t('workspace-finance-tabs.wallets'),
                  href: `/${personalOrWsId}/finance/wallets`,
                  icon: <Wallet className="h-5 w-5" />,
                  disabled: withoutPermission('manage_finance'),
                },
                {
                  title: t('workspace-finance-tabs.categories'),
                  href: `/${personalOrWsId}/finance/transactions/categories`,
                  icon: <Tags className="h-5 w-5" />,
                  disabled: withoutPermission('manage_finance'),
                },
                {
                  title: t('workspace-finance-tabs.invoices'),
                  href: `/${personalOrWsId}/finance/invoices`,
                  icon: <ReceiptText className="h-5 w-5" />,
                  disabled: withoutPermission('manage_finance'),
                },
                {
                  title: t('workspace-finance-tabs.settings'),
                  href: `/${personalOrWsId}/finance/settings`,
                  icon: <Settings className="h-5 w-5" />,
                  disabled: true,
                },
              ],
              disabled:
                ENABLE_AI_ONLY ||
                !(await verifySecret({
                  forceAdmin: true,
                  wsId: resolvedWorkspaceId,
                  name: 'ENABLE_FINANCE',
                  value: 'true',
                })) ||
                withoutPermission('manage_finance'),
            },
            {
              title: t('sidebar_tabs.inventory'),
              icon: <Archive className="h-5 w-5" />,
              children: [
                {
                  title: t('workspace-inventory-tabs.overview'),
                  href: `/${personalOrWsId}/inventory`,
                  icon: <LayoutDashboard className="h-5 w-5" />,
                  matchExact: true,
                  disabled: withoutPermission('manage_inventory'),
                },
                {
                  title: t('workspace-inventory-tabs.products'),
                  href: `/${personalOrWsId}/inventory/products`,
                  icon: <Package className="h-5 w-5" />,
                  disabled: withoutPermission('manage_inventory'),
                },
                {
                  title: t('workspace-inventory-tabs.categories'),
                  href: `/${personalOrWsId}/inventory/categories`,
                  icon: <Tags className="h-5 w-5" />,
                  disabled: withoutPermission('manage_inventory'),
                },
                {
                  title: t('workspace-inventory-tabs.units'),
                  href: `/${personalOrWsId}/inventory/units`,
                  icon: <RulerDimensionLine className="h-5 w-5" />,
                  disabled: withoutPermission('manage_inventory'),
                },
                {
                  title: t('workspace-inventory-tabs.suppliers'),
                  href: `/${personalOrWsId}/inventory/suppliers`,
                  icon: <Truck className="h-5 w-5" />,
                  disabled: withoutPermission('manage_inventory'),
                },
                {
                  title: t('workspace-inventory-tabs.warehouses'),
                  href: `/${personalOrWsId}/inventory/warehouses`,
                  icon: <Warehouse className="h-5 w-5" />,
                  disabled: withoutPermission('manage_inventory'),
                },
                {
                  title: t('workspace-inventory-tabs.batches'),
                  href: `/${personalOrWsId}/inventory/batches`,
                  icon: <Boxes className="h-5 w-5" />,
                  disabled: withoutPermission('manage_inventory'),
                },
                {
                  title: t('workspace-inventory-tabs.promotions'),
                  href: `/${personalOrWsId}/inventory/promotions`,
                  icon: <TicketPercent className="h-5 w-5" />,
                  disabled: withoutPermission('manage_inventory'),
                },
              ],
              disabled:
                ENABLE_AI_ONLY ||
                !(await verifySecret({
                  forceAdmin: true,
                  wsId: resolvedWorkspaceId,
                  name: 'ENABLE_INVENTORY',
                  value: 'true',
                })) ||
                withoutPermission('manage_inventory'),
            },
          ],
        },
      ],
    },
    {
      title: t('common.settings'),
      icon: <Settings className="h-5 w-5" />,
      aliases: [
        `/${personalOrWsId}/members`,
        `/${personalOrWsId}/teams`,
        `/${personalOrWsId}/roles`,
        `/${personalOrWsId}/settings/reports`,
        `/${personalOrWsId}/billing`,
        `/${personalOrWsId}/usage`,
        `/${personalOrWsId}/api-keys`,
        `/${personalOrWsId}/secrets`,
        `/${personalOrWsId}/infrastructure`,
        `/${personalOrWsId}/migrations`,
        `/${personalOrWsId}/integrations`,
        `/${personalOrWsId}/integrations/discord`,
      ],
      children: [
        {
          title: t('workspace-settings-layout.workspace'),
          href: `/${personalOrWsId}/settings`,
          icon: <Bolt className="h-5 w-5" />,
          matchExact: true,
        },
        ...(!isPersonal
          ? [
              {
                title: t('workspace-settings-layout.members'),
                href: `/${personalOrWsId}/members`,
                icon: <Users className="h-5 w-5" />,
                disabled:
                  ENABLE_AI_ONLY ||
                  withoutPermission('manage_workspace_members'),
              },
              {
                title: t('workspace-settings-layout.workspace_roles'),
                href: `/${personalOrWsId}/roles`,
                icon: <UserLock className="h-5 w-5" />,
                disabled:
                  ENABLE_AI_ONLY || withoutPermission('manage_workspace_roles'),
              },
            ]
          : []),
        {
          title: t('workspace-settings-layout.reports'),
          href: `/${personalOrWsId}/settings/reports`,
          icon: <FileText className="h-5 w-5" />,
          disabled:
            ENABLE_AI_ONLY || withoutPermission('manage_user_report_templates'),
          requireRootMember: true,
        },
        {
          title: t('sidebar_tabs.billing'),
          href: `/${personalOrWsId}/billing`,
          icon: <CircleDollarSign className="h-5 w-5" />,
          requireRootWorkspace: true,
          requireRootMember: true,
        },
        {
          title: t('sidebar_tabs.usage'),
          href: `/${personalOrWsId}/usage`,
          icon: <ChartColumnStacked className="h-5 w-5" />,
        },
        allowDiscordIntegrations
          ? {
              title: t('sidebar_tabs.integrations'),
              icon: <Bot className="h-5 w-5" />,
              href: `/${personalOrWsId}/integrations`,
              aliases: [`/${personalOrWsId}/integrations/discord`],
              children: [
                {
                  title: 'Discord',
                  href: `/${personalOrWsId}/integrations/discord`,
                  icon: <Bot className="h-5 w-5" />,
                  disabled: !allowDiscordIntegrations,
                },
              ],
              disabled: !allowDiscordIntegrations,
            }
          : null,
        {
          title: t('workspace-settings-layout.api_keys'),
          href: `/${personalOrWsId}/api-keys`,
          icon: <KeyRound className="h-5 w-5" />,
          disabled:
            ENABLE_AI_ONLY || withoutPermission('manage_workspace_security'),
          requireRootWorkspace: true,
          requireRootMember: true,
        },
        {
          title: t('workspace-settings-layout.secrets'),
          href: `/${personalOrWsId}/secrets`,
          icon: <BookKey className="h-5 w-5" />,
          disabled: withoutPermission('manage_workspace_secrets'),
          requireRootMember: true,
        },
        {
          title: t('workspace-settings-layout.infrastructure'),
          href: `/${personalOrWsId}/infrastructure`,
          icon: <Blocks className="h-5 w-5" />,
          disabled: withoutPermission('view_infrastructure'),
          requireRootWorkspace: true,
          requireRootMember: true,
          children: [
            {
              title: t('infrastructure-tabs.overview'),
              href: `/${personalOrWsId}/infrastructure`,
              icon: <LayoutDashboard className="h-5 w-5" />,
              matchExact: true,
            },
            {
              title: t('infrastructure-tabs.users'),
              href: `/${personalOrWsId}/infrastructure/users`,
              icon: <Users className="h-5 w-5" />,
            },
            {
              title: t('infrastructure-tabs.workspaces'),
              href: `/${personalOrWsId}/infrastructure/workspaces`,
              icon: <Blocks className="h-5 w-5" />,
            },
            {
              title: t('infrastructure-tabs.timezones'),
              href: `/${personalOrWsId}/infrastructure/timezones`,
              icon: <Clock className="h-5 w-5" />,
            },
            {
              title: t('infrastructure-tabs.ai_whitelisted_emails'),
              href: `/${personalOrWsId}/infrastructure/ai/whitelist/emails`,
              icon: <Mail className="h-5 w-5" />,
            },
            {
              title: t('ws-ai-whitelist-domains.plural'),
              href: `/${personalOrWsId}/infrastructure/ai/whitelist/domains`,
              icon: <Database className="h-5 w-5" />,
            },
          ],
        },
        {
          title: t('workspace-settings-layout.platform_roles'),
          href: `/${personalOrWsId}/platform/roles`,
          icon: <ShieldUser className="h-5 w-5" />,
          disabled:
            ENABLE_AI_ONLY || withoutPermission('manage_workspace_roles'),
          requireRootWorkspace: true,
          requireRootMember: true,
        },
        {
          title: t('workspace-settings-layout.migrations'),
          href: `/${personalOrWsId}/migrations`,
          icon: <FolderSync className="h-5 w-5" />,
          disabled: withoutPermission('manage_external_migrations'),
          requireRootWorkspace: true,
          requireRootMember: true,
        },
        {
          title: t('sidebar_tabs.inquiries'),
          href: `/${personalOrWsId}/inquiries`,
          icon: <MessageCircleIcon className="h-5 w-5" />,
          requireRootWorkspace: true,
          requireRootMember: true,
        },
      ].filter(Boolean) as NavLink[],
    },
  ];

  // Preserve null entries as separators; rendering components handle them
  return navLinks satisfies (NavLink | null)[];
}<|MERGE_RESOLUTION|>--- conflicted
+++ resolved
@@ -676,35 +676,6 @@
                 `/${personalOrWsId}/users/structure`,
               ],
               icon: <Users className="h-5 w-5" />,
-<<<<<<< HEAD
-              disabled: withoutPermission('manage_users'),
-            },
-            {
-              title: t('workspace-users-tabs.group_tags'),
-              href: `/${personalOrWsId}/users/group-tags`,
-              icon: <Tags className="h-5 w-5" />,
-              disabled: withoutPermission('manage_users'),
-            },
-            {
-              title: t('workspace-users-tabs.reports'),
-              href: `/${personalOrWsId}/users/reports`,
-              icon: <ClipboardList className="h-5 w-5" />,
-              disabled: withoutPermission('manage_users'),
-            },
-            {
-              title: t('workspace-users-tabs.guest_leads'),
-              href: `/${personalOrWsId}/users/guest-leads`,
-              icon: <Mails className="h-5 w-5" />,
-              disabled: withoutPermission('manage_users'),
-            },
-            {
-              title: t('sidebar_tabs.structure'),
-              aliases: [`/${personalOrWsId}/users/structure`],
-              href: `/${personalOrWsId}/users/structure`,
-              icon: <IdCardLanyard className="h-5 w-5" />,
-              requireRootWorkspace: true,
-              requireRootMember: true,
-=======
               children: [
                 {
                   title: t('workspace-users-tabs.overview'),
@@ -743,6 +714,12 @@
                   icon: <ClipboardList className="h-5 w-5" />,
                   disabled: withoutPermission('manage_users'),
                 },
+                            {
+              title: t('workspace-users-tabs.guest_leads'),
+              href: `/${personalOrWsId}/users/guest-leads`,
+              icon: <Mails className="h-5 w-5" />,
+              disabled: withoutPermission('manage_users'),
+            },
                 {
                   title: t('sidebar_tabs.structure'),
                   aliases: [`/${personalOrWsId}/users/structure`],
@@ -762,7 +739,6 @@
                     withoutPermission('manage_users'),
                 },
               ],
->>>>>>> 28ce0b56
               disabled:
                 ENABLE_AI_ONLY ||
                 !(await verifySecret({
