--- conflicted
+++ resolved
@@ -1,11 +1,7 @@
-<<<<<<< HEAD
+import LinkedIdentitiesCard from './linked-identities-card';
 import MFACard from './mfa-card';
 import SecuritySettingsCard from './security-settings-card';
-import { getCurrentUser } from '@tuturuuu/utils/user-helper';
-=======
-import { LinkedIdentitiesCard, SecuritySettingsCard } from '../components';
 import { createClient } from '@tuturuuu/supabase/next/server';
->>>>>>> 720db37d
 
 export default async function SecurityPage() {
   const supabase = await createClient();
@@ -15,13 +11,9 @@
 
   return (
     <div className="space-y-6">
-<<<<<<< HEAD
-      <MFACard user={user} />
-      <SecuritySettingsCard user={user} />
-=======
+      <MFACard />
       <SecuritySettingsCard user={user} />
       <LinkedIdentitiesCard />
->>>>>>> 720db37d
     </div>
   );
 }