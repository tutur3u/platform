--- conflicted
+++ resolved
@@ -57,11 +57,7 @@
   const linkProps = {
     href: item.href,
     className: cn(
-<<<<<<< HEAD
       'transition-opacity duration-200',
-=======
-      'line-clamp-1 h-fit transition-opacity duration-200',
->>>>>>> b3b33ce6
       isActive ? 'opacity-100' : 'opacity-50 hover:opacity-100',
       className
     ),
