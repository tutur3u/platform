--- conflicted
+++ resolved
@@ -40,11 +40,8 @@
     { href: '/meet-together', label: t('common.meet-together') },
     { href: '/neo-crush', label: 'Neo Crush' },
     { href: '/neo-chess', label: 'Neo Chess' },
-<<<<<<< HEAD
     { href: '/blogs', label: 'Neo Blogs' },
-=======
     { href: '/neo-generator', label: 'Neo Generator' },
->>>>>>> a85e4951
   ] as NavItem[];
 
   // Only add Scanner for logged-in users
