--- conflicted
+++ resolved
@@ -1,9 +1,5 @@
 import NotificationPopover from './notification-popover';
 import { UserNavWrapper } from './user-nav-wrapper';
-<<<<<<< HEAD
-import GetStartedButton from '@/components/layouts/GetStartedButton';
-import { createClient } from '@tuturuuu/supabase/next/server';
-=======
 import { LOCALE_COOKIE_NAME } from '@/constants/common';
 import { defaultLocale, supportedLocales } from '@/i18n/routing';
 import { createClient } from '@tuturuuu/supabase/next/server';
@@ -11,7 +7,6 @@
 import { LanguageWrapper } from '@tuturuuu/ui/custom/language-wrapper';
 import { ThemeToggle } from '@tuturuuu/ui/custom/theme-toggle';
 import { getTranslations } from 'next-intl/server';
->>>>>>> 450e3fb5
 
 export default async function NavbarActions({
   hideMetadata = false,
@@ -35,10 +30,6 @@
           </>
         ) : (
           <>
-<<<<<<< HEAD
-            <GetStartedButton />
-            <LanguageWrapper />
-=======
             <GetStartedButton
               text={t('common.get-started')}
               href="/onboarding"
@@ -49,7 +40,6 @@
               supportedLocales={supportedLocales}
             />
             <ThemeToggle />
->>>>>>> 450e3fb5
           </>
         )}
       </div>
