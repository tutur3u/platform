--- conflicted
+++ resolved
@@ -40,12 +40,6 @@
   endDate?: Date;
 }
 
-<<<<<<< HEAD
-interface PlanEditingState {
-  isEditing: boolean;
-  lastUpdateTime?: number;
-}
-=======
 // Utility function to compare timeblock arrays
 const areTimeBlockArraysEqual = (arr1: Timeblock[], arr2: Timeblock[]) => {
   if (arr1.length !== arr2.length) return false;
@@ -91,7 +85,6 @@
       )
   );
 };
->>>>>>> bfb89f59
 
 const TimeBlockContext = createContext({
   user: null as PlatformUser | GuestUser | null,
@@ -128,14 +121,9 @@
           prev: 'login' | 'account-switcher' | undefined
         ) => 'login' | 'account-switcher' | undefined)
   ) => {},
-<<<<<<< HEAD
-
-  setPlanEditing: (_: boolean) => {},
-=======
   syncTimeBlocks: () => Promise.resolve(),
   markAsDirty: () => {},
   clearDirtyState: () => {},
->>>>>>> bfb89f59
 });
 
 const TimeBlockingProvider = ({
@@ -219,9 +207,6 @@
     enabled: false,
   });
 
-  const [planEditing, setPlanEditing] = useState<PlanEditingState>({
-    isEditing: false,
-  });
 
   const [user, setInternalUser] = useState<PlatformUser | GuestUser | null>(
     platformUser
@@ -239,48 +224,6 @@
     data: timeblocks.filter((tb) => tb.user_id === user?.id),
   });
 
-<<<<<<< HEAD
-  // Update selectedTimeBlocks when plan data changes to filter out invalid timeblocks
-  useEffect(() => {
-    if (!plan.id || !user?.id) return;
-
-    const planStartDate = dayjs(plan.dates?.[0]);
-    const planEndDate = dayjs(plan.dates?.[plan.dates.length - 1]);
-    const planStartTime = plan.start_time
-      ? dayjs(`2000-01-01 ${plan.start_time.split('+')[0]}`)
-      : dayjs('2000-01-01 09:00');
-    const planEndTime = plan.end_time
-      ? dayjs(`2000-01-01 ${plan.end_time.split('+')[0]}`)
-      : dayjs('2000-01-01 17:00');
-
-    // Filter timeblocks to only include those that are valid for the current plan
-    const validTimeblocks = selectedTimeBlocks.data.filter((timeblock) => {
-      const timeblockDate = dayjs(timeblock.date);
-      const timeblockStartTime = dayjs(`2000-01-01 ${timeblock.start_time}`);
-      const timeblockEndTime = dayjs(`2000-01-01 ${timeblock.end_time}`);
-
-      // Check if the timeblock date is within the plan date range
-      const isDateValid = timeblockDate.isBetween(
-        planStartDate,
-        planEndDate,
-        'day',
-        '[]'
-      );
-
-      // Check if the timeblock time overlaps with the plan time range
-      const isTimeValid =
-        timeblockStartTime.isBefore(planEndTime) &&
-        timeblockEndTime.isAfter(planStartTime);
-
-      return isDateValid && isTimeValid;
-    });
-
-    setSelectedTimeBlocks({
-      planId: plan.id,
-      data: validTimeblocks,
-    });
-  }, [plan.dates, plan.start_time, plan.end_time, user?.id]);
-=======
   // Add dirty state tracking
   const [isDirty, setIsDirty] = useState(false);
   const initialTimeBlocksRef = useRef<Timeblock[]>([]);
@@ -321,7 +264,6 @@
     // Update initial state to current state
     initialTimeBlocksRef.current = [...selectedTimeBlocks.data];
   }, [selectedTimeBlocks.data]);
->>>>>>> bfb89f59
 
   const setUser = (planId: string, user: PlatformUser | GuestUser | null) => {
     setSelectedTimeBlocks({
@@ -484,113 +426,6 @@
       );
     };
 
-<<<<<<< HEAD
-    const fetchCurrentTimeBlocks = async (planId: string) => {
-      const res = await fetch(`/api/meet-together/plans/${planId}/timeblocks`);
-      if (!res.ok) return [];
-
-      const timeblocks = (await res.json()) as Timeblock[];
-      return timeblocks
-        ?.flat()
-        .filter(
-          (tb: Timeblock) =>
-            tb.user_id === user?.id && tb.is_guest === (user?.is_guest ?? false)
-        );
-    };
-
-    const syncTimeBlocks = async () => {
-      if (!plan.id || !user?.id) return;
-
-      if (planEditing.isEditing) return;
-
-      const serverTimeblocks = await fetchCurrentTimeBlocks(plan?.id);
-      const localTimeblocks = selectedTimeBlocks.data;
-
-      if (!serverTimeblocks || !localTimeblocks) return;
-      if (serverTimeblocks.length === 0 && localTimeblocks.length === 0) return;
-
-      // If server timeblocks are empty and local timeblocks are not,
-      // only add local timeblocks that are valid for the current plan
-      if (serverTimeblocks.length === 0 && localTimeblocks.length > 0) {
-        const planStartDate = dayjs(plan.dates?.[0]);
-        const planEndDate = dayjs(plan.dates?.[plan.dates.length - 1]);
-        const planStartTime = plan.start_time
-          ? dayjs(`2000-01-01 ${plan.start_time.split('+')[0]}`)
-          : dayjs('2000-01-01 09:00');
-        const planEndTime = plan.end_time
-          ? dayjs(`2000-01-01 ${plan.end_time.split('+')[0]}`)
-          : dayjs('2000-01-01 17:00');
-
-        const validTimeblocks = localTimeblocks.filter((timeblock) => {
-          const timeblockDate = dayjs(timeblock.date);
-          const timeblockStartTime = dayjs(
-            `2000-01-01 ${timeblock.start_time}`
-          );
-          const timeblockEndTime = dayjs(`2000-01-01 ${timeblock.end_time}`);
-
-          const isDateValid = timeblockDate.isBetween(
-            planStartDate,
-            planEndDate,
-            'day',
-            '[]'
-          );
-          const isTimeValid =
-            timeblockStartTime.isBefore(planEndTime) &&
-            timeblockEndTime.isAfter(planStartTime);
-
-          return isDateValid && isTimeValid;
-        });
-
-        if (validTimeblocks.length > 0) {
-          await Promise.all(
-            validTimeblocks.map((timeblock) => addTimeBlock(timeblock))
-          );
-        }
-        return;
-      }
-
-      // If local timeblocks are empty, remove all server timeblocks
-      if (serverTimeblocks.length > 0 && localTimeblocks.length === 0) {
-        await Promise.all(
-          serverTimeblocks.map((timeblock) => removeTimeBlock(timeblock))
-        );
-        return;
-      }
-
-      // If there are no timeblocks to sync (both local and server have
-      // the same timeblocks), return early
-      if (
-        serverTimeblocks.every((serverTimeblock: Timeblock) =>
-          localTimeblocks.some(
-            (localTimeblock: Timeblock) =>
-              localTimeblock.date === serverTimeblock.date &&
-              localTimeblock.start_time === serverTimeblock.start_time &&
-              localTimeblock.end_time === serverTimeblock.end_time
-          )
-        ) &&
-        localTimeblocks.every((localTimeblock: Timeblock) =>
-          serverTimeblocks.some(
-            (serverTimeblock: Timeblock) =>
-              serverTimeblock.date === localTimeblock.date &&
-              serverTimeblock.start_time === localTimeblock.start_time &&
-              serverTimeblock.end_time === localTimeblock.end_time
-          )
-        ) &&
-        serverTimeblocks.length === localTimeblocks.length
-      )
-        return;
-
-      // For each time block, remove timeblocks that are not on local
-      // and add timeblocks that are not on server
-      const timeblocksToRemove = serverTimeblocks.filter(
-        (serverTimeblock: Timeblock) =>
-          !localTimeblocks.some(
-            (localTimeblock: Timeblock) =>
-              localTimeblock.date === serverTimeblock.date &&
-              localTimeblock.start_time === serverTimeblock.start_time &&
-              localTimeblock.end_time === serverTimeblock.end_time
-          )
-=======
     const serverTimeblocks = await fetchCurrentTimeBlocks(plan?.id);
     const localTimeblocks = selectedTimeBlocks.data;
     if (!serverTimeblocks || !localTimeblocks) return;
@@ -598,7 +433,6 @@
     if (serverTimeblocks.length === 0 && localTimeblocks.length > 0) {
       await Promise.all(
         localTimeblocks.map((timeblock) => addTimeBlock(timeblock))
->>>>>>> bfb89f59
       );
       return;
     }
@@ -635,69 +469,8 @@
     });
   }, [plan.id, user, selectedTimeBlocks]);
 
-<<<<<<< HEAD
-      if (timeblocksToRemove.length === 0 && timeblocksToAdd.length === 0)
-        return;
-
-      if (timeblocksToRemove.length > 0)
-        await Promise.all(
-          timeblocksToRemove.map((timeblock) =>
-            timeblock.id ? removeTimeBlock(timeblock) : null
-          )
-        );
-
-      if (timeblocksToAdd.length > 0)
-        await Promise.all(
-          timeblocksToAdd.map((timeblock) => addTimeBlock(timeblock))
-        );
-
-      const syncedServerTimeblocks = await fetchCurrentTimeBlocks(plan?.id);
-      setSelectedTimeBlocks({
-        planId: plan.id,
-        data: syncedServerTimeblocks,
-      });
-    };
-
-    if (editing.enabled) return;
-    syncTimeBlocks();
-  }, [
-    plan.id,
-    user,
-    selectedTimeBlocks,
-    editing.enabled,
-    editing.mode,
-    planEditing.isEditing,
-  ]);
-
-  const setPlanEditingState = useCallback((isEditing: boolean) => {
-    setPlanEditing({
-      isEditing,
-      lastUpdateTime: isEditing ? Date.now() : undefined,
-    });
-  }, []);
-
-  // Detect when plan data changes (indicating plan editing)
-  useEffect(() => {
-    if (planEditing.lastUpdateTime) {
-      // If we recently set plan editing to true, don't trigger again
-      const timeSinceLastUpdate = Date.now() - planEditing.lastUpdateTime;
-      if (timeSinceLastUpdate < 5000) return; // 5 second cooldown
-    }
-
-    // Set plan editing to false when plan data changes
-    // This indicates that plan editing has finished and the plan has been updated
-    setPlanEditingState(false);
-  }, [
-    plan.dates,
-    plan.start_time,
-    plan.end_time,
-    plan.name,
-    planEditing.lastUpdateTime,
-  ]);
-=======
   // --- Remove the auto-sync useEffect ---
   // useEffect(() => { ... if (editing.enabled) return; syncTimeBlocks(); }, [plan.id, user, selectedTimeBlocks, editing.enabled]);
->>>>>>> bfb89f59
 
   return (
     <TimeBlockContext.Provider
@@ -721,14 +494,9 @@
         edit,
         endEditing,
         setDisplayMode,
-<<<<<<< HEAD
-
-        setPlanEditing: setPlanEditingState,
-=======
         syncTimeBlocks, // Expose syncTimeBlocks in context
         markAsDirty,
         clearDirtyState,
->>>>>>> bfb89f59
       }}
     >
       {children}
