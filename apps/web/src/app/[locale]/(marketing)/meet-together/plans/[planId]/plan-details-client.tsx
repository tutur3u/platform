'use client';

import AgendaDetails from './agenda-details';
<<<<<<< HEAD
import EditPlanDialog from './edit-plan-dialog';
import PlanDetailsPolls from './plan-details-polls';
import PlanLogin from './plan-login';
=======
>>>>>>> 333da7d3
import PlanUserFilter from './plan-user-filter';
import { useTimeBlocking } from './time-blocking-provider';
import UnifiedAvailability from './unified-availability';
import UtilityButtons from './utility-buttons';
import type {
  GetPollsForPlanResult,
  MeetTogetherPlan,
} from '@tuturuuu/types/primitives/MeetTogetherPlan';
import type { Timeblock } from '@tuturuuu/types/primitives/Timeblock';
import type { User } from '@tuturuuu/types/primitives/User';
import { CircleQuestionMark } from '@tuturuuu/ui/icons';
import { Label } from '@tuturuuu/ui/label';
import EditPlanDialog from '@tuturuuu/ui/legacy/tumeet/edit-plan-dialog';
import { Separator } from '@tuturuuu/ui/separator';
import { Switch } from '@tuturuuu/ui/switch';
import { Tooltip, TooltipContent, TooltipTrigger } from '@tuturuuu/ui/tooltip';
import { cn } from '@tuturuuu/utils/format';
import html2canvas from 'html2canvas-pro';
import { useTheme } from 'next-themes';
import { useCallback, useEffect, useState } from 'react';

interface PlanDetailsClientProps {
  plan: MeetTogetherPlan;
  polls: GetPollsForPlanResult | null;
  platformUser: User | null;
  isCreator: boolean;
  users: {
    id: string | null;
    display_name: string | null;
    is_guest: boolean | null;
    timeblock_count: number | null;
  }[];
  timeblocks: Timeblock[];
}

export default function PlanDetailsClient({
  plan,
  platformUser,
  isCreator,
  users,
  polls,
  timeblocks,
}: PlanDetailsClientProps) {
  const { resolvedTheme } = useTheme();
  const [showBestTimes, setShowBestTimes] = useState(false);
  const { filteredUserIds, isDirty, resetLocalTimeblocks } = useTimeBlocking();

  // If user filter is active, force best times off
  const isUserFilterActive = filteredUserIds && filteredUserIds.length > 0;

  useEffect(() => {
    if (isUserFilterActive && showBestTimes) {
      setShowBestTimes(false);
    }
  }, [isUserFilterActive, showBestTimes]);

  // Best times status state
  const [bestTimesStatusByDate, setBestTimesStatusByDate] = useState<
    Record<string, boolean>
  >({});
  const allDates = plan.dates || [];
  const noBestTimesFound =
    showBestTimes &&
    allDates.length > 0 &&
    allDates.every((d) => bestTimesStatusByDate[d] === false);

  const downloadAsPNG = useCallback(async () => {
    const element = document.getElementById('plan-ref');
    if (!element) throw new Error('Plan element not found');

    const backgroundColor = resolvedTheme === 'dark' ? '#0a0a0a' : '#ffffff';

    try {
      const canvas = await html2canvas(element, {
        useCORS: true,
        allowTaint: true,
        backgroundColor,
        scale: 1,
        logging: false,
        onclone: (clonedDoc: Document) => {
          Array.from(clonedDoc.getElementsByTagName('link')).forEach(
            (link: HTMLLinkElement) => {
              link.removeAttribute('integrity');
              link.removeAttribute('crossorigin');
            }
          );
        },
      });

      const link = document.createElement('a');
      link.download = `plan-${plan.id}.png`;
      link.href = canvas.toDataURL('image/png', 2.0);
      link.click();
    } catch (error) {
      console.error('Error generating PNG:', error);
      throw error;
    }
  }, [plan.id, resolvedTheme]);

  return (
<<<<<<< HEAD
    <>
      <div className="flex w-full max-w-6xl flex-col gap-6 p-4 text-foreground md:px-6 lg:gap-14 lg:px-14">
        <div className="flex w-full flex-col items-center">
          <UtilityButtons
            plan={plan}
            platformUser={platformUser}
            handlePNG={downloadAsPNG}
          />

          <div id="plan-ref" className="flex w-full flex-col items-center">
            <p className="my-4 flex max-w-xl items-center gap-2 text-center text-2xl leading-tight! font-semibold text-balance md:mb-4 lg:text-3xl">
              {plan.name}{' '}
              {platformUser?.id === plan.creator_id ? (
                <EditPlanDialog plan={plan} />
              ) : null}
            </p>

            {/* Global dirty state indicator */}
            {isDirty && (
              <div className="mb-4 flex items-center gap-2 rounded-md bg-amber-50 px-3 py-2 text-sm text-amber-800 dark:bg-amber-950 dark:text-amber-200">
                <div className="h-2 w-2 animate-pulse rounded-full bg-amber-500"></div>
                You have unsaved changes
              </div>
            )}

            {/* Show Only Best Times Toggle - Back to original centered position */}
            <div className="mb-4 flex flex-col items-center justify-center gap-2">
              <div className="flex items-center justify-center gap-2">
                <Label
                  htmlFor="show-best-times-toggle"
                  className="flex cursor-pointer items-center gap-1 text-sm"
                >
                  Show Only Best Times
                </Label>
                <Tooltip>
                  <TooltipTrigger asChild>
                    <span className="ml-1 inline-flex cursor-pointer items-center justify-center">
                      <CircleQuestionMark size={16} />
                    </span>
                  </TooltipTrigger>
                  <TooltipContent side="top">
=======
    <div className="flex w-full max-w-6xl flex-col gap-6 p-4 text-foreground md:px-6 lg:gap-14 lg:px-14">
      <div className="flex w-full flex-col items-center">
        <UtilityButtons
          plan={plan}
          platformUser={platformUser}
          handlePNG={downloadAsPNG}
        />

        <div id="plan-ref" className="flex w-full flex-col items-center">
          <p className="my-4 flex max-w-xl items-center gap-2 text-center text-2xl leading-tight! font-semibold text-balance md:mb-4 lg:text-3xl">
            {plan.name}{' '}
            {platformUser?.id === plan.creator_id ? (
              <EditPlanDialog
                plan={plan}
                onSuccess={() => {
                  resetLocalTimeblocks();
                }}
              />
            ) : null}
          </p>

          {/* Global dirty state indicator */}
          {isDirty && (
            <div className="mb-4 flex items-center gap-2 rounded-md bg-amber-50 px-3 py-2 text-sm text-amber-800 dark:bg-amber-950 dark:text-amber-200">
              <div className="h-2 w-2 animate-pulse rounded-full bg-amber-500"></div>
              You have unsaved changes
            </div>
          )}

          {/* Show Only Best Times Toggle - Back to original centered position */}
          <div className="mb-4 flex flex-col items-center justify-center gap-2">
            <div className="flex items-center justify-center gap-2">
              <Label
                htmlFor="show-best-times-toggle"
                className="flex cursor-pointer items-center gap-1 text-sm"
              >
                Show Only Best Times
              </Label>
              <Tooltip>
                <TooltipTrigger asChild>
                  <span className="ml-1 inline-flex cursor-pointer items-center justify-center">
                    <CircleQuestionMark size={16} />
                  </span>
                </TooltipTrigger>
                <TooltipContent side="top">
                  <div>
>>>>>>> 333da7d3
                    <div>
                      <div>
                        <b>Show Only Best Times</b> highlights the time slots
                        that work best for the most people.
                      </div>
                      <ul className="mt-2 list-disc pl-4 text-xs">
                        <li>
                          Only time slots where <b>2 or more people</b> are
                          available are highlighted.
                        </li>
                        <li>
                          If you filter by user, this feature is <b>disabled</b>{' '}
                          (since &quot;best time&quot; only makes sense for
                          groups).
                        </li>
                      </ul>
                      <div className="mt-2 text-xs text-muted-foreground">
                        We&apos;re always tweaking this feature for clarity and
                        usefulness. Let us know if you have feedback!
                      </div>
                    </div>
                  </TooltipContent>
                </Tooltip>
                <Switch
                  id="show-best-times-toggle"
                  checked={showBestTimes}
                  onCheckedChange={() => setShowBestTimes((v) => !v)}
                  disabled={isUserFilterActive}
                />
              </div>
              {noBestTimesFound && (
                <div className="mt-2 w-full max-w-xl rounded bg-yellow-100 p-2 text-center text-xs text-yellow-900 dark:bg-yellow-900 dark:text-yellow-100">
                  <strong>No best times were found!</strong>
                  <br />
                  Encourage your group to sync up or adjust their availability.
                </div>
              )}
            </div>
            <div
              className={cn(
                'mt-8 grid w-full grid-cols-1 items-start justify-between gap-4 md:grid-cols-3 md:items-center'
              )}
            >
              <div
                className={cn(
                  'md:col-span-2',
                  !plan.where_to_meet && 'md:col-span-full'
                )}
              >
                <UnifiedAvailability
                  plan={plan}
                  timeblocks={timeblocks}
                  showBestTimes={showBestTimes}
                  onBestTimesStatusByDateAction={setBestTimesStatusByDate}
                />
              </div>
              {plan.where_to_meet && (
                <PlanDetailsPolls
                  plan={plan}
                  polls={polls}
                  isCreator={isCreator}
                  platformUser={platformUser}
                />
              )}
            </div>

            <Separator className="my-8" />

            <AgendaDetails plan={plan} platformUser={platformUser} />
          </div>
        </div>
        {users.length > 0 && (
          <>
            <Separator className="mt-8" />
            <PlanUserFilter users={users} />
          </>
        )}
      </div>

      <PlanLogin plan={plan} platformUser={platformUser} />
    </>
  );
}<|MERGE_RESOLUTION|>--- conflicted
+++ resolved
@@ -1,12 +1,8 @@
 'use client';
 
 import AgendaDetails from './agenda-details';
-<<<<<<< HEAD
-import EditPlanDialog from './edit-plan-dialog';
 import PlanDetailsPolls from './plan-details-polls';
 import PlanLogin from './plan-login';
-=======
->>>>>>> 333da7d3
 import PlanUserFilter from './plan-user-filter';
 import { useTimeBlocking } from './time-blocking-provider';
 import UnifiedAvailability from './unified-availability';
@@ -107,7 +103,6 @@
   }, [plan.id, resolvedTheme]);
 
   return (
-<<<<<<< HEAD
     <>
       <div className="flex w-full max-w-6xl flex-col gap-6 p-4 text-foreground md:px-6 lg:gap-14 lg:px-14">
         <div className="flex w-full flex-col items-center">
@@ -121,7 +116,12 @@
             <p className="my-4 flex max-w-xl items-center gap-2 text-center text-2xl leading-tight! font-semibold text-balance md:mb-4 lg:text-3xl">
               {plan.name}{' '}
               {platformUser?.id === plan.creator_id ? (
-                <EditPlanDialog plan={plan} />
+                <EditPlanDialog
+                  plan={plan}
+                  onSuccess={() => {
+                    resetLocalTimeblocks();
+                  }}
+                />
               ) : null}
             </p>
 
@@ -149,54 +149,6 @@
                     </span>
                   </TooltipTrigger>
                   <TooltipContent side="top">
-=======
-    <div className="flex w-full max-w-6xl flex-col gap-6 p-4 text-foreground md:px-6 lg:gap-14 lg:px-14">
-      <div className="flex w-full flex-col items-center">
-        <UtilityButtons
-          plan={plan}
-          platformUser={platformUser}
-          handlePNG={downloadAsPNG}
-        />
-
-        <div id="plan-ref" className="flex w-full flex-col items-center">
-          <p className="my-4 flex max-w-xl items-center gap-2 text-center text-2xl leading-tight! font-semibold text-balance md:mb-4 lg:text-3xl">
-            {plan.name}{' '}
-            {platformUser?.id === plan.creator_id ? (
-              <EditPlanDialog
-                plan={plan}
-                onSuccess={() => {
-                  resetLocalTimeblocks();
-                }}
-              />
-            ) : null}
-          </p>
-
-          {/* Global dirty state indicator */}
-          {isDirty && (
-            <div className="mb-4 flex items-center gap-2 rounded-md bg-amber-50 px-3 py-2 text-sm text-amber-800 dark:bg-amber-950 dark:text-amber-200">
-              <div className="h-2 w-2 animate-pulse rounded-full bg-amber-500"></div>
-              You have unsaved changes
-            </div>
-          )}
-
-          {/* Show Only Best Times Toggle - Back to original centered position */}
-          <div className="mb-4 flex flex-col items-center justify-center gap-2">
-            <div className="flex items-center justify-center gap-2">
-              <Label
-                htmlFor="show-best-times-toggle"
-                className="flex cursor-pointer items-center gap-1 text-sm"
-              >
-                Show Only Best Times
-              </Label>
-              <Tooltip>
-                <TooltipTrigger asChild>
-                  <span className="ml-1 inline-flex cursor-pointer items-center justify-center">
-                    <CircleQuestionMark size={16} />
-                  </span>
-                </TooltipTrigger>
-                <TooltipContent side="top">
-                  <div>
->>>>>>> 333da7d3
                     <div>
                       <div>
                         <b>Show Only Best Times</b> highlights the time slots
