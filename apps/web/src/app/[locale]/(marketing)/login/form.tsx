--- conflicted
+++ resolved
@@ -306,11 +306,7 @@
       return true;
 
     return false;
-<<<<<<< HEAD
-  }, [supabase.auth.mfa]);
-=======
   }, [supabase.auth.mfa.getAuthenticatorAssuranceLevel]);
->>>>>>> b9cb6d69
 
   const verifyTOtp = async (data: { totp: string }) => {
     if (!data.totp) return;
@@ -330,11 +326,7 @@
       }
 
       let verificationSuccess = false;
-<<<<<<< HEAD
-      let lastError: unknown = null;
-=======
       let lastError: Error | null = null;
->>>>>>> b9cb6d69
 
       for (const factor of verifiedFactors) {
         try {
@@ -524,11 +516,7 @@
     }
 
     checkUser();
-<<<<<<< HEAD
-  }, [needsMFA, supabase.auth.getUser]);
-=======
   }, [supabase.auth.getUser, needsMFA]);
->>>>>>> b9cb6d69
 
   useEffect(() => {
     const processUrl = async () => {
