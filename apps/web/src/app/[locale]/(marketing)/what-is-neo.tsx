--- conflicted
+++ resolved
@@ -1,12 +1,7 @@
 export default function WhatIsNeo() {
   return (
-<<<<<<< HEAD
-    <div className="relative z-40 mt-20 flex w-full flex-col items-center text-center">
-      <p className="text-2xl font-black md:text-5xl lg:text-7xl">
-=======
     <div className="relative z-40 mt-5 flex h-[50vh] w-full flex-col items-center text-center md:h-screen">
       <p className="text-2xl font-extrabold md:text-5xl lg:text-6xl">
->>>>>>> 8fc7825b
         What is
         <span className="border-b-4 border-[#FBC721] text-[#5FC6E5]">
           {' '}
@@ -41,8 +36,6 @@
           </div>
         ))}
       </div>
-<<<<<<< HEAD
-=======
 
       <div className="absolute left-0 top-0 -z-50 hidden w-1/3 sm:w-1/4 md:top-36 md:block md:w-1/5 lg:w-1/6">
         <svg
@@ -165,21 +158,4 @@
       </div>
     </div>
   );
-}
-
-const Column = ({ number, content }: { number: string; content: string }) => {
-  const contents = content.split(' ');
-  return (
-    <div className="flex w-1/5 flex-col items-center justify-center gap-3">
-      <p className="text-2xl font-extrabold text-[#FBC721] md:text-3xl lg:text-5xl">
-        {number}
-      </p>
-      <p className="text-lg lg:text-3xl">
-        {contents[0]} <br />
-        {contents[1]}
-      </p>
-      <div className="z-40 h-1/2 w-full bg-gradient-to-b from-white to-transparent lg:w-1/2"></div>{' '}
->>>>>>> 8fc7825b
-    </div>
-  );
 }