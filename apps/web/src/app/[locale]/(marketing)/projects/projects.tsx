--- conflicted
+++ resolved
@@ -14,12 +14,12 @@
     'completed' | 'in-progress' | 'planning' | undefined
   >(undefined);
 
+  const [pinnedType, setPinnedType] = useState<boolean>(false);
+  const [pinnedStatus, setPinnedStatus] = useState<boolean>(false);
+
   const [activeButtonIndex, setActiveButtonIndex] = useState<
     number | undefined
   >(undefined);
-
-  const [pinnedType, setPinnedType] = useState<boolean>(false);
-  const [pinnedStatus, setPinnedStatus] = useState<boolean>(false);
 
   const [isModalOpen, setIsModalOpen] = useState<boolean>(false);
   const [projectDetail, setProjectDetail] = useState<Project | undefined>(
@@ -40,7 +40,6 @@
           technology, by building projects.
         </p>
       </div>
-<<<<<<< HEAD
       <div className="flex flex-col items-center pt-2 md:pt-4">
         <div className="mt-36 grid max-w-4xl grid-cols-3 gap-2 text-center md:mt-4">
           {[
@@ -84,100 +83,6 @@
               className={`flex h-full w-full items-center justify-center rounded-lg border p-2 ${
                 member.type === 'web'
                   ? 'border-blue-500/20 bg-blue-500/5 text-blue-700 hover:bg-blue-500/10 dark:border-blue-300/20 dark:bg-blue-300/5 dark:text-blue-100 dark:hover:bg-blue-300/10'
-=======
-
-      <div className="my-4 grid w-full gap-4 md:grid-cols-2 lg:grid-cols-3 xl:grid-cols-4">
-        {projects.map((member) => (
-          <button
-            key={member.name}
-            className={`flex h-full w-full items-center justify-center rounded-lg border p-2 ${
-              member.type === 'web'
-                ? 'border-blue-500/20 bg-blue-500/5 text-blue-700 hover:bg-blue-500/10 dark:border-blue-300/20 dark:bg-blue-300/5 dark:text-blue-100 dark:hover:bg-blue-300/10'
-                : member.type === 'software'
-                  ? 'border-red-500/20 bg-red-500/5 text-red-700 hover:bg-red-500/10 dark:border-red-300/20 dark:bg-red-300/5 dark:text-red-100 dark:hover:bg-red-300/10'
-                  : member.type === 'hardware'
-                    ? 'border-pink-500/20 bg-pink-500/5 text-pink-700 hover:bg-pink-500/10 dark:border-pink-300/20 dark:bg-pink-300/5 dark:text-pink-100 dark:hover:bg-pink-300/10'
-                    : ''
-            } ${
-              (type !== undefined && type !== member.type) ||
-              (status !== undefined && status !== member.status)
-                ? 'opacity-30'
-                : ''
-            } transition duration-300 hover:-translate-y-2`}
-            onClick={() => {
-              setProjectDetail(member);
-              setIsModalOpen(true);
-            }}
-          >
-            <div className="flex h-full w-full flex-col items-center justify-center">
-              <div className="text-foreground text-center font-bold">
-                {member.name}
-              </div>
-              <div className="text-sm font-semibold leading-none">
-                {member.manager}
-              </div>
-
-              <Separator
-                className={`my-2 ${
-                  member.type === 'web'
-                    ? 'bg-blue-500/20 dark:bg-blue-300/20'
-                    : member.type === 'software'
-                      ? 'bg-red-500/20 dark:bg-red-300/20'
-                      : member.type === 'hardware'
-                        ? 'bg-pink-500/20 dark:bg-pink-300/20'
-                        : ''
-                }`}
-              />
-
-              <div className="flex h-full items-center justify-center text-center text-xs font-semibold leading-none opacity-80">
-                {member.description}
-              </div>
-
-              <div className="mt-2 flex flex-wrap items-center justify-center gap-2">
-                {member.techStack?.map((tech) => (
-                  <div
-                    key={tech}
-                    className={`rounded-full border px-2 py-0.5 text-center text-xs font-semibold ${
-                      member.type === 'web'
-                        ? 'border-blue-500/20 bg-blue-500/10 text-blue-500 dark:border-blue-300/20 dark:bg-blue-300/10 dark:text-blue-300'
-                        : member.type === 'software'
-                          ? 'border-red-500/20 bg-red-500/10 text-red-500 dark:border-red-300/20 dark:bg-red-300/10 dark:text-red-300'
-                          : member.type === 'hardware'
-                            ? 'border-pink-500/20 bg-pink-500/10 text-pink-500 dark:border-pink-300/20 dark:bg-pink-300/10 dark:text-pink-300'
-                            : ''
-                    }`}
-                  >
-                    {tech}
-                  </div>
-                ))}
-              </div>
-
-              <Separator
-                className={`my-2 ${
-                  member.type === 'web'
-                    ? 'bg-blue-500/20 dark:bg-blue-300/20'
-                    : member.type === 'software'
-                      ? 'bg-red-500/20 dark:bg-red-300/20'
-                      : member.type === 'hardware'
-                        ? 'bg-pink-500/20 dark:bg-pink-300/20'
-                        : ''
-                }`}
-              />
-
-              <div
-                className={`w-full rounded border p-1 text-center text-sm font-semibold ${
-                  member.type === 'web'
-                    ? 'border-blue-500/20 bg-blue-500/10 text-blue-500 dark:border-blue-300/20 dark:bg-blue-300/10 dark:text-blue-300'
-                    : member.type === 'software'
-                      ? 'border-red-500/20 bg-red-500/10 text-red-500 dark:border-red-300/20 dark:bg-red-300/10 dark:text-red-300'
-                      : member.type === 'hardware'
-                        ? 'border-pink-500/20 bg-pink-500/10 text-pink-500 dark:border-pink-300/20 dark:bg-pink-300/10 dark:text-pink-300'
-                        : ''
-                }`}
-              >
-                {member.type === 'web'
-                  ? 'Web Development'
->>>>>>> dc10a49a
                   : member.type === 'software'
                     ? 'border-red-500/20 bg-red-500/5 text-red-700 hover:bg-red-500/10 dark:border-red-300/20 dark:bg-red-300/5 dark:text-red-100 dark:hover:bg-red-300/10'
                     : member.type === 'hardware'
@@ -189,6 +94,10 @@
                   ? 'opacity-30'
                   : ''
               } transition duration-300 hover:-translate-y-2`}
+              onClick={() => {
+                setProjectDetail(member);
+                setIsModalOpen(true);
+              }}
             >
               <div className="flex h-full w-full flex-col items-center justify-center">
                 <div className="text-foreground text-center font-bold">
@@ -285,24 +194,18 @@
                         : ''}
                 </div>
               </div>
-<<<<<<< HEAD
             </button>
           ))}
+
+          {isModalOpen && (
+            <ProjectDetail
+              data={projectDetail}
+              onClose={() => {
+                setIsModalOpen(false);
+              }}
+            />
+          )}
         </div>
-=======
-            </div>
-          </button>
-        ))}
-
-        {isModalOpen && (
-          <ProjectDetail
-            data={projectDetail}
-            onClose={() => {
-              setIsModalOpen(false);
-            }}
-          />
-        )}
->>>>>>> dc10a49a
       </div>
     </>
   );
