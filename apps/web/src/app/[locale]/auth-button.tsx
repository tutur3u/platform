'use client';

import { createClient } from '@tuturuuu/supabase/next/client';
<<<<<<< HEAD
import { SupabaseUser } from '@tuturuuu/supabase/next/user';
=======
import type { SupabaseUser } from '@tuturuuu/supabase/next/user';
>>>>>>> 450e3fb5
import { Button } from '@tuturuuu/ui/button';
import { cn } from '@tuturuuu/utils/format';
import Link from 'next/link';
import { redirect } from 'next/navigation';

export function AuthButton({
  user,
  onClick,
  className,
}: {
  user: SupabaseUser | null;
  onClick?: () => void;
  className?: string;
}) {
  const supabase = createClient();

  const signOut = async () => {
    await supabase.auth.signOut({
      scope: 'local',
    });

    return redirect('/login');
  };

  return user ? (
    <div className="grid gap-2">
      <div className="break-all">
        <div className="text-xs">Logged in as</div>
        <div className="line-clamp-1 text-sm font-semibold">{user.email}</div>
      </div>
      <form action={signOut}>
        <Button
          onClick={onClick}
          variant="destructive"
          className={cn('w-full', className)}
        >
          Logout
        </Button>
      </form>
    </div>
  ) : (
    <Link href="/login" onClick={onClick} className="w-full">
      <Button className="w-full">Login</Button>
    </Link>
  );
}<|MERGE_RESOLUTION|>--- conflicted
+++ resolved
@@ -1,11 +1,7 @@
 'use client';
 
 import { createClient } from '@tuturuuu/supabase/next/client';
-<<<<<<< HEAD
-import { SupabaseUser } from '@tuturuuu/supabase/next/user';
-=======
 import type { SupabaseUser } from '@tuturuuu/supabase/next/user';
->>>>>>> 450e3fb5
 import { Button } from '@tuturuuu/ui/button';
 import { cn } from '@tuturuuu/utils/format';
 import Link from 'next/link';
