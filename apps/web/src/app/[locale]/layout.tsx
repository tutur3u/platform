import Navbar from './navbar';
import NavbarPadding from './navbar-padding';
import { StaffToolbar } from './staff-toolbar';
import { Providers } from '@/components/providers';
import { TailwindIndicator } from '@/components/tailwind-indicator';
import { locales } from '@/config';
import { siteConfig } from '@/constants/configs';
import { Toaster } from '@repo/ui/components/ui/toaster';
import '@repo/ui/globals.css';
import { cn } from '@repo/ui/lib/utils';
import { Analytics as VercelAnalytics } from '@vercel/analytics/react';
import { SpeedInsights as VercelInsights } from '@vercel/speed-insights/next';
import { Metadata, Viewport } from 'next';
import { NextIntlClientProvider } from 'next-intl';
import { getMessages, unstable_setRequestLocale } from 'next-intl/server';
import { Inter } from 'next/font/google';
import { ReactNode } from 'react';

interface Props {
  children: ReactNode;
  params: {
    locale: string;
  };
}

<<<<<<< HEAD
export function generateMetadata({ params: { locale } }: Props): Metadata {
  const enDescription = 'Take control of your workflow, supercharged by AI.';
  const viDescription = 'Quản lý công việc của bạn, siêu tốc độ cùng AI.';
=======
export const generateMetadata = ({ params: { locale } }: Props): Metadata => {
  const enDescription =
    'Nurturing Vietnamese talents, fostering global tech leaders';
  const viDescription =
    'Ươm mầm tài năng Việt, nuôi dưỡng những nhà lãnh đạo công nghệ toàn cầu';
>>>>>>> 596f9236

  const description = locale === 'vi' ? viDescription : enDescription;

  return {
    title: {
      default: siteConfig.name,
      template: `%s - ${siteConfig.name}`,
    },
    metadataBase: new URL(siteConfig.url),
    description,
    keywords: [
      'Next.js',
      'React',
      'Tailwind CSS',
      'Server Components',
      'Radix UI',
    ],
    authors: [
      {
        name: 'vohoangphuc',
        url: 'https://www.vohoangphuc.com',
      },
    ],
    creator: 'vohoangphuc',
    openGraph: {
      type: 'website',
      locale,
      url: siteConfig.url,
      title: siteConfig.name,
      description,
      siteName: siteConfig.name,
      images: [
        {
          url: siteConfig.ogImage,
          width: 1200,
          height: 630,
          alt: siteConfig.name,
        },
      ],
    },
    twitter: {
      card: 'summary_large_image',
      title: siteConfig.name,
      description,
      images: [siteConfig.ogImage],
      creator: '@tutur3u',
    },
    icons: {
      icon: '/favicon.ico',
      shortcut: '/favicon-16x16.png',
      apple: '/apple-touch-icon.png',
    },
    manifest: `/site.webmanifest`,
  };
}

export const viewport: Viewport = {
  width: 'device-width',
  initialScale: 1,
  maximumScale: 5,
  themeColor: [
    { media: '(prefers-color-scheme: dark)', color: 'black' },
    { media: '(prefers-color-scheme: light)', color: 'white' },
  ],
  colorScheme: 'dark light',
};

const inter = Inter({ subsets: ['latin', 'vietnamese'], display: 'block' });

export function generateStaticParams() {
  return locales.map((locale) => ({ locale }));
}

export default async function RootLayout({
  children,
  params: { locale },
}: Props) {
  unstable_setRequestLocale(locale);
  const messages = await getMessages();

  return (
    <html lang={locale}>
      <body
        className={cn(
          'bg-background min-h-screen font-sans antialiased',
          inter.className
        )}
      >
        <VercelAnalytics />
        <VercelInsights />
        <Providers
          attribute="class"
          defaultTheme="dark"
          themes={[
            'system',

            'light',
            'light-pink',
            'light-purple',
            'light-yellow',
            'light-orange',
            'light-green',
            'light-blue',

            'dark',
            'dark-pink',
            'dark-purple',
            'dark-yellow',
            'dark-orange',
            'dark-green',
            'dark-blue',
          ]}
          enableColorScheme={false}
          enableSystem
        >
          <NextIntlClientProvider messages={messages}>
            <Navbar />
            <NavbarPadding>{children}</NavbarPadding>
          </NextIntlClientProvider>
        </Providers>
        <TailwindIndicator />
        <StaffToolbar />
        <Toaster />
      </body>
    </html>
  );
}<|MERGE_RESOLUTION|>--- conflicted
+++ resolved
@@ -23,17 +23,11 @@
   };
 }
 
-<<<<<<< HEAD
-export function generateMetadata({ params: { locale } }: Props): Metadata {
-  const enDescription = 'Take control of your workflow, supercharged by AI.';
-  const viDescription = 'Quản lý công việc của bạn, siêu tốc độ cùng AI.';
-=======
 export const generateMetadata = ({ params: { locale } }: Props): Metadata => {
   const enDescription =
     'Nurturing Vietnamese talents, fostering global tech leaders';
   const viDescription =
     'Ươm mầm tài năng Việt, nuôi dưỡng những nhà lãnh đạo công nghệ toàn cầu';
->>>>>>> 596f9236
 
   const description = locale === 'vi' ? viDescription : enDescription;
 
