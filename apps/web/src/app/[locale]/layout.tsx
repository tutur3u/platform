import { StaffToolbar } from './staff-toolbar';
import { ProductionIndicator } from '@/components/production-indicator';
import { Providers } from '@/components/providers';
<<<<<<< HEAD
import { locales } from '@/config';
import { siteConfig } from '@/constants/configs';
import { TailwindIndicator } from '@/components/tailwind-indicator';
=======
import { TailwindIndicator } from '@/components/tailwind-indicator';
import { siteConfig } from '@/constants/configs';
import { routing, supportedLocales } from '@/i18n/routing';
>>>>>>> 543420b4
import { Toaster } from '@repo/ui/components/ui/toaster';
import '@repo/ui/globals.css';
import { cn } from '@repo/ui/lib/utils';
import { Analytics as VercelAnalytics } from '@vercel/analytics/react';
import { SpeedInsights as VercelInsights } from '@vercel/speed-insights/next';
import { Metadata, Viewport } from 'next';
import { NextIntlClientProvider } from 'next-intl';
import { getMessages, unstable_setRequestLocale } from 'next-intl/server';
import { Inter } from 'next/font/google';
import { notFound } from 'next/navigation';
import { ReactNode } from 'react';

interface Props {
  children: ReactNode;
  params: Promise<{
    locale: string;
  }>;
}

export async function generateMetadata({ params }: Props): Promise<Metadata> {
  const { locale } = await params;

  const enDescription = 'Take control of your workflow, supercharged by AI.';
  const viDescription = 'Quản lý công việc của bạn, siêu tốc độ cùng AI.';

  const description = locale === 'vi' ? viDescription : enDescription;

  return {
    title: {
      default: siteConfig.name,
      template: `%s - ${siteConfig.name}`,
    },
    metadataBase: new URL(siteConfig.url),
    description,
    keywords: [
      'Next.js',
      'React',
      'Tailwind CSS',
      'Server Components',
      'Radix UI',
    ],
    authors: [
      {
        name: 'vohoangphuc',
        url: 'https://www.vohoangphuc.com',
      },
    ],
    creator: 'vohoangphuc',
    openGraph: {
      type: 'website',
      locale,
      url: siteConfig.url,
      title: siteConfig.name,
      description,
      siteName: siteConfig.name,
      images: [
        {
          url: siteConfig.ogImage,
          width: 1200,
          height: 630,
          alt: siteConfig.name,
        },
      ],
    },
    twitter: {
      card: 'summary_large_image',
      title: siteConfig.name,
      description,
      images: [siteConfig.ogImage],
      creator: '@tutur3u',
    },
    icons: {
      icon: '/favicon.ico',
      shortcut: '/favicon-16x16.png',
      apple: '/apple-touch-icon.png',
    },
    manifest: `/site.webmanifest`,
  };
}

export const viewport: Viewport = {
  width: 'device-width',
  initialScale: 1,
  maximumScale: 5,
  themeColor: [
    { media: '(prefers-color-scheme: dark)', color: 'black' },
    { media: '(prefers-color-scheme: light)', color: 'white' },
  ],
  colorScheme: 'dark light',
};

const inter = Inter({ subsets: ['latin', 'vietnamese'], display: 'block' });

export function generateStaticParams() {
  return supportedLocales.map((locale) => ({ locale }));
}

export default async function RootLayout({ children, params }: Props) {
  // Ensure that the incoming `locale` is valid
  if (!routing.locales.includes((await params).locale as any)) {
    notFound();
  }

  const { locale } = await params;
  unstable_setRequestLocale(locale);
  const messages = await getMessages();

  return (
    <html lang={locale} suppressHydrationWarning>
      <body
        className={cn(
          'bg-background overflow-hidden font-sans antialiased',
          inter.className
        )}
      >
        <VercelAnalytics />
        <VercelInsights />
        <Providers
          attribute="class"
          themes={[
            'system',

            'light',
            'light-pink',
            'light-purple',
            'light-yellow',
            'light-orange',
            'light-green',
            'light-blue',

            'dark',
            'dark-pink',
            'dark-purple',
            'dark-yellow',
            'dark-orange',
            'dark-green',
            'dark-blue',
          ]}
          enableColorScheme={false}
          enableSystem
        >
          <NextIntlClientProvider messages={messages}>
            {children}
          </NextIntlClientProvider>
        </Providers>
        <TailwindIndicator />
        <ProductionIndicator />
        <StaffToolbar />
        <Toaster />
      </body>
    </html>
  );
}<|MERGE_RESOLUTION|>--- conflicted
+++ resolved
@@ -1,15 +1,9 @@
 import { StaffToolbar } from './staff-toolbar';
 import { ProductionIndicator } from '@/components/production-indicator';
 import { Providers } from '@/components/providers';
-<<<<<<< HEAD
-import { locales } from '@/config';
-import { siteConfig } from '@/constants/configs';
-import { TailwindIndicator } from '@/components/tailwind-indicator';
-=======
 import { TailwindIndicator } from '@/components/tailwind-indicator';
 import { siteConfig } from '@/constants/configs';
 import { routing, supportedLocales } from '@/i18n/routing';
->>>>>>> 543420b4
 import { Toaster } from '@repo/ui/components/ui/toaster';
 import '@repo/ui/globals.css';
 import { cn } from '@repo/ui/lib/utils';
