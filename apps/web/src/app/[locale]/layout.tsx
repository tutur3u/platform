import { StaffToolbar } from './staff-toolbar';
import { Providers } from '@/components/providers';
import { TailwindIndicator } from '@/components/tailwind-indicator';
import { locales } from '@/config';
import { siteConfig } from '@/constants/configs';
import { Toaster } from '@repo/ui/components/ui/toaster';
import '@repo/ui/globals.css';
import { cn } from '@repo/ui/lib/utils';
import { Analytics as VercelAnalytics } from '@vercel/analytics/react';
import { SpeedInsights as VercelInsights } from '@vercel/speed-insights/next';
import { Metadata, Viewport } from 'next';
import { NextIntlClientProvider } from 'next-intl';
import { getMessages, unstable_setRequestLocale } from 'next-intl/server';
import { Inter } from 'next/font/google';
import { ReactNode } from 'react';

interface Props {
  children: ReactNode;
  params: Promise<{
    locale: string;
  }>;
}

<<<<<<< HEAD
export function generateMetadata({ params: { locale } }: Props): Metadata {
  const enDescription =
    'The best tech club for SSET students at RMIT University.';
  const viDescription =
    'Câu lạc bộ công nghệ hàng đầu dành cho sinh viên SSET tại Đại học RMIT.';
=======
export async function generateMetadata({ params }: Props): Promise<Metadata> {
  const { locale } = await params;

  const enDescription = 'Take control of your workflow, supercharged by AI.';
  const viDescription = 'Quản lý công việc của bạn, siêu tốc độ cùng AI.';
>>>>>>> 383c4132

  const description = locale === 'vi' ? viDescription : enDescription;

  return {
    title: {
      default: siteConfig.name,
      template: `%s - ${siteConfig.name}`,
    },
    metadataBase: new URL(siteConfig.url),
    description,
    keywords: [
      'Next.js',
      'React',
      'Tailwind CSS',
      'Server Components',
      'Radix UI',
    ],
    authors: [
      {
        name: 'vohoangphuc',
        url: 'https://www.vohoangphuc.com',
      },
    ],
    creator: 'vohoangphuc',
    openGraph: {
      type: 'website',
      locale,
      url: siteConfig.url,
      title: siteConfig.name,
      description,
      siteName: siteConfig.name,
      images: [
        {
          url: siteConfig.ogImage,
          width: 1200,
          height: 630,
          alt: siteConfig.name,
        },
      ],
    },
    twitter: {
      card: 'summary_large_image',
      title: siteConfig.name,
      description,
      images: [siteConfig.ogImage],
      creator: '@tutur3u',
    },
    icons: {
      icon: '/favicon.ico',
      shortcut: '/favicon-16x16.png',
      apple: '/apple-touch-icon.png',
    },
    manifest: `/site.webmanifest`,
  };
}

export const viewport: Viewport = {
  width: 'device-width',
  initialScale: 1,
  maximumScale: 5,
  themeColor: [
    { media: '(prefers-color-scheme: dark)', color: 'black' },
    { media: '(prefers-color-scheme: light)', color: 'white' },
  ],
  colorScheme: 'dark light',
};

const inter = Inter({ subsets: ['latin', 'vietnamese'], display: 'block' });

export function generateStaticParams() {
  return locales.map((locale) => ({ locale }));
}

export default async function RootLayout({ children, params }: Props) {
  const { locale } = await params;
  unstable_setRequestLocale(locale);
  const messages = await getMessages();

  return (
    <html lang={locale}>
      <body
        className={cn(
          'bg-background overflow-hidden font-sans antialiased',
          inter.className
        )}
      >
        <VercelAnalytics />
        <VercelInsights />
        <Providers
          attribute="class"
<<<<<<< HEAD
          defaultTheme="light"
=======
>>>>>>> 383c4132
          themes={[
            'system',

            'light',
            'light-pink',
            'light-purple',
            'light-yellow',
            'light-orange',
            'light-green',
            'light-blue',

            'dark',
            'dark-pink',
            'dark-purple',
            'dark-yellow',
            'dark-orange',
            'dark-green',
            'dark-blue',
          ]}
          enableColorScheme={false}
          enableSystem
        >
          <NextIntlClientProvider messages={messages}>
            {children}
          </NextIntlClientProvider>
        </Providers>
        <TailwindIndicator />
        <StaffToolbar />
        <Toaster />
      </body>
    </html>
  );
}<|MERGE_RESOLUTION|>--- conflicted
+++ resolved
@@ -21,19 +21,11 @@
   }>;
 }
 
-<<<<<<< HEAD
 export function generateMetadata({ params: { locale } }: Props): Metadata {
   const enDescription =
     'The best tech club for SSET students at RMIT University.';
   const viDescription =
     'Câu lạc bộ công nghệ hàng đầu dành cho sinh viên SSET tại Đại học RMIT.';
-=======
-export async function generateMetadata({ params }: Props): Promise<Metadata> {
-  const { locale } = await params;
-
-  const enDescription = 'Take control of your workflow, supercharged by AI.';
-  const viDescription = 'Quản lý công việc của bạn, siêu tốc độ cùng AI.';
->>>>>>> 383c4132
 
   const description = locale === 'vi' ? viDescription : enDescription;
 
@@ -124,10 +116,7 @@
         <VercelInsights />
         <Providers
           attribute="class"
-<<<<<<< HEAD
           defaultTheme="light"
-=======
->>>>>>> 383c4132
           themes={[
             'system',
 
