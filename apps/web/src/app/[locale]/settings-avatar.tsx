--- conflicted
+++ resolved
@@ -1,10 +1,5 @@
 'use client';
 
-<<<<<<< HEAD
-import { getInitials } from '@/utils/name-helper';
-import { generateRandomUUID } from '@/utils/uuid-helper';
-=======
->>>>>>> 450e3fb5
 import { createClient } from '@tuturuuu/supabase/next/client';
 import { WorkspaceUser } from '@tuturuuu/types/primitives/WorkspaceUser';
 import { Avatar, AvatarFallback, AvatarImage } from '@tuturuuu/ui/avatar';
@@ -24,11 +19,8 @@
 import { Loader2, Settings, UserIcon } from '@tuturuuu/ui/icons';
 import { Label } from '@tuturuuu/ui/label';
 import { zodResolver } from '@tuturuuu/ui/resolvers';
-<<<<<<< HEAD
-=======
 import { getInitials } from '@tuturuuu/utils/name-helper';
 import { generateRandomUUID } from '@tuturuuu/utils/uuid-helper';
->>>>>>> 450e3fb5
 import { useTranslations } from 'next-intl';
 import { useRouter } from 'next/navigation';
 import { useState } from 'react';
