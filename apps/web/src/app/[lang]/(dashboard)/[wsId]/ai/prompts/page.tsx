--- conflicted
+++ resolved
@@ -1,9 +1,5 @@
 import { createServerComponentClient } from '@supabase/auth-helpers-nextjs';
 import { cookies } from 'next/headers';
-<<<<<<< HEAD
-import { redirect } from 'next/navigation';
-=======
->>>>>>> 5c0369b8
 import { verifyHasSecrets } from '@/lib/workspace-helper';
 import AIPromptsTable from './table';
 import { Database } from '@/types/supabase';
@@ -24,12 +20,7 @@
   params: { wsId },
   searchParams,
 }: Props) {
-<<<<<<< HEAD
-  const enabled = verifyHasSecrets(wsId, ['ENABLE_AI']);
-  if (!enabled) redirect(`/${wsId}`);
-=======
   await verifyHasSecrets(wsId, ['ENABLE_AI'], `/${wsId}`);
->>>>>>> 5c0369b8
 
   const { data, count } = await getData(wsId, searchParams);
   return <AIPromptsTable wsId={wsId} data={data} count={count} />;
