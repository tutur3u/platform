'use client';

import { Button } from '@/components/ui/button';
import { Moon, Sun } from 'lucide-react';
import { useTheme } from 'next-themes';

export function ThemeToggle() {
  const { theme, systemTheme, setTheme } = useTheme();

<<<<<<< HEAD
  const userTheme = theme === 'system' ? systemTheme : theme;
  const isDark = userTheme === 'dark';

=======
  const isSystem = theme === 'system' || theme === null;
  const userTheme = isSystem ? systemTheme : theme;

  const isDark = userTheme === 'dark';
>>>>>>> 0363d9ea
  const updateTheme = () => setTheme(isDark ? 'light' : 'dark');

  return (
    <Button variant="outline" size="icon" onClick={updateTheme}>
      <Sun className="h-[1.2rem] w-[1.2rem] rotate-0 scale-100 transition-all dark:-rotate-90 dark:scale-0" />
      <Moon className="absolute h-[1.2rem] w-[1.2rem] rotate-90 scale-0 transition-all dark:rotate-0 dark:scale-100" />
      <span className="sr-only">Toggle theme</span>
    </Button>
  );
}<|MERGE_RESOLUTION|>--- conflicted
+++ resolved
@@ -7,16 +7,10 @@
 export function ThemeToggle() {
   const { theme, systemTheme, setTheme } = useTheme();
 
-<<<<<<< HEAD
-  const userTheme = theme === 'system' ? systemTheme : theme;
-  const isDark = userTheme === 'dark';
-
-=======
   const isSystem = theme === 'system' || theme === null;
   const userTheme = isSystem ? systemTheme : theme;
 
   const isDark = userTheme === 'dark';
->>>>>>> 0363d9ea
   const updateTheme = () => setTheme(isDark ? 'light' : 'dark');
 
   return (
