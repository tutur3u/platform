import { supportedLocales } from '@/i18n/routing';

export const APP_PUBLIC_PATHS = [
  '/login',
  '/about',
  '/contributors',
  '/projects',
  '/meet-together',
  '/neo-crush',
  '/neo-chess',
<<<<<<< HEAD
  '/blogs',
=======
  '/neo-generator',
>>>>>>> a85e4951
].reduce((acc: string[], path) => {
  // Add the original path
  acc.push(path);

  // Add localized paths
  const localizedPaths = supportedLocales.map((locale) => `/${locale}${path}`);
  acc.push(...localizedPaths);

  return acc;
}, []);<|MERGE_RESOLUTION|>--- conflicted
+++ resolved
@@ -8,11 +8,8 @@
   '/meet-together',
   '/neo-crush',
   '/neo-chess',
-<<<<<<< HEAD
   '/blogs',
-=======
   '/neo-generator',
->>>>>>> a85e4951
 ].reduce((acc: string[], path) => {
   // Add the original path
   acc.push(path);
