--- conflicted
+++ resolved
@@ -1,12 +1,10 @@
-import { APP_PUBLIC_PATHS } from './public_paths';
+import { supportedLocales } from '@/i18n/routing';
 
 export const GITHUB_OWNER = 'tutur3u';
 export const GITHUB_REPO = 'platform';
 
 export const DEV_MODE = process.env.NODE_ENV === 'development';
 export const PROD_MODE = process.env.NODE_ENV === 'production';
-
-export const PUBLIC_PATHS = APP_PUBLIC_PATHS;
 
 export const BASE_URL =
   process.env.BASE_URL ||
@@ -35,7 +33,6 @@
   process.env.HIDE_TAILWIND_INDICATOR === 'true';
 
 export const IS_PRODUCTION_DB =
-<<<<<<< HEAD
   process.env.NEXT_PUBLIC_SUPABASE_URL?.includes('.supabase.');
 
 export const PUBLIC_PATHS = [
@@ -54,7 +51,4 @@
   acc.push(...localizedPaths);
 
   return acc;
-}, []);
-=======
-  process.env.NEXT_PUBLIC_SUPABASE_URL?.includes('.supabase.');
->>>>>>> 450e3fb5
+}, []);