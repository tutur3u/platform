--- conflicted
+++ resolved
@@ -1788,17 +1788,11 @@
           },
         ];
       };
-<<<<<<< HEAD
-      send_emails: {
-=======
       quiz_options: {
->>>>>>> 6cb7d294
         Row: {
           content: string | null;
           created_at: string;
-<<<<<<< HEAD
           email: string | null;
-=======
           id: string;
           is_correct: boolean;
           points: number | null;
@@ -1836,7 +1830,6 @@
           content: string;
           created_at: string;
           email: string;
->>>>>>> 6cb7d294
           id: string;
           post_id: string | null;
           receiver_id: string;
@@ -1896,23 +1889,6 @@
             referencedRelation: 'distinct_invoice_creators';
             referencedColumns: ['id'];
           },
-<<<<<<< HEAD
-          {
-            foreignKeyName: 'send_emails_sender_id_fkey';
-            columns: ['sender_id'];
-            isOneToOne: false;
-            referencedRelation: 'workspace_users';
-            referencedColumns: ['id'];
-          },
-          {
-            foreignKeyName: 'send_emails_sender_id_fkey';
-            columns: ['sender_id'];
-            isOneToOne: false;
-            referencedRelation: 'workspace_users_with_groups';
-            referencedColumns: ['id'];
-          },
-=======
->>>>>>> 6cb7d294
         ];
       };
       task_assignees: {
