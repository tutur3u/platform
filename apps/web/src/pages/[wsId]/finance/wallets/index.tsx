--- conflicted
+++ resolved
@@ -17,11 +17,8 @@
 import PaginationSelector from '../../../../components/selectors/PaginationSelector';
 import PaginationIndicator from '../../../../components/pagination/PaginationIndicator';
 import SidebarLink from '../../../../components/layouts/SidebarLink';
-<<<<<<< HEAD
 import GeneralSearchBar from '../../../../components/inputs/GeneralSearchBar';
-=======
 import useTranslation from 'next-translate/useTranslation';
->>>>>>> 805d4f3a
 
 export const getServerSideProps = enforceHasWorkspaces;
 
@@ -93,20 +90,7 @@
       <HeaderX label={`${wallet} - ${finance}`} />
       <div className="flex min-h-full w-full flex-col pb-20">
         <div className="mt-2 grid items-end gap-4 md:grid-cols-2 xl:grid-cols-4">
-<<<<<<< HEAD
           <GeneralSearchBar setQuery={setQuery} />
-=======
-          <TextInput
-            label={t('search')}
-            value={query}
-            onChange={(e) => setQuery(e.target.value)}
-            placeholder={t('search-placeholder')}
-            icon={<MagnifyingGlassIcon className="h-5" />}
-            classNames={{
-              input: 'bg-white/5 border-zinc-300/20 font-semibold',
-            }}
-          />
->>>>>>> 805d4f3a
           <ModeSelector mode={mode} setMode={setMode} />
           <PaginationSelector
             items={itemsPerPage}
