import { ReactElement, useEffect, useState } from 'react';
import useSWR from 'swr';
import WalletTab from '../../components/finance/wallets/WalletTab';
import HeaderX from '../../components/metadata/HeaderX';
import { DEV_MODE } from '../../constants/common';
import { useAppearance } from '../../hooks/useAppearance';
import { useUserData } from '../../hooks/useUserData';
import { useUserList } from '../../hooks/useUserList';
import { PageWithLayoutProps } from '../../types/PageWithLayoutProps';
import { Wallet } from '../../types/primitives/Wallet';
import WalletEditForm from '../../components/forms/WalletEditForm';
import { openModal } from '@mantine/modals';
import { Transaction } from '../../types/primitives/Transaction';
import { useWallets } from '../../hooks/useWallets';
import { useProjects } from '../../hooks/useProjects';
import { Divider, Select } from '@mantine/core';
import NestedLayout from '../../components/layouts/NestedLayout';
import TransactionEditForm from '../../components/forms/TransactionEditForm';
import { useTransactions } from '../../hooks/useTransactions';
import TransactionTab from '../../components/finance/transactions/TransactionTab';
import { PlusIcon } from '@heroicons/react/24/solid';

const FinancePage: PageWithLayoutProps = () => {
  const { setRootSegment, changeLeftSidebarSecondaryPref } = useAppearance();
  const { updateUsers } = useUserList();
  const { data } = useUserData();

  const { wsId, projects, isProjectsLoading } = useProjects();

  const { data: workspace, error: workspaceError } = useSWR(
    wsId ? `/api/workspaces/${wsId}` : null
  );

  useEffect(() => {
    setRootSegment(
      wsId
        ? [
            {
              content: workspace?.name || 'Unnamed Workspace',
              href: `/workspaces/${wsId}`,
            },
            { content: 'Finance', href: `/finance` },
          ]
        : []
    );
  }, [wsId, workspace?.name, setRootSegment]);

  useEffect(() => {
    if (data) updateUsers([data]);
    // eslint-disable-next-line react-hooks/exhaustive-deps
  }, [data]);

  const { createWallet, updateWallet, deleteWallet } = useWallets();
  const { createTransaction, updateTransaction, deleteTransaction } =
    useTransactions();

  const [projectId, setProjectId] = useState<string | null>();

  useEffect(() => {
    if (projects?.length) setProjectId(projects[0].id);
  }, [projects]);

  const [walletId, setWalletId] = useState<string | null>();
  const [wallet, setWallet] = useState<Wallet>();

  const { data: wallets, error: walletsError } = useSWR<Wallet[] | null>(
    projectId ? `/api/projects/${projectId}/wallets` : null
  );

  const isWalletsLoading = !wallets && !walletsError;

  const { data: transactions, error: transactionsError } = useSWR<
    Transaction[] | null
  >(
    projectId && walletId
      ? `/api/projects/${projectId}/wallets/${walletId}/transactions`
      : null
  );

  const isTransactionsLoading = !transactions && !transactionsError;

  useEffect(() => {
    if (walletId) {
      const wallet = wallets?.find((wallet) => wallet.id === walletId);
      if (wallet) setWallet(wallet);
    }
  }, [walletId, wallets]);

  const showEditWalletModal = (wallet?: Wallet) => {
    if (!projectId) return;

    openModal({
      title: (
        <div className="font-semibold">
          {wallet ? 'Edit wallet' : 'Create wallet'}
        </div>
      ),
      centered: true,
      children: (
        <WalletEditForm
          projectId={projectId || ''}
          wallet={wallet}
          onSubmit={wallet ? updateWallet : createWallet}
          onDelete={wallet ? () => deleteWallet(projectId, wallet) : undefined}
        />
      ),
    });
  };

  const showEditTransactionModal = (transaction?: Transaction) => {
    if (!projectId || !walletId) return;

    openModal({
      title: (
        <div className="font-semibold">
          {transaction ? 'Edit transaction' : 'Create transaction'}
        </div>
      ),
      centered: true,
      children: (
        <TransactionEditForm
          projectId={projectId || ''}
          walletId={walletId || ''}
          transaction={transaction}
          onSubmit={transaction ? updateTransaction : createTransaction}
          onDelete={
            transaction
              ? () => deleteTransaction(projectId, walletId, transaction)
              : undefined
          }
        />
      ),
    });
  };

  return (
<<<<<<< HEAD
    <>
      <div className="tablet:flex w-full">
        <div className="tablet:border-r tablet:h-screen flex h-fit w-72 flex-col gap-5 border-zinc-800 p-5">
          <div className="flex flex-col gap-3">
            <Select
              label="Select project"
              placeholder="Select project"
              data={
                projects
                  ? projects.map((project) => ({
                      label: project.name,
                      value: project.id,
                    }))
                  : []
              }
              value={projectId as string | undefined}
              onChange={(pid) => {
                setProjectId(pid);
                setWalletId(null);
              }}
            />
            <div className="tablet:hidden flex items-end justify-between">
              <Select
                label="Select wallet"
                placeholder="Select wallet"
                data={
                  wallets
                    ? wallets.map((wallet) => ({
                        label: wallet.name,
                        value: wallet.id,
                      }))
                    : []
                }
                value={walletId as string | undefined}
                onChange={(wid) => {
                  setWalletId(wid);
                }}
                className="w-[80%]"
              />

              <button
                className="rounded-md bg-zinc-800 p-2 text-zinc-500 transition hover:text-zinc-400"
                onClick={() => showEditWalletModal()}
              >
                <PlusIcon className="w-5" />
              </button>
            </div>
          </div>
=======
    <div className="flex h-full w-full gap-4">
      <div className="flex h-full w-72 flex-col gap-2">
        <Select
          label="Select project"
          placeholder="Select project"
          data={
            projects
              ? projects.map((project) => ({
                  label: project.name,
                  value: project.id,
                }))
              : []
          }
          value={projectId as string | undefined}
          onChange={(pid) => {
            setProjectId(pid);
            setWalletId(null);
          }}
        />
>>>>>>> db5c23da

        {projectId && (
          <button
            onClick={() => showEditWalletModal()}
            className="tablet:block hidden w-full rounded border border-zinc-800 bg-zinc-800/80 p-2 text-sm font-semibold text-zinc-400 transition hover:bg-zinc-300/10 hover:text-zinc-200"
          >
            Create wallet
          </button>
        )}

<<<<<<< HEAD
          <div className="scrollbar-none tablet:flex hidden flex-col gap-5 overflow-y-scroll">
            {wallets &&
              wallets.map((wallet) => (
                <WalletTab
                  key={wallet.id}
                  wallet={wallet}
                  onClick={() => setWalletId(wallet.id)}
                />
              ))}
          </div>
=======
        <Divider variant="dashed" className="my-1 w-full" />

        <div className="scrollbar-none flex flex-col gap-4 overflow-y-scroll">
          {wallets &&
            wallets.map((wallet) => (
              <WalletTab
                key={wallet.id}
                wallet={wallet}
                onClick={() => setWalletId(wallet.id)}
                isActive={wallet.id === walletId}
              />
            ))}
>>>>>>> db5c23da
        </div>
      </div>

<<<<<<< HEAD
        {walletId ? (
          <div className="w-full p-5">
            <div className="mb-6 rounded-lg bg-zinc-900 p-4">
              <h1 className="text-2xl font-bold">
                {wallet?.name || 'Untitled Wallet'}
              </h1>
              <p className="text-xl text-zinc-400">
                {Intl.NumberFormat('vi-VN', {
                  style: 'currency',
                  currency: 'VND',
                }).format(wallet?.balance || 0)}
              </p>
            </div>

            <div className="flex w-full justify-between">
              <button
                onClick={() => showEditTransactionModal()}
                className="mb-6 flex items-center justify-center gap-2 rounded border border-zinc-800 bg-zinc-800/80 p-2 text-sm font-semibold text-zinc-400 transition hover:bg-zinc-300/10 hover:text-zinc-200"
=======
      {walletId ? (
        <div className="flex h-full w-full flex-col gap-4 rounded-lg border border-zinc-800 p-4">
          <div className="flex w-full flex-initial justify-between">
            <button
              onClick={() => showEditTransactionModal()}
              className="flex items-center justify-center gap-2 rounded border border-zinc-800 bg-zinc-800/80 p-2 text-sm font-semibold text-zinc-400 transition hover:bg-zinc-300/10 hover:text-zinc-200"
            >
              Add transaction
            </button>
            {wallet && (
              <button
                onClick={() => showEditWalletModal(wallet)}
                className="flex items-center justify-center gap-2 rounded border border-zinc-800 bg-zinc-800/80 p-2 text-sm font-semibold text-zinc-400 transition hover:bg-zinc-300/10 hover:text-zinc-200"
>>>>>>> db5c23da
              >
                Edit wallet
              </button>
<<<<<<< HEAD
              {wallet && (
                <button
                  onClick={() => showEditWalletModal(wallet)}
                  className="mb-7 flex items-center justify-center gap-2 rounded border border-zinc-800 bg-zinc-800/80 p-2 text-sm font-semibold text-zinc-400 transition hover:bg-zinc-300/10 hover:text-zinc-200"
                >
                  Edit wallet
                </button>
              )}
            </div>

            <div className="tablet:grid-cols-2 grid grid-cols-1 gap-6 lg:grid-cols-3 xl:grid-cols-4">
              {transactions &&
                transactions.map((transaction) => (
                  <TransactionTab
                    key={transaction.id}
                    transaction={transaction}
                    onClick={() => showEditTransactionModal(transaction)}
                  />
                ))}
            </div>
          </div>
        ) : (
          <div className="flex w-full items-center justify-center p-4 md:p-8">
            <div className="text-center text-lg font-semibold text-zinc-500 md:text-2xl">
              Select a wallet to view transactions.
            </div>
=======
            )}
          </div>

          <div className="grid max-h-full grid-cols-2 gap-5 overflow-y-auto md:grid-cols-1 md:gap-4 lg:grid-cols-2 xl:grid-cols-4">
            {transactions &&
              transactions.map((transaction) => (
                <TransactionTab
                  key={transaction.id}
                  transaction={transaction}
                  onClick={() => showEditTransactionModal(transaction)}
                />
              ))}
          </div>
        </div>
      ) : (
        <div className="flex w-full items-center justify-center rounded-lg border border-zinc-800 p-4 md:p-8">
          <div className="text-2xl font-semibold text-zinc-500">
            Select a wallet to view transactions.
>>>>>>> db5c23da
          </div>
        </div>
      )}
    </div>
  );
};

FinancePage.getLayout = function getLayout(page: ReactElement) {
  return <NestedLayout mode="document">{page}</NestedLayout>;
};

export default FinancePage;<|MERGE_RESOLUTION|>--- conflicted
+++ resolved
@@ -134,60 +134,10 @@
   };
 
   return (
-<<<<<<< HEAD
-    <>
-      <div className="tablet:flex w-full">
-        <div className="tablet:border-r tablet:h-screen flex h-fit w-72 flex-col gap-5 border-zinc-800 p-5">
-          <div className="flex flex-col gap-3">
-            <Select
-              label="Select project"
-              placeholder="Select project"
-              data={
-                projects
-                  ? projects.map((project) => ({
-                      label: project.name,
-                      value: project.id,
-                    }))
-                  : []
-              }
-              value={projectId as string | undefined}
-              onChange={(pid) => {
-                setProjectId(pid);
-                setWalletId(null);
-              }}
-            />
-            <div className="tablet:hidden flex items-end justify-between">
-              <Select
-                label="Select wallet"
-                placeholder="Select wallet"
-                data={
-                  wallets
-                    ? wallets.map((wallet) => ({
-                        label: wallet.name,
-                        value: wallet.id,
-                      }))
-                    : []
-                }
-                value={walletId as string | undefined}
-                onChange={(wid) => {
-                  setWalletId(wid);
-                }}
-                className="w-[80%]"
-              />
-
-              <button
-                className="rounded-md bg-zinc-800 p-2 text-zinc-500 transition hover:text-zinc-400"
-                onClick={() => showEditWalletModal()}
-              >
-                <PlusIcon className="w-5" />
-              </button>
-            </div>
-          </div>
-=======
-    <div className="flex h-full w-full gap-4">
-      <div className="flex h-full w-72 flex-col gap-2">
+    <div className="flex h-full w-full flex-col gap-4 md:flex-row">
+      <div className="flex flex-col gap-2 md:h-full md:w-72">
         <Select
-          label="Select project"
+          label="Project"
           placeholder="Select project"
           data={
             projects
@@ -203,68 +153,66 @@
             setWalletId(null);
           }}
         />
->>>>>>> db5c23da
 
         {projectId && (
           <button
             onClick={() => showEditWalletModal()}
-            className="tablet:block hidden w-full rounded border border-zinc-800 bg-zinc-800/80 p-2 text-sm font-semibold text-zinc-400 transition hover:bg-zinc-300/10 hover:text-zinc-200"
+            className="w-full rounded border border-zinc-800 bg-zinc-800/80 p-2 text-sm font-semibold text-zinc-400 transition hover:bg-zinc-300/10 hover:text-zinc-200"
           >
             Create wallet
           </button>
         )}
 
-<<<<<<< HEAD
-          <div className="scrollbar-none tablet:flex hidden flex-col gap-5 overflow-y-scroll">
-            {wallets &&
-              wallets.map((wallet) => (
-                <WalletTab
-                  key={wallet.id}
-                  wallet={wallet}
-                  onClick={() => setWalletId(wallet.id)}
-                />
-              ))}
-          </div>
-=======
-        <Divider variant="dashed" className="my-1 w-full" />
-
-        <div className="scrollbar-none flex flex-col gap-4 overflow-y-scroll">
+        <Divider className="my-1 w-full" />
+
+        <Select
+          label="Wallet"
+          placeholder="Select wallet"
+          data={
+            wallets
+              ? wallets.map((wallet) => ({
+                  label: wallet.name,
+                  value: wallet.id,
+                }))
+              : []
+          }
+          value={walletId as string | undefined}
+          onChange={(wid) => {
+            setWalletId(wid);
+          }}
+        />
+
+        <Divider variant="dashed" className="my-1 hidden w-full md:block" />
+
+        <div className="scrollbar-none hidden flex-col gap-4 overflow-y-scroll md:flex">
           {wallets &&
             wallets.map((wallet) => (
               <WalletTab
                 key={wallet.id}
                 wallet={wallet}
                 onClick={() => setWalletId(wallet.id)}
-                isActive={wallet.id === walletId}
               />
             ))}
->>>>>>> db5c23da
         </div>
       </div>
 
-<<<<<<< HEAD
-        {walletId ? (
-          <div className="w-full p-5">
-            <div className="mb-6 rounded-lg bg-zinc-900 p-4">
-              <h1 className="text-2xl font-bold">
-                {wallet?.name || 'Untitled Wallet'}
-              </h1>
-              <p className="text-xl text-zinc-400">
-                {Intl.NumberFormat('vi-VN', {
-                  style: 'currency',
-                  currency: 'VND',
-                }).format(wallet?.balance || 0)}
-              </p>
-            </div>
-
-            <div className="flex w-full justify-between">
-              <button
-                onClick={() => showEditTransactionModal()}
-                className="mb-6 flex items-center justify-center gap-2 rounded border border-zinc-800 bg-zinc-800/80 p-2 text-sm font-semibold text-zinc-400 transition hover:bg-zinc-300/10 hover:text-zinc-200"
-=======
       {walletId ? (
-        <div className="flex h-full w-full flex-col gap-4 rounded-lg border border-zinc-800 p-4">
-          <div className="flex w-full flex-initial justify-between">
+        <div className="flex h-full w-full flex-col gap-4 rounded-lg border-zinc-800 md:border md:p-4">
+          <div className="hidden rounded-lg bg-zinc-900 p-4 md:block">
+            <h1 className="text-2xl font-bold">
+              {wallet?.name || 'Untitled Wallet'}
+            </h1>
+            <p className="text-xl text-zinc-400">
+              {Intl.NumberFormat('vi-VN', {
+                style: 'currency',
+                currency: 'VND',
+              }).format(wallet?.balance || 0)}
+            </p>
+          </div>
+
+          <Divider className="hidden w-full md:block" />
+
+          <div className="flex w-full justify-between">
             <button
               onClick={() => showEditTransactionModal()}
               className="flex items-center justify-center gap-2 rounded border border-zinc-800 bg-zinc-800/80 p-2 text-sm font-semibold text-zinc-400 transition hover:bg-zinc-300/10 hover:text-zinc-200"
@@ -275,42 +223,13 @@
               <button
                 onClick={() => showEditWalletModal(wallet)}
                 className="flex items-center justify-center gap-2 rounded border border-zinc-800 bg-zinc-800/80 p-2 text-sm font-semibold text-zinc-400 transition hover:bg-zinc-300/10 hover:text-zinc-200"
->>>>>>> db5c23da
               >
                 Edit wallet
               </button>
-<<<<<<< HEAD
-              {wallet && (
-                <button
-                  onClick={() => showEditWalletModal(wallet)}
-                  className="mb-7 flex items-center justify-center gap-2 rounded border border-zinc-800 bg-zinc-800/80 p-2 text-sm font-semibold text-zinc-400 transition hover:bg-zinc-300/10 hover:text-zinc-200"
-                >
-                  Edit wallet
-                </button>
-              )}
-            </div>
-
-            <div className="tablet:grid-cols-2 grid grid-cols-1 gap-6 lg:grid-cols-3 xl:grid-cols-4">
-              {transactions &&
-                transactions.map((transaction) => (
-                  <TransactionTab
-                    key={transaction.id}
-                    transaction={transaction}
-                    onClick={() => showEditTransactionModal(transaction)}
-                  />
-                ))}
-            </div>
-          </div>
-        ) : (
-          <div className="flex w-full items-center justify-center p-4 md:p-8">
-            <div className="text-center text-lg font-semibold text-zinc-500 md:text-2xl">
-              Select a wallet to view transactions.
-            </div>
-=======
             )}
           </div>
 
-          <div className="grid max-h-full grid-cols-2 gap-5 overflow-y-auto md:grid-cols-1 md:gap-4 lg:grid-cols-2 xl:grid-cols-4">
+          <div className="grid max-h-full gap-4 overflow-y-auto md:grid-cols-2 md:gap-4 xl:grid-cols-3 2xl:grid-cols-4">
             {transactions &&
               transactions.map((transaction) => (
                 <TransactionTab
@@ -323,9 +242,8 @@
         </div>
       ) : (
         <div className="flex w-full items-center justify-center rounded-lg border border-zinc-800 p-4 md:p-8">
-          <div className="text-2xl font-semibold text-zinc-500">
+          <div className="text-center font-semibold text-zinc-500 md:text-2xl">
             Select a wallet to view transactions.
->>>>>>> db5c23da
           </div>
         </div>
       )}
