--- conflicted
+++ resolved
@@ -20,14 +20,11 @@
 } from '@supabase/auth-helpers-react';
 import useTranslation from 'next-translate/useTranslation';
 import { showNotification } from '@mantine/notifications';
-<<<<<<< HEAD
 import SettingItemTab from '../../components/settings/SettingItemTab';
-=======
 import { enforceAuthenticated } from '../../utils/serverless/enforce-authenticated';
 import { mutate } from 'swr';
 
 export const getServerSideProps = enforceAuthenticated;
->>>>>>> c1d0c9cb
 
 const SettingPage: PageWithLayoutProps = () => {
   const { setRootSegment } = useSegments();
@@ -127,7 +124,6 @@
     <div className="md:max-w-md">
       <HeaderX label="Settings" />
 
-<<<<<<< HEAD
       <div className="flex flex-col gap-5">
         <SettingItemTab
           title="Display name"
@@ -175,69 +171,8 @@
             onChange={setBirthday}
           />
         </SettingItemTab>
-
-        <SettingItemTab
-          title="Language"
-          description="Change the language of the website."
-        >
-          <LanguageSelector fullWidth />
-        </SettingItemTab>
-
-=======
-      <SettingItemCard
-        title="Display name"
-        description="Please enter your name as you would like it to be displayed on your profile."
-        saving={saving}
-        onSave={handleSave}
-      >
-        <TextInput
-          placeholder="John Doe"
-          value={displayName}
-          onChange={(event: ChangeEvent<HTMLInputElement>) =>
-            setDisplayName(event.currentTarget.value)
-          }
-        />
-      </SettingItemCard>
-
-      <SettingItemCard
-        title="Handle"
-        description="This is your custom URL namespace within Tuturuuu."
-        saving={saving}
-        onSave={handleSave}
-      >
-        <TextInput
-          placeholder="tuturuuu"
-          // replace all characters that are not a-z, 0-9, or _
-          value={handle.replace(/[^a-z0-9_]/gi, '').toLowerCase()}
-          onChange={(event: ChangeEvent<HTMLInputElement>) => {
-            const handle = event.currentTarget.value.replace(
-              /[^a-z0-9_]/gi,
-              ''
-            );
-
-            // Limit to 20 characters
-            if (handle.length > 20) return;
-            setUsername(handle.toLowerCase());
-          }}
-          icon={<AtSymbolIcon className="h-5 w-5" />}
-        />
-      </SettingItemCard>
-
-      <SettingItemCard
-        title="Birthday"
-        description="Your birthday will only be used for social features."
-        saving={saving}
-        onSave={handleSave}
-      >
-        <DatePickerInput
-          placeholder="Your birthday"
-          icon={<CakeIcon className="h-5 w-5" />}
-          value={birthday}
-          onChange={setBirthday}
-        />
-      </SettingItemCard>
-
-      <SettingItemCard
+        
+        <SettingItemTab
         title="Email"
         description="Your email address that you used to login with."
         saving={changingEmail}
@@ -278,17 +213,15 @@
             </>
           )}
         </div>
-      </SettingItemCard>
-
-      <SettingItemCard
-        title="Language"
-        description="Change the language of the website."
-      >
-        <LanguageSelector fullWidth />
-      </SettingItemCard>
-
+      </SettingItemTab>
+
+        <SettingItemTab
+          title="Language"
+          description="Change the language of the website."
+        >
+          <LanguageSelector fullWidth />
+        </SettingItemTab>
       <SettingItemCard title={logOut} description="Log out of your account.">
->>>>>>> c1d0c9cb
         <div
           onClick={handleSave}
           className="col-span-full flex cursor-pointer items-center justify-center rounded border border-blue-300/20 bg-blue-300/10 p-2 font-semibold text-blue-300 transition duration-300 hover:border-blue-300/30 hover:bg-blue-300/20"
