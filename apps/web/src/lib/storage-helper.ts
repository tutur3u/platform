<<<<<<< HEAD
import { SupabaseClient } from '@tuturuuu/supabase/next/client';
=======
import type { SupabaseClient } from '@tuturuuu/supabase/next/client';
>>>>>>> 450e3fb5

export async function downloadPublicObject({
  supabase,
  bucket,
  path,
  beforeStart,
  onComplete,
  onSuccess,
  onError,
}: {
  supabase: SupabaseClient;
  bucket: string;
  path: string;
  beforeStart?: () => void;
  onComplete?: () => void;
  onSuccess?: (url: string) => void;
  onError?: (error: unknown) => void;
}) {
  try {
    beforeStart?.();

    const {
      data: { publicUrl: url },
    } = supabase.storage.from(bucket).getPublicUrl(path);

    onSuccess?.(url);
    return url;
  } catch (error) {
    console.log('Error downloading object: ', error);
    onError?.(error);
  } finally {
    onComplete?.();
  }
}

export async function downloadPrivateObject({
  supabase,
  bucket,
  path,
  beforeStart,
  onComplete,
  onSuccess,
  onError,
}: {
  supabase: SupabaseClient;
  bucket: string;
  path: string;
  beforeStart?: () => void;
  onComplete?: () => void;
  onSuccess?: (url: string) => void;
  onError?: (error: unknown) => void;
}) {
  try {
    beforeStart?.();

    const { data, error } = await supabase.storage.from(bucket).download(path);

    if (error) {
      throw error;
    }

    const url = URL.createObjectURL(data);
    onSuccess?.(url);
  } catch (error) {
    console.log('Error downloading object: ', error);
    onError?.(error);
  } finally {
    onComplete?.();
  }
}

export async function uploadObject({
  supabase,
  bucket,
  path,
  file,
  beforeStart,
  onComplete,
  onSuccess,
  onError,
}: {
  supabase: SupabaseClient;
  bucket: string;
  path: string;
  file: File | null;
  beforeStart?: () => void;
  onComplete?: () => void;
  onSuccess?: (url: string) => void;
  onError?: (error: unknown) => void;
}) {
  try {
    beforeStart?.();

    if (!file) throw new Error('You must select an object to upload.');

    const fileExt = file.name.split('.').pop();
    const filePath = `${path}.${fileExt}`;

    const { error: uploadError } = await supabase.storage
      .from(bucket)
      .upload(filePath, file);

    if (uploadError) throw uploadError;

    onSuccess?.(filePath);
  } catch (error) {
    console.log('Error uploading object: ', error);
    onError?.(error);
  } finally {
    onComplete?.();
  }
}<|MERGE_RESOLUTION|>--- conflicted
+++ resolved
@@ -1,8 +1,4 @@
-<<<<<<< HEAD
-import { SupabaseClient } from '@tuturuuu/supabase/next/client';
-=======
 import type { SupabaseClient } from '@tuturuuu/supabase/next/client';
->>>>>>> 450e3fb5
 
 export async function downloadPublicObject({
   supabase,
