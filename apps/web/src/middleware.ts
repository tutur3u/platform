import { LOCALE_COOKIE_NAME, PORT, PUBLIC_PATHS } from './constants/common';
import { type Locale, defaultLocale, supportedLocales } from './i18n/routing';
import { match } from '@formatjs/intl-localematcher';
import { createCentralizedAuthMiddleware } from '@tuturuuu/auth/middleware';
import { createClient } from '@tuturuuu/supabase/next/server';
import { getUserDefaultWorkspace } from '@tuturuuu/utils/user-helper';
import { isPersonalWorkspace } from '@tuturuuu/utils/workspace-helper';
import Negotiator from 'negotiator';
import type { NextRequest } from 'next/server';
import { NextResponse } from 'next/server';
<<<<<<< HEAD
import createIntlMiddleware from 'next-intl/middleware';
import { PORT, PUBLIC_PATHS } from './constants/common';
import { defaultLocale, type Locale, supportedLocales } from './i18n/routing';
=======
>>>>>>> c62a7f6f

const WEB_APP_URL =
  process.env.NODE_ENV === 'production'
    ? 'https://tuturuuu.com'
    : `http://localhost:${PORT}`;

const authMiddleware = createCentralizedAuthMiddleware({
  webAppUrl: WEB_APP_URL,
  publicPaths: PUBLIC_PATHS,
  skipApiRoutes: true,
});

export async function middleware(req: NextRequest): Promise<NextResponse> {
  // Handle authentication and MFA with the centralized middleware
  const authRes = await authMiddleware(req);

  // If the auth middleware returned a redirect response, return it
  if (authRes.headers.has('Location')) {
    return authRes;
  }

  // Skip locale handling for API routes
  if (req.nextUrl.pathname.startsWith('/api')) {
    return authRes;
  }

  // Handle /home path - redirect to root without workspace redirect
  const pathSegments = req.nextUrl.pathname.split('/').filter(Boolean);
  const isHomePath =
    req.nextUrl.pathname === '/home' ||
    (pathSegments.length === 2 &&
      supportedLocales.includes(pathSegments[0] as Locale) &&
      pathSegments[1] === 'home');

  if (isHomePath) {
    const redirectUrl = new URL('/', req.nextUrl);
    redirectUrl.searchParams.set('no-redirect', '1');
    return NextResponse.redirect(redirectUrl);
  }

  // Handle direct navigation to workspace IDs that are personal workspaces
  // Check if the path matches /[locale]/[wsId] or /[wsId] pattern where wsId is a UUID
  const uuidRegex =
    /^[0-9a-f]{8}-[0-9a-f]{4}-[1-5][0-9a-f]{3}-[89ab][0-9a-f]{3}-[0-9a-f]{12}$/i;

  let potentialWorkspaceId: string | null = null;
  let hasLocaleInPath = false;

  if (pathSegments.length >= 1) {
    // Check if first segment is a locale
    if (
      pathSegments[0] &&
      supportedLocales.includes(pathSegments[0] as Locale)
    ) {
      hasLocaleInPath = true;
      // Check if second segment is a workspace ID
      if (
        pathSegments.length >= 2 &&
        pathSegments[1] &&
        uuidRegex.test(pathSegments[1])
      ) {
        potentialWorkspaceId = pathSegments[1];
      }
    } else if (pathSegments[0] && uuidRegex.test(pathSegments[0])) {
      // First segment is a workspace ID (no locale in path)
      potentialWorkspaceId = pathSegments[0];
    }
  }

  // If we found a potential workspace ID, check if it's a personal workspace
  if (potentialWorkspaceId) {
    try {
      const supabase = await createClient();
      const {
        data: { user },
      } = await supabase.auth.getUser();

      if (user) {
        const isPersonal = await isPersonalWorkspace(potentialWorkspaceId);

        if (isPersonal) {
          // Construct the redirect URL replacing the workspace ID with 'personal'
          const newPathSegments = [...pathSegments];
          const wsIdIndex = hasLocaleInPath ? 1 : 0;
          newPathSegments[wsIdIndex] = 'personal';

          const redirectUrl = new URL(
            `/${newPathSegments.join('/')}`,
            req.nextUrl
          );
          // Preserve query parameters
          redirectUrl.search = req.nextUrl.search;

          return NextResponse.redirect(redirectUrl);
        }
      }
    } catch (error) {
      console.error('Error checking personal workspace in middleware:', error);
      // Continue with normal flow if there's an error
    }
  }

  // Handle authenticated users accessing the root path or root with locale
  // Skip workspace redirect if no-redirect parameter is present (from /home redirect)
  const isRootPath = req.nextUrl.pathname === '/';
  const isOnboardingPath = req.nextUrl.pathname === '/onboarding';

  const isLocaleRootPath =
    pathSegments.length === 1 &&
    supportedLocales.includes(pathSegments[0] as Locale);

  const skipWorkspaceRedirect = req.nextUrl.searchParams.has('no-redirect');
  const isHashNavigation = req.nextUrl.searchParams.has('hash-nav');

  if (
    isOnboardingPath ||
    ((isRootPath || isLocaleRootPath) &&
      !skipWorkspaceRedirect &&
      !isHashNavigation)
  ) {
    try {
      const supabase = await createClient();
      const {
        data: { user },
      } = await supabase.auth.getUser();

      if (user) {
        const defaultWorkspace = await getUserDefaultWorkspace();

        if (defaultWorkspace) {
          const target = defaultWorkspace.personal
            ? 'personal'
            : defaultWorkspace.id;
          const redirectUrl = new URL(`/${target}`, req.nextUrl);
          return NextResponse.redirect(redirectUrl);
        }
      }
    } catch (error) {
      console.error('Error handling root path redirect:', error);
    }
  }

  // Continue with locale handling
  return handleLocale({ req, res: authRes });
}

export const config = {
  matcher: [
    /*
     * Match all request paths except for the ones starting with:
     * - _next/static (static files)
     * - _next/image (image optimization files)
     * - favicon.ico (favicon file)
     * - robots.txt (SEO)
     * - sitemap.xml (SEO)
     * - site.webmanifest (SEO)
     * - monitoring (analytics)
     * Excludes files with the following extensions for static assets:
     * - svg
     * - png
     * - jpg
     * - jpeg
     * - pdf
     * - gif
     * - webp
     */

    '/((?!_next/static|_next/image|favicon.ico|robots.txt|sitemap.xml|site.webmanifest|monitoring|.*\\.(?:svg|png|jpg|jpeg|pdf|gif|webp)$).*)',
  ],
};

const getSupportedLocale = (locale: string): Locale | null => {
  return supportedLocales.includes(locale as Locale)
    ? (locale as Locale)
    : null;
};

const getExistingLocale = (
  req: NextRequest
): {
  locale: Locale | null;
  cookie: string | null;
  pathname: string | null;
} => {
  // Get raw locale from pathname and cookie
  const rawLocaleFromPathname = req.nextUrl.pathname.split('/')[1] || '';
  const rawLocaleFromCookie = req.cookies.get('NEXT_LOCALE')?.value;

  // Get supported locale from pathname and cookie
  const localeFromPathname = getSupportedLocale(rawLocaleFromPathname);
  const localeFromCookie = rawLocaleFromCookie
    ? getSupportedLocale(rawLocaleFromCookie)
    : null;

  // Only return a locale if one of them is valid
  const locale = localeFromPathname || localeFromCookie;

  return {
    locale,
    cookie: localeFromCookie,
    pathname: localeFromPathname,
  };
};

const getDefaultLocale = (
  req: NextRequest
): {
  locale: Locale;
} => {
  // Get browser languages
  const headers = {
    'accept-language': req.headers.get('accept-language') ?? 'en-US,en;q=0.5',
  };

  const languages = new Negotiator({ headers }).languages();
  const detectedLocale = match(languages, supportedLocales, defaultLocale);

  return {
    locale: supportedLocales.includes(detectedLocale as Locale)
      ? (detectedLocale as Locale)
      : defaultLocale,
  };
};

const getLocale = (
  req: NextRequest
): {
  locale: Locale;
  cookie: string | null;
  pathname: string | null;
  default: boolean;
} => {
  // Get locale from pathname and cookie
  const { locale: existingLocale, cookie, pathname } = getExistingLocale(req);

  // If locale is found, return it
  if (existingLocale) {
    return {
      locale: existingLocale,
      cookie,
      pathname,
      default: false,
    };
  }

  // If locale is not found, return default locale
  const { locale: defaultLocale } = getDefaultLocale(req);

  return {
    locale: defaultLocale,
    cookie,
    pathname,
    default: true,
  };
};

const handleLocale = ({
  req,
  res,
}: {
  req: NextRequest;
  res: NextResponse;
}): NextResponse => {
  // Get locale from cookie or browser languages
  const { locale, pathname } = getLocale(req);

  // Ensure locale is defined (it should always be from getLocale)
  if (!locale) {
    // Fallback to default locale if somehow locale is undefined
    const { locale: fallbackLocale } = getDefaultLocale(req);

    // Construct nextUrl with fallback locale
    req.nextUrl.pathname = `/${fallbackLocale}${req.nextUrl.pathname}`;

    NextResponse.rewrite(req.nextUrl, res);

    const nextIntlMiddleware = createIntlMiddleware({
      locales: supportedLocales,
      defaultLocale: fallbackLocale,
      localeDetection: false,
    });

    return nextIntlMiddleware(req);
  }

  // Construct nextUrl with locale and redirect
  if (!pathname) {
    req.nextUrl.pathname = `/${locale}${req.nextUrl.pathname}`;
  } else {
    req.nextUrl.pathname = req.nextUrl.pathname.replace(
      new RegExp(`^/${pathname}(?=/|$)`),
      `/${locale}`
    );
  }

  NextResponse.rewrite(req.nextUrl, res);

  const nextIntlMiddleware = createIntlMiddleware({
    locales: supportedLocales,
    defaultLocale: locale as Locale,
    localeDetection: false,
  });

  return nextIntlMiddleware(req);
};<|MERGE_RESOLUTION|>--- conflicted
+++ resolved
@@ -1,5 +1,3 @@
-import { LOCALE_COOKIE_NAME, PORT, PUBLIC_PATHS } from './constants/common';
-import { type Locale, defaultLocale, supportedLocales } from './i18n/routing';
 import { match } from '@formatjs/intl-localematcher';
 import { createCentralizedAuthMiddleware } from '@tuturuuu/auth/middleware';
 import { createClient } from '@tuturuuu/supabase/next/server';
@@ -8,12 +6,9 @@
 import Negotiator from 'negotiator';
 import type { NextRequest } from 'next/server';
 import { NextResponse } from 'next/server';
-<<<<<<< HEAD
 import createIntlMiddleware from 'next-intl/middleware';
-import { PORT, PUBLIC_PATHS } from './constants/common';
+import { LOCALE_COOKIE_NAME, PORT, PUBLIC_PATHS } from './constants/common';
 import { defaultLocale, type Locale, supportedLocales } from './i18n/routing';
-=======
->>>>>>> c62a7f6f
 
 const WEB_APP_URL =
   process.env.NODE_ENV === 'production'
