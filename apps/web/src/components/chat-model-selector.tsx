--- conflicted
+++ resolved
@@ -1,8 +1,4 @@
-<<<<<<< HEAD
-import { Model, models, providers } from '@/data/models';
-=======
 import { Model, models, providers } from '@tuturuuu/ai/models';
->>>>>>> 450e3fb5
 import { Button } from '@tuturuuu/ui/button';
 import {
   Command,
