<<<<<<< HEAD
import GetStartedButton from '@/app/[locale]/(marketing)/get-started-button';
import { Separator } from '@tuturuuu/ui/separator';
import { getTranslations } from 'next-intl/server';
import Link from 'next/link';

export default async function Footer() {
  const t = await getTranslations();

  return (
    <div className="w-full px-0 text-center md:px-4 lg:px-10">
      <Separator className="bg-foreground/5 mb-5 mt-8" />
      <p className="mb-8 text-2xl font-bold md:text-3xl">
        Want to join with us?
      </p>
      <div className="mx-auto mb-9 w-full px-1 text-lg text-white/50 sm:px-0 md:w-[32rem] md:text-xl">
        Feel free to reach out if you want to collaborate with us, or simply
        have a chat.
      </div>
      <GetStartedButton href="/login" />
      <Separator className="mt-8 h-1 bg-gradient-to-r from-[#5FC6E5] to-[#FBC821] blur-sm" />

      <div className="mx-auto flex flex-col items-center justify-evenly gap-5 py-8 md:flex-row md:py-24">
        <Link
          href="/"
          className="flex items-center justify-center transition md:flex-col md:items-start md:justify-start dark:hover:text-blue-200"
          aria-label="Neo Culture Tech"
        >
          <div className="aspect-square w-24 items-start md:mb-4 md:w-28 lg:w-32">
            <svg
              width="100%"
              height="100%"
              viewBox="0 0 890 787"
              fill="none"
              xmlns="http://www.w3.org/2000/svg"
            >
              <path
                d="M508.595 785.779C503.749 788.982 501.241 784.992 498.445 783.274C467.518 764.277 436.72 745.07 405.883 725.927C384.949 712.932 364.116 699.767 342.997 687.08C337.258 683.632 334.751 679.526 334.03 672.857C329.06 626.897 323.674 580.982 318.433 535.052C315.306 507.642 312.197 480.232 308.487 452.236C300.644 443.971 303.86 433.919 302.634 425.122C300.085 406.832 297.809 388.432 296.373 369.085C294.62 337.343 289.769 306.816 286.708 276.106C283.48 243.728 279.316 211.458 275.848 179.109C272.417 147.091 268.208 115.156 265.016 83.115C263.912 72.028 260.151 60.892 264.326 48.748C281.213 42.42 298.461 39.067 315.46 34.771C343.763 27.618 372.199 20.989 401.372 14.052C409.134 14.597 414.447 18.775 420.097 22.269C438.514 33.656 456.631 45.538 475.281 56.532C485.017 62.271 490.256 70.086 491.393 81.278C494.486 111.737 498.783 142.063 501.887 172.52C505.664 209.6 510.455 246.557 514.744 283.574C518.497 315.96 521.761 348.401 525.895 381.627C526.421 405.83 530.415 428.815 532.925 451.939C536.439 484.323 540.575 516.636 544.165 549.014C547.609 580.072 551.019 611.134 554.884 642.146C557.268 661.276 559.652 680.415 560.896 700.493C561.133 706.6 558.65 710.982 555.982 715.182C542.628 736.207 529.305 757.251 516.097 778.368C514.305 781.233 512.277 783.802 508.595 785.778V785.779Z"
                fill="#032639"
                stroke="#4896AC" //7DF9FF
                strokeWidth="10"
              />
              <path
                d="M263.89 48.228C267.59 61.504 268.209 75.471 269.846 89.292C275.164 134.196 280.106 179.145 285.152 224.081C288.862 257.125 292.608 290.166 296.136 323.23C297.652 337.433 300.381 351.527 300.068 366.77C295.584 383.444 285.004 395.795 276.57 409.241C245.603 458.609 214.866 508.121 183.752 557.396C180.237 562.963 177.623 569.327 171.196 573.604C167.67 577.692 165.267 574.608 162.964 573.204C151.314 566.104 139.714 558.919 128.17 551.645C87.63 526.092 47.104 500.517 6.592 474.92C-1.001 470.124 -1.824 471.794 4.096 462.337C15.043 444.847 25.946 427.327 36.891 409.836C109.444 293.88 182.005 177.929 254.575 61.983C257.513 57.2869 260.62 52.6989 263.89 48.228ZM559.134 703.833C554.448 681.363 552.894 658.753 550.097 636.299C546.024 603.596 542.283 570.851 538.46 538.118C535.795 515.305 533.242 492.48 530.616 469.663C527.798 445.186 524.916 420.716 522.158 396.232C521.675 391.938 521.669 387.59 521.576 382.322C532.754 354.488 551.289 332.034 565.809 307.2C569.583 300.745 571.966 293.07 579.532 288.663C586.342 281.184 590.982 272.763 596.029 264.623C598.233 261.068 600.7 258.799 605.081 257.779C649.948 247.332 694.753 236.623 740.335 225.984C744.914 226.076 748.128 227.775 751.245 229.769C771.16 242.512 791.36 254.798 811.382 267.369C827.102 277.237 828.008 281.189 818.112 297.015C771.15 372.115 723.985 447.088 676.919 522.123C641.001 579.385 605.252 636.753 569.039 693.83C566.591 697.687 564.666 702.195 559.134 703.833Z"
                fill="#032639"
                stroke="#4896AC"
                strokeWidth="10"
              />
              <path
                d="M558.177 704.365C579.763 669.947 601.21 636.282 622.442 602.482C671.842 523.842 721.147 445.142 770.47 366.452C787.088 339.94 803.684 313.414 820.196 286.835C824.42 280.037 824.323 279.825 817.42 275.485C794.316 260.955 771.151 246.523 748.036 232.012C745.801 230.609 743.745 228.921 741.35 226.673C758.144 220.245 775.933 217.45 793.255 212.803C796.252 211.999 798.427 213.254 800.683 214.673C828.881 232.39 857.093 250.085 885.243 267.877C890.487 271.191 890.459 271.433 886.439 277.974C858.532 323.377 830.846 368.917 802.597 414.106C740.983 512.668 679.091 611.056 617.277 709.493C604.877 729.239 592.198 748.812 579.924 768.635C577.394 772.721 574.21 774.833 569.731 775.627C549.746 779.165 529.767 782.732 508.941 786.317C511.848 777.452 517.478 769.647 522.534 761.521C534.269 742.657 546.13 723.872 558.177 704.365ZM579.95 287.843C573.362 303.113 563.946 316.07 555.6 329.662C544.97 346.971 533.93 364.027 522.388 381.284C517.525 344.337 513.385 307.293 509.146 270.26C505.512 238.502 501.756 206.757 498.073 175.004C494.163 141.282 490.161 107.569 486.499 73.82C485.949 68.752 483.274 66.335 479.423 63.948C457.059 50.086 434.776 36.095 412.495 22.099C409.142 19.992 405.375 18.408 402.54 14.518C418.89 8.36601 436.333 5.55601 453.263 0.76801C456.223 -0.0709904 458.437 1.01101 460.723 2.42501C490.153 20.628 519.563 38.862 549.032 57.002C552.176 58.938 553.476 61.407 553.881 65.059C557.869 101.083 562.026 137.088 566.128 173.099C570.27 209.455 574.397 245.813 578.564 282.166C578.752 283.81 579.274 285.415 579.95 287.843Z"
                fill="#032639"
                stroke="#F9B61D"
                strokeWidth="10"
              />
              <path
                d="M171.483 574.163C170.204 571.496 172.008 569.775 173.21 567.853C214.192 502.339 255.188 436.835 296.199 371.34C296.9 370.22 297.798 369.221 299.25 367.907C302.28 388.44 304.694 409.227 307.026 430.025C307.764 436.608 309.107 443.177 307.946 450.754C286.869 484.844 265.659 517.924 244.973 551.33C240.785 558.092 236.1 562.004 228.115 563.358C209.428 566.528 190.883 570.54 171.483 574.163Z"
                fill="#032639"
                stroke="#4896AC"
                strokeWidth="10"
              />
            </svg>
          </div>
        </Link>
        <div className="flex flex-col gap-1">
          <div className="text-lg font-semibold uppercase md:w-fit lg:text-xl">
            {t('common.legal')}
          </div>

          <Link
            href="/terms"
            target="_blank"
            className="text-foreground/50 hover:text-foreground hover:underline md:w-fit"
          >
            {t('common.terms')}
          </Link>

          <Link
            href="/privacy"
            target="_blank"
            className="text-foreground/50 hover:text-foreground hover:underline md:w-fit"
          >
            {t('common.privacy')}
          </Link>
        </div>
        <div className="flex flex-col gap-1">
          <div className="text-lg font-semibold uppercase md:w-fit md:text-xl">
            {t('common.resources')}
          </div>

          <Link
            href="/meet-together"
            className="text-foreground/50 hover:text-foreground hover:underline md:w-fit"
          >
            {t('common.meet-together')}
          </Link>

          <Link
            href="/qr-generator"
            className="text-foreground/50 hover:text-foreground hover:underline md:w-fit"
          >
            {t('common.qr_generator')}
          </Link>
        </div>
        <div className="flex flex-col gap-1">
          <div className="text-lg font-semibold uppercase md:w-fit md:text-xl">
            {t('common.developers')}
          </div>
          <Link
            href="https://github.com/rmit-nct/hub"
            target="_blank"
            className="text-foreground/50 hover:text-foreground hover:underline md:w-fit"
          >
            {t('common.open-source')}
          </Link>

          <Link
            href="https://tuturuuu.com"
            target="_blank"
            className="text-foreground/50 hover:text-foreground hover:underline md:w-fit"
          >
            Tuturuuu
          </Link>
        </div>
        <div className="flex flex-col gap-1">
          <div className="text-lg font-semibold uppercase md:w-fit md:text-xl">
            Our Address:
          </div>

          <div className="text-foreground/50 hover:text-foreground hover:underline md:w-fit md:text-left">
            702 Nguyen Van Linh, Tan Hung ward, <br /> District 7, Ho Chi Minh
            City, Vietnam
          </div>
        </div>
      </div>
      {/* <Separator className="mt-8 h-1 bg-gradient-to-r from-[#5FC6E5] to-[#FBC821] blur-sm" /> */}

      <div className="mt-4 flex flex-col items-center justify-between gap-4 pb-4 md:flex-row">
        <div className="text-center opacity-80">{t('common.copyright')}</div>
        <Link
          href="mailto:neoculturetechclub.sgs@rmit.edu.vn"
          className="text-brand-light-red font-semibold underline"
        >
          neoculturetechclub.sgs@rmit.edu.vn
        </Link>
      </div>
    </div>
  );
=======
'use client';

import { DEV_MODE } from '@/constants/common';
import { CommonFooter } from '@tuturuuu/ui/custom/common-footer';
import { useTranslations } from 'next-intl';
import { usePathname } from 'next/navigation';

export default function Footer() {
  const t = useTranslations();
  const pathname = usePathname();
  if (pathname.startsWith('/login')) return null;
  return <CommonFooter t={t} devMode={DEV_MODE} />;
>>>>>>> 450e3fb5
}<|MERGE_RESOLUTION|>--- conflicted
+++ resolved
@@ -1,5 +1,4 @@
-<<<<<<< HEAD
-import GetStartedButton from '@/app/[locale]/(marketing)/get-started-button';
+import { GetStartedButton } from '@tuturuuu/ui/custom/get-started-button';
 import { Separator } from '@tuturuuu/ui/separator';
 import { getTranslations } from 'next-intl/server';
 import Link from 'next/link';
@@ -17,7 +16,7 @@
         Feel free to reach out if you want to collaborate with us, or simply
         have a chat.
       </div>
-      <GetStartedButton href="/login" />
+      <GetStartedButton href="/login" text={t('get_started')} />
       <Separator className="mt-8 h-1 bg-gradient-to-r from-[#5FC6E5] to-[#FBC821] blur-sm" />
 
       <div className="mx-auto flex flex-col items-center justify-evenly gap-5 py-8 md:flex-row md:py-24">
@@ -145,18 +144,4 @@
       </div>
     </div>
   );
-=======
-'use client';
-
-import { DEV_MODE } from '@/constants/common';
-import { CommonFooter } from '@tuturuuu/ui/custom/common-footer';
-import { useTranslations } from 'next-intl';
-import { usePathname } from 'next/navigation';
-
-export default function Footer() {
-  const t = useTranslations();
-  const pathname = usePathname();
-  if (pathname.startsWith('/login')) return null;
-  return <CommonFooter t={t} devMode={DEV_MODE} />;
->>>>>>> 450e3fb5
 }