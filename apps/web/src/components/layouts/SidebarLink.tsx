--- conflicted
+++ resolved
@@ -85,18 +85,13 @@
         disabled={!showTooltip}
       >
         <div
-<<<<<<< HEAD
           className={`flex items-center gap-2 rounded ${
             disableBorder ? (isExpanded ? 'p-1' : '') : 'p-2'
           } ${
-=======
-          className={`flex items-center gap-2 rounded border p-2 ${
->>>>>>> fda67f99
             disabled
               ? 'cursor-not-allowed border-transparent text-zinc-300/50'
               : defaultHighlight
               ? defaultActive && isActive
-<<<<<<< HEAD
                 ? `bg-zinc-500/10 text-zinc-900 dark:bg-zinc-500/10 dark:text-zinc-100 ${
                     disableBorder
                       ? ''
@@ -105,10 +100,6 @@
                 : `text-zinc-700 dark:text-zinc-300 md:hover:bg-zinc-500/10 md:hover:text-zinc-900 md:dark:hover:bg-zinc-300/5 md:dark:hover:text-zinc-100 ${
                     disableBorder ? '' : 'border border-transparent'
                   }`
-=======
-                ? 'border-zinc-300/10 bg-zinc-300/10 text-zinc-100'
-                : 'border-transparent text-zinc-300 md:hover:bg-zinc-300/5 md:hover:text-zinc-100'
->>>>>>> fda67f99
               : ''
           } ${left && isExpanded ? 'justify-start' : 'justify-center'} ${
             classNames?.innerRoot
