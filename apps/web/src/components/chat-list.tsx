import { type Message } from 'ai';

import { Separator } from '@/components/ui/separator';
import { ChatMessage } from '@/components/chat-message';

export interface ChatList {
  title?: string;
  messages: Message[];
}

export function ChatList({ title, messages }: ChatList) {
  if (!messages.length) {
    return null;
  }

  return (
    <div className="relative mx-auto lg:max-w-4xl">
<<<<<<< HEAD
=======
      <div className="bg-foreground/5 rounded-lg border p-4 text-center text-2xl font-semibold">
        {title}
      </div>
      <Separator className="my-4 md:mb-8" />

>>>>>>> 412c4cf3
      {messages.map((message, index) => (
        <div key={index}>
          <ChatMessage message={message} />
          {index < messages.length - 1 && (
            <Separator className="my-4 md:my-8" />
          )}
        </div>
      ))}
    </div>
  );
}<|MERGE_RESOLUTION|>--- conflicted
+++ resolved
@@ -15,14 +15,11 @@
 
   return (
     <div className="relative mx-auto lg:max-w-4xl">
-<<<<<<< HEAD
-=======
       <div className="bg-foreground/5 rounded-lg border p-4 text-center text-2xl font-semibold">
         {title}
       </div>
       <Separator className="my-4 md:mb-8" />
 
->>>>>>> 412c4cf3
       {messages.map((message, index) => (
         <div key={index}>
           <ChatMessage message={message} />
