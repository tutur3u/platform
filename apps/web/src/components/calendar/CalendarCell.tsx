<<<<<<< HEAD
import { useCalendar } from '@/hooks/useCalendar';
=======
// import { useCalendar } from '@/hooks/useCalendar';
>>>>>>> c172ed21

interface CalendarCellProps {
  date: string;
  hour: number;
}

const CalendarCell = ({ date, hour }: CalendarCellProps) => {
  // const { addEmptyEvent } = useCalendar();

  const id = `cell-${date}-${hour}`;

  // const handleCreateEvent = (midHour?: boolean) => {
  //   const newDate = new Date(date);

  //   newDate.setDate(newDate.getDate() + 1);
  //   newDate.setHours(hour, midHour ? 30 : 0, 0, 0);

  //   addEmptyEvent(newDate);
  // };

  return (
    <div
      id={id}
      className={`calendar-cell border-border grid h-20 border-r dark:border-zinc-800 ${
        hour !== 0 && 'border-t'
      }`}
      onContextMenu={(e) => {
        e.preventDefault();
      }}
    >
      <button
        className="row-span-2 cursor-default"
        // onClick={() => handleCreateEvent()}
      />
      <button
        className="cursor-default"
        // onClick={() => handleCreateEvent(true)}
      />
    </div>
  );
};

export default CalendarCell;<|MERGE_RESOLUTION|>--- conflicted
+++ resolved
@@ -1,8 +1,4 @@
-<<<<<<< HEAD
-import { useCalendar } from '@/hooks/useCalendar';
-=======
 // import { useCalendar } from '@/hooks/useCalendar';
->>>>>>> c172ed21
 
 interface CalendarCellProps {
   date: string;
