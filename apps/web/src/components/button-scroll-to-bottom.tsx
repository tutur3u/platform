--- conflicted
+++ resolved
@@ -12,11 +12,7 @@
   return (
     <Button
       className={cn(
-<<<<<<< HEAD
-        'bg-background absolute right-4 top-1 z-10 transition-opacity duration-300 sm:right-8 md:top-2',
-=======
         'bg-background absolute bottom-20 right-4 z-10 transition-opacity duration-300 md:bottom-28 md:right-8',
->>>>>>> 412c4cf3
         isAtBottom ? 'opacity-0' : 'opacity-100',
         className
       )}
