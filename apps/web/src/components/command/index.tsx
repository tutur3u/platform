'use client';

import { AddTaskForm } from './add-task-form';
import { CommandHeader } from './command-header';
import './command-palette.css';
<<<<<<< HEAD
import { CommandRoot } from './command-root';
import { QuickTimeTracker } from './quick-time-tracker';
=======
>>>>>>> fb52eac2
import { useQuery } from '@tanstack/react-query';
import { Button } from '@tuturuuu/ui/button';
import { CommandDialog, CommandList } from '@tuturuuu/ui/command';
import { useToast } from '@tuturuuu/ui/hooks/use-toast';
import { AlertTriangle, RefreshCw } from '@tuturuuu/ui/icons';
import { useParams, useRouter } from 'next/navigation';
import * as React from 'react';
import { CommandRoot } from './command-root';
import { EmptyState } from './empty-state';
import { QuickTimeTracker } from './quick-time-tracker';

// Main Command Palette Component
export function CommandPalette({
  open,
  setOpen,
}: {
  open: boolean;
  setOpen: React.Dispatch<React.SetStateAction<boolean>>;
}) {
  const [page, setPage] = React.useState('root');
  const [inputValue, setInputValue] = React.useState('');
  const [isLoading, setIsLoading] = React.useState(false);
  const [isTransitioning, setIsTransitioning] = React.useState(false);
  const [errorBoundaryKey, setErrorBoundaryKey] = React.useState(0);

  const params = useParams();
  const { wsId } = params;
  const { toast } = useToast();

  // Reset function for error boundary
  const resetErrorBoundary = React.useCallback(() => {
    setErrorBoundaryKey((prev) => prev + 1);
    setPage('root');
    setInputValue('');
    setIsLoading(false);
    setIsTransitioning(false);
  }, []);

  // Command palette no longer needs to fetch boards centrally
  // Each component fetches its own data as needed

  // Reset state when modal closes
  React.useEffect(() => {
    if (!open) {
      const timeout = setTimeout(() => {
        setPage('root');
        setInputValue('');
        setIsTransitioning(false);
      }, 200);
      return () => clearTimeout(timeout);
    }
  }, [open]);

  // Enhanced keyboard event handling
  React.useEffect(() => {
    const down = (e: KeyboardEvent) => {
      // Command+K to toggle
      if (e.key === 'k' && (e.metaKey || e.ctrlKey)) {
        // Check if user is typing in an input field
        const activeElement = document.activeElement;
        if (
          activeElement instanceof HTMLInputElement ||
          activeElement instanceof HTMLTextAreaElement ||
          activeElement?.getAttribute('contenteditable') === 'true'
        ) {
          return;
        }

        e.preventDefault();
        e.stopPropagation();
        setOpen((currentOpen) => !currentOpen);
        return;
      }

      // Enhanced Escape key behavior - fixed to properly detect search input focus
      if (e.key === 'Escape' && open) {
        e.preventDefault();
        e.stopPropagation();

        // Check if the command input is focused and has value
        const commandInput = document.querySelector(
          '[cmdk-input]'
        ) as HTMLInputElement;
        const isCommandInputFocused =
          commandInput && document.activeElement === commandInput;

        // If search input is focused and has value, clear it first
        if (isCommandInputFocused && inputValue.trim()) {
          setInputValue('');
          return;
        }

        // If not on root page, go back to root
        if (page !== 'root') {
          handleBack();
          return;
        }

        // If on root with no input, close the modal
        setOpen(false);
        return;
      }
    };

    document.addEventListener('keydown', down, { capture: true });
    return () =>
      document.removeEventListener('keydown', down, { capture: true });
  }, [setOpen, page, open, inputValue]);

  // Navigation handlers
  const handleBack = React.useCallback(() => {
    setIsTransitioning(true);
    setInputValue('');
    setTimeout(() => {
      setPage('root');
      setIsTransitioning(false);
    }, 150);
  }, []);

  // Navigation is now handled by individual components

  return (
    <CommandDialog open={open} onOpenChange={setOpen} showXIcon={false}>
      <CommandPaletteErrorBoundary
        key={errorBoundaryKey}
        onReset={resetErrorBoundary}
      >
        <CommandHeader
          page={page}
          inputValue={inputValue}
          setInputValue={setInputValue}
          isLoading={isLoading}
          isTransitioning={isTransitioning}
          onBack={handleBack}
          shouldAutoFocus={page !== 'time-tracker'}
        />

        <CommandList
          className={`${isTransitioning ? 'opacity-50 transition-opacity' : ''} max-h-[400px]`}
        >
          {page === 'root' && !isTransitioning && (
            <CommandRoot
              wsId={wsId as string}
              inputValue={inputValue}
              setOpen={setOpen}
            />
          )}

          {page === 'add-task' && !isTransitioning && (
            <div className="command-page-enter">
              <AddTaskForm
                wsId={wsId as string}
                setOpen={setOpen}
                setIsLoading={setIsLoading}
                inputValue={inputValue}
                setInputValue={setInputValue}
              />
            </div>
          )}

          {page === 'time-tracker' && !isTransitioning && (
            <div className="command-page-enter">
              <QuickTimeTracker
                wsId={wsId as string}
                setOpen={setOpen}
                setIsLoading={setIsLoading}
              />
            </div>
          )}
        </CommandList>
      </CommandPaletteErrorBoundary>
    </CommandDialog>
  );
}

// Error boundary component for command palette
class CommandPaletteErrorBoundary extends React.Component<
  { children: React.ReactNode; onReset: () => void },
  { hasError: boolean; error?: Error }
> {
  constructor(props: { children: React.ReactNode; onReset: () => void }) {
    super(props);
    this.state = { hasError: false };
  }

  static getDerivedStateFromError(error: Error) {
    return { hasError: true, error };
  }

  componentDidCatch(error: Error, errorInfo: React.ErrorInfo) {
    console.error('Command Palette Error:', error, errorInfo);
  }

  render() {
    if (this.state.hasError) {
      return (
        <div className="flex flex-col items-center gap-4 p-8 text-center">
          <div className="rounded-full bg-dynamic-red/10 p-4">
            <AlertTriangle className="h-8 w-8 text-dynamic-red" />
          </div>
          <div className="space-y-2">
            <h3 className="font-semibold text-foreground">
              Something went wrong
            </h3>
            <p className="max-w-sm text-sm text-muted-foreground">
              The command palette encountered an unexpected error. Please try
              again.
            </p>
            {process.env.NODE_ENV === 'development' && this.state.error && (
              <details className="mt-4 text-left">
                <summary className="cursor-pointer text-xs text-muted-foreground">
                  Error details (development)
                </summary>
                <pre className="mt-2 rounded bg-dynamic-red/5 p-2 text-xs text-dynamic-red">
                  {this.state.error.message}
                </pre>
              </details>
            )}
          </div>
          <div className="flex gap-2">
            <Button
              variant="outline"
              size="sm"
              onClick={() => {
                this.setState({ hasError: false, error: undefined });
                this.props.onReset();
              }}
            >
              <RefreshCw className="mr-2 h-3 w-3" />
              Try Again
            </Button>
            <Button
              variant="ghost"
              size="sm"
              onClick={() => window.location.reload()}
            >
              Reload Page
            </Button>
          </div>
        </div>
      );
    }

    return this.props.children;
  }
}<|MERGE_RESOLUTION|>--- conflicted
+++ resolved
@@ -3,11 +3,8 @@
 import { AddTaskForm } from './add-task-form';
 import { CommandHeader } from './command-header';
 import './command-palette.css';
-<<<<<<< HEAD
 import { CommandRoot } from './command-root';
 import { QuickTimeTracker } from './quick-time-tracker';
-=======
->>>>>>> fb52eac2
 import { useQuery } from '@tanstack/react-query';
 import { Button } from '@tuturuuu/ui/button';
 import { CommandDialog, CommandList } from '@tuturuuu/ui/command';
@@ -16,7 +13,6 @@
 import { useParams, useRouter } from 'next/navigation';
 import * as React from 'react';
 import { CommandRoot } from './command-root';
-import { EmptyState } from './empty-state';
 import { QuickTimeTracker } from './quick-time-tracker';
 
 // Main Command Palette Component
