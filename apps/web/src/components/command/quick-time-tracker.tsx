'use client';

import { useMutation, useQuery, useQueryClient } from '@tanstack/react-query';
import { Button } from '@tuturuuu/ui/button';
import { CommandGroup } from '@tuturuuu/ui/command';
import {
  CheckCircle,
  CheckSquare,
  ChevronDown,
  ExternalLink,
  MapPin,
  Play,
  RotateCcw,
  Search,
  Square,
  Tag,
  Timer,
  X,
} from '@tuturuuu/ui/icons';
import { Input } from '@tuturuuu/ui/input';
import { Label } from '@tuturuuu/ui/label';
import { toast } from '@tuturuuu/ui/sonner';
import { cn } from '@tuturuuu/utils/format';
import Link from 'next/link';
import { useRouter } from 'next/navigation';
<<<<<<< HEAD
import { useCallback, useEffect, useState } from 'react';

// Focus score calculation constants
const FOCUS_SCORE_CONSTANTS = {
  MAX_DURATION_SECONDS: 7200, // 2 hours
  DURATION_WEIGHT: 40,
  CONSISTENCY_BONUS: 20,
  TIME_BONUS: 20,
  CATEGORY_BONUS: 10,
  TASK_BONUS: 10,
  PEAK_HOURS: { morning: [9, 11], afternoon: [14, 16] },
} as const;

// Session duration thresholds (in seconds)
const SESSION_THRESHOLDS = {
  DEEP_WORK: 7200, // 2 hours
  FOCUSED: 3600, // 1 hour
  STANDARD: 1800, // 30 minutes
  QUICK_START: 900, // 15 minutes
} as const;

// Helper function to calculate focus score
const calculateFocusScore = (
  elapsedTime: number,
  category: { name?: string } | null,
  taskId: string | undefined,
  currentHour: number
): number => {
  const durationScore =
    Math.min(elapsedTime / FOCUS_SCORE_CONSTANTS.MAX_DURATION_SECONDS, 1) *
    FOCUS_SCORE_CONSTANTS.DURATION_WEIGHT;
  const consistencyBonus = FOCUS_SCORE_CONSTANTS.CONSISTENCY_BONUS;
  const timeBonus =
    (currentHour >= FOCUS_SCORE_CONSTANTS.PEAK_HOURS.morning[0] &&
      currentHour <= FOCUS_SCORE_CONSTANTS.PEAK_HOURS.morning[1]) ||
    (currentHour >= FOCUS_SCORE_CONSTANTS.PEAK_HOURS.afternoon[0] &&
      currentHour <= FOCUS_SCORE_CONSTANTS.PEAK_HOURS.afternoon[1])
      ? FOCUS_SCORE_CONSTANTS.TIME_BONUS
      : 0;
  const categoryBonus = category?.name?.toLowerCase().includes('work')
    ? FOCUS_SCORE_CONSTANTS.CATEGORY_BONUS
    : 0;
  const taskBonus = taskId ? FOCUS_SCORE_CONSTANTS.TASK_BONUS : 0;

  return Math.min(
    Math.round(
      durationScore + consistencyBonus + timeBonus + categoryBonus + taskBonus
    ),
    100
  );
};
=======
import { useCallback, useEffect, useMemo, useState } from 'react';
import { Task, prioritizeTasks } from '../../utils/task-prioritization';





>>>>>>> b9cb6d69

interface QuickTimeTrackerProps {
  wsId: string;
  // eslint-disable-next-line no-unused-vars
  setOpen: (open: boolean) => void;
  // eslint-disable-next-line no-unused-vars
  setIsLoading: (loading: boolean) => void;
}

export function QuickTimeTracker({
  wsId,
  setOpen,
  setIsLoading,
}: QuickTimeTrackerProps) {

  const [elapsedTime, setElapsedTime] = useState(0);
  const [isVisible, setIsVisible] = useState(true);
  
  // Task selection state
  const [selectedTask, setSelectedTask] = useState<Task | null>(null);
  const [taskSearchQuery, setTaskSearchQuery] = useState('');
  const [selectedBoardId, setSelectedBoardId] = useState<string>('all');
  const [showTaskDropdown, setShowTaskDropdown] = useState(false);
  const [showBoardDropdown, setShowBoardDropdown] = useState(false);
  
  const router = useRouter();
  const queryClient = useQueryClient();

  // Track component visibility to optimize API calls
  useEffect(() => {
    const observer = new IntersectionObserver(
      (entries) => {
        const entry = entries[0];
        if (entry) {
          setIsVisible(entry.isIntersecting);
        }
      },
      { threshold: 0.1 }
    );

    const element = document.querySelector('[data-quick-timer]');
    if (element) observer.observe(element);

    return () => observer.disconnect();
  }, []);

  const { data: runningSession, isLoading: isLoadingSession } = useQuery({
    queryKey: ['running-time-session', wsId],
    queryFn: async () => {
      const response = await fetch(
        `/api/v1/workspaces/${wsId}/time-tracking/sessions?type=running`
      );
      if (!response.ok) throw new Error('Failed to fetch running session');
      const data = await response.json();
      return data.session;
    },
    // Optimized refetch strategy:
    // - Only refetch when visible and there's a running session
    // - Use longer interval (10 seconds instead of 1 second)
    // - Disable refetch when window is not focused
    refetchInterval: (query) => {
      // Only poll if there's a running session and component is visible
      if (
        query.state.data &&
        isVisible &&
        document.visibilityState === 'visible'
      ) {
        // Progressive polling: increase interval based on session duration
        const sessionDuration = elapsedTime;
        if (sessionDuration < 300) return 10000; // First 5 minutes: 10s
        if (sessionDuration < 1800) return 30000; // 5-30 minutes: 30s
        return 60000; // After 30 minutes: 60s
      }
      return false; // No polling
    },
    refetchOnWindowFocus: true,
    staleTime: 5000, // Consider data fresh for 5 seconds
  });

  // Fetch recent sessions for "Continue Last" functionality
  const { data: recentSessions } = useQuery({
    queryKey: ['recent-time-sessions', wsId],
    queryFn: async () => {
      const response = await fetch(
        `/api/v1/workspaces/${wsId}/time-tracking/sessions?type=recent&limit=1`
      );
      if (!response.ok) throw new Error('Failed to fetch recent sessions');
      const data = await response.json();
      return data.sessions || [];
    },
    staleTime: 30000, // Cache for 30 seconds
    refetchOnWindowFocus: false,
  });

  // Fetch prioritized tasks for "Next Task" functionality
  const { data: nextTaskData } = useQuery({
    queryKey: ['next-task-preview', wsId],
    queryFn: async () => {
      const response = await fetch(`/api/v1/workspaces/${wsId}/tasks?limit=100`);
      if (!response.ok) throw new Error('Failed to fetch tasks');
      const data = await response.json();
      
      // Use the extracted prioritization utility
      const tasks = data.tasks || [];
      return prioritizeTasks(tasks);
    },
    staleTime: 30000, // Cache for 30 seconds
    refetchOnWindowFocus: false,
  });

  // Fetch boards for board filtering
  const { data: boardsData } = useQuery({
    queryKey: ['boards-list', wsId],
    queryFn: async () => {
      const response = await fetch(`/api/v1/workspaces/${wsId}/boards-with-lists`);
      if (!response.ok) throw new Error('Failed to fetch boards');
      const data = await response.json();
      return data.boards || [];
    },
    staleTime: 60000, // Cache for 1 minute
    refetchOnWindowFocus: false,
  });

  // Fetch all tasks for task selection
  const { data: allTasksData } = useQuery({
    queryKey: ['all-tasks', wsId],
    queryFn: async () => {
      const response = await fetch(`/api/v1/workspaces/${wsId}/tasks?limit=200`);
      if (!response.ok) throw new Error('Failed to fetch tasks');
      const data = await response.json();
      return data.tasks || [];
    },
    staleTime: 30000, // Cache for 30 seconds
    refetchOnWindowFocus: false,
  });

  // Filter tasks based on search query and selected board
  const filteredTasks = useMemo(() => {
    if (!allTasksData) return [];
    
    let tasks = allTasksData.filter((task: Task) => !task.completed);
    
    // Filter by board if not "all"
    if (selectedBoardId !== 'all') {
      tasks = tasks.filter((task: Task) => task.board_id === selectedBoardId);
    }
    
    // Filter by search query
    if (taskSearchQuery.trim()) {
      const query = taskSearchQuery.toLowerCase();
      tasks = tasks.filter((task: Task) => 
        task.name?.toLowerCase().includes(query) ||
        task.description?.toLowerCase().includes(query) ||
        task.board_name?.toLowerCase().includes(query) ||
        task.list_name?.toLowerCase().includes(query)
      );
    }
    
    // Sort by priority and assignment
    return tasks.sort((a: Task, b: Task) => {
      // Assigned tasks first
      if (a.is_assigned_to_current_user && !b.is_assigned_to_current_user) return -1;
      if (!a.is_assigned_to_current_user && b.is_assigned_to_current_user) return 1;
      
      // Then by priority (lower number = higher priority)
      const aPriority = a.priority || 99;
      const bPriority = b.priority || 99;
      return aPriority - bPriority;
    });
  }, [allTasksData, selectedBoardId, taskSearchQuery]);

  // Optimized live timer calculation - only run when session is active
  useEffect(() => {
    if (!runningSession) {
      setElapsedTime(0);
      return;
    }

    const updateElapsed = () => {
      const startTime = new Date(runningSession.start_time).getTime();
      const now = Date.now();
      const elapsed = Math.floor((now - startTime) / 1000);
      setElapsedTime(elapsed);
    };

    // Update immediately
    updateElapsed();

    // Only run timer when session is active and component is visible
    if (isVisible && document.visibilityState === 'visible') {
      const interval = setInterval(updateElapsed, 1000);
      return () => clearInterval(interval);
    }
  }, [runningSession, isVisible]);

  // Close dropdown when clicking outside
  useEffect(() => {
    const handleClickOutside = (event: MouseEvent) => {
      const target = event.target as Element;
      if (!target.closest('[data-task-dropdown]')) {
        setShowTaskDropdown(false);
      }
      if (!target.closest('[data-board-dropdown]')) {
        setShowBoardDropdown(false);
      }
    };

    if (showTaskDropdown) {
      document.addEventListener('mousedown', handleClickOutside);
    }

    // Always return cleanup function to prevent memory leaks
    return () => {
      document.removeEventListener('mousedown', handleClickOutside);
    };
  }, [showTaskDropdown]);

  // Comprehensive cache invalidation function
  const invalidateAllCaches = useCallback(() => {
    queryClient.invalidateQueries({ queryKey: ['running-time-session'] });
    queryClient.invalidateQueries({ queryKey: ['time-tracking-sessions'] });
    queryClient.invalidateQueries({ queryKey: ['time-sessions'] });
    queryClient.invalidateQueries({ queryKey: ['sessions'] });
    queryClient.invalidateQueries({ queryKey: ['recent-time-sessions'] });
    queryClient.invalidateQueries({ queryKey: ['next-task-preview'] });
    queryClient.invalidateQueries({ queryKey: ['boards-list'] });
    queryClient.invalidateQueries({ queryKey: ['all-tasks'] });
    // Invalidate any other potential time tracking related queries
    queryClient.invalidateQueries({
      predicate: (query) =>
        query.queryKey.some(
          (key) =>
            typeof key === 'string' &&
            (key.includes('time') ||
              key.includes('session') ||
              key.includes('tracking') ||
              key.includes('task') ||
              key.includes('board'))
        ),
    });
  }, [queryClient]);

  const stopMutation = useMutation({
    mutationFn: async (sessionId: string) => {
      const response = await fetch(
        `/api/v1/workspaces/${wsId}/time-tracking/sessions/${sessionId}`,
        {
          method: 'PATCH',
          headers: { 'Content-Type': 'application/json' },
          body: JSON.stringify({ action: 'stop' }),
        }
      );

      if (!response.ok) {
        const error = await response.json();
        throw new Error(error.error || 'Failed to stop session');
      }

      return response.json();
    },
    onSuccess: (data) => {
      invalidateAllCaches();
      router.refresh();

      toast.success(
        <div className="flex items-center gap-3">
          <div className="flex h-8 w-8 items-center justify-center rounded-full bg-green-100 dark:bg-green-900/20">
            <CheckCircle className="h-4 w-4 text-green-600 dark:text-green-400" />
          </div>
          <div>
            <div className="font-medium">Timer Stopped!</div>
            <div className="text-sm text-muted-foreground">
              Tracked {formatDuration(data.session.duration_seconds || 0)} for "
              {data.session.title}"
            </div>
          </div>
        </div>,
        { duration: 4000 }
      );
      setOpen(false);
    },
    onError: (error) => {
      toast.error(error.message);
    },
    onSettled: () => {
      setIsLoading(false);
    },
  });

  const startMutation = useMutation({
    mutationFn: async (sessionData: {
      title: string;
      description?: string;
      categoryId?: string;
      taskId?: string;
    }) => {
      const response = await fetch(
        `/api/v1/workspaces/${wsId}/time-tracking/sessions`,
        {
          method: 'POST',
          headers: { 'Content-Type': 'application/json' },
          body: JSON.stringify({
            title: sessionData.title,
            description: sessionData.description || null,
            categoryId: sessionData.categoryId || null,
            taskId: sessionData.taskId || null,
          }),
        }
      );
      if (!response.ok) {
        const error = await response.json();
        throw new Error(error.error || 'Failed to start session');
      }
      return response.json();
    },
    onSuccess: (data) => {
      invalidateAllCaches();
      router.refresh();

      const toastId = toast.success(
        <div className="flex w-full items-center justify-between">
          <div className="flex items-center gap-3">
            <div className="flex h-8 w-8 items-center justify-center rounded-full bg-green-100 dark:bg-green-900/20">
              <Play className="h-4 w-4 text-green-600 dark:text-green-400" />
            </div>
            <div>
              <div className="font-medium">Timer Started!</div>
              <div className="text-sm text-muted-foreground">
                Tracking "{data.session.title}"
              </div>
            </div>
          </div>
          <Link
            href={`/${wsId}/time-tracker`}
            onClick={() => toast.dismiss(toastId)}
          >
            <Button type="button" variant="outline" size="sm" className="ml-3">
              <ExternalLink className="mr-1 h-3 w-3" />
              View
            </Button>
          </Link>
        </div>,
        {
          duration: 5000,
        }
      );

      setOpen(false);
    },
    onError: (error) => {
      toast.error(error.message);
    },
    onSettled: () => {
      setIsLoading(false);
    },
  });

  const resumeMutation = useMutation({
    mutationFn: async (sessionId: string) => {
      const response = await fetch(
        `/api/v1/workspaces/${wsId}/time-tracking/sessions/${sessionId}`,
        {
          method: 'PATCH',
          headers: { 'Content-Type': 'application/json' },
          body: JSON.stringify({ action: 'resume' }),
        }
      );

      if (!response.ok) {
        const error = await response.json();
        throw new Error(error.error || 'Failed to resume session');
      }

      return response.json();
    },
    onSuccess: (data) => {
      invalidateAllCaches();
      router.refresh();
      toast.success(`Resumed: ${data.session.title}`);
      setOpen(false);
    },
    onError: (error) => {
      toast.error(error.message);
    },
    onSettled: () => {
      setIsLoading(false);
    },
  });

  useEffect(() => {
    setIsLoading(
      isLoadingSession || startMutation.isPending || stopMutation.isPending || resumeMutation.isPending
    );
  }, [
    isLoadingSession,
    startMutation.isPending,
    stopMutation.isPending,
    resumeMutation.isPending,
    setIsLoading,
  ]);

  // Focus the input when component mounts and there's no running session
  useEffect(() => {
    if (!runningSession) {
      const timer = setTimeout(() => {
        const input = document.getElementById('quick-timer-input');
        if (input) input.focus();
      }, 100);
      return () => clearTimeout(timer);
    }
  }, [runningSession]);

  const startQuickTimer = async () => {
    if (!selectedTask) {
      toast.error("Please select a task to work on");
      return;
    }
    
    setIsLoading(true);
    
    try {
      // If task is unassigned, assign to current user first
      const isUnassigned = !selectedTask.assignees || selectedTask.assignees.length === 0;
      
      if (isUnassigned) {
        const assignResponse = await fetch(`/api/v1/workspaces/${wsId}/tasks/${selectedTask.id}/assign`, {
          method: 'POST',
          headers: { 'Content-Type': 'application/json' },
          body: JSON.stringify({ assign: true }),
        });

        if (!assignResponse.ok) {
          throw new Error('Failed to assign task');
        }

        toast.success(`Assigned task "${selectedTask.name}" to yourself`);
      }

      // Start session for the task
      startMutation.mutate({
        title: `Working on: ${selectedTask.name}`,
        description: selectedTask.description || `Working on: ${selectedTask.name}`,
        taskId: selectedTask.id,
      });
    } catch (error) {
      toast.error('Failed to start task session');
    } finally {
      // Note: setIsLoading(false) is handled in the mutation's onSettled callback
      // to ensure it's called after the mutation completes regardless of success/failure
    }
  };

  const continueLastSession = async () => {
    const lastSession = recentSessions?.[0];
    if (!lastSession) {
      toast.info('No recent session to continue');
      return;
    }
    if (runningSession) {
      toast.info('Timer is already running');
      return;
    }
    setIsLoading(true);
    resumeMutation.mutate(lastSession.id);
  };

  const startNextTask = async () => {
    const nextTask = nextTaskData?.nextTask;
    if (!nextTask) {
      toast.info('No available tasks to start');
      return;
    }
    if (runningSession) {
      toast.info('Timer is already running');
      return;
    }

    setIsLoading(true);

    try {
      // If task is unassigned, assign to current user first
      const isUnassigned = !nextTask.assignees || nextTask.assignees.length === 0;
      
      if (isUnassigned) {
        const assignResponse = await fetch(`/api/v1/workspaces/${wsId}/tasks/${nextTask.id}/assign`, {
          method: 'POST',
          headers: { 'Content-Type': 'application/json' },
          body: JSON.stringify({ assign: true }),
        });

        if (!assignResponse.ok) {
          throw new Error('Failed to assign task');
        }

        toast.success(`Assigned task "${nextTask.name}" to yourself`);
      }

      // Start session for the task
      startMutation.mutate({
        title: `Working on: ${nextTask.name}`,
        description: nextTask.description || `Working on: ${nextTask.name}`,
        taskId: nextTask.id,
      });
    } catch (error) {
      toast.error('Failed to start task session');
    } finally {
      // Note: setIsLoading(false) is handled in the mutation's onSettled callback
      // to ensure it's called after the mutation completes regardless of success/failure
    }
  };

  const stopQuickTimer = async () => {
    if (runningSession) {
      setIsLoading(true);
      stopMutation.mutate(runningSession.id);
    }
  };

  const handleTaskSelect = (task: Task) => {
    setSelectedTask(task);
    setTaskSearchQuery(task.name);
    setShowTaskDropdown(false);
  };

  const handleTaskSearchChange = (value: string) => {
    setTaskSearchQuery(value);
    
    // Clear selected task if search is cleared
    if (!value.trim()) {
      setSelectedTask(null);
    }
    
    // Show dropdown when typing
    setShowTaskDropdown(true);
  };

  const handleBoardChange = (boardId: string) => {
    setSelectedBoardId(boardId);
    // Reset search when changing boards
    setTaskSearchQuery('');
    setSelectedTask(null);
  };

  const handleKeyDown = (e: React.KeyboardEvent) => {
    if (e.key === 'Enter' && !runningSession && selectedTask) {
      e.preventDefault();
      startQuickTimer();
    } else if (e.key === 'Escape') {
      setShowTaskDropdown(false);
    } else if (e.key === 'ArrowDown' && showTaskDropdown && filteredTasks.length > 0) {
      e.preventDefault();
      // Focus first task in dropdown (could implement arrow navigation)
    }
  };

  const formatTime = (seconds: number) => {
    const h = Math.floor(seconds / 3600)
      .toString()
      .padStart(2, '0');
    const m = Math.floor((seconds % 3600) / 60)
      .toString()
      .padStart(2, '0');
    const s = (seconds % 60).toString().padStart(2, '0');
    return `${h}:${m}:${s}`;
  };

  const formatDuration = (seconds: number) => {
    const hours = Math.floor(seconds / 3600);
    const minutes = Math.floor((seconds % 3600) / 60);
    const secs = seconds % 60;

    if (hours > 0) {
      return `${hours}h ${minutes}m ${secs}s`;
    } else if (minutes > 0) {
      return `${minutes}m ${secs}s`;
    } else {
      return `${secs}s`;
    }
  };

  const getPriorityLabel = (priority: number | null | undefined) => {
    switch (priority) {
      case 1: return 'Urgent';
      case 2: return 'High';
      case 3: return 'Medium';
      case 4: return 'Low';
      default: return 'No Priority';
    }
  };

  const getPriorityColor = (priority: number | null | undefined) => {
    switch (priority) {
      case 1: return 'text-red-600 bg-red-100 dark:text-red-400 dark:bg-red-900/30';
      case 2: return 'text-orange-600 bg-orange-100 dark:text-orange-400 dark:bg-orange-900/30';
      case 3: return 'text-yellow-600 bg-yellow-100 dark:text-yellow-400 dark:bg-yellow-900/30';
      case 4: return 'text-green-600 bg-green-100 dark:text-green-400 dark:bg-green-900/30';
      default: return 'text-gray-600 bg-gray-100 dark:text-gray-400 dark:bg-gray-900/30';
    }
  };

  return (
      <CommandGroup
      heading="Time Tracker"
      className="[&_[cmdk-group-heading]]:px-2 [&_[cmdk-group-heading]]:font-medium [&_[cmdk-group-heading]]:text-muted-foreground"
      data-quick-timer
      >
      <div className="px-2 pb-2">
        <div className="space-y-3">
          {/* Current Session Display */}
        {runningSession ? (
            <div className="rounded-lg border border-green-200 bg-gradient-to-r from-green-50 to-emerald-50 p-4 dark:border-green-800 dark:from-green-950/50 dark:to-emerald-950/50">
              <div className="flex items-center justify-between">
                <div className="flex items-center gap-2">
                  <div className="flex h-8 w-8 items-center justify-center rounded-full bg-green-500">
                    <Timer className="h-4 w-4 text-white" />
                  </div>
                  <div className="min-w-0 flex-1">
                    <p className="truncate text-sm font-medium text-green-900 dark:text-green-100">
                      {runningSession.title}
                    </p>
                    <p className="text-xs text-green-700 dark:text-green-300">
                      Running
                    </p>
                  </div>
                </div>
                <div className="text-right">
                  <p className="text-lg font-mono font-bold text-green-900 dark:text-green-100">
                  {formatTime(elapsedTime)}
                  </p>
                </div>
                </div>
              <div className="mt-3 flex gap-2">
                <Button
                  onClick={stopQuickTimer}
                  size="sm"
                  variant="outline"
                  className="flex-1 border-green-300 text-green-700 hover:bg-green-100 dark:border-green-700 dark:text-green-300 dark:hover:bg-green-900/30"
                  disabled={stopMutation.isPending || isLoadingSession}
                >
                  <Square className="mr-2 h-3 w-3" />
                  Stop
                </Button>
                <Link href={`/${wsId}/time-tracker`}>
                  <Button
                    size="sm"
                    variant="ghost"
                    className="border-green-300 text-green-700 hover:bg-green-100 dark:border-green-700 dark:text-green-300 dark:hover:bg-green-900/30"
                  >
                    <ExternalLink className="h-3 w-3" />
                  </Button>
                </Link>
              </div>
            </div>
          ) : (
            /* Task Selection */
            <div className="space-y-3">
              <div className="space-y-2">
                <Label htmlFor="task-search" className="text-sm font-medium">
                  Select Task
                </Label>
                
                {/* Search Input with Board Filter */}
                <div className="relative" data-task-dropdown>
                  <div className="flex">
                    <div className="relative flex-1">
                      <Search className="absolute left-3 top-1/2 h-4 w-4 -translate-y-1/2 text-muted-foreground" />
                      <Input
                        id="task-search"
                        placeholder="Search tasks..."
                        value={taskSearchQuery}
                        onChange={(e) => handleTaskSearchChange(e.target.value)}
                        onKeyDown={handleKeyDown}
                        onFocus={() => setShowTaskDropdown(true)}
                        className="h-9 pl-10 pr-4"
                        autoFocus
                      />
                      {selectedTask && (
                        <button
                          onClick={() => {
                            setSelectedTask(null);
                                setTaskSearchQuery('');
                          }}
                          className="absolute right-3 top-1/2 -translate-y-1/2 text-muted-foreground hover:text-foreground"
                        >
                          <X className="h-4 w-4" />
                        </button>
                )}
              </div>

                    {/* Board Filter Dropdown */}
                    <div className="relative ml-2 w-32" data-board-dropdown>
                      <button
                        data-board-button
                        onClick={() => setShowBoardDropdown(!showBoardDropdown)}
                        className="flex h-9 w-full items-center justify-between rounded-md border border-input bg-background px-3 py-2 text-sm ring-offset-background focus:outline-none focus:ring-2 focus:ring-ring focus:ring-offset-2 hover:bg-accent"
                      >
                        <span className="truncate">
                          {selectedBoardId === 'all' 
                            ? 'All Boards'
                            : boardsData?.find((board: any) => board.id === selectedBoardId)?.name || 'All Boards'
                          }
                        </span>
                        <ChevronDown className="ml-2 h-3 w-3 text-muted-foreground flex-shrink-0" />
                      </button>
                      
                      {/* Board Dropdown */}
                      {showBoardDropdown && (
                        <div className="absolute top-full z-50 mt-1 w-full rounded-md border bg-popover p-1 shadow-md right-0">
                          <div className="max-h-32 overflow-y-auto">
                            <button
                              onClick={() => {
                                handleBoardChange('all');
                                setShowBoardDropdown(false);
                              }}
                              className={cn(
                                "w-full p-2 text-left hover:bg-accent transition-colors rounded-sm text-sm",
                                selectedBoardId === 'all' && "bg-accent"
                              )}
                            >
                              All Boards
                            </button>
                            {boardsData?.map((board: any) => (
                              <button
                                key={board.id}
                                onClick={() => {
                                  handleBoardChange(board.id);
                                  setShowBoardDropdown(false);
                                }}
                                className={cn(
                                  "w-full p-2 text-left hover:bg-accent transition-colors rounded-sm text-sm",
                                  selectedBoardId === board.id && "bg-accent"
                                )}
                                title={board.name}
                              >
                                <span className="line-clamp-1">{board.name}</span>
                              </button>
                            ))}
                          </div>
                        </div>
                      )}
                    </div>
                  </div>
                  
                                    {/* Task Dropdown */}
                  {showTaskDropdown && (
                    <div className="absolute top-full z-50 mt-1 w-full rounded-md border bg-popover p-1 shadow-md max-w-full left-0 right-0">
                      <div className="max-h-32 overflow-y-auto">
                        {filteredTasks.length > 0 ? (
                          filteredTasks.slice(0, 12).map((task: any) => (
                            <button
                              key={task.id}
                              onClick={() => handleTaskSelect(task)}
                              className="w-full p-2 text-left hover:bg-accent transition-colors rounded-sm"
                            >
                              <div className="flex items-center gap-2">
                                <div className="flex h-4 w-4 items-center justify-center rounded border border-dynamic-blue/30 bg-gradient-to-br from-dynamic-blue/20 to-dynamic-blue/10 flex-shrink-0">
                                  <CheckCircle className="h-2.5 w-2.5 text-dynamic-blue" />
                                </div>
                                <div className="min-w-0 flex-1">
                                  <div className="flex items-center gap-1.5">
                                    <span className="font-medium text-xs line-clamp-1">
                                      {task.name}
                                    </span>
                                    {task.is_assigned_to_current_user && (
                                      <span className="inline-flex items-center rounded-full bg-blue-100 px-1.5 py-0.5 text-[10px] font-medium text-blue-800 dark:bg-blue-900/50 dark:text-blue-200">
                                        Assigned
                                      </span>
                                    )}
                                    {task.priority && (
                                      <span className={cn(
                                        'inline-flex items-center rounded px-1 py-0.5 text-[10px] font-medium',
                                        getPriorityColor(task.priority)
                                      )}>
                                        {getPriorityLabel(task.priority)}
                                      </span>
                                    )}
                                  </div>
                                  <div className="flex items-center gap-2 mt-1">
                                    {task.board_name && (
                                      <div className="flex items-center gap-1">
                                        <MapPin className="h-2.5 w-2.5 text-muted-foreground" />
                                        <span className="text-[10px] text-muted-foreground">
                                          {task.board_name}
                                        </span>
                                      </div>
                                    )}
                                    {task.list_name && (
                                      <div className="flex items-center gap-1">
                                        <Tag className="h-2.5 w-2.5 text-muted-foreground" />
                                        <span className="text-[10px] text-muted-foreground">
                                          {task.list_name}
                                        </span>
                                      </div>
                                    )}
                                  </div>
                                </div>
                              </div>
                            </button>
                          ))
                        ) : (
                          <div className="p-3 text-center text-xs text-muted-foreground">
                            {taskSearchQuery ? 'No tasks found matching your search' : 'No tasks available'}
                          </div>
                        )}
                      </div>
                    </div>
                  )}
                    </div>
                  </div>

              {/* Selected Task Display */}
              {selectedTask && (
                <div className="rounded-lg border border-dynamic-green/30 bg-gradient-to-r from-dynamic-green/5 to-dynamic-green/3 p-3">
                  <div className="flex items-start gap-3">
                    <div className="flex h-8 w-8 items-center justify-center rounded-lg border border-dynamic-green/30 bg-gradient-to-br from-dynamic-green/20 to-dynamic-green/10 flex-shrink-0">
                      <CheckCircle className="h-4 w-4 text-dynamic-green" />
                    </div>
                    <div className="min-w-0 flex-1">
                      <div className="flex items-center gap-2">
                        <span className="text-sm font-semibold text-dynamic-green">
                          Selected Task
                      </span>
                      </div>
                      <p className="text-sm font-medium text-foreground mt-1">
                        {selectedTask.name}
                      </p>
                      {selectedTask.description && (
                        <p className="text-xs text-muted-foreground line-clamp-2 mt-1">
                          {selectedTask.description}
                        </p>
                      )}
                      <div className="flex items-center gap-2 mt-2">
                        {selectedTask.priority && (
                          <span className={cn(
                            'inline-flex items-center rounded px-1.5 py-0.5 text-xs font-medium',
                            getPriorityColor(selectedTask.priority)
                          )}>
                            {getPriorityLabel(selectedTask.priority)}
                      </span>
                        )}
                        {selectedTask.board_name && selectedTask.list_name && (
                          <div className="flex items-center gap-2">
                            <div className="flex items-center gap-1">
                              <MapPin className="h-3 w-3 text-muted-foreground" />
                              <span className="text-xs text-muted-foreground">
                                {selectedTask.board_name}
                      </span>
                            </div>
                            <div className="flex items-center gap-1">
                              <Tag className="h-3 w-3 text-dynamic-green" />
                              <span className="text-xs text-dynamic-green">
                                {selectedTask.list_name}
                      </span>
                  </div>
                </div>
                        )}
                  </div>
                </div>
              </div>
            </div>
              )}

              <div className="flex gap-2">
            <Button
                  onClick={startQuickTimer}
                  className="flex-1"
              size="sm"
                  disabled={!selectedTask || startMutation.isPending}
                >
                  <Play className="mr-2 h-3 w-3" />
                  Start Timer
            </Button>
                <Link href={`/${wsId}/time-tracker`}>
                  <Button size="sm" variant="outline">
                    <ExternalLink className="h-3 w-3" />
                  </Button>
                </Link>
          </div>

              {/* Quick Actions */}
              <div className="grid grid-cols-2 gap-2">
                {/* Continue Last Session */}
                <button
                  onClick={continueLastSession}
                  disabled={!recentSessions?.[0] || runningSession || resumeMutation.isPending}
                  className={cn(
                    'group rounded-lg border p-3 text-left transition-all duration-200',
                    recentSessions?.[0] && !runningSession
                      ? 'border-blue-200 bg-gradient-to-br from-blue-50 to-blue-100/50 hover:shadow-md hover:shadow-blue-500/20 active:scale-[0.98] dark:border-blue-800 dark:from-blue-950/30 dark:to-blue-900/20'
                      : 'cursor-not-allowed border-muted bg-muted/30 opacity-60'
                  )}
                >
                  <div className="flex items-start gap-2">
                    <div className={cn(
                      'flex-shrink-0 rounded-full p-1 transition-colors',
                      recentSessions?.[0] && !runningSession
                        ? 'bg-blue-500/20 group-hover:bg-blue-500/30'
                        : 'bg-muted-foreground/20'
                    )}>
                      <RotateCcw className={cn(
                        'h-3 w-3 transition-transform group-hover:rotate-12',
                        recentSessions?.[0] && !runningSession
                          ? 'text-blue-600 dark:text-blue-400'
                          : 'text-muted-foreground'
                      )} />
                </div>
                    <div className="min-w-0 flex-1">
                      <p className={cn(
                        'text-xs font-medium',
                        recentSessions?.[0] && !runningSession
                          ? 'text-blue-700 dark:text-blue-300'
                          : 'text-muted-foreground'
                      )}>
                        Continue Last
                      </p>
                      {recentSessions?.[0] ? (
                        <>
                          <p className="line-clamp-1 text-sm font-bold text-blue-900 dark:text-blue-100" title={recentSessions[0].title}>
                            {recentSessions[0].title}
                          </p>
                          {recentSessions[0].category && (
                            <div className="mt-1 flex items-center gap-1">
                              <div className={cn(
                                'h-1.5 w-1.5 rounded-full',
                                recentSessions[0].category.color
                                  ? `bg-dynamic-${recentSessions[0].category.color.toLowerCase()}/70`
                                  : 'bg-blue-500/70'
                              )} />
                              <span className="truncate text-xs text-blue-700/80 dark:text-blue-300/80">
                                {recentSessions[0].category.name}
                              </span>
              </div>
                          )}
                        </>
                      ) : (
                        <p className="text-sm font-bold text-muted-foreground">
                          No recent session
                        </p>
                      )}
              </div>
                  </div>
                </button>

                {/* Next Task */}
                <button
                  onClick={startNextTask}
                  disabled={!nextTaskData?.nextTask || runningSession || startMutation.isPending}
                  className={cn(
                    'group rounded-lg border p-3 text-left transition-all duration-200',
                    nextTaskData?.nextTask && !runningSession
                      ? 'border-purple-200 bg-gradient-to-br from-purple-50 to-purple-100/50 hover:shadow-md hover:shadow-purple-500/20 active:scale-[0.98] dark:border-purple-800 dark:from-purple-950/30 dark:to-purple-900/20'
                      : 'cursor-not-allowed border-muted bg-muted/30 opacity-60'
                  )}
                >
                  <div className="flex items-start gap-2">
                    <div className={cn(
                      'flex-shrink-0 rounded-full p-1 transition-colors',
                      nextTaskData?.nextTask && !runningSession
                        ? 'bg-purple-500/20 group-hover:bg-purple-500/30'
                        : 'bg-muted-foreground/20'
                    )}>
                      <CheckSquare className={cn(
                        'h-3 w-3 transition-transform group-hover:scale-110',
                        nextTaskData?.nextTask && !runningSession
                          ? 'text-purple-600 dark:text-purple-400'
                          : 'text-muted-foreground'
                      )} />
                  </div>
                    <div className="min-w-0 flex-1">
                      <p className={cn(
                        'text-xs font-medium',
                        nextTaskData?.nextTask && !runningSession
                          ? 'text-purple-700 dark:text-purple-300'
                          : 'text-muted-foreground'
                      )}>
                        Next Task
                      </p>
                      {nextTaskData?.nextTask ? (
                        <>
                          <p className="line-clamp-1 text-sm font-bold text-purple-900 dark:text-purple-100" title={nextTaskData.nextTask.name}>
                            {nextTaskData.nextTask.name}
                          </p>
                          <div className="mt-1 flex items-center gap-1">
                            <span className={cn(
                              'inline-flex items-center rounded px-1 py-0.5 text-xs font-medium',
                              getPriorityColor(nextTaskData.nextTask.priority)
                            )}>
                              {getPriorityLabel(nextTaskData.nextTask.priority)}
                            </span>
                            {nextTaskData.nextTask.is_assigned_to_current_user ? (
                              <span className="text-xs text-purple-600/80 dark:text-purple-400/80">
                                • You
                              </span>
                            ) : (
                              <span className="text-xs text-purple-600/80 dark:text-purple-400/80">
                                • Auto-assign
                              </span>
                            )}
                  </div>
                        </>
                      ) : (
                        <>
                          <p className="text-sm font-bold text-muted-foreground">
                            No tasks available
                          </p>
                          <p className="text-xs text-muted-foreground">
                            Create or assign tasks
                          </p>
                        </>
                      )}
                </div>
              </div>
                </button>
            </div>
          </div>
        )}
    </div>
      </div>
    </CommandGroup>
  );
}<|MERGE_RESOLUTION|>--- conflicted
+++ resolved
@@ -23,59 +23,6 @@
 import { cn } from '@tuturuuu/utils/format';
 import Link from 'next/link';
 import { useRouter } from 'next/navigation';
-<<<<<<< HEAD
-import { useCallback, useEffect, useState } from 'react';
-
-// Focus score calculation constants
-const FOCUS_SCORE_CONSTANTS = {
-  MAX_DURATION_SECONDS: 7200, // 2 hours
-  DURATION_WEIGHT: 40,
-  CONSISTENCY_BONUS: 20,
-  TIME_BONUS: 20,
-  CATEGORY_BONUS: 10,
-  TASK_BONUS: 10,
-  PEAK_HOURS: { morning: [9, 11], afternoon: [14, 16] },
-} as const;
-
-// Session duration thresholds (in seconds)
-const SESSION_THRESHOLDS = {
-  DEEP_WORK: 7200, // 2 hours
-  FOCUSED: 3600, // 1 hour
-  STANDARD: 1800, // 30 minutes
-  QUICK_START: 900, // 15 minutes
-} as const;
-
-// Helper function to calculate focus score
-const calculateFocusScore = (
-  elapsedTime: number,
-  category: { name?: string } | null,
-  taskId: string | undefined,
-  currentHour: number
-): number => {
-  const durationScore =
-    Math.min(elapsedTime / FOCUS_SCORE_CONSTANTS.MAX_DURATION_SECONDS, 1) *
-    FOCUS_SCORE_CONSTANTS.DURATION_WEIGHT;
-  const consistencyBonus = FOCUS_SCORE_CONSTANTS.CONSISTENCY_BONUS;
-  const timeBonus =
-    (currentHour >= FOCUS_SCORE_CONSTANTS.PEAK_HOURS.morning[0] &&
-      currentHour <= FOCUS_SCORE_CONSTANTS.PEAK_HOURS.morning[1]) ||
-    (currentHour >= FOCUS_SCORE_CONSTANTS.PEAK_HOURS.afternoon[0] &&
-      currentHour <= FOCUS_SCORE_CONSTANTS.PEAK_HOURS.afternoon[1])
-      ? FOCUS_SCORE_CONSTANTS.TIME_BONUS
-      : 0;
-  const categoryBonus = category?.name?.toLowerCase().includes('work')
-    ? FOCUS_SCORE_CONSTANTS.CATEGORY_BONUS
-    : 0;
-  const taskBonus = taskId ? FOCUS_SCORE_CONSTANTS.TASK_BONUS : 0;
-
-  return Math.min(
-    Math.round(
-      durationScore + consistencyBonus + timeBonus + categoryBonus + taskBonus
-    ),
-    100
-  );
-};
-=======
 import { useCallback, useEffect, useMemo, useState } from 'react';
 import { Task, prioritizeTasks } from '../../utils/task-prioritization';
 
@@ -83,7 +30,6 @@
 
 
 
->>>>>>> b9cb6d69
 
 interface QuickTimeTrackerProps {
   wsId: string;
