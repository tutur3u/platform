--- conflicted
+++ resolved
@@ -1,15 +1,3 @@
-<<<<<<< HEAD
-import { ChatList } from './chat-list';
-import { Message, UseChatHelpers } from '@tuturuuu/ai/types';
-import { AIChat } from '@tuturuuu/types/db';
-import { Button } from '@tuturuuu/ui/button';
-import {
-  Box,
-  Globe,
-  IconArrowRight,
-  Lock,
-  MessageCircle,
-=======
 import { type UseChatHelpers } from '@tuturuuu/ai/types';
 import { AIChat } from '@tuturuuu/types/db';
 import { Button } from '@tuturuuu/ui/button';
@@ -24,7 +12,6 @@
   Microscope,
   NotebookPen,
   Sigma,
->>>>>>> 450e3fb5
   Sparkle,
 } from '@tuturuuu/ui/icons';
 import { Separator } from '@tuturuuu/ui/separator';
@@ -92,26 +79,6 @@
   ];
 
   return (
-<<<<<<< HEAD
-    <div className="mx-auto flex max-w-2xl flex-col gap-4 lg:max-w-4xl xl:max-w-6xl">
-      <div className="bg-background rounded-lg border p-4 md:p-8">
-        <h1 className="mb-2 text-lg font-semibold">
-          {t('welcome_to')}{' '}
-          <span
-            className={`overflow-hidden bg-gradient-to-r bg-clip-text font-bold text-transparent ${
-              isDark
-                ? 'from-pink-300 via-amber-300 to-blue-300'
-                : 'from-pink-600 via-yellow-500 to-sky-600'
-            }`}
-          >
-            NCT Hub AI
-          </span>{' '}
-          Chat.
-        </h1>
-        <p className="text-foreground/90 text-sm leading-normal md:text-base">
-          {t('welcome_msg')}
-        </p>
-=======
     <div className="@lg:max-w-4xl @xl:max-w-6xl mx-auto flex max-w-2xl flex-col gap-4">
       <div className="bg-background @md:p-8 rounded-lg border p-4">
         <div className="flex flex-col items-center justify-center text-center">
@@ -125,7 +92,6 @@
           <p className="text-foreground/90 text-sm leading-normal md:text-base">
             {t('welcome_msg')}
           </p>
->>>>>>> 450e3fb5
 
           <div className="@md:grid-cols-2 @xl:grid-cols-3 mt-4 grid w-full gap-2">
             {exampleMessages.map((message, index) => (
