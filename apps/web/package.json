{
  "name": "web",
  "version": "0.13.9",
  "private": true,
  "scripts": {
    "dev": "next dev -p 7803",
    "devx": "pnpm supabase stop && pnpm i && pnpm supabase start && next dev -p 7803",
    "devrs": "pnpm supabase stop --no-backup && pnpm i && pnpm supabase start && next dev -p 7803",
    "build": "next build",
    "start": "next start",
    "lint": "next lint",
    "format": "prettier --write \"**/*.{ts,tsx,md}\"",
    "test": "jest",
    "stop": "pnpm supabase stop",
    "genver": "pnpm genversion --semi --es6 src/core/version.ts",
    "sb:start": "pnpm supabase start",
    "sb:stop": "pnpm supabase stop",
    "sb:sync": "pnpm supabase db remote commit",
    "sb:reset": "pnpm supabase db reset",
    "sb:diff": "pnpm supabase db diff -f new_migration",
    "sb:new": "pnpm supabase migration new new_migration",
    "sb:status": "pnpm supabase status"
  },
  "dependencies": {
    "@emotion/react": "^11.11.1",
    "@emotion/server": "^11.11.0",
    "@heroicons/react": "^2.0.18",
    "@mantine/core": "^6.0.16",
    "@mantine/dates": "^6.0.16",
    "@mantine/form": "^6.0.16",
    "@mantine/hooks": "^6.0.16",
    "@mantine/modals": "^6.0.16",
    "@mantine/next": "^6.0.16",
    "@mantine/notifications": "^6.0.16",
    "@mantine/prism": "^6.0.16",
    "@mantine/spotlight": "^6.0.16",
    "@mantine/tiptap": "^6.0.16",
    "@sentry/nextjs": "^7.57.0",
    "@supabase/auth-helpers-nextjs": "^0.7.2",
    "@supabase/auth-helpers-react": "^0.4.0",
    "@supabase/supabase-js": "^2.26.0",
    "@tabler/icons-react": "^2.24.0",
    "@tiptap/extension-highlight": "^2.0.3",
    "@tiptap/extension-link": "^2.0.3",
    "@tiptap/extension-subscript": "^2.0.3",
    "@tiptap/extension-superscript": "^2.0.3",
    "@tiptap/extension-text-align": "^2.0.3",
    "@tiptap/extension-underline": "^2.0.3",
    "@tiptap/pm": "^2.0.3",
    "@tiptap/react": "^2.0.3",
    "@tiptap/starter-kit": "^2.0.3",
    "@upstash/qstash": "^0.3.6",
    "@vercel/analytics": "^1.0.1",
    "dayjs": "^1.11.9",
    "eventsource-parser": "^1.0.0",
    "lodash": "^4.17.21",
    "moment": "^2.29.4",
    "next": "^13.4.9",
    "next-translate": "^2.4.4",
    "nextjs-google-analytics": "^2.3.3",
    "openai": "^3.3.0",
    "react": "18.2.0",
    "react-beautiful-dnd": "^13.1.1",
    "react-csv-reader": "^4.0.0",
    "react-dom": "18.2.0",
    "react-resizable": "^3.0.5",
    "swr": "^2.2.0",
    "ui": "workspace:*",
    "uuid": "^9.0.0",
    "xlsx": "^0.18.5"
  },
  "devDependencies": {
    "@testing-library/jest-dom": "^5.16.5",
    "@testing-library/react": "^14.0.0",
    "@types/cookie": "^0.5.1",
    "@types/jest": "^29.5.2",
    "@types/js-cookie": "^3.0.3",
    "@types/lodash": "^4.14.195",
    "@types/node": "^20.4.0",
    "@types/react": "^18.2.14",
    "@types/react-beautiful-dnd": "^13.1.4",
    "@types/react-dom": "^18.2.6",
    "@types/react-resizable": "^3.0.4",
    "@types/testing-library__jest-dom": "^5.14.7",
    "@types/uuid": "^9.0.2",
    "@typescript-eslint/eslint-plugin": "^5.61.0",
    "@typescript-eslint/parser": "^5.61.0",
    "autoprefixer": "^10.4.14",
<<<<<<< HEAD
    "eslint": "^8.44.0",
=======
    "eslint": "8.44.0",
>>>>>>> 391761d7
    "eslint-config-custom": "workspace:*",
    "genversion": "^3.1.1",
    "jest": "^29.6.1",
    "jest-environment-jsdom": "^29.6.1",
    "lint-staged": "^13.2.3",
    "next-translate-plugin": "^2.4.4",
    "postcss": "^8.4.25",
    "supabase": "^1.75.3",
    "tailwind-config": "workspace:*",
    "tailwindcss": "^3.3.2",
    "tsconfig": "workspace:*",
    "typescript": "^5.1.6"
  },
  "packageManager": "pnpm@8.6.6"
}<|MERGE_RESOLUTION|>--- conflicted
+++ resolved
@@ -86,11 +86,7 @@
     "@typescript-eslint/eslint-plugin": "^5.61.0",
     "@typescript-eslint/parser": "^5.61.0",
     "autoprefixer": "^10.4.14",
-<<<<<<< HEAD
     "eslint": "^8.44.0",
-=======
-    "eslint": "8.44.0",
->>>>>>> 391761d7
     "eslint-config-custom": "workspace:*",
     "genversion": "^3.1.1",
     "jest": "^29.6.1",
