--- conflicted
+++ resolved
@@ -236,19 +236,15 @@
       "finance-import-modal"
     ],
 
-<<<<<<< HEAD
     "/[wsId]/finance/wallets": [
       "sidebar-tabs",
       "search",
       "view-mode",
       "pagination",
-      "finance-tabs"
-    ],
-    "/[wsId]/finance/wallets/new": ["sidebar-tabs"],
-=======
-    "/[wsId]/finance/wallets": ["sidebar-tabs", "finance-tabs", "wallets"],
+      "finance-tabs",
+      "wallets"
+    ],
     "/[wsId]/finance/wallets/new": ["sidebar-tabs", "wallets"],
->>>>>>> 805d4f3a
     "/[wsId]/finance/wallets/[walletId]": [
       "sidebar-tabs",
       "wallet-details-tabs",
@@ -256,16 +252,12 @@
     ],
     "/[wsId]/finance/wallets/[walletId]/transactions": [
       "sidebar-tabs",
-<<<<<<< HEAD
-      "search",
-      "view-mode",
-      "pagination",
-      "wallet-details-tabs"
-=======
+      "search",
+      "view-mode",
+      "pagination",
       "wallet-details-tabs",
       "transactions",
       "transaction-card"
->>>>>>> 805d4f3a
     ],
     "/[wsId]/finance/wallets/[walletId]/settings": [
       "sidebar-tabs",
