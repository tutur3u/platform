import { withSentryConfig } from '@sentry/nextjs';
import nextTranslate from 'next-translate-plugin';
import withBundleAnalyzer from '@next/bundle-analyzer';

/** @type {import('next').NextConfig} */
const nextConfig = nextTranslate({
  reactStrictMode: true,
  images: {
    remotePatterns: [
      {
        protocol: 'http',
        hostname: 'localhost',
      },
      {
        protocol: 'https',
        hostname: 'yjbjpmwbfimjcdsjxfst.supabase.co',
      },
    ],
  },
});

// Next.js App Directory doesn't need the i18n config
nextConfig.i18n = undefined;

<<<<<<< HEAD
export default withSentryConfig(
  nextConfig,
  {
    // For all available options, see:
    // https://github.com/getsentry/sentry-webpack-plugin#options

    // Suppresses source map uploading logs during build
    silent: true,

    org: 'tuturuuu',
    project: 'web-app',
  },
  {
    // For all available options, see:
    // https://docs.sentry.io/platforms/javascript/guides/nextjs/manual-setup/

    // Hides source maps from generated client bundles
    hideSourceMaps: true,
=======
const withBundleAnalyzerConfig = withBundleAnalyzer({
  enabled: process.env.ANALYZE === 'true',
});
>>>>>>> 412c4cf3

export default withBundleAnalyzerConfig(
  withSentryConfig(
    nextConfig,
    {
      // For all available options, see:
      // https://github.com/getsentry/sentry-webpack-plugin#options

      // Suppresses source map uploading logs during build
      silent: true,

      org: 'tuturuuu',
      project: 'web-app',
    },
    {
      // For all available options, see:
      // https://docs.sentry.io/platforms/javascript/guides/nextjs/manual-setup/

      // Hides source maps from generated client bundles
      hideSourceMaps: true,

      // Automatically tree-shake Sentry logger statements to reduce bundle size
      disableLogger: true,
    }
  )
);<|MERGE_RESOLUTION|>--- conflicted
+++ resolved
@@ -22,30 +22,9 @@
 // Next.js App Directory doesn't need the i18n config
 nextConfig.i18n = undefined;
 
-<<<<<<< HEAD
-export default withSentryConfig(
-  nextConfig,
-  {
-    // For all available options, see:
-    // https://github.com/getsentry/sentry-webpack-plugin#options
-
-    // Suppresses source map uploading logs during build
-    silent: true,
-
-    org: 'tuturuuu',
-    project: 'web-app',
-  },
-  {
-    // For all available options, see:
-    // https://docs.sentry.io/platforms/javascript/guides/nextjs/manual-setup/
-
-    // Hides source maps from generated client bundles
-    hideSourceMaps: true,
-=======
 const withBundleAnalyzerConfig = withBundleAnalyzer({
   enabled: process.env.ANALYZE === 'true',
 });
->>>>>>> 412c4cf3
 
 export default withBundleAnalyzerConfig(
   withSentryConfig(
