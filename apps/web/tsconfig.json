--- conflicted
+++ resolved
@@ -4,7 +4,6 @@
     "strictNullChecks": true
   },
   "extends": "tsconfig/nextjs.json",
-<<<<<<< HEAD
   "include": ["next-env.d.ts", "**/*.ts", "**/*.tsx", ".next/types/**/*.ts"],
   "exclude": ["node_modules"],
   "compilerOptions": {
@@ -19,8 +18,4 @@
     ],
     "strictNullChecks": true
   }
-=======
-  "include": ["next-env.d.ts", "**/*.ts", "**/*.tsx"],
-  "exclude": ["node_modules"]
->>>>>>> b9bd3bab
 }