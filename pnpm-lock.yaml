lockfileVersion: 5.4

importers:

  .:
    specifiers:
      eslint-config-custom: workspace:*
      prettier: ^2.8.4
      prettier-plugin-tailwindcss: ^0.2.4
      turbo: ^1.8.3
    devDependencies:
      eslint-config-custom: link:packages/eslint-config-custom
      prettier: 2.8.4
      prettier-plugin-tailwindcss: 0.2.4_prettier@2.8.4
      turbo: 1.8.3

  apps/web:
    specifiers:
      '@emotion/react': ^11.10.6
      '@emotion/server': ^11.10.0
      '@heroicons/react': ^2.0.16
<<<<<<< HEAD
      '@mantine/core': ^6.0.1
      '@mantine/dates': ^6.0.1
      '@mantine/form': ^6.0.1
      '@mantine/hooks': ^6.0.1
      '@mantine/modals': ^6.0.1
      '@mantine/next': ^6.0.1
      '@mantine/notifications': ^6.0.1
      '@mantine/prism': ^6.0.1
      '@mantine/spotlight': ^6.0.1
      '@mantine/tiptap': ^6.0.1
      '@supabase/auth-helpers-nextjs': ^0.5.6
      '@supabase/auth-helpers-react': ^0.3.1
      '@supabase/supabase-js': ^2.10.0
      '@tabler/icons-react': ^2.9.0
=======
      '@mantine/core': ^5.10.5
      '@mantine/dates': ^5.10.5
      '@mantine/form': ^5.10.5
      '@mantine/hooks': ^5.10.5
      '@mantine/modals': ^5.10.5
      '@mantine/next': ^5.10.5
      '@mantine/notifications': ^5.10.5
      '@mantine/prism': ^5.10.5
      '@mantine/spotlight': ^5.10.5
      '@mantine/tiptap': ^5.10.5
      '@supabase/auth-helpers-nextjs': ^0.5.5
      '@supabase/auth-helpers-react': ^0.3.1
      '@supabase/supabase-js': ^2.10.0
      '@tabler/icons': ^1.119.0
>>>>>>> aea53b57
      '@tailwindcss/line-clamp': ^0.4.2
      '@testing-library/jest-dom': ^5.16.5
      '@testing-library/react': ^14.0.0
      '@tiptap/extension-highlight': 2.0.0-beta.220
      '@tiptap/extension-link': 2.0.0-beta.220
      '@tiptap/extension-subscript': 2.0.0-beta.220
      '@tiptap/extension-superscript': 2.0.0-beta.220
      '@tiptap/extension-text-align': 2.0.0-beta.220
      '@tiptap/extension-underline': 2.0.0-beta.220
      '@tiptap/pm': 2.0.0-beta.220
      '@tiptap/react': 2.0.0-beta.220
      '@tiptap/starter-kit': 2.0.0-beta.220
      '@types/cookie': ^0.5.1
      '@types/jest': ^29.4.0
      '@types/js-cookie': ^3.0.3
      '@types/node': ^18.14.6
      '@types/react': ^18.0.28
      '@types/react-beautiful-dnd': ^13.1.3
      '@types/react-dom': ^18.0.11
      '@types/react-resizable': ^3.0.3
      '@types/testing-library__jest-dom': ^5.14.5
      '@types/uuid': ^9.0.1
      '@typescript-eslint/eslint-plugin': ^5.54.1
      '@typescript-eslint/parser': ^5.54.1
      '@vercel/analytics': ^0.1.11
      autoprefixer: ^10.4.13
      dayjs: ^1.11.7
      eslint: 8.35.0
      eslint-config-custom: workspace:*
      eslint-config-next: 13.2.3
      eslint-config-prettier: ^8.7.0
      eventsource-parser: ^0.1.0
      genversion: ^3.1.1
      jest: ^29.5.0
      jest-environment-jsdom: ^29.5.0
      lint-staged: ^13.1.2
      moment: ^2.29.4
      next: ^13.2.3
      nextjs-google-analytics: ^2.3.3
      openai: ^3.2.1
      postcss: ^8.4.21
      react: 18.2.0
      react-beautiful-dnd: ^13.1.1
      react-dom: 18.2.0
      react-resizable: ^3.0.4
      supabase: ^1.42.5
      swr: ^2.1.0
      tailwind-scrollbar: ^2.1.0
      tailwindcss: ^3.2.7
      tailwindcss-themer: ^3.0.1
      tsconfig: workspace:*
      ui: workspace:*
      uuid: ^9.0.0
    dependencies:
      '@emotion/react': 11.10.6_pmekkgnqduwlme35zpnqhenc34
      '@emotion/server': 11.10.0
      '@heroicons/react': 2.0.16_react@18.2.0
<<<<<<< HEAD
      '@mantine/core': 6.0.1_7atxah5aiy65tdrz25o24k4n44
      '@mantine/dates': 6.0.1_7kk7ko2teecziu6wt4lvufnzpm
      '@mantine/form': 6.0.1_react@18.2.0
      '@mantine/hooks': 6.0.1_react@18.2.0
      '@mantine/modals': 6.0.1_hdfbaha3esn2nmwxggs2gvheiu
      '@mantine/next': 6.0.1_a7hn2ezcj5vhoyhoix22hbrmtq
      '@mantine/notifications': 6.0.1_hdfbaha3esn2nmwxggs2gvheiu
      '@mantine/prism': 6.0.1_hdfbaha3esn2nmwxggs2gvheiu
      '@mantine/spotlight': 6.0.1_hdfbaha3esn2nmwxggs2gvheiu
      '@mantine/tiptap': 6.0.1_yrgwadq6p2gtq5oduyb5ossqau
      '@supabase/auth-helpers-nextjs': 0.5.6_ku2vntnma2imfrsyohnkxzette
      '@supabase/auth-helpers-react': 0.3.1_ku2vntnma2imfrsyohnkxzette
      '@supabase/supabase-js': 2.10.0
      '@tabler/icons-react': 2.9.0_react@18.2.0
=======
      '@mantine/core': 5.10.5_zrh3qbywp4klzxzvocxisz6a5a
      '@mantine/dates': 5.10.5_wzk5rgclhymglk5h2qow4a376y
      '@mantine/form': 5.10.5_react@18.2.0
      '@mantine/hooks': 5.10.5_react@18.2.0
      '@mantine/modals': 5.10.5_7l7cohgiq6l4ncfy2pvlz3brzy
      '@mantine/next': 5.10.5_a7hn2ezcj5vhoyhoix22hbrmtq
      '@mantine/notifications': 5.10.5_7l7cohgiq6l4ncfy2pvlz3brzy
      '@mantine/prism': 5.10.5_7l7cohgiq6l4ncfy2pvlz3brzy
      '@mantine/spotlight': 5.10.5_7l7cohgiq6l4ncfy2pvlz3brzy
      '@mantine/tiptap': 5.10.5_3ety4twjrgxyig55bvdtgjluhy
      '@supabase/auth-helpers-nextjs': 0.5.5_ku2vntnma2imfrsyohnkxzette
      '@supabase/auth-helpers-react': 0.3.1_ku2vntnma2imfrsyohnkxzette
      '@supabase/supabase-js': 2.10.0
      '@tabler/icons': 1.119.0_biqbaboplfbrettd7655fr4n2y
>>>>>>> aea53b57
      '@tiptap/extension-highlight': 2.0.0-beta.220_7w7m52asdh3tod4ocz57yex63q
      '@tiptap/extension-link': 2.0.0-beta.220_ohumfzynigfck3hzagxvh2a4ky
      '@tiptap/extension-subscript': 2.0.0-beta.220_7w7m52asdh3tod4ocz57yex63q
      '@tiptap/extension-superscript': 2.0.0-beta.220_7w7m52asdh3tod4ocz57yex63q
      '@tiptap/extension-text-align': 2.0.0-beta.220_7w7m52asdh3tod4ocz57yex63q
      '@tiptap/extension-underline': 2.0.0-beta.220_7w7m52asdh3tod4ocz57yex63q
      '@tiptap/pm': 2.0.0-beta.220_7w7m52asdh3tod4ocz57yex63q
      '@tiptap/react': 2.0.0-beta.220_xig6hpp4glylmgjqbtp4uwsv5e
      '@tiptap/starter-kit': 2.0.0-beta.220_@tiptap+pm@2.0.0-beta.220
      '@vercel/analytics': 0.1.11_react@18.2.0
      dayjs: 1.11.7
      eventsource-parser: 0.1.0
      moment: 2.29.4
      next: 13.2.3_6m24vuloj5ihw4zc5lbsktc4fu
      nextjs-google-analytics: 2.3.3_next@13.2.3+react@18.2.0
      openai: 3.2.1
      react: 18.2.0
      react-beautiful-dnd: 13.1.1_biqbaboplfbrettd7655fr4n2y
      react-dom: 18.2.0_react@18.2.0
      react-resizable: 3.0.4_biqbaboplfbrettd7655fr4n2y
      swr: 2.1.0_react@18.2.0
      ui: link:../../packages/ui
      uuid: 9.0.0
    devDependencies:
      '@tailwindcss/line-clamp': 0.4.2_tailwindcss@3.2.7
      '@testing-library/jest-dom': 5.16.5
      '@testing-library/react': 14.0.0_biqbaboplfbrettd7655fr4n2y
      '@types/cookie': 0.5.1
      '@types/jest': 29.4.0
      '@types/js-cookie': 3.0.3
      '@types/node': 18.14.6
      '@types/react': 18.0.28
      '@types/react-beautiful-dnd': 13.1.3
      '@types/react-dom': 18.0.11
      '@types/react-resizable': 3.0.3
      '@types/testing-library__jest-dom': 5.14.5
      '@types/uuid': 9.0.1
      '@typescript-eslint/eslint-plugin': 5.54.1_mlk7dnz565t663n4razh6a6v6i
      '@typescript-eslint/parser': 5.54.1_ycpbpc6yetojsgtrx3mwntkhsu
      autoprefixer: 10.4.13_postcss@8.4.21
      eslint: 8.35.0
      eslint-config-custom: link:../../packages/eslint-config-custom
      eslint-config-next: 13.2.3_ycpbpc6yetojsgtrx3mwntkhsu
      eslint-config-prettier: 8.7.0_eslint@8.35.0
      genversion: 3.1.1
      jest: 29.5.0_@types+node@18.14.6
      jest-environment-jsdom: 29.5.0
      lint-staged: 13.1.2
      postcss: 8.4.21
      supabase: 1.42.5
      tailwind-scrollbar: 2.1.0_tailwindcss@3.2.7
      tailwindcss: 3.2.7_postcss@8.4.21
      tailwindcss-themer: 3.0.1_tailwindcss@3.2.7
      tsconfig: link:../../packages/tsconfig

  packages/eslint-config-custom:
    specifiers:
      eslint: ^8.35.0
      eslint-config-next: 13.2.3
      eslint-config-prettier: ^8.7.0
      eslint-config-turbo: latest
      eslint-plugin-react: 7.32.2
      typescript: ^4.9.5
    dependencies:
      eslint: 8.35.0
      eslint-config-next: 13.2.3_ycpbpc6yetojsgtrx3mwntkhsu
      eslint-config-prettier: 8.7.0_eslint@8.35.0
      eslint-config-turbo: 0.0.9_eslint@8.35.0
      eslint-plugin-react: 7.32.2_eslint@8.35.0
    devDependencies:
      typescript: 4.9.5

  packages/tsconfig:
    specifiers: {}

  packages/ui:
    specifiers:
      '@types/react': ^18.0.28
      '@types/react-dom': ^18.0.11
      eslint: ^8.35.0
      eslint-config-custom: workspace:*
      react: ^18.2.0
      tsconfig: workspace:*
      typescript: ^4.9.5
    devDependencies:
      '@types/react': 18.0.28
      '@types/react-dom': 18.0.11
      eslint: 8.35.0
      eslint-config-custom: link:../eslint-config-custom
      react: 18.2.0
      tsconfig: link:../tsconfig
      typescript: 4.9.5

packages:

  /@adobe/css-tools/4.2.0:
    resolution: {integrity: sha512-E09FiIft46CmH5Qnjb0wsW54/YQd69LsxeKUOWawmws1XWvyFGURnAChH0mlr7YPFR1ofwvUQfcL0J3lMxXqPA==}
    dev: true

  /@ampproject/remapping/2.2.0:
    resolution: {integrity: sha512-qRmjj8nj9qmLTQXXmaR1cck3UXSRMPrbsLJAasZpF+t3riI71BXed5ebIOYwQntykeZuhjsdweEc9BxH5Jc26w==}
    engines: {node: '>=6.0.0'}
    dependencies:
      '@jridgewell/gen-mapping': 0.1.1
      '@jridgewell/trace-mapping': 0.3.17

  /@babel/code-frame/7.18.6:
    resolution: {integrity: sha512-TDCmlK5eOvH+eH7cdAFlNXeVJqWIQ7gW9tY1GJIpUtFb6CmjVyq2VM3u71bOyR8CRihcCgMUYoDNyLXao3+70Q==}
    engines: {node: '>=6.9.0'}
    dependencies:
      '@babel/highlight': 7.18.6

  /@babel/compat-data/7.21.0:
    resolution: {integrity: sha512-gMuZsmsgxk/ENC3O/fRw5QY8A9/uxQbbCEypnLIiYYc/qVJtEV7ouxC3EllIIwNzMqAQee5tanFabWsUOutS7g==}
    engines: {node: '>=6.9.0'}

  /@babel/core/7.21.0:
    resolution: {integrity: sha512-PuxUbxcW6ZYe656yL3EAhpy7qXKq0DmYsrJLpbB8XrsCP9Nm+XCg9XFMb5vIDliPD7+U/+M+QJlH17XOcB7eXA==}
    engines: {node: '>=6.9.0'}
    dependencies:
      '@ampproject/remapping': 2.2.0
      '@babel/code-frame': 7.18.6
      '@babel/generator': 7.21.1
      '@babel/helper-compilation-targets': 7.20.7_@babel+core@7.21.0
      '@babel/helper-module-transforms': 7.21.2
      '@babel/helpers': 7.21.0
      '@babel/parser': 7.21.2
      '@babel/template': 7.20.7
      '@babel/traverse': 7.21.2
      '@babel/types': 7.21.2
      convert-source-map: 1.9.0
      debug: 4.3.4
      gensync: 1.0.0-beta.2
      json5: 2.2.3
      semver: 6.3.0
    transitivePeerDependencies:
      - supports-color

  /@babel/generator/7.21.1:
    resolution: {integrity: sha512-1lT45bAYlQhFn/BHivJs43AiW2rg3/UbLyShGfF3C0KmHvO5fSghWd5kBJy30kpRRucGzXStvnnCFniCR2kXAA==}
    engines: {node: '>=6.9.0'}
    dependencies:
      '@babel/types': 7.21.2
      '@jridgewell/gen-mapping': 0.3.2
      '@jridgewell/trace-mapping': 0.3.17
      jsesc: 2.5.2

  /@babel/helper-compilation-targets/7.20.7_@babel+core@7.21.0:
    resolution: {integrity: sha512-4tGORmfQcrc+bvrjb5y3dG9Mx1IOZjsHqQVUz7XCNHO+iTmqxWnVg3KRygjGmpRLJGdQSKuvFinbIb0CnZwHAQ==}
    engines: {node: '>=6.9.0'}
    peerDependencies:
      '@babel/core': ^7.0.0
    dependencies:
      '@babel/compat-data': 7.21.0
      '@babel/core': 7.21.0
      '@babel/helper-validator-option': 7.21.0
      browserslist: 4.21.5
      lru-cache: 5.1.1
      semver: 6.3.0

  /@babel/helper-environment-visitor/7.18.9:
    resolution: {integrity: sha512-3r/aACDJ3fhQ/EVgFy0hpj8oHyHpQc+LPtJoY9SzTThAsStm4Ptegq92vqKoE3vD706ZVFWITnMnxucw+S9Ipg==}
    engines: {node: '>=6.9.0'}

  /@babel/helper-function-name/7.21.0:
    resolution: {integrity: sha512-HfK1aMRanKHpxemaY2gqBmL04iAPOPRj7DxtNbiDOrJK+gdwkiNRVpCpUJYbUT+aZyemKN8brqTOxzCaG6ExRg==}
    engines: {node: '>=6.9.0'}
    dependencies:
      '@babel/template': 7.20.7
      '@babel/types': 7.21.2

  /@babel/helper-hoist-variables/7.18.6:
    resolution: {integrity: sha512-UlJQPkFqFULIcyW5sbzgbkxn2FKRgwWiRexcuaR8RNJRy8+LLveqPjwZV/bwrLZCN0eUHD/x8D0heK1ozuoo6Q==}
    engines: {node: '>=6.9.0'}
    dependencies:
      '@babel/types': 7.21.2

  /@babel/helper-module-imports/7.18.6:
    resolution: {integrity: sha512-0NFvs3VkuSYbFi1x2Vd6tKrywq+z/cLeYC/RJNFrIX/30Bf5aiGYbtvGXolEktzJH8o5E5KJ3tT+nkxuuZFVlA==}
    engines: {node: '>=6.9.0'}
    dependencies:
      '@babel/types': 7.21.2

  /@babel/helper-module-transforms/7.21.2:
    resolution: {integrity: sha512-79yj2AR4U/Oqq/WOV7Lx6hUjau1Zfo4cI+JLAVYeMV5XIlbOhmjEk5ulbTc9fMpmlojzZHkUUxAiK+UKn+hNQQ==}
    engines: {node: '>=6.9.0'}
    dependencies:
      '@babel/helper-environment-visitor': 7.18.9
      '@babel/helper-module-imports': 7.18.6
      '@babel/helper-simple-access': 7.20.2
      '@babel/helper-split-export-declaration': 7.18.6
      '@babel/helper-validator-identifier': 7.19.1
      '@babel/template': 7.20.7
      '@babel/traverse': 7.21.2
      '@babel/types': 7.21.2
    transitivePeerDependencies:
      - supports-color

  /@babel/helper-plugin-utils/7.20.2:
    resolution: {integrity: sha512-8RvlJG2mj4huQ4pZ+rU9lqKi9ZKiRmuvGuM2HlWmkmgOhbs6zEAw6IEiJ5cQqGbDzGZOhwuOQNtZMi/ENLjZoQ==}
    engines: {node: '>=6.9.0'}
    dev: true

  /@babel/helper-simple-access/7.20.2:
    resolution: {integrity: sha512-+0woI/WPq59IrqDYbVGfshjT5Dmk/nnbdpcF8SnMhhXObpTq2KNBdLFRFrkVdbDOyUmHBCxzm5FHV1rACIkIbA==}
    engines: {node: '>=6.9.0'}
    dependencies:
      '@babel/types': 7.21.2

  /@babel/helper-split-export-declaration/7.18.6:
    resolution: {integrity: sha512-bde1etTx6ZyTmobl9LLMMQsaizFVZrquTEHOqKeQESMKo4PlObf+8+JA25ZsIpZhT/WEd39+vOdLXAFG/nELpA==}
    engines: {node: '>=6.9.0'}
    dependencies:
      '@babel/types': 7.21.2

  /@babel/helper-string-parser/7.19.4:
    resolution: {integrity: sha512-nHtDoQcuqFmwYNYPz3Rah5ph2p8PFeFCsZk9A/48dPc/rGocJ5J3hAAZ7pb76VWX3fZKu+uEr/FhH5jLx7umrw==}
    engines: {node: '>=6.9.0'}

  /@babel/helper-validator-identifier/7.19.1:
    resolution: {integrity: sha512-awrNfaMtnHUr653GgGEs++LlAvW6w+DcPrOliSMXWCKo597CwL5Acf/wWdNkf/tfEQE3mjkeD1YOVZOUV/od1w==}
    engines: {node: '>=6.9.0'}

  /@babel/helper-validator-option/7.21.0:
    resolution: {integrity: sha512-rmL/B8/f0mKS2baE9ZpyTcTavvEuWhTTW8amjzXNvYG4AwBsqTLikfXsEofsJEfKHf+HQVQbFOHy6o+4cnC/fQ==}
    engines: {node: '>=6.9.0'}

  /@babel/helpers/7.21.0:
    resolution: {integrity: sha512-XXve0CBtOW0pd7MRzzmoyuSj0e3SEzj8pgyFxnTT1NJZL38BD1MK7yYrm8yefRPIDvNNe14xR4FdbHwpInD4rA==}
    engines: {node: '>=6.9.0'}
    dependencies:
      '@babel/template': 7.20.7
      '@babel/traverse': 7.21.2
      '@babel/types': 7.21.2
    transitivePeerDependencies:
      - supports-color

  /@babel/highlight/7.18.6:
    resolution: {integrity: sha512-u7stbOuYjaPezCuLj29hNW1v64M2Md2qupEKP1fHc7WdOA3DgLh37suiSrZYY7haUB7iBeQZ9P1uiRF359do3g==}
    engines: {node: '>=6.9.0'}
    dependencies:
      '@babel/helper-validator-identifier': 7.19.1
      chalk: 2.4.2
      js-tokens: 4.0.0

  /@babel/parser/7.21.2:
    resolution: {integrity: sha512-URpaIJQwEkEC2T9Kn+Ai6Xe/02iNaVCuT/PtoRz3GPVJVDpPd7mLo+VddTbhCRU9TXqW5mSrQfXZyi8kDKOVpQ==}
    engines: {node: '>=6.0.0'}
    hasBin: true
    dependencies:
      '@babel/types': 7.21.2

  /@babel/plugin-syntax-async-generators/7.8.4_@babel+core@7.21.0:
    resolution: {integrity: sha512-tycmZxkGfZaxhMRbXlPXuVFpdWlXpir2W4AMhSJgRKzk/eDlIXOhb2LHWoLpDF7TEHylV5zNhykX6KAgHJmTNw==}
    peerDependencies:
      '@babel/core': ^7.0.0-0
    dependencies:
      '@babel/core': 7.21.0
      '@babel/helper-plugin-utils': 7.20.2
    dev: true

  /@babel/plugin-syntax-bigint/7.8.3_@babel+core@7.21.0:
    resolution: {integrity: sha512-wnTnFlG+YxQm3vDxpGE57Pj0srRU4sHE/mDkt1qv2YJJSeUAec2ma4WLUnUPeKjyrfntVwe/N6dCXpU+zL3Npg==}
    peerDependencies:
      '@babel/core': ^7.0.0-0
    dependencies:
      '@babel/core': 7.21.0
      '@babel/helper-plugin-utils': 7.20.2
    dev: true

  /@babel/plugin-syntax-class-properties/7.12.13_@babel+core@7.21.0:
    resolution: {integrity: sha512-fm4idjKla0YahUNgFNLCB0qySdsoPiZP3iQE3rky0mBUtMZ23yDJ9SJdg6dXTSDnulOVqiF3Hgr9nbXvXTQZYA==}
    peerDependencies:
      '@babel/core': ^7.0.0-0
    dependencies:
      '@babel/core': 7.21.0
      '@babel/helper-plugin-utils': 7.20.2
    dev: true

  /@babel/plugin-syntax-import-meta/7.10.4_@babel+core@7.21.0:
    resolution: {integrity: sha512-Yqfm+XDx0+Prh3VSeEQCPU81yC+JWZ2pDPFSS4ZdpfZhp4MkFMaDC1UqseovEKwSUpnIL7+vK+Clp7bfh0iD7g==}
    peerDependencies:
      '@babel/core': ^7.0.0-0
    dependencies:
      '@babel/core': 7.21.0
      '@babel/helper-plugin-utils': 7.20.2
    dev: true

  /@babel/plugin-syntax-json-strings/7.8.3_@babel+core@7.21.0:
    resolution: {integrity: sha512-lY6kdGpWHvjoe2vk4WrAapEuBR69EMxZl+RoGRhrFGNYVK8mOPAW8VfbT/ZgrFbXlDNiiaxQnAtgVCZ6jv30EA==}
    peerDependencies:
      '@babel/core': ^7.0.0-0
    dependencies:
      '@babel/core': 7.21.0
      '@babel/helper-plugin-utils': 7.20.2
    dev: true

  /@babel/plugin-syntax-jsx/7.18.6_@babel+core@7.21.0:
    resolution: {integrity: sha512-6mmljtAedFGTWu2p/8WIORGwy+61PLgOMPOdazc7YoJ9ZCWUyFy3A6CpPkRKLKD1ToAesxX8KGEViAiLo9N+7Q==}
    engines: {node: '>=6.9.0'}
    peerDependencies:
      '@babel/core': ^7.0.0-0
    dependencies:
      '@babel/core': 7.21.0
      '@babel/helper-plugin-utils': 7.20.2
    dev: true

  /@babel/plugin-syntax-logical-assignment-operators/7.10.4_@babel+core@7.21.0:
    resolution: {integrity: sha512-d8waShlpFDinQ5MtvGU9xDAOzKH47+FFoney2baFIoMr952hKOLp1HR7VszoZvOsV/4+RRszNY7D17ba0te0ig==}
    peerDependencies:
      '@babel/core': ^7.0.0-0
    dependencies:
      '@babel/core': 7.21.0
      '@babel/helper-plugin-utils': 7.20.2
    dev: true

  /@babel/plugin-syntax-nullish-coalescing-operator/7.8.3_@babel+core@7.21.0:
    resolution: {integrity: sha512-aSff4zPII1u2QD7y+F8oDsz19ew4IGEJg9SVW+bqwpwtfFleiQDMdzA/R+UlWDzfnHFCxxleFT0PMIrR36XLNQ==}
    peerDependencies:
      '@babel/core': ^7.0.0-0
    dependencies:
      '@babel/core': 7.21.0
      '@babel/helper-plugin-utils': 7.20.2
    dev: true

  /@babel/plugin-syntax-numeric-separator/7.10.4_@babel+core@7.21.0:
    resolution: {integrity: sha512-9H6YdfkcK/uOnY/K7/aA2xpzaAgkQn37yzWUMRK7OaPOqOpGS1+n0H5hxT9AUw9EsSjPW8SVyMJwYRtWs3X3ug==}
    peerDependencies:
      '@babel/core': ^7.0.0-0
    dependencies:
      '@babel/core': 7.21.0
      '@babel/helper-plugin-utils': 7.20.2
    dev: true

  /@babel/plugin-syntax-object-rest-spread/7.8.3_@babel+core@7.21.0:
    resolution: {integrity: sha512-XoqMijGZb9y3y2XskN+P1wUGiVwWZ5JmoDRwx5+3GmEplNyVM2s2Dg8ILFQm8rWM48orGy5YpI5Bl8U1y7ydlA==}
    peerDependencies:
      '@babel/core': ^7.0.0-0
    dependencies:
      '@babel/core': 7.21.0
      '@babel/helper-plugin-utils': 7.20.2
    dev: true

  /@babel/plugin-syntax-optional-catch-binding/7.8.3_@babel+core@7.21.0:
    resolution: {integrity: sha512-6VPD0Pc1lpTqw0aKoeRTMiB+kWhAoT24PA+ksWSBrFtl5SIRVpZlwN3NNPQjehA2E/91FV3RjLWoVTglWcSV3Q==}
    peerDependencies:
      '@babel/core': ^7.0.0-0
    dependencies:
      '@babel/core': 7.21.0
      '@babel/helper-plugin-utils': 7.20.2
    dev: true

  /@babel/plugin-syntax-optional-chaining/7.8.3_@babel+core@7.21.0:
    resolution: {integrity: sha512-KoK9ErH1MBlCPxV0VANkXW2/dw4vlbGDrFgz8bmUsBGYkFRcbRwMh6cIJubdPrkxRwuGdtCk0v/wPTKbQgBjkg==}
    peerDependencies:
      '@babel/core': ^7.0.0-0
    dependencies:
      '@babel/core': 7.21.0
      '@babel/helper-plugin-utils': 7.20.2
    dev: true

  /@babel/plugin-syntax-top-level-await/7.14.5_@babel+core@7.21.0:
    resolution: {integrity: sha512-hx++upLv5U1rgYfwe1xBQUhRmU41NEvpUvrp8jkrSCdvGSnM5/qdRMtylJ6PG5OFkBaHkbTAKTnd3/YyESRHFw==}
    engines: {node: '>=6.9.0'}
    peerDependencies:
      '@babel/core': ^7.0.0-0
    dependencies:
      '@babel/core': 7.21.0
      '@babel/helper-plugin-utils': 7.20.2
    dev: true

  /@babel/plugin-syntax-typescript/7.20.0_@babel+core@7.21.0:
    resolution: {integrity: sha512-rd9TkG+u1CExzS4SM1BlMEhMXwFLKVjOAFFCDx9PbX5ycJWDoWMcwdJH9RhkPu1dOgn5TrxLot/Gx6lWFuAUNQ==}
    engines: {node: '>=6.9.0'}
    peerDependencies:
      '@babel/core': ^7.0.0-0
    dependencies:
      '@babel/core': 7.21.0
      '@babel/helper-plugin-utils': 7.20.2
    dev: true

  /@babel/runtime/7.21.0:
    resolution: {integrity: sha512-xwII0//EObnq89Ji5AKYQaRYiW/nZ3llSv29d49IuxPhKbtJoLP+9QUUZ4nVragQVtaVGeZrpB+ZtG/Pdy/POw==}
    engines: {node: '>=6.9.0'}
    dependencies:
      regenerator-runtime: 0.13.11

  /@babel/template/7.20.7:
    resolution: {integrity: sha512-8SegXApWe6VoNw0r9JHpSteLKTpTiLZ4rMlGIm9JQ18KiCtyQiAMEazujAHrUS5flrcqYZa75ukev3P6QmUwUw==}
    engines: {node: '>=6.9.0'}
    dependencies:
      '@babel/code-frame': 7.18.6
      '@babel/parser': 7.21.2
      '@babel/types': 7.21.2

  /@babel/traverse/7.21.2:
    resolution: {integrity: sha512-ts5FFU/dSUPS13tv8XiEObDu9K+iagEKME9kAbaP7r0Y9KtZJZ+NGndDvWoRAYNpeWafbpFeki3q9QoMD6gxyw==}
    engines: {node: '>=6.9.0'}
    dependencies:
      '@babel/code-frame': 7.18.6
      '@babel/generator': 7.21.1
      '@babel/helper-environment-visitor': 7.18.9
      '@babel/helper-function-name': 7.21.0
      '@babel/helper-hoist-variables': 7.18.6
      '@babel/helper-split-export-declaration': 7.18.6
      '@babel/parser': 7.21.2
      '@babel/types': 7.21.2
      debug: 4.3.4
      globals: 11.12.0
    transitivePeerDependencies:
      - supports-color

  /@babel/types/7.21.2:
    resolution: {integrity: sha512-3wRZSs7jiFaB8AjxiiD+VqN5DTG2iRvJGQ+qYFrs/654lg6kGTQWIOFjlBo5RaXuAZjBmP3+OQH4dmhqiiyYxw==}
    engines: {node: '>=6.9.0'}
    dependencies:
      '@babel/helper-string-parser': 7.19.4
      '@babel/helper-validator-identifier': 7.19.1
      to-fast-properties: 2.0.0

  /@bcoe/v8-coverage/0.2.3:
    resolution: {integrity: sha512-0hYQ8SB4Db5zvZB4axdMHGwEaQjkZzFjQiN9LVYvIFB2nSUHW9tYpxWriPrWDASIxiaXax83REcLxuSdnGPZtw==}
    dev: true

  /@emotion/babel-plugin/11.10.6:
    resolution: {integrity: sha512-p2dAqtVrkhSa7xz1u/m9eHYdLi+en8NowrmXeF/dKtJpU8lCWli8RUAati7NcSl0afsBott48pdnANuD0wh9QQ==}
    dependencies:
      '@babel/helper-module-imports': 7.18.6
      '@babel/runtime': 7.21.0
      '@emotion/hash': 0.9.0
      '@emotion/memoize': 0.8.0
      '@emotion/serialize': 1.1.1
      babel-plugin-macros: 3.1.0
      convert-source-map: 1.9.0
      escape-string-regexp: 4.0.0
      find-root: 1.1.0
      source-map: 0.5.7
      stylis: 4.1.3
    dev: false

  /@emotion/cache/11.10.5:
    resolution: {integrity: sha512-dGYHWyzTdmK+f2+EnIGBpkz1lKc4Zbj2KHd4cX3Wi8/OWr5pKslNjc3yABKH4adRGCvSX4VDC0i04mrrq0aiRA==}
    dependencies:
      '@emotion/memoize': 0.8.0
      '@emotion/sheet': 1.2.1
      '@emotion/utils': 1.2.0
      '@emotion/weak-memoize': 0.3.0
      stylis: 4.1.3
    dev: false

  /@emotion/hash/0.9.0:
    resolution: {integrity: sha512-14FtKiHhy2QoPIzdTcvh//8OyBlknNs2nXRwIhG904opCby3l+9Xaf/wuPvICBF0rc1ZCNBd3nKe9cd2mecVkQ==}
    dev: false

  /@emotion/memoize/0.8.0:
    resolution: {integrity: sha512-G/YwXTkv7Den9mXDO7AhLWkE3q+I92B+VqAE+dYG4NGPaHZGvt3G8Q0p9vmE+sq7rTGphUbAvmQ9YpbfMQGGlA==}
    dev: false

  /@emotion/react/11.10.6_pmekkgnqduwlme35zpnqhenc34:
    resolution: {integrity: sha512-6HT8jBmcSkfzO7mc+N1L9uwvOnlcGoix8Zn7srt+9ga0MjREo6lRpuVX0kzo6Jp6oTqDhREOFsygN6Ew4fEQbw==}
    peerDependencies:
      '@types/react': '*'
      react: '>=16.8.0'
    peerDependenciesMeta:
      '@types/react':
        optional: true
    dependencies:
      '@babel/runtime': 7.21.0
      '@emotion/babel-plugin': 11.10.6
      '@emotion/cache': 11.10.5
      '@emotion/serialize': 1.1.1
      '@emotion/use-insertion-effect-with-fallbacks': 1.0.0_react@18.2.0
      '@emotion/utils': 1.2.0
      '@emotion/weak-memoize': 0.3.0
      '@types/react': 18.0.28
      hoist-non-react-statics: 3.3.2
      react: 18.2.0
    dev: false

  /@emotion/serialize/1.1.1:
    resolution: {integrity: sha512-Zl/0LFggN7+L1liljxXdsVSVlg6E/Z/olVWpfxUTxOAmi8NU7YoeWeLfi1RmnB2TATHoaWwIBRoL+FvAJiTUQA==}
    dependencies:
      '@emotion/hash': 0.9.0
      '@emotion/memoize': 0.8.0
      '@emotion/unitless': 0.8.0
      '@emotion/utils': 1.2.0
      csstype: 3.1.1
    dev: false

  /@emotion/server/11.10.0:
    resolution: {integrity: sha512-MTvJ21JPo9aS02GdjFW4nhdwOi2tNNpMmAM/YED0pkxzjDNi5WbiTwXqaCnvLc2Lr8NFtjhT0az1vTJyLIHYcw==}
    peerDependencies:
      '@emotion/css': ^11.0.0-rc.0
    peerDependenciesMeta:
      '@emotion/css':
        optional: true
    dependencies:
      '@emotion/utils': 1.2.0
      html-tokenize: 2.0.1
      multipipe: 1.0.2
      through: 2.3.8
    dev: false

  /@emotion/sheet/1.2.1:
    resolution: {integrity: sha512-zxRBwl93sHMsOj4zs+OslQKg/uhF38MB+OMKoCrVuS0nyTkqnau+BM3WGEoOptg9Oz45T/aIGs1qbVAsEFo3nA==}
    dev: false

  /@emotion/unitless/0.8.0:
    resolution: {integrity: sha512-VINS5vEYAscRl2ZUDiT3uMPlrFQupiKgHz5AA4bCH1miKBg4qtwkim1qPmJj/4WG6TreYMY111rEFsjupcOKHw==}
    dev: false

  /@emotion/use-insertion-effect-with-fallbacks/1.0.0_react@18.2.0:
    resolution: {integrity: sha512-1eEgUGmkaljiBnRMTdksDV1W4kUnmwgp7X9G8B++9GYwl1lUdqSndSriIrTJ0N7LQaoauY9JJ2yhiOYK5+NI4A==}
    peerDependencies:
      react: '>=16.8.0'
    dependencies:
      react: 18.2.0
    dev: false

  /@emotion/utils/1.2.0:
    resolution: {integrity: sha512-sn3WH53Kzpw8oQ5mgMmIzzyAaH2ZqFEbozVVBSYp538E06OSE6ytOp7pRAjNQR+Q/orwqdQYJSe2m3hCOeznkw==}
    dev: false

  /@emotion/weak-memoize/0.3.0:
    resolution: {integrity: sha512-AHPmaAx+RYfZz0eYu6Gviiagpmiyw98ySSlQvCUhVGDRtDFe4DBS0x1bSjdF3gqUDYOczB+yYvBTtEylYSdRhg==}
    dev: false

  /@eslint/eslintrc/2.0.0:
    resolution: {integrity: sha512-fluIaaV+GyV24CCu/ggiHdV+j4RNh85yQnAYS/G2mZODZgGmmlrgCydjUcV3YvxCm9x8nMAfThsqTni4KiXT4A==}
    engines: {node: ^12.22.0 || ^14.17.0 || >=16.0.0}
    dependencies:
      ajv: 6.12.6
      debug: 4.3.4
      espree: 9.4.1
      globals: 13.20.0
      ignore: 5.2.4
      import-fresh: 3.3.0
      js-yaml: 4.1.0
      minimatch: 3.1.2
      strip-json-comments: 3.1.1
    transitivePeerDependencies:
      - supports-color

  /@eslint/js/8.35.0:
    resolution: {integrity: sha512-JXdzbRiWclLVoD8sNUjR443VVlYqiYmDVT6rGUEIEHU5YJW0gaVZwV2xgM7D4arkvASqD0IlLUVjHiFuxaftRw==}
    engines: {node: ^12.22.0 || ^14.17.0 || >=16.0.0}

  /@floating-ui/core/1.2.2:
    resolution: {integrity: sha512-FaO9KVLFnxknZaGWGmNtjD2CVFuc0u4yeGEofoyXO2wgRA7fLtkngT6UB0vtWQWuhH3iMTZZ/Y89CMeyGfn8pA==}
    dev: false

  /@floating-ui/dom/1.2.3:
    resolution: {integrity: sha512-lK9cZUrHSJLMVAdCvDqs6Ug8gr0wmqksYiaoj/bxj2gweRQkSuhg2/V6Jswz2KiQ0RAULbqw1oQDJIMpQ5GfGA==}
    dependencies:
      '@floating-ui/core': 1.2.2
    dev: false

  /@floating-ui/react-dom/1.3.0_biqbaboplfbrettd7655fr4n2y:
    resolution: {integrity: sha512-htwHm67Ji5E/pROEAr7f8IKFShuiCKHwUC/UY4vC3I5jiSvGFAYnSYiZO5MlGmads+QqvUkR9ANHEguGrDv72g==}
    peerDependencies:
      react: '>=16.8.0'
      react-dom: '>=16.8.0'
    dependencies:
      '@floating-ui/dom': 1.2.3
      react: 18.2.0
      react-dom: 18.2.0_react@18.2.0
    dev: false

  /@floating-ui/react/0.19.2_biqbaboplfbrettd7655fr4n2y:
    resolution: {integrity: sha512-JyNk4A0Ezirq8FlXECvRtQOX/iBe5Ize0W/pLkrZjfHW9GUV7Xnq6zm6fyZuQzaHHqEnVizmvlA96e1/CkZv+w==}
    peerDependencies:
      react: '>=16.8.0'
      react-dom: '>=16.8.0'
    dependencies:
      '@floating-ui/react-dom': 1.3.0_biqbaboplfbrettd7655fr4n2y
      aria-hidden: 1.2.3
      react: 18.2.0
      react-dom: 18.2.0_react@18.2.0
      tabbable: 6.1.1
    dev: false

  /@heroicons/react/2.0.16_react@18.2.0:
    resolution: {integrity: sha512-x89rFxH3SRdYaA+JCXwfe+RkE1SFTo9GcOkZettHer71Y3T7V+ogKmfw5CjTazgS3d0ClJ7p1NA+SP7VQLQcLw==}
    peerDependencies:
      react: '>= 16'
    dependencies:
      react: 18.2.0
    dev: false

  /@humanwhocodes/config-array/0.11.8:
    resolution: {integrity: sha512-UybHIJzJnR5Qc/MsD9Kr+RpO2h+/P1GhOwdiLPXK5TWk5sgTdu88bTD9UP+CKbPPh5Rni1u0GjAdYQLemG8g+g==}
    engines: {node: '>=10.10.0'}
    dependencies:
      '@humanwhocodes/object-schema': 1.2.1
      debug: 4.3.4
      minimatch: 3.1.2
    transitivePeerDependencies:
      - supports-color

  /@humanwhocodes/module-importer/1.0.1:
    resolution: {integrity: sha512-bxveV4V8v5Yb4ncFTT3rPSgZBOpCkjfK0y4oVVVJwIuDVBRMDXrPyXRL988i5ap9m9bnyEEjWfm5WkBmtffLfA==}
    engines: {node: '>=12.22'}

  /@humanwhocodes/object-schema/1.2.1:
    resolution: {integrity: sha512-ZnQMnLV4e7hDlUvw8H+U8ASL02SS2Gn6+9Ac3wGGLIe7+je2AeAOxPY+izIPJDfFDb7eDjev0Us8MO1iFRN8hA==}

  /@istanbuljs/load-nyc-config/1.1.0:
    resolution: {integrity: sha512-VjeHSlIzpv/NyD3N0YuHfXOPDIixcA1q2ZV98wsMqcYlPmv2n3Yb2lYP9XMElnaFVXg5A7YLTeLu6V84uQDjmQ==}
    engines: {node: '>=8'}
    dependencies:
      camelcase: 5.3.1
      find-up: 4.1.0
      get-package-type: 0.1.0
      js-yaml: 3.14.1
      resolve-from: 5.0.0
    dev: true

  /@istanbuljs/schema/0.1.3:
    resolution: {integrity: sha512-ZXRY4jNvVgSVQ8DL3LTcakaAtXwTVUxE81hslsyD2AtoXW/wVob10HkOJ1X/pAlcI7D+2YoZKg5do8G/w6RYgA==}
    engines: {node: '>=8'}
    dev: true

  /@jest/console/29.5.0:
    resolution: {integrity: sha512-NEpkObxPwyw/XxZVLPmAGKE89IQRp4puc6IQRPru6JKd1M3fW9v1xM1AnzIJE65hbCkzQAdnL8P47e9hzhiYLQ==}
    engines: {node: ^14.15.0 || ^16.10.0 || >=18.0.0}
    dependencies:
      '@jest/types': 29.5.0
      '@types/node': 18.14.6
      chalk: 4.1.2
      jest-message-util: 29.5.0
      jest-util: 29.5.0
      slash: 3.0.0
    dev: true

  /@jest/core/29.5.0:
    resolution: {integrity: sha512-28UzQc7ulUrOQw1IsN/kv1QES3q2kkbl/wGslyhAclqZ/8cMdB5M68BffkIdSJgKBUt50d3hbwJ92XESlE7LiQ==}
    engines: {node: ^14.15.0 || ^16.10.0 || >=18.0.0}
    peerDependencies:
      node-notifier: ^8.0.1 || ^9.0.0 || ^10.0.0
    peerDependenciesMeta:
      node-notifier:
        optional: true
    dependencies:
      '@jest/console': 29.5.0
      '@jest/reporters': 29.5.0
      '@jest/test-result': 29.5.0
      '@jest/transform': 29.5.0
      '@jest/types': 29.5.0
      '@types/node': 18.14.6
      ansi-escapes: 4.3.2
      chalk: 4.1.2
      ci-info: 3.8.0
      exit: 0.1.2
      graceful-fs: 4.2.10
      jest-changed-files: 29.5.0
      jest-config: 29.5.0_@types+node@18.14.6
      jest-haste-map: 29.5.0
      jest-message-util: 29.5.0
      jest-regex-util: 29.4.3
      jest-resolve: 29.5.0
      jest-resolve-dependencies: 29.5.0
      jest-runner: 29.5.0
      jest-runtime: 29.5.0
      jest-snapshot: 29.5.0
      jest-util: 29.5.0
      jest-validate: 29.5.0
      jest-watcher: 29.5.0
      micromatch: 4.0.5
      pretty-format: 29.5.0
      slash: 3.0.0
      strip-ansi: 6.0.1
    transitivePeerDependencies:
      - supports-color
      - ts-node
    dev: true

  /@jest/environment/29.5.0:
    resolution: {integrity: sha512-5FXw2+wD29YU1d4I2htpRX7jYnAyTRjP2CsXQdo9SAM8g3ifxWPSV0HnClSn71xwctr0U3oZIIH+dtbfmnbXVQ==}
    engines: {node: ^14.15.0 || ^16.10.0 || >=18.0.0}
    dependencies:
      '@jest/fake-timers': 29.5.0
      '@jest/types': 29.5.0
      '@types/node': 18.14.6
      jest-mock: 29.5.0
    dev: true

  /@jest/expect-utils/29.4.3:
    resolution: {integrity: sha512-/6JWbkxHOP8EoS8jeeTd9dTfc9Uawi+43oLKHfp6zzux3U2hqOOVnV3ai4RpDYHOccL6g+5nrxpoc8DmJxtXVQ==}
    engines: {node: ^14.15.0 || ^16.10.0 || >=18.0.0}
    dependencies:
      jest-get-type: 29.4.3
    dev: true

  /@jest/expect-utils/29.5.0:
    resolution: {integrity: sha512-fmKzsidoXQT2KwnrwE0SQq3uj8Z763vzR8LnLBwC2qYWEFpjX8daRsk6rHUM1QvNlEW/UJXNXm59ztmJJWs2Mg==}
    engines: {node: ^14.15.0 || ^16.10.0 || >=18.0.0}
    dependencies:
      jest-get-type: 29.4.3
    dev: true

  /@jest/expect/29.5.0:
    resolution: {integrity: sha512-PueDR2HGihN3ciUNGr4uelropW7rqUfTiOn+8u0leg/42UhblPxHkfoh0Ruu3I9Y1962P3u2DY4+h7GVTSVU6g==}
    engines: {node: ^14.15.0 || ^16.10.0 || >=18.0.0}
    dependencies:
      expect: 29.5.0
      jest-snapshot: 29.5.0
    transitivePeerDependencies:
      - supports-color
    dev: true

  /@jest/fake-timers/29.5.0:
    resolution: {integrity: sha512-9ARvuAAQcBwDAqOnglWq2zwNIRUDtk/SCkp/ToGEhFv5r86K21l+VEs0qNTaXtyiY0lEePl3kylijSYJQqdbDg==}
    engines: {node: ^14.15.0 || ^16.10.0 || >=18.0.0}
    dependencies:
      '@jest/types': 29.5.0
      '@sinonjs/fake-timers': 10.0.2
      '@types/node': 18.14.6
      jest-message-util: 29.5.0
      jest-mock: 29.5.0
      jest-util: 29.5.0
    dev: true

  /@jest/globals/29.5.0:
    resolution: {integrity: sha512-S02y0qMWGihdzNbUiqSAiKSpSozSuHX5UYc7QbnHP+D9Lyw8DgGGCinrN9uSuHPeKgSSzvPom2q1nAtBvUsvPQ==}
    engines: {node: ^14.15.0 || ^16.10.0 || >=18.0.0}
    dependencies:
      '@jest/environment': 29.5.0
      '@jest/expect': 29.5.0
      '@jest/types': 29.5.0
      jest-mock: 29.5.0
    transitivePeerDependencies:
      - supports-color
    dev: true

  /@jest/reporters/29.5.0:
    resolution: {integrity: sha512-D05STXqj/M8bP9hQNSICtPqz97u7ffGzZu+9XLucXhkOFBqKcXe04JLZOgIekOxdb73MAoBUFnqvf7MCpKk5OA==}
    engines: {node: ^14.15.0 || ^16.10.0 || >=18.0.0}
    peerDependencies:
      node-notifier: ^8.0.1 || ^9.0.0 || ^10.0.0
    peerDependenciesMeta:
      node-notifier:
        optional: true
    dependencies:
      '@bcoe/v8-coverage': 0.2.3
      '@jest/console': 29.5.0
      '@jest/test-result': 29.5.0
      '@jest/transform': 29.5.0
      '@jest/types': 29.5.0
      '@jridgewell/trace-mapping': 0.3.17
      '@types/node': 18.14.6
      chalk: 4.1.2
      collect-v8-coverage: 1.0.1
      exit: 0.1.2
      glob: 7.2.3
      graceful-fs: 4.2.10
      istanbul-lib-coverage: 3.2.0
      istanbul-lib-instrument: 5.2.1
      istanbul-lib-report: 3.0.0
      istanbul-lib-source-maps: 4.0.1
      istanbul-reports: 3.1.5
      jest-message-util: 29.5.0
      jest-util: 29.5.0
      jest-worker: 29.5.0
      slash: 3.0.0
      string-length: 4.0.2
      strip-ansi: 6.0.1
      v8-to-istanbul: 9.1.0
    transitivePeerDependencies:
      - supports-color
    dev: true

  /@jest/schemas/29.4.3:
    resolution: {integrity: sha512-VLYKXQmtmuEz6IxJsrZwzG9NvtkQsWNnWMsKxqWNu3+CnfzJQhp0WDDKWLVV9hLKr0l3SLLFRqcYHjhtyuDVxg==}
    engines: {node: ^14.15.0 || ^16.10.0 || >=18.0.0}
    dependencies:
      '@sinclair/typebox': 0.25.24
    dev: true

  /@jest/source-map/29.4.3:
    resolution: {integrity: sha512-qyt/mb6rLyd9j1jUts4EQncvS6Yy3PM9HghnNv86QBlV+zdL2inCdK1tuVlL+J+lpiw2BI67qXOrX3UurBqQ1w==}
    engines: {node: ^14.15.0 || ^16.10.0 || >=18.0.0}
    dependencies:
      '@jridgewell/trace-mapping': 0.3.17
      callsites: 3.1.0
      graceful-fs: 4.2.10
    dev: true

  /@jest/test-result/29.5.0:
    resolution: {integrity: sha512-fGl4rfitnbfLsrfx1uUpDEESS7zM8JdgZgOCQuxQvL1Sn/I6ijeAVQWGfXI9zb1i9Mzo495cIpVZhA0yr60PkQ==}
    engines: {node: ^14.15.0 || ^16.10.0 || >=18.0.0}
    dependencies:
      '@jest/console': 29.5.0
      '@jest/types': 29.5.0
      '@types/istanbul-lib-coverage': 2.0.4
      collect-v8-coverage: 1.0.1
    dev: true

  /@jest/test-sequencer/29.5.0:
    resolution: {integrity: sha512-yPafQEcKjkSfDXyvtgiV4pevSeyuA6MQr6ZIdVkWJly9vkqjnFfcfhRQqpD5whjoU8EORki752xQmjaqoFjzMQ==}
    engines: {node: ^14.15.0 || ^16.10.0 || >=18.0.0}
    dependencies:
      '@jest/test-result': 29.5.0
      graceful-fs: 4.2.10
      jest-haste-map: 29.5.0
      slash: 3.0.0
    dev: true

  /@jest/transform/29.5.0:
    resolution: {integrity: sha512-8vbeZWqLJOvHaDfeMuoHITGKSz5qWc9u04lnWrQE3VyuSw604PzQM824ZeX9XSjUCeDiE3GuxZe5UKa8J61NQw==}
    engines: {node: ^14.15.0 || ^16.10.0 || >=18.0.0}
    dependencies:
      '@babel/core': 7.21.0
      '@jest/types': 29.5.0
      '@jridgewell/trace-mapping': 0.3.17
      babel-plugin-istanbul: 6.1.1
      chalk: 4.1.2
      convert-source-map: 2.0.0
      fast-json-stable-stringify: 2.1.0
      graceful-fs: 4.2.10
      jest-haste-map: 29.5.0
      jest-regex-util: 29.4.3
      jest-util: 29.5.0
      micromatch: 4.0.5
      pirates: 4.0.5
      slash: 3.0.0
      write-file-atomic: 4.0.2
    transitivePeerDependencies:
      - supports-color
    dev: true

  /@jest/types/29.4.3:
    resolution: {integrity: sha512-bPYfw8V65v17m2Od1cv44FH+SiKW7w2Xu7trhcdTLUmSv85rfKsP+qXSjO4KGJr4dtPSzl/gvslZBXctf1qGEA==}
    engines: {node: ^14.15.0 || ^16.10.0 || >=18.0.0}
    dependencies:
      '@jest/schemas': 29.4.3
      '@types/istanbul-lib-coverage': 2.0.4
      '@types/istanbul-reports': 3.0.1
      '@types/node': 18.14.6
      '@types/yargs': 17.0.22
      chalk: 4.1.2
    dev: true

  /@jest/types/29.5.0:
    resolution: {integrity: sha512-qbu7kN6czmVRc3xWFQcAN03RAUamgppVUdXrvl1Wr3jlNF93o9mJbGcDWrwGB6ht44u7efB1qCFgVQmca24Uog==}
    engines: {node: ^14.15.0 || ^16.10.0 || >=18.0.0}
    dependencies:
      '@jest/schemas': 29.4.3
      '@types/istanbul-lib-coverage': 2.0.4
      '@types/istanbul-reports': 3.0.1
      '@types/node': 18.14.6
      '@types/yargs': 17.0.22
      chalk: 4.1.2
    dev: true

  /@jridgewell/gen-mapping/0.1.1:
    resolution: {integrity: sha512-sQXCasFk+U8lWYEe66WxRDOE9PjVz4vSM51fTu3Hw+ClTpUSQb718772vH3pyS5pShp6lvQM7SxgIDXXXmOX7w==}
    engines: {node: '>=6.0.0'}
    dependencies:
      '@jridgewell/set-array': 1.1.2
      '@jridgewell/sourcemap-codec': 1.4.14

  /@jridgewell/gen-mapping/0.3.2:
    resolution: {integrity: sha512-mh65xKQAzI6iBcFzwv28KVWSmCkdRBWoOh+bYQGW3+6OZvbbN3TqMGo5hqYxQniRcH9F2VZIoJCm4pa3BPDK/A==}
    engines: {node: '>=6.0.0'}
    dependencies:
      '@jridgewell/set-array': 1.1.2
      '@jridgewell/sourcemap-codec': 1.4.14
      '@jridgewell/trace-mapping': 0.3.17

  /@jridgewell/resolve-uri/3.1.0:
    resolution: {integrity: sha512-F2msla3tad+Mfht5cJq7LSXcdudKTWCVYUgw6pLFOOHSTtZlj6SWNYAp+AhuqLmWdBO2X5hPrLcu8cVP8fy28w==}
    engines: {node: '>=6.0.0'}

  /@jridgewell/set-array/1.1.2:
    resolution: {integrity: sha512-xnkseuNADM0gt2bs+BvhO0p78Mk762YnZdsuzFV018NoG1Sj1SCQvpSqa7XUaTam5vAGasABV9qXASMKnFMwMw==}
    engines: {node: '>=6.0.0'}

  /@jridgewell/sourcemap-codec/1.4.14:
    resolution: {integrity: sha512-XPSJHWmi394fuUuzDnGz1wiKqWfo1yXecHQMRf2l6hztTO+nPru658AyDngaBe7isIxEkRsPR3FZh+s7iVa4Uw==}

  /@jridgewell/trace-mapping/0.3.17:
    resolution: {integrity: sha512-MCNzAp77qzKca9+W/+I0+sEpaUnZoeasnghNeVc41VZCEKaCH73Vq3BZZ/SzWIgrqE4H4ceI+p+b6C0mHf9T4g==}
    dependencies:
      '@jridgewell/resolve-uri': 3.1.0
      '@jridgewell/sourcemap-codec': 1.4.14

  /@linaria/core/3.0.0-beta.13:
    resolution: {integrity: sha512-3zEi5plBCOsEzUneRVuQb+2SAx3qaC1dj0FfFAI6zIJQoDWu0dlSwKijMRack7oO9tUWrchfj3OkKQAd1LBdVg==}
    dev: false

  /@mantine/core/6.0.1_7atxah5aiy65tdrz25o24k4n44:
    resolution: {integrity: sha512-RJ0gnEOMQu9qGV9bZxb4FrHe3UT2GjVokzZ91C/Ht8DTu8Ar1uUch45+VsqI67JG2ceHykOMvsDWgAulCUKBNg==}
    peerDependencies:
      '@mantine/hooks': 6.0.1
      react: '>=16.8.0'
      react-dom: '>=16.8.0'
    dependencies:
      '@floating-ui/react': 0.19.2_biqbaboplfbrettd7655fr4n2y
      '@mantine/hooks': 6.0.1_react@18.2.0
      '@mantine/styles': 6.0.1_keyspdss4kub3atek752gc6fle
      '@mantine/utils': 6.0.1_react@18.2.0
      '@radix-ui/react-scroll-area': 1.0.2_biqbaboplfbrettd7655fr4n2y
      react: 18.2.0
      react-dom: 18.2.0_react@18.2.0
      react-remove-scroll: 2.5.5_pmekkgnqduwlme35zpnqhenc34
      react-textarea-autosize: 8.3.4_pmekkgnqduwlme35zpnqhenc34
    transitivePeerDependencies:
      - '@emotion/react'
      - '@types/react'
    dev: false

  /@mantine/dates/6.0.1_7kk7ko2teecziu6wt4lvufnzpm:
    resolution: {integrity: sha512-ZoKrlEN0YF96Jxr7bFSwZtYm+OSWdc/x8MHFaVmqsN4xkW0WFdv9WyWPLYW+GCeSrw5jcj+XC3dWEY2g/RCacw==}
    peerDependencies:
      '@mantine/core': 6.0.1
      '@mantine/hooks': 6.0.1
      dayjs: '>=1.0.0'
      react: '>=16.8.0'
    dependencies:
      '@mantine/core': 6.0.1_7atxah5aiy65tdrz25o24k4n44
      '@mantine/hooks': 6.0.1_react@18.2.0
      '@mantine/utils': 6.0.1_react@18.2.0
      dayjs: 1.11.7
      react: 18.2.0
    dev: false

  /@mantine/form/6.0.1_react@18.2.0:
    resolution: {integrity: sha512-oRoe6YnurOzAGUY1DGXTFLofWPEeE8prEdwOv3pJEsp4ggaZAaQQSivIla5yzcsQasptOxMr2Gb8AOk4Ch/WHg==}
    peerDependencies:
      react: '>=16.8.0'
    dependencies:
      fast-deep-equal: 3.1.3
      klona: 2.0.6
      react: 18.2.0
    dev: false

  /@mantine/hooks/6.0.1_react@18.2.0:
    resolution: {integrity: sha512-D3zWNPMrmjBbns0krXCE5FyWNmrKosYqD+J4/yyBrngvN6XMlmqfUr4C6ofndRrpZHxyshEJgVYLvB5h2bioGQ==}
    peerDependencies:
      react: '>=16.8.0'
    dependencies:
      react: 18.2.0
    dev: false

  /@mantine/modals/6.0.1_hdfbaha3esn2nmwxggs2gvheiu:
    resolution: {integrity: sha512-uMtGDI3sPygQV5VOLIuNa8Y7gmylZN82BAWy8KoCduVn5Fbby/t6ILz7OVJEp8Ob+IL9CZZYvQRtnHQ0zLjq8g==}
    peerDependencies:
      '@mantine/core': 6.0.1
      '@mantine/hooks': 6.0.1
      react: '>=16.8.0'
      react-dom: '>=16.8.0'
    dependencies:
      '@mantine/core': 6.0.1_7atxah5aiy65tdrz25o24k4n44
      '@mantine/hooks': 6.0.1_react@18.2.0
      '@mantine/utils': 6.0.1_react@18.2.0
      react: 18.2.0
      react-dom: 18.2.0_react@18.2.0
    dev: false

  /@mantine/next/6.0.1_a7hn2ezcj5vhoyhoix22hbrmtq:
    resolution: {integrity: sha512-+7Mb79V+ah/XhVmOTQ6tlg0ZHZhweTgryQO9u87wD8KMxuuNhdNLZq27E8390PTXHhxFO93T7k4WbQqIXQOkUg==}
    peerDependencies:
      next: '*'
      react: '>=16.8.0'
      react-dom: '>=16.8.0'
    dependencies:
      '@mantine/ssr': 6.0.1_5hf7yutiboqvmzmnlvms67nwwa
      '@mantine/styles': 6.0.1_keyspdss4kub3atek752gc6fle
      next: 13.2.3_6m24vuloj5ihw4zc5lbsktc4fu
      react: 18.2.0
      react-dom: 18.2.0_react@18.2.0
    transitivePeerDependencies:
      - '@emotion/react'
      - '@emotion/server'
    dev: false

  /@mantine/notifications/6.0.1_hdfbaha3esn2nmwxggs2gvheiu:
    resolution: {integrity: sha512-IZpaQD9qPf2vZHa4kvRfEC/pg3NnTHUiIJVvZm0zWJDXB/klZtxSSbcnmp18Pv5vZlpUZXgIb5JE1exeFiPz1g==}
    peerDependencies:
      '@mantine/core': 6.0.1
      '@mantine/hooks': 6.0.1
      react: '>=16.8.0'
      react-dom: '>=16.8.0'
    dependencies:
      '@mantine/core': 6.0.1_7atxah5aiy65tdrz25o24k4n44
      '@mantine/hooks': 6.0.1_react@18.2.0
      '@mantine/utils': 6.0.1_react@18.2.0
      react: 18.2.0
      react-dom: 18.2.0_react@18.2.0
      react-transition-group: 4.4.2_biqbaboplfbrettd7655fr4n2y
    dev: false

  /@mantine/prism/6.0.1_hdfbaha3esn2nmwxggs2gvheiu:
    resolution: {integrity: sha512-IVzYAJszYRo5EDPDDmbkMexjkEn0bfjnhkGOcPas7C0AMA94r2Dg/4/MgNdjg3e3afW9DAIN9MYWgVD6EGMFrA==}
    peerDependencies:
      '@mantine/core': 6.0.1
      '@mantine/hooks': 6.0.1
      react: '>=16.8.0'
      react-dom: '>=16.8.0'
    dependencies:
      '@mantine/core': 6.0.1_7atxah5aiy65tdrz25o24k4n44
      '@mantine/hooks': 6.0.1_react@18.2.0
      '@mantine/utils': 6.0.1_react@18.2.0
      prism-react-renderer: 1.3.5_react@18.2.0
      react: 18.2.0
      react-dom: 18.2.0_react@18.2.0
    dev: false

  /@mantine/spotlight/6.0.1_hdfbaha3esn2nmwxggs2gvheiu:
    resolution: {integrity: sha512-dSFRnAWuUsfoIkQqrdjo962l8oh/QNIiTC8bsw35W2XaLsP7ek3YeYg8JAuRD6wmx8tVhd3wz0BbENkOJ57BwA==}
    peerDependencies:
      '@mantine/core': 6.0.1
      '@mantine/hooks': 6.0.1
      react: '>=16.8.0'
      react-dom: '>=16.8.0'
    dependencies:
      '@mantine/core': 6.0.1_7atxah5aiy65tdrz25o24k4n44
      '@mantine/hooks': 6.0.1_react@18.2.0
      '@mantine/utils': 6.0.1_react@18.2.0
      react: 18.2.0
      react-dom: 18.2.0_react@18.2.0
    dev: false

  /@mantine/ssr/6.0.1_5hf7yutiboqvmzmnlvms67nwwa:
    resolution: {integrity: sha512-qAQEqkVZ6uirdlZzD4ia3yW7PSxITkLjuqHMgabUbfk383xko3MAcdoUHz9cufpB8w+qJzuqUUR9D7mkJCChzQ==}
    peerDependencies:
      '@emotion/react': '>=11.9.0'
      '@emotion/server': '>=11.4.0'
      react: '>=16.8.0'
      react-dom: '>=16.8.0'
    dependencies:
      '@emotion/react': 11.10.6_pmekkgnqduwlme35zpnqhenc34
      '@emotion/server': 11.10.0
      '@mantine/styles': 6.0.1_keyspdss4kub3atek752gc6fle
      html-react-parser: 1.4.12_react@18.2.0
      react: 18.2.0
      react-dom: 18.2.0_react@18.2.0
    dev: false

  /@mantine/styles/6.0.1_keyspdss4kub3atek752gc6fle:
    resolution: {integrity: sha512-5hY5Tt0v8GzJ4PSuE9DHlHMmzFi2Vs/l9nVc5feut0vp7GqDvoSMH+gBvsMIIsgGif+nhdztvdpv1aI0YRZgtA==}
    peerDependencies:
      '@emotion/react': '>=11.9.0'
      react: '>=16.8.0'
      react-dom: '>=16.8.0'
    dependencies:
      '@emotion/react': 11.10.6_pmekkgnqduwlme35zpnqhenc34
      clsx: 1.1.1
      csstype: 3.0.9
      react: 18.2.0
      react-dom: 18.2.0_react@18.2.0
    dev: false

  /@mantine/tiptap/6.0.1_yrgwadq6p2gtq5oduyb5ossqau:
    resolution: {integrity: sha512-GS5+UP5faUkKIDnr/wFbV0CEgF5FROgfptNLxK449BXkB218T/ywCGabh8U/EMP87hgA347ekx/W/3JwJCV/Dg==}
    peerDependencies:
      '@mantine/core': 6.0.1
      '@mantine/hooks': 6.0.1
      '@tabler/icons-react': '>=2.1.0'
      '@tiptap/extension-link': ^2.0.0-beta.202
      '@tiptap/react': ^2.0.0-beta.202
      react: '>=16.8.0'
    dependencies:
      '@mantine/core': 6.0.1_7atxah5aiy65tdrz25o24k4n44
      '@mantine/hooks': 6.0.1_react@18.2.0
      '@mantine/utils': 6.0.1_react@18.2.0
      '@tabler/icons-react': 2.9.0_react@18.2.0
      '@tiptap/extension-link': 2.0.0-beta.220_ohumfzynigfck3hzagxvh2a4ky
      '@tiptap/react': 2.0.0-beta.220_xig6hpp4glylmgjqbtp4uwsv5e
      react: 18.2.0
    dev: false

  /@mantine/utils/6.0.1_react@18.2.0:
    resolution: {integrity: sha512-uEN457ELHpKXS4qNAcL5OR9dFOjeFngWRZJVAPkLafWBJuLd2qmdLvKLgUVyt+cMVFtcjnu6rGVOite1+dtaFw==}
    peerDependencies:
      react: '>=16.8.0'
    dependencies:
      react: 18.2.0
    dev: false

  /@next/env/13.2.3:
    resolution: {integrity: sha512-FN50r/E+b8wuqyRjmGaqvqNDuWBWYWQiigfZ50KnSFH0f+AMQQyaZl+Zm2+CIpKk0fL9QxhLxOpTVA3xFHgFow==}
    dev: false

  /@next/eslint-plugin-next/13.2.3:
    resolution: {integrity: sha512-QmMPItnU7VeojI1KnuwL9SLFWEwmaNHNlnOGpoTwdLoSiP9sc8KYiAHWEc4/44L+cAdCxcZYvn7frcRNP5l84Q==}
    dependencies:
      glob: 7.1.7

  /@next/swc-android-arm-eabi/13.2.3:
    resolution: {integrity: sha512-mykdVaAXX/gm+eFO2kPeVjnOCKwanJ9mV2U0lsUGLrEdMUifPUjiXKc6qFAIs08PvmTMOLMNnUxqhGsJlWGKSw==}
    engines: {node: '>= 10'}
    cpu: [arm]
    os: [android]
    requiresBuild: true
    dev: false
    optional: true

  /@next/swc-android-arm64/13.2.3:
    resolution: {integrity: sha512-8XwHPpA12gdIFtope+n9xCtJZM3U4gH4vVTpUwJ2w1kfxFmCpwQ4xmeGSkR67uOg80yRMuF0h9V1ueo05sws5w==}
    engines: {node: '>= 10'}
    cpu: [arm64]
    os: [android]
    requiresBuild: true
    dev: false
    optional: true

  /@next/swc-darwin-arm64/13.2.3:
    resolution: {integrity: sha512-TXOubiFdLpMfMtaRu1K5d1I9ipKbW5iS2BNbu8zJhoqrhk3Kp7aRKTxqFfWrbliAHhWVE/3fQZUYZOWSXVQi1w==}
    engines: {node: '>= 10'}
    cpu: [arm64]
    os: [darwin]
    requiresBuild: true
    dev: false
    optional: true

  /@next/swc-darwin-x64/13.2.3:
    resolution: {integrity: sha512-GZctkN6bJbpjlFiS5pylgB2pifHvgkqLAPumJzxnxkf7kqNm6rOGuNjsROvOWVWXmKhrzQkREO/WPS2aWsr/yw==}
    engines: {node: '>= 10'}
    cpu: [x64]
    os: [darwin]
    requiresBuild: true
    dev: false
    optional: true

  /@next/swc-freebsd-x64/13.2.3:
    resolution: {integrity: sha512-rK6GpmMt/mU6MPuav0/M7hJ/3t8HbKPCELw/Uqhi4732xoq2hJ2zbo2FkYs56y6w0KiXrIp4IOwNB9K8L/q62g==}
    engines: {node: '>= 10'}
    cpu: [x64]
    os: [freebsd]
    requiresBuild: true
    dev: false
    optional: true

  /@next/swc-linux-arm-gnueabihf/13.2.3:
    resolution: {integrity: sha512-yeiCp/Odt1UJ4KUE89XkeaaboIDiVFqKP4esvoLKGJ0fcqJXMofj4ad3tuQxAMs3F+qqrz9MclqhAHkex1aPZA==}
    engines: {node: '>= 10'}
    cpu: [arm]
    os: [linux]
    requiresBuild: true
    dev: false
    optional: true

  /@next/swc-linux-arm64-gnu/13.2.3:
    resolution: {integrity: sha512-/miIopDOUsuNlvjBjTipvoyjjaxgkOuvlz+cIbbPcm1eFvzX2ltSfgMgty15GuOiR8Hub4FeTSiq3g2dmCkzGA==}
    engines: {node: '>= 10'}
    cpu: [arm64]
    os: [linux]
    requiresBuild: true
    dev: false
    optional: true

  /@next/swc-linux-arm64-musl/13.2.3:
    resolution: {integrity: sha512-sujxFDhMMDjqhruup8LLGV/y+nCPi6nm5DlFoThMJFvaaKr/imhkXuk8uCTq4YJDbtRxnjydFv2y8laBSJVC2g==}
    engines: {node: '>= 10'}
    cpu: [arm64]
    os: [linux]
    requiresBuild: true
    dev: false
    optional: true

  /@next/swc-linux-x64-gnu/13.2.3:
    resolution: {integrity: sha512-w5MyxPknVvC9LVnMenAYMXMx4KxPwXuJRMQFvY71uXg68n7cvcas85U5zkdrbmuZ+JvsO5SIG8k36/6X3nUhmQ==}
    engines: {node: '>= 10'}
    cpu: [x64]
    os: [linux]
    requiresBuild: true
    dev: false
    optional: true

  /@next/swc-linux-x64-musl/13.2.3:
    resolution: {integrity: sha512-CTeelh8OzSOVqpzMFMFnVRJIFAFQoTsI9RmVJWW/92S4xfECGcOzgsX37CZ8K982WHRzKU7exeh7vYdG/Eh4CA==}
    engines: {node: '>= 10'}
    cpu: [x64]
    os: [linux]
    requiresBuild: true
    dev: false
    optional: true

  /@next/swc-win32-arm64-msvc/13.2.3:
    resolution: {integrity: sha512-7N1KBQP5mo4xf52cFCHgMjzbc9jizIlkTepe9tMa2WFvEIlKDfdt38QYcr9mbtny17yuaIw02FXOVEytGzqdOQ==}
    engines: {node: '>= 10'}
    cpu: [arm64]
    os: [win32]
    requiresBuild: true
    dev: false
    optional: true

  /@next/swc-win32-ia32-msvc/13.2.3:
    resolution: {integrity: sha512-LzWD5pTSipUXTEMRjtxES/NBYktuZdo7xExJqGDMnZU8WOI+v9mQzsmQgZS/q02eIv78JOCSemqVVKZBGCgUvA==}
    engines: {node: '>= 10'}
    cpu: [ia32]
    os: [win32]
    requiresBuild: true
    dev: false
    optional: true

  /@next/swc-win32-x64-msvc/13.2.3:
    resolution: {integrity: sha512-aLG2MaFs4y7IwaMTosz2r4mVbqRyCnMoFqOcmfTi7/mAS+G4IMH0vJp4oLdbshqiVoiVuKrAfqtXj55/m7Qu1Q==}
    engines: {node: '>= 10'}
    cpu: [x64]
    os: [win32]
    requiresBuild: true
    dev: false
    optional: true

  /@nodelib/fs.scandir/2.1.5:
    resolution: {integrity: sha512-vq24Bq3ym5HEQm2NKCr3yXDwjc7vTsEThRDnkp2DK9p1uqLR+DHurm/NOTo0KG7HYHU7eppKZj3MyqYuMBf62g==}
    engines: {node: '>= 8'}
    dependencies:
      '@nodelib/fs.stat': 2.0.5
      run-parallel: 1.2.0

  /@nodelib/fs.stat/2.0.5:
    resolution: {integrity: sha512-RkhPPp2zrqDAQA/2jNhnztcPAlv64XdhIp7a7454A5ovI7Bukxgt7MX7udwAu3zg1DcpPU0rz3VV1SeaqvY4+A==}
    engines: {node: '>= 8'}

  /@nodelib/fs.walk/1.2.8:
    resolution: {integrity: sha512-oGB+UxlgWcgQkgwo8GcEGwemoTFt3FIO9ababBmaGwXIoBKZ+GTy0pP185beGg7Llih/NSHSV2XAs1lnznocSg==}
    engines: {node: '>= 8'}
    dependencies:
      '@nodelib/fs.scandir': 2.1.5
      fastq: 1.15.0

  /@pkgr/utils/2.3.1:
    resolution: {integrity: sha512-wfzX8kc1PMyUILA+1Z/EqoE4UCXGy0iRGMhPwdfae1+f0OXlLqCk+By+aMzgJBzR9AzS4CDizioG6Ss1gvAFJw==}
    engines: {node: ^12.20.0 || ^14.18.0 || >=16.0.0}
    dependencies:
      cross-spawn: 7.0.3
      is-glob: 4.0.3
      open: 8.4.2
      picocolors: 1.0.0
      tiny-glob: 0.2.9
      tslib: 2.5.0

  /@popperjs/core/2.11.6:
    resolution: {integrity: sha512-50/17A98tWUfQ176raKiOGXuYpLyyVMkxxG6oylzL3BPOlA6ADGdK7EYunSa4I064xerltq9TGXs8HmOk5E+vw==}
    dev: false

  /@radix-ui/number/1.0.0:
    resolution: {integrity: sha512-Ofwh/1HX69ZfJRiRBMTy7rgjAzHmwe4kW9C9Y99HTRUcYLUuVT0KESFj15rPjRgKJs20GPq8Bm5aEDJ8DuA3vA==}
    dependencies:
      '@babel/runtime': 7.21.0
    dev: false

  /@radix-ui/primitive/1.0.0:
    resolution: {integrity: sha512-3e7rn8FDMin4CgeL7Z/49smCA3rFYY3Ha2rUQ7HRWFadS5iCRw08ZgVT1LaNTCNqgvrUiyczLflrVrF0SRQtNA==}
    dependencies:
      '@babel/runtime': 7.21.0
    dev: false

  /@radix-ui/react-compose-refs/1.0.0_react@18.2.0:
    resolution: {integrity: sha512-0KaSv6sx787/hK3eF53iOkiSLwAGlFMx5lotrqD2pTjB18KbybKoEIgkNZTKC60YECDQTKGTRcDBILwZVqVKvA==}
    peerDependencies:
      react: ^16.8 || ^17.0 || ^18.0
    dependencies:
      '@babel/runtime': 7.21.0
      react: 18.2.0
    dev: false

  /@radix-ui/react-context/1.0.0_react@18.2.0:
    resolution: {integrity: sha512-1pVM9RfOQ+n/N5PJK33kRSKsr1glNxomxONs5c49MliinBY6Yw2Q995qfBUUo0/Mbg05B/sGA0gkgPI7kmSHBg==}
    peerDependencies:
      react: ^16.8 || ^17.0 || ^18.0
    dependencies:
      '@babel/runtime': 7.21.0
      react: 18.2.0
    dev: false

  /@radix-ui/react-direction/1.0.0_react@18.2.0:
    resolution: {integrity: sha512-2HV05lGUgYcA6xgLQ4BKPDmtL+QbIZYH5fCOTAOOcJ5O0QbWS3i9lKaurLzliYUDhORI2Qr3pyjhJh44lKA3rQ==}
    peerDependencies:
      react: ^16.8 || ^17.0 || ^18.0
    dependencies:
      '@babel/runtime': 7.21.0
      react: 18.2.0
    dev: false

  /@radix-ui/react-presence/1.0.0_biqbaboplfbrettd7655fr4n2y:
    resolution: {integrity: sha512-A+6XEvN01NfVWiKu38ybawfHsBjWum42MRPnEuqPsBZ4eV7e/7K321B5VgYMPv3Xx5An6o1/l9ZuDBgmcmWK3w==}
    peerDependencies:
      react: ^16.8 || ^17.0 || ^18.0
      react-dom: ^16.8 || ^17.0 || ^18.0
    dependencies:
      '@babel/runtime': 7.21.0
      '@radix-ui/react-compose-refs': 1.0.0_react@18.2.0
      '@radix-ui/react-use-layout-effect': 1.0.0_react@18.2.0
      react: 18.2.0
      react-dom: 18.2.0_react@18.2.0
    dev: false

  /@radix-ui/react-primitive/1.0.1_biqbaboplfbrettd7655fr4n2y:
    resolution: {integrity: sha512-fHbmislWVkZaIdeF6GZxF0A/NH/3BjrGIYj+Ae6eTmTCr7EB0RQAAVEiqsXK6p3/JcRqVSBQoceZroj30Jj3XA==}
    peerDependencies:
      react: ^16.8 || ^17.0 || ^18.0
      react-dom: ^16.8 || ^17.0 || ^18.0
    dependencies:
      '@babel/runtime': 7.21.0
      '@radix-ui/react-slot': 1.0.1_react@18.2.0
      react: 18.2.0
      react-dom: 18.2.0_react@18.2.0
    dev: false

  /@radix-ui/react-scroll-area/1.0.2_biqbaboplfbrettd7655fr4n2y:
    resolution: {integrity: sha512-k8VseTxI26kcKJaX0HPwkvlNBPTs56JRdYzcZ/vzrNUkDlvXBy8sMc7WvCpYzZkHgb+hd72VW9MqkqecGtuNgg==}
    peerDependencies:
      react: ^16.8 || ^17.0 || ^18.0
      react-dom: ^16.8 || ^17.0 || ^18.0
    dependencies:
      '@babel/runtime': 7.21.0
      '@radix-ui/number': 1.0.0
      '@radix-ui/primitive': 1.0.0
      '@radix-ui/react-compose-refs': 1.0.0_react@18.2.0
      '@radix-ui/react-context': 1.0.0_react@18.2.0
      '@radix-ui/react-direction': 1.0.0_react@18.2.0
      '@radix-ui/react-presence': 1.0.0_biqbaboplfbrettd7655fr4n2y
      '@radix-ui/react-primitive': 1.0.1_biqbaboplfbrettd7655fr4n2y
      '@radix-ui/react-use-callback-ref': 1.0.0_react@18.2.0
      '@radix-ui/react-use-layout-effect': 1.0.0_react@18.2.0
      react: 18.2.0
      react-dom: 18.2.0_react@18.2.0
    dev: false

  /@radix-ui/react-slot/1.0.1_react@18.2.0:
    resolution: {integrity: sha512-avutXAFL1ehGvAXtPquu0YK5oz6ctS474iM3vNGQIkswrVhdrS52e3uoMQBzZhNRAIE0jBnUyXWNmSjGHhCFcw==}
    peerDependencies:
      react: ^16.8 || ^17.0 || ^18.0
    dependencies:
      '@babel/runtime': 7.21.0
      '@radix-ui/react-compose-refs': 1.0.0_react@18.2.0
      react: 18.2.0
    dev: false

  /@radix-ui/react-use-callback-ref/1.0.0_react@18.2.0:
    resolution: {integrity: sha512-GZtyzoHz95Rhs6S63D2t/eqvdFCm7I+yHMLVQheKM7nBD8mbZIt+ct1jz4536MDnaOGKIxynJ8eHTkVGVVkoTg==}
    peerDependencies:
      react: ^16.8 || ^17.0 || ^18.0
    dependencies:
      '@babel/runtime': 7.21.0
      react: 18.2.0
    dev: false

  /@radix-ui/react-use-layout-effect/1.0.0_react@18.2.0:
    resolution: {integrity: sha512-6Tpkq+R6LOlmQb1R5NNETLG0B4YP0wc+klfXafpUCj6JGyaUc8il7/kUZ7m59rGbXGczE9Bs+iz2qloqsZBduQ==}
    peerDependencies:
      react: ^16.8 || ^17.0 || ^18.0
    dependencies:
      '@babel/runtime': 7.21.0
      react: 18.2.0
    dev: false

  /@remirror/core-constants/2.0.0:
    resolution: {integrity: sha512-vpePPMecHJllBqCWXl6+FIcZqS+tRUM2kSCCKFeEo1H3XUEv3ocijBIPhnlSAa7g6maX+12ATTgxrOsLpWVr2g==}
    dependencies:
      '@babel/runtime': 7.21.0
    dev: false

  /@remirror/core-helpers/2.0.1:
    resolution: {integrity: sha512-s8M1pn33aBUhduvD1QR02uUQMegnFkGaTr4c1iBzxTTyg0rbQstzuQ7Q8TkL6n64JtgCdJS9jLz2dONb2meBKQ==}
    dependencies:
      '@babel/runtime': 7.21.0
      '@linaria/core': 3.0.0-beta.13
      '@remirror/core-constants': 2.0.0
      '@remirror/types': 1.0.0
      '@types/object.omit': 3.0.0
      '@types/object.pick': 1.3.2
      '@types/throttle-debounce': 2.1.0
      case-anything: 2.1.10
      dash-get: 1.0.2
      deepmerge: 4.3.0
      fast-deep-equal: 3.1.3
      make-error: 1.3.6
      object.omit: 3.0.0
      object.pick: 1.3.0
      throttle-debounce: 3.0.1
    dev: false

  /@remirror/types/1.0.0:
    resolution: {integrity: sha512-7HQbW7k8VxrAtfzs9FxwO6XSDabn8tSFDi1wwzShOnU+cvaYpfxu0ygyTk3TpXsag1hgFKY3ZIlAfB4WVz2LkQ==}
    dependencies:
      type-fest: 2.19.0
    dev: false

  /@rushstack/eslint-patch/1.2.0:
    resolution: {integrity: sha512-sXo/qW2/pAcmT43VoRKOJbDOfV3cYpq3szSVfIThQXNt+E4DfKj361vaAt3c88U5tPUxzEswam7GW48PJqtKAg==}

  /@sinclair/typebox/0.25.24:
    resolution: {integrity: sha512-XJfwUVUKDHF5ugKwIcxEgc9k8b7HbznCp6eUfWgu710hMPNIO4aw4/zB5RogDQz8nd6gyCDpU9O/m6qYEWY6yQ==}
    dev: true

  /@sinonjs/commons/2.0.0:
    resolution: {integrity: sha512-uLa0j859mMrg2slwQYdO/AkrOfmH+X6LTVmNTS9CqexuE2IvVORIkSpJLqePAbEnKJ77aMmCwr1NUZ57120Xcg==}
    dependencies:
      type-detect: 4.0.8
    dev: true

  /@sinonjs/fake-timers/10.0.2:
    resolution: {integrity: sha512-SwUDyjWnah1AaNl7kxsa7cfLhlTYoiyhDAIgyh+El30YvXs/o7OLXpYH88Zdhyx9JExKrmHDJ+10bwIcY80Jmw==}
    dependencies:
      '@sinonjs/commons': 2.0.0
    dev: true

<<<<<<< HEAD
  /@supabase/auth-helpers-nextjs/0.5.6_ku2vntnma2imfrsyohnkxzette:
    resolution: {integrity: sha512-NiUGGnO9vRycMDnl/DzFbHCJhNV9DdH1vH61T1Fzgp2aRW8LfLRVlBQeGCg2AzyvAe0MiLbbRsGNcJmAmJPs9A==}
=======
  /@supabase/auth-helpers-nextjs/0.5.5_ku2vntnma2imfrsyohnkxzette:
    resolution: {integrity: sha512-IJp6XDvLpPOg7r1YU14jmqlOYHOB0MeXZgmbIg6LHFYU8yMBczWu9c1A63plFVnXRtLUMAlcNISkrgHZMc0VdA==}
>>>>>>> aea53b57
    peerDependencies:
      '@supabase/supabase-js': ^2.0.4
    dependencies:
      '@supabase/auth-helpers-shared': 0.3.0_ku2vntnma2imfrsyohnkxzette
      '@supabase/supabase-js': 2.10.0
    dev: false

  /@supabase/auth-helpers-react/0.3.1_ku2vntnma2imfrsyohnkxzette:
    resolution: {integrity: sha512-g3SFv08Dz9FapNif/ZY1b7qKGlMJDyTLSayHBz3kb3FuYxg7aLWgQtydDhm5AGbc0XtvpIBuhGTIOVevwpdosA==}
    peerDependencies:
      '@supabase/supabase-js': ^2.0.4
    dependencies:
      '@supabase/supabase-js': 2.10.0
    dev: false

  /@supabase/auth-helpers-shared/0.3.0_ku2vntnma2imfrsyohnkxzette:
    resolution: {integrity: sha512-6lKhVMBZnGdFelpZyvQDBQSOY+pglS6a5U4ieAqfKQ/rx3rSjRASR3UGh7V+el1re3xYe3ddVBWXw16rdVAzrQ==}
    peerDependencies:
      '@supabase/supabase-js': ^2.0.4
    dependencies:
      '@supabase/supabase-js': 2.10.0
    dev: false

  /@supabase/functions-js/2.1.0:
    resolution: {integrity: sha512-vRziB+AqRXRaGHjEFHwBo0kuNDTuAxI7VUeqU24Fe86ISoD8YEQm0dGdpleJEcqgDGWaO6pxT1tfj1BRY5PwMg==}
    dependencies:
      cross-fetch: 3.1.5
    transitivePeerDependencies:
      - encoding
    dev: false

  /@supabase/gotrue-js/2.13.0:
    resolution: {integrity: sha512-NFBHuHNUn94mP/zOQzsp1k2PtwV55Vhf6ZbTzmMpiUvIRlXhVteZcdfdoAQDIBrdxOdL7F54NFp1gIupPZka6g==}
    dependencies:
      cross-fetch: 3.1.5
    transitivePeerDependencies:
      - encoding
    dev: false

  /@supabase/postgrest-js/1.4.1:
    resolution: {integrity: sha512-aruqwV/aTggkM7OVv2JinCeXmRMKHJCZpkuS1nuoa0NgLw7g3NyILSyWOKYTBJ/PxE/zXtWsBhdxFzaaNz5uxg==}
    dependencies:
      cross-fetch: 3.1.5
    transitivePeerDependencies:
      - encoding
    dev: false

  /@supabase/realtime-js/2.6.0:
    resolution: {integrity: sha512-tOVulMobhpxyDuu8VIImpL8FXmZOKsGNOSyS5ihJdj2xYmPPvYG+D2J51Ewfl+MFF65tweiB6p9N9bNIW1cDNA==}
    dependencies:
      '@types/phoenix': 1.5.5
      websocket: 1.0.34
    transitivePeerDependencies:
      - supports-color
    dev: false

  /@supabase/storage-js/2.3.1:
    resolution: {integrity: sha512-BaPIvyvjuZW1V0CnfGKUZyzpBUXnsh0XD8eqTOYd+MdiGPmIPI0vtwnT4fAoK8mipp1vpcN62EVQaqeUnWXPtQ==}
    dependencies:
      cross-fetch: 3.1.5
    transitivePeerDependencies:
      - encoding
    dev: false

  /@supabase/supabase-js/2.10.0:
    resolution: {integrity: sha512-/vkpPxGDyLfTASWnVHL8vdgQxn9SX/Cs+BotTxFhLSIeGFSazC6rpQSMKu6RqzO7gjBD1KqTv0h3auWfClWs+Q==}
    dependencies:
      '@supabase/functions-js': 2.1.0
<<<<<<< HEAD
      '@supabase/gotrue-js': 2.13.0
=======
      '@supabase/gotrue-js': 2.12.1
>>>>>>> aea53b57
      '@supabase/postgrest-js': 1.4.1
      '@supabase/realtime-js': 2.6.0
      '@supabase/storage-js': 2.3.1
      cross-fetch: 3.1.5
    transitivePeerDependencies:
      - encoding
      - supports-color
    dev: false

  /@swc/helpers/0.4.14:
    resolution: {integrity: sha512-4C7nX/dvpzB7za4Ql9K81xK3HPxCpHMgwTZVyf+9JQ6VUbn9jjZVN7/Nkdz/Ugzs2CSjqnL/UPXroiVBVHUWUw==}
    dependencies:
      tslib: 2.5.0
    dev: false

  /@tabler/icons-react/2.9.0_react@18.2.0:
    resolution: {integrity: sha512-V3v2yTK72UMSRXfBD/1IQB7fmcI0MoJk253nzcjhMdwTIIltOWuotCiiyqNv7lX7iKAeL7/ApCMNC03CDuQQ1g==}
    peerDependencies:
      react: ^16.5.1 || ^17.0.0 || ^18.0.0
    dependencies:
      '@tabler/icons': 2.9.0
      prop-types: 15.8.1
      react: 18.2.0
    dev: false

  /@tabler/icons/2.9.0:
    resolution: {integrity: sha512-x0Vafi2m0jP+fgWxgOu/wI6/o7r+uVWr0NtpsNiboYn4KIDOPyxtJ6T156ZQ3XfDU51WZDaMUIxY35AF5QoowQ==}
    dev: false

  /@tailwindcss/line-clamp/0.4.2_tailwindcss@3.2.7:
    resolution: {integrity: sha512-HFzAQuqYCjyy/SX9sLGB1lroPzmcnWv1FHkIpmypte10hptf4oPUfucryMKovZh2u0uiS9U5Ty3GghWfEJGwVw==}
    peerDependencies:
      tailwindcss: '>=2.0.0 || >=3.0.0 || >=3.0.0-alpha.1'
    dependencies:
      tailwindcss: 3.2.7_postcss@8.4.21
    dev: true

  /@testing-library/dom/9.0.0:
    resolution: {integrity: sha512-+/TLgKNFsYUshOY/zXsQOk+PlFQK+eyJ9T13IDVNJEi+M+Un7xlJK+FZKkbGSnf0+7E1G6PlDhkSYQ/GFiruBQ==}
    engines: {node: '>=14'}
    dependencies:
      '@babel/code-frame': 7.18.6
      '@babel/runtime': 7.21.0
      '@types/aria-query': 5.0.1
      aria-query: 5.1.3
      chalk: 4.1.2
      dom-accessibility-api: 0.5.16
      lz-string: 1.5.0
      pretty-format: 27.5.1
    dev: true

  /@testing-library/jest-dom/5.16.5:
    resolution: {integrity: sha512-N5ixQ2qKpi5OLYfwQmUb/5mSV9LneAcaUfp32pn4yCnpb8r/Yz0pXFPck21dIicKmi+ta5WRAknkZCfA8refMA==}
    engines: {node: '>=8', npm: '>=6', yarn: '>=1'}
    dependencies:
      '@adobe/css-tools': 4.2.0
      '@babel/runtime': 7.21.0
      '@types/testing-library__jest-dom': 5.14.5
      aria-query: 5.1.3
      chalk: 3.0.0
      css.escape: 1.5.1
      dom-accessibility-api: 0.5.16
      lodash: 4.17.21
      redent: 3.0.0
    dev: true

  /@testing-library/react/14.0.0_biqbaboplfbrettd7655fr4n2y:
    resolution: {integrity: sha512-S04gSNJbYE30TlIMLTzv6QCTzt9AqIF5y6s6SzVFILNcNvbV/jU96GeiTPillGQo+Ny64M/5PV7klNYYgv5Dfg==}
    engines: {node: '>=14'}
    peerDependencies:
      react: ^18.0.0
      react-dom: ^18.0.0
    dependencies:
      '@babel/runtime': 7.21.0
      '@testing-library/dom': 9.0.0
      '@types/react-dom': 18.0.11
      react: 18.2.0
      react-dom: 18.2.0_react@18.2.0
    dev: true

  /@tiptap/core/2.0.0-beta.220_@tiptap+pm@2.0.0-beta.220:
    resolution: {integrity: sha512-F2Q666xJqijBU5o+GqekqseNgIEMTs6BhsLDaf9DwThhljGLS8RXKnSvQxrxLNrYEPpw39n/G3Qt8YAOk5qR6w==}
    peerDependencies:
      '@tiptap/pm': ^2.0.0-beta.209
    dependencies:
      '@tiptap/pm': 2.0.0-beta.220_7w7m52asdh3tod4ocz57yex63q
    dev: false

  /@tiptap/extension-blockquote/2.0.0-beta.220_7w7m52asdh3tod4ocz57yex63q:
    resolution: {integrity: sha512-uE1VRU/doQzXsfsZ/JqsbSbXeZYTJnyQkSfHYA2ZYhbEM2XqDEsYkgcmZEJgunUZJpERf+3ZTfTpqaHq29iMMg==}
    peerDependencies:
      '@tiptap/core': ^2.0.0-beta.1
    dependencies:
      '@tiptap/core': 2.0.0-beta.220_@tiptap+pm@2.0.0-beta.220
    dev: false

  /@tiptap/extension-bold/2.0.0-beta.220_7w7m52asdh3tod4ocz57yex63q:
    resolution: {integrity: sha512-KcEuKI85Drug/cCWbDy+HxhYrD+rLXHEBG10DmKPvgPpKHG/2wOau6LwUwyV4muWR8CR2mIO+mEc3yVBD8nNwQ==}
    peerDependencies:
      '@tiptap/core': ^2.0.0-beta.209
    dependencies:
      '@tiptap/core': 2.0.0-beta.220_@tiptap+pm@2.0.0-beta.220
    dev: false

  /@tiptap/extension-bubble-menu/2.0.0-beta.220_ohumfzynigfck3hzagxvh2a4ky:
    resolution: {integrity: sha512-wthyec7s0vZlTSEAAZEgoFfx/1Arwg1zxDUrrE+YAost/Yn+w4xQksz/ts5Bx90iOk2qsJ+jzzttLRV17Ku7lA==}
    peerDependencies:
      '@tiptap/core': ^2.0.0-beta.209
      '@tiptap/pm': ^2.0.0-beta.209
    dependencies:
      '@tiptap/core': 2.0.0-beta.220_@tiptap+pm@2.0.0-beta.220
      '@tiptap/pm': 2.0.0-beta.220_7w7m52asdh3tod4ocz57yex63q
      lodash: 4.17.21
      tippy.js: 6.3.7
    dev: false

  /@tiptap/extension-bullet-list/2.0.0-beta.220_7w7m52asdh3tod4ocz57yex63q:
    resolution: {integrity: sha512-QQ/0ZlYy6Hgb+UAc79V+fxvI+AaQf20cbKtBXaR8TIZ0x4FotSma89bKh+CIXMhFiBGXTcYBaYhl7OwACsKtxw==}
    peerDependencies:
      '@tiptap/core': ^2.0.0-beta.209
    dependencies:
      '@tiptap/core': 2.0.0-beta.220_@tiptap+pm@2.0.0-beta.220
    dev: false

  /@tiptap/extension-code-block/2.0.0-beta.220_ohumfzynigfck3hzagxvh2a4ky:
    resolution: {integrity: sha512-fgA7yTfHqhBtMJF7I9FPJ6UWuZPtxOQiN45Iv9LNmFIB6YRucdpmF+daZ27sElu0a+eICZyXwVn4w4iJphifuw==}
    peerDependencies:
      '@tiptap/core': ^2.0.0-beta.209
      '@tiptap/pm': ^2.0.0-beta.209
    dependencies:
      '@tiptap/core': 2.0.0-beta.220_@tiptap+pm@2.0.0-beta.220
      '@tiptap/pm': 2.0.0-beta.220_7w7m52asdh3tod4ocz57yex63q
    dev: false

  /@tiptap/extension-code/2.0.0-beta.220_7w7m52asdh3tod4ocz57yex63q:
    resolution: {integrity: sha512-JKKDZoceagqVXeC1XF/gOkKhLtsbYJYV+MRDorLnQVz4tXcg/SMs5Ez7OM9MxSSior8fIbUFMNsj1/UNlG+tFw==}
    peerDependencies:
      '@tiptap/core': ^2.0.0-beta.209
    dependencies:
      '@tiptap/core': 2.0.0-beta.220_@tiptap+pm@2.0.0-beta.220
    dev: false

  /@tiptap/extension-document/2.0.0-beta.220_7w7m52asdh3tod4ocz57yex63q:
    resolution: {integrity: sha512-2sja4ZvOb4iynHrzinnclCSFgLyo6fJc1fBV5fIYaOgZOYcvz9KK8fgKiq+wIpG58sJEmQ5kcwwBlkXv+NTK+g==}
    peerDependencies:
      '@tiptap/core': ^2.0.0-beta.209
    dependencies:
      '@tiptap/core': 2.0.0-beta.220_@tiptap+pm@2.0.0-beta.220
    dev: false

  /@tiptap/extension-dropcursor/2.0.0-beta.220_ohumfzynigfck3hzagxvh2a4ky:
    resolution: {integrity: sha512-BIaA4Lvb3xL9KFN+K6SO2IHqLO6hDmGN2/rGKHFaU3Eh+oiXM2G73KTSS5KIP1u872zY1RpAtswSc4kjv3cuVw==}
    peerDependencies:
      '@tiptap/core': ^2.0.0-beta.209
      '@tiptap/pm': ^2.0.0-beta.209
    dependencies:
      '@tiptap/core': 2.0.0-beta.220_@tiptap+pm@2.0.0-beta.220
      '@tiptap/pm': 2.0.0-beta.220_7w7m52asdh3tod4ocz57yex63q
    dev: false

  /@tiptap/extension-floating-menu/2.0.0-beta.220_ohumfzynigfck3hzagxvh2a4ky:
    resolution: {integrity: sha512-+WfcBEedm82ntaVIEQAGz0Om96Rpav7a+4f7e8N4PrLKm6nZ3gBaEkZVQ6vjJ6S/1htiWCv1XosYIwRboPBG0w==}
    peerDependencies:
      '@tiptap/core': ^2.0.0-beta.209
      '@tiptap/pm': ^2.0.0-beta.209
    dependencies:
      '@tiptap/core': 2.0.0-beta.220_@tiptap+pm@2.0.0-beta.220
      '@tiptap/pm': 2.0.0-beta.220_7w7m52asdh3tod4ocz57yex63q
      tippy.js: 6.3.7
    dev: false

  /@tiptap/extension-gapcursor/2.0.0-beta.220_ohumfzynigfck3hzagxvh2a4ky:
    resolution: {integrity: sha512-W5N2Ey+thufUOrs2TFGpEGBGue7ZEhcUXvxcsZlGbrjVa9Y+4rEp68Du4y7yM0hCeSj2GGwiV+uPzkc0CSDE/g==}
    peerDependencies:
      '@tiptap/core': ^2.0.0-beta.209
      '@tiptap/pm': ^2.0.0-beta.209
    dependencies:
      '@tiptap/core': 2.0.0-beta.220_@tiptap+pm@2.0.0-beta.220
      '@tiptap/pm': 2.0.0-beta.220_7w7m52asdh3tod4ocz57yex63q
    dev: false

  /@tiptap/extension-hard-break/2.0.0-beta.220_7w7m52asdh3tod4ocz57yex63q:
    resolution: {integrity: sha512-oY3454o53YNFbuokzyGzG4PdMHkIYreY3nrALioZ0SwYeoFNcGA6Zcn4rDRfdp+QvbbiHfeBTR/CpWF13HZYTg==}
    peerDependencies:
      '@tiptap/core': ^2.0.0-beta.209
    dependencies:
      '@tiptap/core': 2.0.0-beta.220_@tiptap+pm@2.0.0-beta.220
    dev: false

  /@tiptap/extension-heading/2.0.0-beta.220_7w7m52asdh3tod4ocz57yex63q:
    resolution: {integrity: sha512-7mrHRj++UaZ26C2Gjwb0WKWAzpiKb8TOYkVC2uMaCwaNhLDXpFEwZ7RtJRSTNBHkIGnMO46BH8Z0qlkFMmk9Jw==}
    peerDependencies:
      '@tiptap/core': ^2.0.0-beta.209
    dependencies:
      '@tiptap/core': 2.0.0-beta.220_@tiptap+pm@2.0.0-beta.220
    dev: false

  /@tiptap/extension-highlight/2.0.0-beta.220_7w7m52asdh3tod4ocz57yex63q:
    resolution: {integrity: sha512-+h4seFq99b0dCmShVlSc44PBQUiW4xBXze61V6ZNILLkfzo27wrj0W+I3WrdSXX9uz3wwE/BR+3T8m1Ro8lHng==}
    peerDependencies:
      '@tiptap/core': ^2.0.0-beta.209
    dependencies:
      '@tiptap/core': 2.0.0-beta.220_@tiptap+pm@2.0.0-beta.220
    dev: false

  /@tiptap/extension-history/2.0.0-beta.220_ohumfzynigfck3hzagxvh2a4ky:
    resolution: {integrity: sha512-qNL2a9UhnlmCs4y2iQYrfeMB8vEX3bHozBJanHu0PWNQJcj90R5xqorBp/bRcqZdi0kuQfxcTnGHtLUpN/U0TA==}
    peerDependencies:
      '@tiptap/core': ^2.0.0-beta.209
      '@tiptap/pm': ^2.0.0-beta.209
    dependencies:
      '@tiptap/core': 2.0.0-beta.220_@tiptap+pm@2.0.0-beta.220
      '@tiptap/pm': 2.0.0-beta.220_7w7m52asdh3tod4ocz57yex63q
    dev: false

  /@tiptap/extension-horizontal-rule/2.0.0-beta.220_ohumfzynigfck3hzagxvh2a4ky:
    resolution: {integrity: sha512-XMIs4R+4BoH5LpIxey513mZuus0XLHqjVayqtf03enmjBTLWzkixvvWLPLw4a47FJL5Q8l4REFHxjNifRzOKkg==}
    peerDependencies:
      '@tiptap/core': ^2.0.0-beta.209
      '@tiptap/pm': ^2.0.0-beta.209
    dependencies:
      '@tiptap/core': 2.0.0-beta.220_@tiptap+pm@2.0.0-beta.220
      '@tiptap/pm': 2.0.0-beta.220_7w7m52asdh3tod4ocz57yex63q
    dev: false

  /@tiptap/extension-italic/2.0.0-beta.220_7w7m52asdh3tod4ocz57yex63q:
    resolution: {integrity: sha512-aWAgqoR8fql9fJ7T/ZrEqovkEjZXbUpvlvWEvdBDMG3id8ZTGNDpdDKdvI6J/Rl5ZGPIg1TpHJtd+UixheWQsQ==}
    peerDependencies:
      '@tiptap/core': ^2.0.0-beta.209
    dependencies:
      '@tiptap/core': 2.0.0-beta.220_@tiptap+pm@2.0.0-beta.220
    dev: false

  /@tiptap/extension-link/2.0.0-beta.220_ohumfzynigfck3hzagxvh2a4ky:
    resolution: {integrity: sha512-vjEA8cE37ZZVVgPHSpttw3kbJoClb+ya/BVukDtJ1h6C7mIR1rqzNxTgpbnXJuA8xww0JOjpa5dpzEgcs294fA==}
    peerDependencies:
      '@tiptap/core': ^2.0.0-beta.209
      '@tiptap/pm': ^2.0.0-beta.209
    dependencies:
      '@tiptap/core': 2.0.0-beta.220_@tiptap+pm@2.0.0-beta.220
      '@tiptap/pm': 2.0.0-beta.220_7w7m52asdh3tod4ocz57yex63q
      linkifyjs: 4.1.0
    dev: false

  /@tiptap/extension-list-item/2.0.0-beta.220_7w7m52asdh3tod4ocz57yex63q:
    resolution: {integrity: sha512-+O0ivwxPP2l/m9PAowb2ytDT/cM5kwu0s1W5MUsHPIqf+M6ahnl4ESjhWZfDHUzvjqPq6MTbqoQLHbB1KS/N7w==}
    peerDependencies:
      '@tiptap/core': ^2.0.0-beta.209
    dependencies:
      '@tiptap/core': 2.0.0-beta.220_@tiptap+pm@2.0.0-beta.220
    dev: false

  /@tiptap/extension-ordered-list/2.0.0-beta.220_7w7m52asdh3tod4ocz57yex63q:
    resolution: {integrity: sha512-j3DmxJfwmNxFfMnvO7glmGlhYeZSIUnRrKnZu2KkpD6OcGJSh9y/yfnYwcuK80XbzEG/jKKIw0M2yRveOvyVwA==}
    peerDependencies:
      '@tiptap/core': ^2.0.0-beta.209
    dependencies:
      '@tiptap/core': 2.0.0-beta.220_@tiptap+pm@2.0.0-beta.220
    dev: false

  /@tiptap/extension-paragraph/2.0.0-beta.220_7w7m52asdh3tod4ocz57yex63q:
    resolution: {integrity: sha512-ZGCzNGFYV4wa3l1nXtDIaYp7O6f0DrGTSl3alKkDTQe3SOmzXS2HjgWl9yPw8VXpU9W5mMGhXd+nGn/jUk+f/A==}
    peerDependencies:
      '@tiptap/core': ^2.0.0-beta.209
    dependencies:
      '@tiptap/core': 2.0.0-beta.220_@tiptap+pm@2.0.0-beta.220
    dev: false

  /@tiptap/extension-strike/2.0.0-beta.220_7w7m52asdh3tod4ocz57yex63q:
    resolution: {integrity: sha512-cIM2ma6mzk08pijOn+KS3ZoHWaUVsVT+OF3m6xewjwJdC0ILg9nApEOhPFrhbeDcxcPmJMlgBl/xeUrEu1HQMg==}
    peerDependencies:
      '@tiptap/core': ^2.0.0-beta.209
    dependencies:
      '@tiptap/core': 2.0.0-beta.220_@tiptap+pm@2.0.0-beta.220
    dev: false

  /@tiptap/extension-subscript/2.0.0-beta.220_7w7m52asdh3tod4ocz57yex63q:
    resolution: {integrity: sha512-+C6nyAU4aaeCMvtBI1CJrMseE+YYqLUmmUVOK4ka3ZjmYkn1n+Tduf0ZGQHYmSSMDHPqQ8KsN+AQwaeSWKM/dA==}
    peerDependencies:
      '@tiptap/core': ^2.0.0-beta.209
    dependencies:
      '@tiptap/core': 2.0.0-beta.220_@tiptap+pm@2.0.0-beta.220
    dev: false

  /@tiptap/extension-superscript/2.0.0-beta.220_7w7m52asdh3tod4ocz57yex63q:
    resolution: {integrity: sha512-h7Qh8Jqb5r84hS0GhhQdNPFk+6AZhvbOKv/4dP6g9S5mRc287WlfhTrbpMdHI/p0r5vKkpLmAXpNCn6IImd3jQ==}
    peerDependencies:
      '@tiptap/core': ^2.0.0-beta.209
    dependencies:
      '@tiptap/core': 2.0.0-beta.220_@tiptap+pm@2.0.0-beta.220
    dev: false

  /@tiptap/extension-text-align/2.0.0-beta.220_7w7m52asdh3tod4ocz57yex63q:
    resolution: {integrity: sha512-xUYhozdJA0UVLxlrxYLHLhwDYD5oDDiy0omAzFKAyRRtHAkNSPot7Vp7UJW2M0R6XHIQDMFEopxKQNJMBTRk3w==}
    peerDependencies:
      '@tiptap/core': ^2.0.0-beta.209
    dependencies:
      '@tiptap/core': 2.0.0-beta.220_@tiptap+pm@2.0.0-beta.220
    dev: false

  /@tiptap/extension-text/2.0.0-beta.220_7w7m52asdh3tod4ocz57yex63q:
    resolution: {integrity: sha512-3tnffc2YMjNyv7Lbad6fx9wYDE/Buz8vhx76M2AOSrjYbzmTJf7mLkgdlPM0VTy7FGZD5CGgHJAgYNt5HIqPkQ==}
    peerDependencies:
      '@tiptap/core': ^2.0.0-beta.209
    dependencies:
      '@tiptap/core': 2.0.0-beta.220_@tiptap+pm@2.0.0-beta.220
    dev: false

  /@tiptap/extension-underline/2.0.0-beta.220_7w7m52asdh3tod4ocz57yex63q:
    resolution: {integrity: sha512-MW2EjL12xW01Nmlwih7wHwHSn8zGUtsyruqPH8sTxnOtbVOmMBnmFj0/LW+TvwqjlNdkwkrteZO4svLdD0MEhw==}
    peerDependencies:
      '@tiptap/core': ^2.0.0-beta.209
    dependencies:
      '@tiptap/core': 2.0.0-beta.220_@tiptap+pm@2.0.0-beta.220
    dev: false

  /@tiptap/pm/2.0.0-beta.220_7w7m52asdh3tod4ocz57yex63q:
    resolution: {integrity: sha512-O9mGcmwUpEr630HY9RylIyZJKnpXi3xWINWNiAEfRJ1br5j5pHRoVRJQ1HzU+6+Z+i/8qp3zRHGLTBqihaZETA==}
    peerDependencies:
      '@tiptap/core': ^2.0.0-beta.209
    dependencies:
      '@tiptap/core': 2.0.0-beta.220_@tiptap+pm@2.0.0-beta.220
      prosemirror-changeset: 2.2.0
      prosemirror-collab: 1.3.0
      prosemirror-commands: 1.5.1
      prosemirror-dropcursor: 1.7.1
      prosemirror-gapcursor: 1.3.1
      prosemirror-history: 1.3.0
      prosemirror-inputrules: 1.2.0
      prosemirror-keymap: 1.2.1
      prosemirror-markdown: 1.10.1
      prosemirror-menu: 1.2.1
      prosemirror-model: 1.19.0
      prosemirror-schema-basic: 1.2.1
      prosemirror-schema-list: 1.2.2
      prosemirror-state: 1.4.2
      prosemirror-tables: 1.3.2
      prosemirror-trailing-node: 2.0.3_5fcjrdljkuxznpmydz7mdgrowq
      prosemirror-transform: 1.7.1
      prosemirror-view: 1.30.1
    dev: false

  /@tiptap/react/2.0.0-beta.220_xig6hpp4glylmgjqbtp4uwsv5e:
    resolution: {integrity: sha512-AZWaCGjm2FcJWNl1dxRCHOjGYvUV8R39L7tAcnKxHGajOHdFk8JQHc0XbVZhdBi2YgwvwEr7Tw9G2lzi9e6/fg==}
    peerDependencies:
      '@tiptap/core': ^2.0.0-beta.209
      '@tiptap/pm': ^2.0.0-beta.209
      react: ^17.0.0 || ^18.0.0
      react-dom: ^17.0.0 || ^18.0.0
    dependencies:
      '@tiptap/core': 2.0.0-beta.220_@tiptap+pm@2.0.0-beta.220
      '@tiptap/extension-bubble-menu': 2.0.0-beta.220_ohumfzynigfck3hzagxvh2a4ky
      '@tiptap/extension-floating-menu': 2.0.0-beta.220_ohumfzynigfck3hzagxvh2a4ky
      '@tiptap/pm': 2.0.0-beta.220_7w7m52asdh3tod4ocz57yex63q
      react: 18.2.0
      react-dom: 18.2.0_react@18.2.0
    dev: false

  /@tiptap/starter-kit/2.0.0-beta.220_@tiptap+pm@2.0.0-beta.220:
    resolution: {integrity: sha512-3992NxY5sEp5xmLE/qv/yt1YkgpSpJiUlDRj02isJ0Xsxa4G6bNq+N+tN2rHB0Y8dtYVBSX2vV/DZYVX8O+Gpg==}
    dependencies:
      '@tiptap/core': 2.0.0-beta.220_@tiptap+pm@2.0.0-beta.220
      '@tiptap/extension-blockquote': 2.0.0-beta.220_7w7m52asdh3tod4ocz57yex63q
      '@tiptap/extension-bold': 2.0.0-beta.220_7w7m52asdh3tod4ocz57yex63q
      '@tiptap/extension-bullet-list': 2.0.0-beta.220_7w7m52asdh3tod4ocz57yex63q
      '@tiptap/extension-code': 2.0.0-beta.220_7w7m52asdh3tod4ocz57yex63q
      '@tiptap/extension-code-block': 2.0.0-beta.220_ohumfzynigfck3hzagxvh2a4ky
      '@tiptap/extension-document': 2.0.0-beta.220_7w7m52asdh3tod4ocz57yex63q
      '@tiptap/extension-dropcursor': 2.0.0-beta.220_ohumfzynigfck3hzagxvh2a4ky
      '@tiptap/extension-gapcursor': 2.0.0-beta.220_ohumfzynigfck3hzagxvh2a4ky
      '@tiptap/extension-hard-break': 2.0.0-beta.220_7w7m52asdh3tod4ocz57yex63q
      '@tiptap/extension-heading': 2.0.0-beta.220_7w7m52asdh3tod4ocz57yex63q
      '@tiptap/extension-history': 2.0.0-beta.220_ohumfzynigfck3hzagxvh2a4ky
      '@tiptap/extension-horizontal-rule': 2.0.0-beta.220_ohumfzynigfck3hzagxvh2a4ky
      '@tiptap/extension-italic': 2.0.0-beta.220_7w7m52asdh3tod4ocz57yex63q
      '@tiptap/extension-list-item': 2.0.0-beta.220_7w7m52asdh3tod4ocz57yex63q
      '@tiptap/extension-ordered-list': 2.0.0-beta.220_7w7m52asdh3tod4ocz57yex63q
      '@tiptap/extension-paragraph': 2.0.0-beta.220_7w7m52asdh3tod4ocz57yex63q
      '@tiptap/extension-strike': 2.0.0-beta.220_7w7m52asdh3tod4ocz57yex63q
      '@tiptap/extension-text': 2.0.0-beta.220_7w7m52asdh3tod4ocz57yex63q
    transitivePeerDependencies:
      - '@tiptap/pm'
    dev: false

  /@tootallnate/once/2.0.0:
    resolution: {integrity: sha512-XCuKFP5PS55gnMVu3dty8KPatLqUoy/ZYzDzAGCQ8JNFCkLXzmI7vNHCR+XpbZaMWQK/vQubr7PkYq8g470J/A==}
    engines: {node: '>= 10'}
    dev: true

  /@types/aria-query/5.0.1:
    resolution: {integrity: sha512-XTIieEY+gvJ39ChLcB4If5zHtPxt3Syj5rgZR+e1ctpmK8NjPf0zFqsz4JpLJT0xla9GFDKjy8Cpu331nrmE1Q==}
    dev: true

  /@types/babel__core/7.20.0:
    resolution: {integrity: sha512-+n8dL/9GWblDO0iU6eZAwEIJVr5DWigtle+Q6HLOrh/pdbXOhOtqzq8VPPE2zvNJzSKY4vH/z3iT3tn0A3ypiQ==}
    dependencies:
      '@babel/parser': 7.21.2
      '@babel/types': 7.21.2
      '@types/babel__generator': 7.6.4
      '@types/babel__template': 7.4.1
      '@types/babel__traverse': 7.18.3
    dev: true

  /@types/babel__generator/7.6.4:
    resolution: {integrity: sha512-tFkciB9j2K755yrTALxD44McOrk+gfpIpvC3sxHjRawj6PfnQxrse4Clq5y/Rq+G3mrBurMax/lG8Qn2t9mSsg==}
    dependencies:
      '@babel/types': 7.21.2
    dev: true

  /@types/babel__template/7.4.1:
    resolution: {integrity: sha512-azBFKemX6kMg5Io+/rdGT0dkGreboUVR0Cdm3fz9QJWpaQGJRQXl7C+6hOTCZcMll7KFyEQpgbYI2lHdsS4U7g==}
    dependencies:
      '@babel/parser': 7.21.2
      '@babel/types': 7.21.2
    dev: true

  /@types/babel__traverse/7.18.3:
    resolution: {integrity: sha512-1kbcJ40lLB7MHsj39U4Sh1uTd2E7rLEa79kmDpI6cy+XiXsteB3POdQomoq4FxszMrO3ZYchkhYJw7A2862b3w==}
    dependencies:
      '@babel/types': 7.21.2
    dev: true

  /@types/cookie/0.5.1:
    resolution: {integrity: sha512-COUnqfB2+ckwXXSFInsFdOAWQzCCx+a5hq2ruyj+Vjund94RJQd4LG2u9hnvJrTgunKAaax7ancBYlDrNYxA0g==}
    dev: true

  /@types/graceful-fs/4.1.6:
    resolution: {integrity: sha512-Sig0SNORX9fdW+bQuTEovKj3uHcUL6LQKbCrrqb1X7J6/ReAbhCXRAhc+SMejhLELFj2QcyuxmUooZ4bt5ReSw==}
    dependencies:
      '@types/node': 18.14.6
    dev: true

  /@types/hoist-non-react-statics/3.3.1:
    resolution: {integrity: sha512-iMIqiko6ooLrTh1joXodJK5X9xeEALT1kM5G3ZLhD3hszxBdIEd5C75U834D9mLcINgD4OyZf5uQXjkuYydWvA==}
    dependencies:
      '@types/react': 18.0.28
      hoist-non-react-statics: 3.3.2
    dev: false

  /@types/istanbul-lib-coverage/2.0.4:
    resolution: {integrity: sha512-z/QT1XN4K4KYuslS23k62yDIDLwLFkzxOuMplDtObz0+y7VqJCaO2o+SPwHCvLFZh7xazvvoor2tA/hPz9ee7g==}
    dev: true

  /@types/istanbul-lib-report/3.0.0:
    resolution: {integrity: sha512-plGgXAPfVKFoYfa9NpYDAkseG+g6Jr294RqeqcqDixSbU34MZVJRi/P+7Y8GDpzkEwLaGZZOpKIEmeVZNtKsrg==}
    dependencies:
      '@types/istanbul-lib-coverage': 2.0.4
    dev: true

  /@types/istanbul-reports/3.0.1:
    resolution: {integrity: sha512-c3mAZEuK0lvBp8tmuL74XRKn1+y2dcwOUpH7x4WrF6gk1GIgiluDRgMYQtw2OFcBvAJWlt6ASU3tSqxp0Uu0Aw==}
    dependencies:
      '@types/istanbul-lib-report': 3.0.0
    dev: true

  /@types/jest/29.4.0:
    resolution: {integrity: sha512-VaywcGQ9tPorCX/Jkkni7RWGFfI11whqzs8dvxF41P17Z+z872thvEvlIbznjPJ02kl1HMX3LmLOonsj2n7HeQ==}
    dependencies:
      expect: 29.4.3
      pretty-format: 29.4.3
    dev: true

  /@types/js-cookie/3.0.3:
    resolution: {integrity: sha512-Xe7IImK09HP1sv2M/aI+48a20VX+TdRJucfq4vfRVy6nWN8PYPOEnlMRSgxJAgYQIXJVL8dZ4/ilAM7dWNaOww==}
    dev: true

  /@types/jsdom/20.0.1:
    resolution: {integrity: sha512-d0r18sZPmMQr1eG35u12FZfhIXNrnsPU/g5wvRKCUf/tOGilKKwYMYGqh33BNR6ba+2gkHw1EUiHoN3mn7E5IQ==}
    dependencies:
      '@types/node': 18.14.6
      '@types/tough-cookie': 4.0.2
      parse5: 7.1.2
    dev: true

  /@types/json-schema/7.0.11:
    resolution: {integrity: sha512-wOuvG1SN4Us4rez+tylwwwCV1psiNVOkJeM3AUWUNWg/jDQY2+HE/444y5gc+jBmRqASOm2Oeh5c1axHobwRKQ==}
    dev: true

  /@types/json5/0.0.29:
    resolution: {integrity: sha512-dRLjCWHYg4oaA77cxO64oO+7JwCwnIzkZPdrrC71jQmQtlhM556pwKo5bUzqvZndkVbeFLIIi+9TC40JNF5hNQ==}

  /@types/node/18.14.6:
    resolution: {integrity: sha512-93+VvleD3mXwlLI/xASjw0FzKcwzl3OdTCzm1LaRfqgS21gfFtK3zDXM5Op9TeeMsJVOaJ2VRDpT9q4Y3d0AvA==}
    dev: true

  /@types/object.omit/3.0.0:
    resolution: {integrity: sha512-I27IoPpH250TUzc9FzXd0P1BV/BMJuzqD3jOz98ehf9dQqGkxlq+hO1bIqZGWqCg5bVOy0g4AUVJtnxe0klDmw==}
    dev: false

  /@types/object.pick/1.3.2:
    resolution: {integrity: sha512-sn7L+qQ6RLPdXRoiaE7bZ/Ek+o4uICma/lBFPyJEKDTPTBP1W8u0c4baj3EiS4DiqLs+Hk+KUGvMVJtAw3ePJg==}
    dev: false

  /@types/parse-json/4.0.0:
    resolution: {integrity: sha512-//oorEZjL6sbPcKUaCdIGlIUeH26mgzimjBB77G6XRgnDl/L5wOnpyBGRe/Mmf5CVW3PwEBE1NjiMZ/ssFh4wA==}
    dev: false

  /@types/phoenix/1.5.5:
    resolution: {integrity: sha512-1eWWT19k0L4ZiTvdXjAvJ9KvW0B8SdiVftQmFPJGTEx78Q4PCSIQDpz+EfkFVR1N4U9gREjlW4JXL8YCIlY0bw==}
    dev: false

  /@types/prettier/2.7.2:
    resolution: {integrity: sha512-KufADq8uQqo1pYKVIYzfKbJfBAc0sOeXqGbFaSpv8MRmC/zXgowNZmFcbngndGk922QDmOASEXUZCaY48gs4cg==}
    dev: true

  /@types/prop-types/15.7.5:
    resolution: {integrity: sha512-JCB8C6SnDoQf0cNycqd/35A7MjcnK+ZTqE7judS6o7utxUCg6imJg3QK2qzHKszlTjcj2cn+NwMB2i96ubpj7w==}

  /@types/react-beautiful-dnd/13.1.3:
    resolution: {integrity: sha512-BNdmvONKtsrZq3AGrujECQrIn8cDT+fZsxBLXuX3YWY/nHfZinUFx4W88eS0rkcXzuLbXpKOsu/1WCMPMLEpPg==}
    dependencies:
      '@types/react': 18.0.28
    dev: true

  /@types/react-dom/18.0.11:
    resolution: {integrity: sha512-O38bPbI2CWtgw/OoQoY+BRelw7uysmXbWvw3nLWO21H1HSh+GOlqPuXshJfjmpNlKiiSDG9cc1JZAaMmVdcTlw==}
    dependencies:
      '@types/react': 18.0.28
    dev: true

  /@types/react-redux/7.1.25:
    resolution: {integrity: sha512-bAGh4e+w5D8dajd6InASVIyCo4pZLJ66oLb80F9OBLO1gKESbZcRCJpTT6uLXX+HAB57zw1WTdwJdAsewuTweg==}
    dependencies:
      '@types/hoist-non-react-statics': 3.3.1
      '@types/react': 18.0.28
      hoist-non-react-statics: 3.3.2
      redux: 4.2.1
    dev: false

  /@types/react-resizable/3.0.3:
    resolution: {integrity: sha512-W/QsUOZoXBAIBQNhNm95A5ohoaiUA874lWQytO2UP9dOjp5JHO9+a0cwYNabea7sA12ZDJnGVUFZxcNaNksAWA==}
    dependencies:
      '@types/react': 18.0.28
    dev: true

  /@types/react/18.0.28:
    resolution: {integrity: sha512-RD0ivG1kEztNBdoAK7lekI9M+azSnitIn85h4iOiaLjaTrMjzslhaqCGaI4IyCJ1RljWiLCEu4jyrLLgqxBTew==}
    dependencies:
      '@types/prop-types': 15.7.5
      '@types/scheduler': 0.16.2
      csstype: 3.1.1

  /@types/scheduler/0.16.2:
    resolution: {integrity: sha512-hppQEBDmlwhFAXKJX2KnWLYu5yMfi91yazPb2l+lbJiwW+wdo1gNeRA+3RgNSO39WYX2euey41KEwnqesU2Jew==}

  /@types/semver/7.3.13:
    resolution: {integrity: sha512-21cFJr9z3g5dW8B0CVI9g2O9beqaThGQ6ZFBqHfwhzLDKUxaqTIy3vnfah/UPkfOiF2pLq+tGz+W8RyCskuslw==}
    dev: true

  /@types/stack-utils/2.0.1:
    resolution: {integrity: sha512-Hl219/BT5fLAaz6NDkSuhzasy49dwQS/DSdu4MdggFB8zcXv7vflBI3xp7FEmkmdDkBUI2bPUNeMttp2knYdxw==}
    dev: true

  /@types/testing-library__jest-dom/5.14.5:
    resolution: {integrity: sha512-SBwbxYoyPIvxHbeHxTZX2Pe/74F/tX2/D3mMvzabdeJ25bBojfW0TyB8BHrbq/9zaaKICJZjLP+8r6AeZMFCuQ==}
    dependencies:
      '@types/jest': 29.4.0
    dev: true

  /@types/throttle-debounce/2.1.0:
    resolution: {integrity: sha512-5eQEtSCoESnh2FsiLTxE121IiE60hnMqcb435fShf4bpLRjEu1Eoekht23y6zXS9Ts3l+Szu3TARnTsA0GkOkQ==}
    dev: false

  /@types/tough-cookie/4.0.2:
    resolution: {integrity: sha512-Q5vtl1W5ue16D+nIaW8JWebSSraJVlK+EthKn7e7UcD4KWsaSJ8BqGPXNaPghgtcn/fhvrN17Tv8ksUsQpiplw==}
    dev: true

  /@types/uuid/9.0.1:
    resolution: {integrity: sha512-rFT3ak0/2trgvp4yYZo5iKFEPsET7vKydKF+VRCxlQ9bpheehyAJH89dAkaLEq/j/RZXJIqcgsmPJKUP1Z28HA==}
    dev: true

  /@types/yargs-parser/21.0.0:
    resolution: {integrity: sha512-iO9ZQHkZxHn4mSakYV0vFHAVDyEOIJQrV2uZ06HxEPcx+mt8swXoZHIbaaJ2crJYFfErySgktuTZ3BeLz+XmFA==}
    dev: true

  /@types/yargs/17.0.22:
    resolution: {integrity: sha512-pet5WJ9U8yPVRhkwuEIp5ktAeAqRZOq4UdAyWLWzxbtpyXnzbtLdKiXAjJzi/KLmPGS9wk86lUFWZFN6sISo4g==}
    dependencies:
      '@types/yargs-parser': 21.0.0
    dev: true

  /@typescript-eslint/eslint-plugin/5.54.1_mlk7dnz565t663n4razh6a6v6i:
    resolution: {integrity: sha512-a2RQAkosH3d3ZIV08s3DcL/mcGc2M/UC528VkPULFxR9VnVPT8pBu0IyBAJJmVsCmhVfwQX1v6q+QGnmSe1bew==}
    engines: {node: ^12.22.0 || ^14.17.0 || >=16.0.0}
    peerDependencies:
      '@typescript-eslint/parser': ^5.0.0
      eslint: ^6.0.0 || ^7.0.0 || ^8.0.0
      typescript: '*'
    peerDependenciesMeta:
      typescript:
        optional: true
    dependencies:
      '@typescript-eslint/parser': 5.54.1_ycpbpc6yetojsgtrx3mwntkhsu
      '@typescript-eslint/scope-manager': 5.54.1
      '@typescript-eslint/type-utils': 5.54.1_ycpbpc6yetojsgtrx3mwntkhsu
      '@typescript-eslint/utils': 5.54.1_ycpbpc6yetojsgtrx3mwntkhsu
      debug: 4.3.4
      eslint: 8.35.0
      grapheme-splitter: 1.0.4
      ignore: 5.2.4
      natural-compare-lite: 1.4.0
      regexpp: 3.2.0
      semver: 7.3.8
      tsutils: 3.21.0_typescript@4.9.5
      typescript: 4.9.5
    transitivePeerDependencies:
      - supports-color
    dev: true

  /@typescript-eslint/parser/5.54.1_ycpbpc6yetojsgtrx3mwntkhsu:
    resolution: {integrity: sha512-8zaIXJp/nG9Ff9vQNh7TI+C3nA6q6iIsGJ4B4L6MhZ7mHnTMR4YP5vp2xydmFXIy8rpyIVbNAG44871LMt6ujg==}
    engines: {node: ^12.22.0 || ^14.17.0 || >=16.0.0}
    peerDependencies:
      eslint: ^6.0.0 || ^7.0.0 || ^8.0.0
      typescript: '*'
    peerDependenciesMeta:
      typescript:
        optional: true
    dependencies:
      '@typescript-eslint/scope-manager': 5.54.1
      '@typescript-eslint/types': 5.54.1
      '@typescript-eslint/typescript-estree': 5.54.1_typescript@4.9.5
      debug: 4.3.4
      eslint: 8.35.0
      typescript: 4.9.5
    transitivePeerDependencies:
      - supports-color

  /@typescript-eslint/scope-manager/5.54.1:
    resolution: {integrity: sha512-zWKuGliXxvuxyM71UA/EcPxaviw39dB2504LqAmFDjmkpO8qNLHcmzlh6pbHs1h/7YQ9bnsO8CCcYCSA8sykUg==}
    engines: {node: ^12.22.0 || ^14.17.0 || >=16.0.0}
    dependencies:
      '@typescript-eslint/types': 5.54.1
      '@typescript-eslint/visitor-keys': 5.54.1

  /@typescript-eslint/type-utils/5.54.1_ycpbpc6yetojsgtrx3mwntkhsu:
    resolution: {integrity: sha512-WREHsTz0GqVYLIbzIZYbmUUr95DKEKIXZNH57W3s+4bVnuF1TKe2jH8ZNH8rO1CeMY3U4j4UQeqPNkHMiGem3g==}
    engines: {node: ^12.22.0 || ^14.17.0 || >=16.0.0}
    peerDependencies:
      eslint: '*'
      typescript: '*'
    peerDependenciesMeta:
      typescript:
        optional: true
    dependencies:
      '@typescript-eslint/typescript-estree': 5.54.1_typescript@4.9.5
      '@typescript-eslint/utils': 5.54.1_ycpbpc6yetojsgtrx3mwntkhsu
      debug: 4.3.4
      eslint: 8.35.0
      tsutils: 3.21.0_typescript@4.9.5
      typescript: 4.9.5
    transitivePeerDependencies:
      - supports-color
    dev: true

  /@typescript-eslint/types/5.54.1:
    resolution: {integrity: sha512-G9+1vVazrfAfbtmCapJX8jRo2E4MDXxgm/IMOF4oGh3kq7XuK3JRkOg6y2Qu1VsTRmWETyTkWt1wxy7X7/yLkw==}
    engines: {node: ^12.22.0 || ^14.17.0 || >=16.0.0}

  /@typescript-eslint/typescript-estree/5.54.1_typescript@4.9.5:
    resolution: {integrity: sha512-bjK5t+S6ffHnVwA0qRPTZrxKSaFYocwFIkZx5k7pvWfsB1I57pO/0M0Skatzzw1sCkjJ83AfGTL0oFIFiDX3bg==}
    engines: {node: ^12.22.0 || ^14.17.0 || >=16.0.0}
    peerDependencies:
      typescript: '*'
    peerDependenciesMeta:
      typescript:
        optional: true
    dependencies:
      '@typescript-eslint/types': 5.54.1
      '@typescript-eslint/visitor-keys': 5.54.1
      debug: 4.3.4
      globby: 11.1.0
      is-glob: 4.0.3
      semver: 7.3.8
      tsutils: 3.21.0_typescript@4.9.5
      typescript: 4.9.5
    transitivePeerDependencies:
      - supports-color

  /@typescript-eslint/utils/5.54.1_ycpbpc6yetojsgtrx3mwntkhsu:
    resolution: {integrity: sha512-IY5dyQM8XD1zfDe5X8jegX6r2EVU5o/WJnLu/znLPWCBF7KNGC+adacXnt5jEYS9JixDcoccI6CvE4RCjHMzCQ==}
    engines: {node: ^12.22.0 || ^14.17.0 || >=16.0.0}
    peerDependencies:
      eslint: ^6.0.0 || ^7.0.0 || ^8.0.0
    dependencies:
      '@types/json-schema': 7.0.11
      '@types/semver': 7.3.13
      '@typescript-eslint/scope-manager': 5.54.1
      '@typescript-eslint/types': 5.54.1
      '@typescript-eslint/typescript-estree': 5.54.1_typescript@4.9.5
      eslint: 8.35.0
      eslint-scope: 5.1.1
      eslint-utils: 3.0.0_eslint@8.35.0
      semver: 7.3.8
    transitivePeerDependencies:
      - supports-color
      - typescript
    dev: true

  /@typescript-eslint/visitor-keys/5.54.1:
    resolution: {integrity: sha512-q8iSoHTgwCfgcRJ2l2x+xCbu8nBlRAlsQ33k24Adj8eoVBE0f8dUeI+bAa8F84Mv05UGbAx57g2zrRsYIooqQg==}
    engines: {node: ^12.22.0 || ^14.17.0 || >=16.0.0}
    dependencies:
      '@typescript-eslint/types': 5.54.1
      eslint-visitor-keys: 3.3.0

  /@vercel/analytics/0.1.11_react@18.2.0:
    resolution: {integrity: sha512-mj5CPR02y0BRs1tN3oZcBNAX9a8NxsIUl9vElDPcqxnMfP0RbRc9fI9Ud7+QDg/1Izvt5uMumsr+6YsmVHcyuw==}
    peerDependencies:
      react: ^16.8||^17||^18
    dependencies:
      react: 18.2.0
    dev: false

  /abab/2.0.6:
    resolution: {integrity: sha512-j2afSsaIENvHZN2B8GOpF566vZ5WVk5opAiMTvWgaQT8DkbOqsTfvNAvHoRGU2zzP8cPoqys+xHTRDWW8L+/BA==}
    dev: true

  /acorn-globals/7.0.1:
    resolution: {integrity: sha512-umOSDSDrfHbTNPuNpC2NSnnA3LUrqpevPb4T9jRx4MagXNS0rs+gwiTcAvqCRmsD6utzsrzNt+ebm00SNWiC3Q==}
    dependencies:
      acorn: 8.8.2
      acorn-walk: 8.2.0
    dev: true

  /acorn-jsx/5.3.2_acorn@8.8.2:
    resolution: {integrity: sha512-rq9s+JNhf0IChjtDXxllJ7g41oZk5SlXtp0LHwyA5cejwn7vKmKp4pPri6YEePv2PU65sAsegbXtIinmDFDXgQ==}
    peerDependencies:
      acorn: ^6.0.0 || ^7.0.0 || ^8.0.0
    dependencies:
      acorn: 8.8.2

  /acorn-node/1.8.2:
    resolution: {integrity: sha512-8mt+fslDufLYntIoPAaIMUe/lrbrehIiwmR3t2k9LljIzoigEPF27eLk2hy8zSGzmR/ogr7zbRKINMo1u0yh5A==}
    dependencies:
      acorn: 7.4.1
      acorn-walk: 7.2.0
      xtend: 4.0.2
    dev: true

  /acorn-walk/7.2.0:
    resolution: {integrity: sha512-OPdCF6GsMIP+Az+aWfAAOEt2/+iVDKE7oy6lJ098aoe59oAmK76qV6Gw60SbZ8jHuG2wH058GF4pLFbYamYrVA==}
    engines: {node: '>=0.4.0'}
    dev: true

  /acorn-walk/8.2.0:
    resolution: {integrity: sha512-k+iyHEuPgSw6SbuDpGQM+06HQUa04DZ3o+F6CSzXMvvI5KMvnaEqXe+YVe555R9nn6GPt404fos4wcgpw12SDA==}
    engines: {node: '>=0.4.0'}
    dev: true

  /acorn/7.4.1:
    resolution: {integrity: sha512-nQyp0o1/mNdbTO1PO6kHkwSrmgZ0MT/jCCpNiwbUjGoRN4dlBhqJtoQuCnEOKzgTVwg0ZWiCoQy6SxMebQVh8A==}
    engines: {node: '>=0.4.0'}
    hasBin: true
    dev: true

  /acorn/8.8.2:
    resolution: {integrity: sha512-xjIYgE8HBrkpd/sJqOGNspf8uHG+NOHGOw6a/Urj8taM2EXfdNAH2oFcPeIFfsv3+kz/mJrS5VuMqbNLjCa2vw==}
    engines: {node: '>=0.4.0'}
    hasBin: true

  /agent-base/6.0.2:
    resolution: {integrity: sha512-RZNwNclF7+MS/8bDg70amg32dyeZGZxiDuQmZxKLAlQjr3jGyLx+4Kkk58UO7D2QdgFIQCovuSuZESne6RG6XQ==}
    engines: {node: '>= 6.0.0'}
    dependencies:
      debug: 4.3.4
    transitivePeerDependencies:
      - supports-color
    dev: true

  /aggregate-error/3.1.0:
    resolution: {integrity: sha512-4I7Td01quW/RpocfNayFdFVk1qSuoh0E7JrbRJ16nH01HhKFQ88INq9Sd+nd72zqRySlr9BmDA8xlEJ6vJMrYA==}
    engines: {node: '>=8'}
    dependencies:
      clean-stack: 2.2.0
      indent-string: 4.0.0
    dev: true

  /ajv/6.12.6:
    resolution: {integrity: sha512-j3fVLgvTo527anyYyJOGTYJbG+vnnQYvE0m5mmkc1TK+nxAppkCLMIL0aZ4dblVCNoGShhm+kzE4ZUykBoMg4g==}
    dependencies:
      fast-deep-equal: 3.1.3
      fast-json-stable-stringify: 2.1.0
      json-schema-traverse: 0.4.1
      uri-js: 4.4.1

  /ansi-escapes/4.3.2:
    resolution: {integrity: sha512-gKXj5ALrKWQLsYG9jlTRmR/xKluxHV+Z9QEwNIgCfM1/uwPMCuzVVnh5mwTd+OuBZcwSIMbqssNWRm1lE51QaQ==}
    engines: {node: '>=8'}
    dependencies:
      type-fest: 0.21.3
    dev: true

  /ansi-regex/5.0.1:
    resolution: {integrity: sha512-quJQXlTSUGL2LH9SUXo8VwsY4soanhgo6LNSm84E1LBcE8s3O0wpdiRzyR9z/ZZJMlMWv37qOOb9pdJlMUEKFQ==}
    engines: {node: '>=8'}

  /ansi-regex/6.0.1:
    resolution: {integrity: sha512-n5M855fKb2SsfMIiFFoVrABHJC8QtHwVx+mHWP3QcEqBHYienj5dHSgjbxtC0WEZXYt4wcD6zrQElDPhFuZgfA==}
    engines: {node: '>=12'}
    dev: true

  /ansi-styles/3.2.1:
    resolution: {integrity: sha512-VT0ZI6kZRdTh8YyJw3SMbYm/u+NqfsAxEpWO0Pf9sq8/e94WxxOpPKx9FR1FlyCtOVDNOQ+8ntlqFxiRc+r5qA==}
    engines: {node: '>=4'}
    dependencies:
      color-convert: 1.9.3

  /ansi-styles/4.3.0:
    resolution: {integrity: sha512-zbB9rCJAT1rbjiVDb2hqKFHNYLxgtk8NURxZ3IZwD3F6NtxbXZQCnnSi1Lkx+IDohdPlFp222wVALIheZJQSEg==}
    engines: {node: '>=8'}
    dependencies:
      color-convert: 2.0.1

  /ansi-styles/5.2.0:
    resolution: {integrity: sha512-Cxwpt2SfTzTtXcfOlzGEee8O+c+MmUgGrNiBcXnuWxuFJHe6a5Hz7qwhwe5OgaSYI0IJvkLqWX1ASG+cJOkEiA==}
    engines: {node: '>=10'}
    dev: true

  /ansi-styles/6.2.1:
    resolution: {integrity: sha512-bN798gFfQX+viw3R7yrGWRqnrN2oRkEkUjjl4JNn4E8GxxbjtG3FbrEIIY3l8/hrwUwIeCZvi4QuOTP4MErVug==}
    engines: {node: '>=12'}
    dev: true

  /anymatch/3.1.3:
    resolution: {integrity: sha512-KMReFUr0B4t+D+OBkjR3KYqvocp2XaSzO55UcB6mgQMd3KbcE+mWTyvVV7D/zsdEbNnV6acZUutkiHQXvTr1Rw==}
    engines: {node: '>= 8'}
    dependencies:
      normalize-path: 3.0.0
      picomatch: 2.3.1
    dev: true

  /arg/5.0.2:
    resolution: {integrity: sha512-PYjyFOLKQ9y57JvQ6QLo8dAgNqswh8M1RMJYdQduT6xbWSgK36P/Z/v+p888pM69jMMfS8Xd8F6I1kQ/I9HUGg==}
    dev: true

  /argparse/1.0.10:
    resolution: {integrity: sha512-o5Roy6tNG4SL/FOkCAN6RzjiakZS25RLYFrcMttJqbdd8BWrnA+fGz57iN5Pb06pvBGvl5gQ0B48dJlslXvoTg==}
    dependencies:
      sprintf-js: 1.0.3
    dev: true

  /argparse/2.0.1:
    resolution: {integrity: sha512-8+9WqebbFzpX9OR+Wa6O29asIogeRMzcGtAINdpMHHyAg10f05aSFVBbcEqGf/PXw1EjAZ+q2/bEBg3DvurK3Q==}

  /aria-hidden/1.2.3:
    resolution: {integrity: sha512-xcLxITLe2HYa1cnYnwCjkOO1PqUHQpozB8x9AR0OgWN2woOBi5kSDVxKfd0b7sb1hw5qFeJhXm9H1nu3xSfLeQ==}
    engines: {node: '>=10'}
    dependencies:
      tslib: 2.5.0
    dev: false

  /aria-query/5.1.3:
    resolution: {integrity: sha512-R5iJ5lkuHybztUfuOAznmboyjWq8O6sqNqtK7CLOqdydi54VNbORp49mb14KbWgG1QD3JFO9hJdZ+y4KutfdOQ==}
    dependencies:
      deep-equal: 2.2.0

  /array-includes/3.1.6:
    resolution: {integrity: sha512-sgTbLvL6cNnw24FnbaDyjmvddQ2ML8arZsgaJhoABMoplz/4QRhtrYS+alr1BUM1Bwp6dhx8vVCBSLG+StwOFw==}
    engines: {node: '>= 0.4'}
    dependencies:
      call-bind: 1.0.2
      define-properties: 1.2.0
      es-abstract: 1.21.1
      get-intrinsic: 1.2.0
      is-string: 1.0.7

  /array-union/2.1.0:
    resolution: {integrity: sha512-HGyxoOTYUyCM6stUe6EJgnd4EoewAI7zMdfqO+kGjnlZmBDz/cR5pf8r/cR4Wq60sL/p0IkcjUEEPwS3GFrIyw==}
    engines: {node: '>=8'}

  /array.prototype.flat/1.3.1:
    resolution: {integrity: sha512-roTU0KWIOmJ4DRLmwKd19Otg0/mT3qPNt0Qb3GWW8iObuZXxrjB/pzn0R3hqpRSWg4HCwqx+0vwOnWnvlOyeIA==}
    engines: {node: '>= 0.4'}
    dependencies:
      call-bind: 1.0.2
      define-properties: 1.2.0
      es-abstract: 1.21.1
      es-shim-unscopables: 1.0.0

  /array.prototype.flatmap/1.3.1:
    resolution: {integrity: sha512-8UGn9O1FDVvMNB0UlLv4voxRMze7+FpHyF5mSMRjWHUMlpoDViniy05870VlxhfgTnLbpuwTzvD76MTtWxB/mQ==}
    engines: {node: '>= 0.4'}
    dependencies:
      call-bind: 1.0.2
      define-properties: 1.2.0
      es-abstract: 1.21.1
      es-shim-unscopables: 1.0.0

  /array.prototype.tosorted/1.1.1:
    resolution: {integrity: sha512-pZYPXPRl2PqWcsUs6LOMn+1f1532nEoPTYowBtqLwAW+W8vSVhkIGnmOX1t/UQjD6YGI0vcD2B1U7ZFGQH9jnQ==}
    dependencies:
      call-bind: 1.0.2
      define-properties: 1.2.0
      es-abstract: 1.21.1
      es-shim-unscopables: 1.0.0
      get-intrinsic: 1.2.0

  /ast-types-flow/0.0.7:
    resolution: {integrity: sha512-eBvWn1lvIApYMhzQMsu9ciLfkBY499mFZlNqG+/9WR7PVlroQw0vG30cOQQbaKz3sCEc44TAOu2ykzqXSNnwag==}

  /astral-regex/2.0.0:
    resolution: {integrity: sha512-Z7tMw1ytTXt5jqMcOP+OQteU1VuNK9Y02uuJtKQ1Sv69jXQKKg5cibLwGJow8yzZP+eAc18EmLGPal0bp36rvQ==}
    engines: {node: '>=8'}
    dev: true

  /asynckit/0.4.0:
    resolution: {integrity: sha512-Oei9OH4tRh0YqU3GxhX79dM/mwVgvbZJaSNaRk+bshkj0S5cfHcgYakreBjrHwatXKbz+IoIdYLxrKim2MjW0Q==}

  /autoprefixer/10.4.13_postcss@8.4.21:
    resolution: {integrity: sha512-49vKpMqcZYsJjwotvt4+h/BCjJVnhGwcLpDt5xkcaOG3eLrG/HUYLagrihYsQ+qrIBgIzX1Rw7a6L8I/ZA1Atg==}
    engines: {node: ^10 || ^12 || >=14}
    hasBin: true
    peerDependencies:
      postcss: ^8.1.0
    dependencies:
      browserslist: 4.21.5
      caniuse-lite: 1.0.30001460
      fraction.js: 4.2.0
      normalize-range: 0.1.2
      picocolors: 1.0.0
      postcss: 8.4.21
      postcss-value-parser: 4.2.0
    dev: true

  /available-typed-arrays/1.0.5:
    resolution: {integrity: sha512-DMD0KiN46eipeziST1LPP/STfDU0sufISXmjSgvVsoU2tqxctQeASejWcfNtxYKqETM1UxQ8sp2OrSBWpHY6sw==}
    engines: {node: '>= 0.4'}

  /axe-core/4.6.3:
    resolution: {integrity: sha512-/BQzOX780JhsxDnPpH4ZiyrJAzcd8AfzFPkv+89veFSr1rcMjuq2JDCwypKaPeB6ljHp9KjXhPpjgCvQlWYuqg==}
    engines: {node: '>=4'}

  /axios/0.26.1:
    resolution: {integrity: sha512-fPwcX4EvnSHuInCMItEhAGnaSEXRBjtzh9fOtsE6E1G6p7vl7edEeZe11QHf18+6+9gR5PbKV/sGKNaD8YaMeA==}
    dependencies:
      follow-redirects: 1.15.2
    transitivePeerDependencies:
      - debug
    dev: false

  /axobject-query/3.1.1:
    resolution: {integrity: sha512-goKlv8DZrK9hUh975fnHzhNIO4jUnFCfv/dszV5VwUGDFjI6vQ2VwoyjYjYNEbBE8AH87TduWP5uyDR1D+Iteg==}
    dependencies:
      deep-equal: 2.2.0

  /babel-jest/29.5.0_@babel+core@7.21.0:
    resolution: {integrity: sha512-mA4eCDh5mSo2EcA9xQjVTpmbbNk32Zb3Q3QFQsNhaK56Q+yoXowzFodLux30HRgyOho5rsQ6B0P9QpMkvvnJ0Q==}
    engines: {node: ^14.15.0 || ^16.10.0 || >=18.0.0}
    peerDependencies:
      '@babel/core': ^7.8.0
    dependencies:
      '@babel/core': 7.21.0
      '@jest/transform': 29.5.0
      '@types/babel__core': 7.20.0
      babel-plugin-istanbul: 6.1.1
      babel-preset-jest: 29.5.0_@babel+core@7.21.0
      chalk: 4.1.2
      graceful-fs: 4.2.10
      slash: 3.0.0
    transitivePeerDependencies:
      - supports-color
    dev: true

  /babel-plugin-istanbul/6.1.1:
    resolution: {integrity: sha512-Y1IQok9821cC9onCx5otgFfRm7Lm+I+wwxOx738M/WLPZ9Q42m4IG5W0FNX8WLL2gYMZo3JkuXIH2DOpWM+qwA==}
    engines: {node: '>=8'}
    dependencies:
      '@babel/helper-plugin-utils': 7.20.2
      '@istanbuljs/load-nyc-config': 1.1.0
      '@istanbuljs/schema': 0.1.3
      istanbul-lib-instrument: 5.2.1
      test-exclude: 6.0.0
    transitivePeerDependencies:
      - supports-color
    dev: true

  /babel-plugin-jest-hoist/29.5.0:
    resolution: {integrity: sha512-zSuuuAlTMT4mzLj2nPnUm6fsE6270vdOfnpbJ+RmruU75UhLFvL0N2NgI7xpeS7NaB6hGqmd5pVpGTDYvi4Q3w==}
    engines: {node: ^14.15.0 || ^16.10.0 || >=18.0.0}
    dependencies:
      '@babel/template': 7.20.7
      '@babel/types': 7.21.2
      '@types/babel__core': 7.20.0
      '@types/babel__traverse': 7.18.3
    dev: true

  /babel-plugin-macros/3.1.0:
    resolution: {integrity: sha512-Cg7TFGpIr01vOQNODXOOaGz2NpCU5gl8x1qJFbb6hbZxR7XrcE2vtbAsTAbJ7/xwJtUuJEw8K8Zr/AE0LHlesg==}
    engines: {node: '>=10', npm: '>=6'}
    dependencies:
      '@babel/runtime': 7.21.0
      cosmiconfig: 7.1.0
      resolve: 1.22.1
    dev: false

  /babel-preset-current-node-syntax/1.0.1_@babel+core@7.21.0:
    resolution: {integrity: sha512-M7LQ0bxarkxQoN+vz5aJPsLBn77n8QgTFmo8WK0/44auK2xlCXrYcUxHFxgU7qW5Yzw/CjmLRK2uJzaCd7LvqQ==}
    peerDependencies:
      '@babel/core': ^7.0.0
    dependencies:
      '@babel/core': 7.21.0
      '@babel/plugin-syntax-async-generators': 7.8.4_@babel+core@7.21.0
      '@babel/plugin-syntax-bigint': 7.8.3_@babel+core@7.21.0
      '@babel/plugin-syntax-class-properties': 7.12.13_@babel+core@7.21.0
      '@babel/plugin-syntax-import-meta': 7.10.4_@babel+core@7.21.0
      '@babel/plugin-syntax-json-strings': 7.8.3_@babel+core@7.21.0
      '@babel/plugin-syntax-logical-assignment-operators': 7.10.4_@babel+core@7.21.0
      '@babel/plugin-syntax-nullish-coalescing-operator': 7.8.3_@babel+core@7.21.0
      '@babel/plugin-syntax-numeric-separator': 7.10.4_@babel+core@7.21.0
      '@babel/plugin-syntax-object-rest-spread': 7.8.3_@babel+core@7.21.0
      '@babel/plugin-syntax-optional-catch-binding': 7.8.3_@babel+core@7.21.0
      '@babel/plugin-syntax-optional-chaining': 7.8.3_@babel+core@7.21.0
      '@babel/plugin-syntax-top-level-await': 7.14.5_@babel+core@7.21.0
    dev: true

  /babel-preset-jest/29.5.0_@babel+core@7.21.0:
    resolution: {integrity: sha512-JOMloxOqdiBSxMAzjRaH023/vvcaSaec49zvg+2LmNsktC7ei39LTJGw02J+9uUtTZUq6xbLyJ4dxe9sSmIuAg==}
    engines: {node: ^14.15.0 || ^16.10.0 || >=18.0.0}
    peerDependencies:
      '@babel/core': ^7.0.0
    dependencies:
      '@babel/core': 7.21.0
      babel-plugin-jest-hoist: 29.5.0
      babel-preset-current-node-syntax: 1.0.1_@babel+core@7.21.0
    dev: true

  /balanced-match/1.0.2:
    resolution: {integrity: sha512-3oSeUO0TMV67hN1AmbXsK4yaqU7tjiHlbxRDZOpH0KW9+CeX4bRAaX0Anxt0tx2MrpRpWwQaPwIlISEJhYU5Pw==}

  /bin-links/4.0.1:
    resolution: {integrity: sha512-bmFEM39CyX336ZGGRsGPlc6jZHriIoHacOQcTt72MktIjpPhZoP4te2jOyUXF3BLILmJ8aNLncoPVeIIFlrDeA==}
    engines: {node: ^14.17.0 || ^16.13.0 || >=18.0.0}
    dependencies:
      cmd-shim: 6.0.1
      npm-normalize-package-bin: 3.0.0
      read-cmd-shim: 4.0.0
      write-file-atomic: 5.0.0
    dev: true

  /binary-extensions/2.2.0:
    resolution: {integrity: sha512-jDctJ/IVQbZoJykoeHbhXpOlNBqGNcwXJKJog42E5HDPUwQTSdjCHdihjj0DlnheQ7blbT6dHOafNAiS8ooQKA==}
    engines: {node: '>=8'}
    dev: true

  /brace-expansion/1.1.11:
    resolution: {integrity: sha512-iCuPHDFgrHX7H2vEI/5xpz07zSHB00TpugqhmYtVmMO6518mCuRMoOYFldEBl0g187ufozdaHgWKcYFb61qGiA==}
    dependencies:
      balanced-match: 1.0.2
      concat-map: 0.0.1

  /braces/3.0.2:
    resolution: {integrity: sha512-b8um+L1RzM3WDSzvhm6gIz1yfTbBt6YTlcEKAvsmqCZZFw46z626lVj9j1yEPW33H5H+lBQpZMP1k8l+78Ha0A==}
    engines: {node: '>=8'}
    dependencies:
      fill-range: 7.0.1

  /browserslist/4.21.5:
    resolution: {integrity: sha512-tUkiguQGW7S3IhB7N+c2MV/HZPSCPAAiYBZXLsBhFB/PCy6ZKKsZrmBayHV9fdGV/ARIfJ14NkxKzRDjvp7L6w==}
    engines: {node: ^6 || ^7 || ^8 || ^9 || ^10 || ^11 || ^12 || >=13.7}
    hasBin: true
    dependencies:
      caniuse-lite: 1.0.30001460
      electron-to-chromium: 1.4.320
      node-releases: 2.0.10
      update-browserslist-db: 1.0.10_browserslist@4.21.5

  /bser/2.1.1:
    resolution: {integrity: sha512-gQxTNE/GAfIIrmHLUE3oJyp5FO6HRBfhjnw4/wMmA63ZGDJnWBmgY/lyQBpnDUkGmAhbSe39tx2d/iTOAfglwQ==}
    dependencies:
      node-int64: 0.4.0
    dev: true

  /buffer-from/0.1.2:
    resolution: {integrity: sha512-RiWIenusJsmI2KcvqQABB83tLxCByE3upSP8QU3rJDMVFGPWLvPQJt/O1Su9moRWeH7d+Q2HYb68f6+v+tw2vg==}
    dev: false

  /buffer-from/1.1.2:
    resolution: {integrity: sha512-E+XQCRwSbaaiChtv6k6Dwgc+bx+Bs6vuKJHHl5kox/BaKbhiXzqQOwK4cO22yElGp2OCmjwVhT3HmxgyPGnJfQ==}
    dev: true

  /bufferutil/4.0.7:
    resolution: {integrity: sha512-kukuqc39WOHtdxtw4UScxF/WVnMFVSQVKhtx3AjZJzhd0RGZZldcrfSEbVsWWe6KNH253574cq5F+wpv0G9pJw==}
    engines: {node: '>=6.14.2'}
    requiresBuild: true
    dependencies:
      node-gyp-build: 4.6.0
    dev: false

  /call-bind/1.0.2:
    resolution: {integrity: sha512-7O+FbCihrB5WGbFYesctwmTKae6rOiIzmz1icreWJ+0aA7LJfuqhEso2T9ncpcFtzMQtzXf2QGGueWJGTYsqrA==}
    dependencies:
      function-bind: 1.1.1
      get-intrinsic: 1.2.0

  /callsites/3.1.0:
    resolution: {integrity: sha512-P8BjAsXvZS+VIDUI11hHCQEv74YT67YUi5JJFNWIqL235sBmjX4+qx9Muvls5ivyNENctx46xQLQ3aTuE7ssaQ==}
    engines: {node: '>=6'}

  /camelcase-css/2.0.1:
    resolution: {integrity: sha512-QOSvevhslijgYwRx6Rv7zKdMF8lbRmx+uQGx2+vDc+KI/eBnsy9kit5aj23AgGu3pa4t9AgwbnXWqS+iOY+2aA==}
    engines: {node: '>= 6'}
    dev: true

  /camelcase/5.3.1:
    resolution: {integrity: sha512-L28STB170nwWS63UjtlEOE3dldQApaJXZkOI1uMFfzf3rRuPegHaHesyee+YxQ+W6SvRDQV6UrdOdRiR153wJg==}
    engines: {node: '>=6'}
    dev: true

  /camelcase/6.3.0:
    resolution: {integrity: sha512-Gmy6FhYlCY7uOElZUSbxo2UCDH8owEk996gkbrpsgGtrJLM3J7jGxl9Ic7Qwwj4ivOE5AWZWRMecDdF7hqGjFA==}
    engines: {node: '>=10'}
    dev: true

  /caniuse-lite/1.0.30001460:
    resolution: {integrity: sha512-Bud7abqjvEjipUkpLs4D7gR0l8hBYBHoa+tGtKJHvT2AYzLp1z7EmVkUT4ERpVUfca8S2HGIVs883D8pUH1ZzQ==}

  /case-anything/2.1.10:
    resolution: {integrity: sha512-JczJwVrCP0jPKh05McyVsuOg6AYosrB9XWZKbQzXeDAm2ClE/PJE/BcrrQrVyGYH7Jg8V/LDupmyL4kFlVsVFQ==}
    engines: {node: '>=12.13'}
    dev: false

  /chalk/2.4.2:
    resolution: {integrity: sha512-Mti+f9lpJNcwF4tWV8/OrTTtF1gZi+f8FqlyAdouralcFWFQWF2+NgCHShjkCb+IFBLq9buZwE1xckQU4peSuQ==}
    engines: {node: '>=4'}
    dependencies:
      ansi-styles: 3.2.1
      escape-string-regexp: 1.0.5
      supports-color: 5.5.0

  /chalk/3.0.0:
    resolution: {integrity: sha512-4D3B6Wf41KOYRFdszmDqMCGq5VV/uMAB273JILmO+3jAlh8X4qDtdtgCR3fxtbLEMzSx22QdhnDcJvu2u1fVwg==}
    engines: {node: '>=8'}
    dependencies:
      ansi-styles: 4.3.0
      supports-color: 7.2.0
    dev: true

  /chalk/4.1.2:
    resolution: {integrity: sha512-oKnbhFyRIXpUuez8iBMmyEa4nbj4IOQyuhc/wy9kY7/WVPcwIO9VA668Pu8RkO7+0G76SLROeyw9CpQ061i4mA==}
    engines: {node: '>=10'}
    dependencies:
      ansi-styles: 4.3.0
      supports-color: 7.2.0

  /char-regex/1.0.2:
    resolution: {integrity: sha512-kWWXztvZ5SBQV+eRgKFeh8q5sLuZY2+8WUIzlxWVTg+oGwY14qylx1KbKzHd8P6ZYkAg0xyIDU9JMHhyJMZ1jw==}
    engines: {node: '>=10'}
    dev: true

  /chokidar/3.5.3:
    resolution: {integrity: sha512-Dr3sfKRP6oTcjf2JmUmFJfeVMvXBdegxB0iVQ5eb2V10uFJUCAS8OByZdVAyVb8xXNz3GjjTgj9kLWsZTqE6kw==}
    engines: {node: '>= 8.10.0'}
    dependencies:
      anymatch: 3.1.3
      braces: 3.0.2
      glob-parent: 5.1.2
      is-binary-path: 2.1.0
      is-glob: 4.0.3
      normalize-path: 3.0.0
      readdirp: 3.6.0
    optionalDependencies:
      fsevents: 2.3.2
    dev: true

  /chownr/2.0.0:
    resolution: {integrity: sha512-bIomtDF5KGpdogkLd9VspvFzk9KfpyyGlS8YFVZl7TGPBHL5snIOnxeshwVgPteQ9b4Eydl+pVbIyE1DcvCWgQ==}
    engines: {node: '>=10'}
    dev: true

  /ci-info/3.8.0:
    resolution: {integrity: sha512-eXTggHWSooYhq49F2opQhuHWgzucfF2YgODK4e1566GQs5BIfP30B0oenwBJHfWxAs2fyPB1s7Mg949zLf61Yw==}
    engines: {node: '>=8'}
    dev: true

  /cjs-module-lexer/1.2.2:
    resolution: {integrity: sha512-cOU9usZw8/dXIXKtwa8pM0OTJQuJkxMN6w30csNRUerHfeQ5R6U3kkU/FtJeIf3M202OHfY2U8ccInBG7/xogA==}
    dev: true

  /clean-stack/2.2.0:
    resolution: {integrity: sha512-4diC9HaTE+KRAMWhDhrGOECgWZxoevMc5TlkObMqNSsVU62PYzXZ/SMTjzyGAFF1YusgxGcSWTEXBhp0CPwQ1A==}
    engines: {node: '>=6'}
    dev: true

  /cli-cursor/3.1.0:
    resolution: {integrity: sha512-I/zHAwsKf9FqGoXM4WWRACob9+SNukZTd94DWF57E4toouRulbCxcUh6RKUEOQlYTHJnzkPMySvPNaaSLNfLZw==}
    engines: {node: '>=8'}
    dependencies:
      restore-cursor: 3.1.0
    dev: true

  /cli-truncate/2.1.0:
    resolution: {integrity: sha512-n8fOixwDD6b/ObinzTrp1ZKFzbgvKZvuz/TvejnLn1aQfC6r52XEx85FmuC+3HI+JM7coBRXUvNqEU2PHVrHpg==}
    engines: {node: '>=8'}
    dependencies:
      slice-ansi: 3.0.0
      string-width: 4.2.3
    dev: true

  /cli-truncate/3.1.0:
    resolution: {integrity: sha512-wfOBkjXteqSnI59oPcJkcPl/ZmwvMMOj340qUIY1SKZCv0B9Cf4D4fAucRkIKQmsIuYK3x1rrgU7MeGRruiuiA==}
    engines: {node: ^12.20.0 || ^14.13.1 || >=16.0.0}
    dependencies:
      slice-ansi: 5.0.0
      string-width: 5.1.2
    dev: true

  /client-only/0.0.1:
    resolution: {integrity: sha512-IV3Ou0jSMzZrd3pZ48nLkT9DA7Ag1pnPzaiQhpW7c3RbcqqzvzzVu+L8gfqMp/8IM2MQtSiqaCxrrcfu8I8rMA==}
    dev: false

  /cliui/8.0.1:
    resolution: {integrity: sha512-BSeNnyus75C4//NQ9gQt1/csTXyo/8Sb+afLAkzAptFuMsod9HFokGNudZpi/oQV73hnVK+sR+5PVRMd+Dr7YQ==}
    engines: {node: '>=12'}
    dependencies:
      string-width: 4.2.3
      strip-ansi: 6.0.1
      wrap-ansi: 7.0.0
    dev: true

  /clsx/1.1.1:
    resolution: {integrity: sha512-6/bPho624p3S2pMyvP5kKBPXnI3ufHLObBFCfgx+LkeR5lg2XYy2hqZqUf45ypD8COn2bhgGJSUE+l5dhNBieA==}
    engines: {node: '>=6'}
    dev: false

  /clsx/1.2.1:
    resolution: {integrity: sha512-EcR6r5a8bj6pu3ycsa/E/cKVGuTgZJZdsyUYHOksG/UHIiKfjxzRxYJpyVBwYaQeOvghal9fcc4PidlgzugAQg==}
    engines: {node: '>=6'}
    dev: false

  /cmd-shim/6.0.1:
    resolution: {integrity: sha512-S9iI9y0nKR4hwEQsVWpyxld/6kRfGepGfzff83FcaiEBpmvlbA2nnGe7Cylgrx2f/p1P5S5wpRm9oL8z1PbS3Q==}
    engines: {node: ^14.17.0 || ^16.13.0 || >=18.0.0}
    dev: true

  /co/4.6.0:
    resolution: {integrity: sha512-QVb0dM5HvG+uaxitm8wONl7jltx8dqhfU33DcqtOZcLSVIKSDDLDi7+0LbAKiyI8hD9u42m2YxXSkMGWThaecQ==}
    engines: {iojs: '>= 1.0.0', node: '>= 0.12.0'}
    dev: true

  /collect-v8-coverage/1.0.1:
    resolution: {integrity: sha512-iBPtljfCNcTKNAto0KEtDfZ3qzjJvqE3aTGZsbhjSBlorqpXJlaWWtPO35D+ZImoC3KWejX64o+yPGxhWSTzfg==}
    dev: true

  /color-convert/1.9.3:
    resolution: {integrity: sha512-QfAUtd+vFdAtFQcC8CCyYt1fYWxSqAiK2cSD6zDB8N3cpsEBAvRxp9zOGg6G/SHHJYAT88/az/IuDGALsNVbGg==}
    dependencies:
      color-name: 1.1.3

  /color-convert/2.0.1:
    resolution: {integrity: sha512-RRECPsj7iu/xb5oKYcsFHSppFNnsj/52OVTRKb4zP5onXwVF3zVmmToNcOfGC+CRDpfK/U584fMg38ZHCaElKQ==}
    engines: {node: '>=7.0.0'}
    dependencies:
      color-name: 1.1.4

  /color-name/1.1.3:
    resolution: {integrity: sha512-72fSenhMw2HZMTVHeCA9KCmpEIbzWiQsjN+BHcBbS9vr1mtt+vJjPdksIBNUmKAW8TFUDPJK5SUU3QhE9NEXDw==}

  /color-name/1.1.4:
    resolution: {integrity: sha512-dOy+3AuW3a2wNbZHIuMZpTcgjGuLU/uBL/ubcZF9OXbDo8ff4O8yVp5Bf0efS8uEoYo5q4Fx7dY9OgQGXgAsQA==}

  /color-string/1.9.1:
    resolution: {integrity: sha512-shrVawQFojnZv6xM40anx4CkoDP+fZsw/ZerEMsW/pyzsRbElpsL/DBVW7q3ExxwusdNXI3lXpuhEZkzs8p5Eg==}
    dependencies:
      color-name: 1.1.4
      simple-swizzle: 0.2.2
    dev: true

  /color/4.2.3:
    resolution: {integrity: sha512-1rXeuUUiGGrykh+CeBdu5Ie7OJwinCgQY0bc7GCRxy5xVHy+moaqkpL/jqQq0MtQOeYcrqEz4abc5f0KtU7W4A==}
    engines: {node: '>=12.5.0'}
    dependencies:
      color-convert: 2.0.1
      color-string: 1.9.1
    dev: true

  /colorette/2.0.19:
    resolution: {integrity: sha512-3tlv/dIP7FWvj3BsbHrGLJ6l/oKh1O3TcgBqMn+yyCagOxc23fyzDS6HypQbgxWbkpDnf52p1LuR4eWDQ/K9WQ==}
    dev: true

  /combined-stream/1.0.8:
    resolution: {integrity: sha512-FQN4MRfuJeHf7cBbBMJFXhKSDq+2kAArBlmRBvcvFE5BB1HZKXtSFASDhdlz9zOYwxh8lDdnvmMOe/+5cdoEdg==}
    engines: {node: '>= 0.8'}
    dependencies:
      delayed-stream: 1.0.0

  /commander/7.2.0:
    resolution: {integrity: sha512-QrWXB+ZQSVPmIWIhtEO9H+gwHaMGYiF5ChvoJ+K9ZGHG/sVsa6yiesAD1GC/x46sET00Xlwo1u49RVVVzvcSkw==}
    engines: {node: '>= 10'}
    dev: true

  /commander/9.5.0:
    resolution: {integrity: sha512-KRs7WVDKg86PWiuAqhDrAQnTXZKraVcCc6vFdL14qrZ/DcWwuRo7VoiYXalXO7S5GKpqYiVEwCbgFDfxNHKJBQ==}
    engines: {node: ^12.20.0 || >=14}
    dev: true

  /concat-map/0.0.1:
    resolution: {integrity: sha512-/Srv4dswyQNBfohGpz9o6Yb3Gz3SrUDqBH5rTuhGR7ahtlbYKnVxw2bCFMRljaA7EXHaXZ8wsHdodFvbkhKmqg==}

  /convert-source-map/1.9.0:
    resolution: {integrity: sha512-ASFBup0Mz1uyiIjANan1jzLQami9z1PoYSZCiiYW2FczPbenXc45FZdBZLzOT+r6+iciuEModtmCti+hjaAk0A==}

  /convert-source-map/2.0.0:
    resolution: {integrity: sha512-Kvp459HrV2FEJ1CAsi1Ku+MY3kasH19TFykTz2xWmMeq6bk2NU3XXvfJ+Q61m0xktWwt+1HSYf3JZsTms3aRJg==}
    dev: true

  /core-util-is/1.0.3:
    resolution: {integrity: sha512-ZQBvi1DcpJ4GDqanjucZ2Hj3wEO5pZDS89BWbkcrvdxksJorwUDDZamX9ldFkp9aw2lmBDLgkObEA4DWNJ9FYQ==}
    dev: false

  /cosmiconfig/7.1.0:
    resolution: {integrity: sha512-AdmX6xUzdNASswsFtmwSt7Vj8po9IuqXm0UXz7QKPuEUmPB4XyjGfaAr2PSuELMwkRMVH1EpIkX5bTZGRB3eCA==}
    engines: {node: '>=10'}
    dependencies:
      '@types/parse-json': 4.0.0
      import-fresh: 3.3.0
      parse-json: 5.2.0
      path-type: 4.0.0
      yaml: 1.10.2
    dev: false

  /crelt/1.0.5:
    resolution: {integrity: sha512-+BO9wPPi+DWTDcNYhr/W90myha8ptzftZT+LwcmUbbok0rcP/fequmFYCw8NMoH7pkAZQzU78b3kYrlua5a9eA==}
    dev: false

  /cross-fetch/3.1.5:
    resolution: {integrity: sha512-lvb1SBsI0Z7GDwmuid+mU3kWVBwTVUbe7S0H52yaaAdQOXq2YktTCZdlAcNKFzE6QtRz0snpw9bNiPeOIkkQvw==}
    dependencies:
      node-fetch: 2.6.7
    transitivePeerDependencies:
      - encoding
    dev: false

  /cross-spawn/7.0.3:
    resolution: {integrity: sha512-iRDPJKUPVEND7dHPO8rkbOnPpyDygcDFtWjpeWNCgy8WP2rXcxXL8TskReQl6OrB2G7+UJrags1q15Fudc7G6w==}
    engines: {node: '>= 8'}
    dependencies:
      path-key: 3.1.1
      shebang-command: 2.0.0
      which: 2.0.2

  /css-box-model/1.2.1:
    resolution: {integrity: sha512-a7Vr4Q/kd/aw96bnJG332W9V9LkJO69JRcaCYDUqjp6/z0w6VcZjgAcTbgFxEPfBgdnAwlh3iwu+hLopa+flJw==}
    dependencies:
      tiny-invariant: 1.3.1
    dev: false

  /css.escape/1.5.1:
    resolution: {integrity: sha512-YUifsXXuknHlUsmlgyY0PKzgPOr7/FjCePfHNt0jxm83wHZi44VDMQ7/fGNkjY3/jV1MC+1CmZbaHzugyeRtpg==}
    dev: true

  /cssesc/3.0.0:
    resolution: {integrity: sha512-/Tb/JcjK111nNScGob5MNtsntNM1aCNUDipB/TkwZFhyDrrE47SOx/18wF2bbjgc3ZzCSKW1T5nt5EbFoAz/Vg==}
    engines: {node: '>=4'}
    hasBin: true
    dev: true

  /cssom/0.3.8:
    resolution: {integrity: sha512-b0tGHbfegbhPJpxpiBPU2sCkigAqtM9O121le6bbOlgyV+NyGyCmVfJ6QW9eRjz8CpNfWEOYBIMIGRYkLwsIYg==}
    dev: true

  /cssom/0.5.0:
    resolution: {integrity: sha512-iKuQcq+NdHqlAcwUY0o/HL69XQrUaQdMjmStJ8JFmUaiiQErlhrmuigkg/CU4E2J0IyUKUrMAgl36TvN67MqTw==}
    dev: true

  /cssstyle/2.3.0:
    resolution: {integrity: sha512-AZL67abkUzIuvcHqk7c09cezpGNcxUxU4Ioi/05xHk4DQeTkWmGYftIE6ctU6AEt+Gn4n1lDStOtj7FKycP71A==}
    engines: {node: '>=8'}
    dependencies:
      cssom: 0.3.8
    dev: true

  /csstype/3.0.9:
    resolution: {integrity: sha512-rpw6JPxK6Rfg1zLOYCSwle2GFOOsnjmDYDaBwEcwoOg4qlsIVCN789VkBZDJAGi4T07gI4YSutR43t9Zz4Lzuw==}
    dev: false

  /csstype/3.1.1:
    resolution: {integrity: sha512-DJR/VvkAvSZW9bTouZue2sSxDwdTN92uHjqeKVm+0dAqdfNykRzQ95tay8aXMBAAPpUiq4Qcug2L7neoRh2Egw==}

  /d/1.0.1:
    resolution: {integrity: sha512-m62ShEObQ39CfralilEQRjH6oAMtNCV1xJyEx5LpRYUVN+EviphDgUc/F3hnYbADmkiNs67Y+3ylmlG7Lnu+FA==}
    dependencies:
      es5-ext: 0.10.62
      type: 1.2.0
    dev: false

  /damerau-levenshtein/1.0.8:
    resolution: {integrity: sha512-sdQSFB7+llfUcQHUQO3+B8ERRj0Oa4w9POWMI/puGtuf7gFywGmkaLCElnudfTiKZV+NvHqL0ifzdrI8Ro7ESA==}

  /dash-get/1.0.2:
    resolution: {integrity: sha512-4FbVrHDwfOASx7uQVxeiCTo7ggSdYZbqs8lH+WU6ViypPlDbe9y6IP5VVUDQBv9DcnyaiPT5XT0UWHgJ64zLeQ==}
    dev: false

  /data-uri-to-buffer/4.0.1:
    resolution: {integrity: sha512-0R9ikRb668HB7QDxT1vkpuUBtqc53YyAwMwGeUFKRojY/NWKvdZ+9UYtRfGmhqNbRkTSVpMbmyhXipFFv2cb/A==}
    engines: {node: '>= 12'}
    dev: true

  /data-urls/3.0.2:
    resolution: {integrity: sha512-Jy/tj3ldjZJo63sVAvg6LHt2mHvl4V6AgRAmNDtLdm7faqtsx+aJG42rsyCo9JCoRVKwPFzKlIPx3DIibwSIaQ==}
    engines: {node: '>=12'}
    dependencies:
      abab: 2.0.6
      whatwg-mimetype: 3.0.0
      whatwg-url: 11.0.0
    dev: true

  /dayjs/1.11.7:
    resolution: {integrity: sha512-+Yw9U6YO5TQohxLcIkrXBeY73WP3ejHWVvx8XCk3gxvQDCTEmS48ZrSZCKciI7Bhl/uCMyxYtE9UqRILmFphkQ==}
    dev: false

  /debug/2.6.9:
    resolution: {integrity: sha512-bC7ElrdJaJnPbAP+1EotYvqZsb3ecl5wi6Bfi6BJTUcNowp6cvspg0jXznRTKDjm/E7AdgFBVeAPVMNcKGsHMA==}
    peerDependencies:
      supports-color: '*'
    peerDependenciesMeta:
      supports-color:
        optional: true
    dependencies:
      ms: 2.0.0
    dev: false

  /debug/3.2.7:
    resolution: {integrity: sha512-CFjzYYAi4ThfiQvizrFQevTTXHtnCqWfe7x1AhgEscTz6ZbLbfoLRLPugTQyBth6f8ZERVUSyWHFD/7Wu4t1XQ==}
    peerDependencies:
      supports-color: '*'
    peerDependenciesMeta:
      supports-color:
        optional: true
    dependencies:
      ms: 2.1.3

  /debug/4.3.4:
    resolution: {integrity: sha512-PRWFHuSU3eDtQJPvnNY7Jcket1j0t5OuOsFzPPzsekD52Zl8qUfFIPEiswXqIvHWGVHOgX+7G/vCNNhehwxfkQ==}
    engines: {node: '>=6.0'}
    peerDependencies:
      supports-color: '*'
    peerDependenciesMeta:
      supports-color:
        optional: true
    dependencies:
      ms: 2.1.2

  /decimal.js/10.4.3:
    resolution: {integrity: sha512-VBBaLc1MgL5XpzgIP7ny5Z6Nx3UrRkIViUkPUdtl9aya5amy3De1gsUUSB1g3+3sExYNjCAsAznmukyxCb1GRA==}
    dev: true

  /dedent/0.7.0:
    resolution: {integrity: sha512-Q6fKUPqnAHAyhiUgFU7BUzLiv0kd8saH9al7tnu5Q/okj6dnupxyTgFIBjVzJATdfIAm9NAsvXNzjaKa+bxVyA==}
    dev: true

  /deep-equal/2.2.0:
    resolution: {integrity: sha512-RdpzE0Hv4lhowpIUKKMJfeH6C1pXdtT1/it80ubgWqwI3qpuxUBpC1S4hnHg+zjnuOoDkzUtUCEEkG+XG5l3Mw==}
    dependencies:
      call-bind: 1.0.2
      es-get-iterator: 1.1.3
      get-intrinsic: 1.2.0
      is-arguments: 1.1.1
      is-array-buffer: 3.0.2
      is-date-object: 1.0.5
      is-regex: 1.1.4
      is-shared-array-buffer: 1.0.2
      isarray: 2.0.5
      object-is: 1.1.5
      object-keys: 1.1.1
      object.assign: 4.1.4
      regexp.prototype.flags: 1.4.3
      side-channel: 1.0.4
      which-boxed-primitive: 1.0.2
      which-collection: 1.0.1
      which-typed-array: 1.1.9

  /deep-is/0.1.4:
    resolution: {integrity: sha512-oIPzksmTg4/MriiaYGO+okXDT7ztn/w3Eptv/+gSIdMdKsJo0u4CfYNFJPy+4SKMuCqGw2wxnA+URMg3t8a/bQ==}

  /deepmerge/4.3.0:
    resolution: {integrity: sha512-z2wJZXrmeHdvYJp/Ux55wIjqo81G5Bp4c+oELTW+7ar6SogWHajt5a9gO3s3IDaGSAXjDk0vlQKN3rms8ab3og==}
    engines: {node: '>=0.10.0'}

  /define-lazy-prop/2.0.0:
    resolution: {integrity: sha512-Ds09qNh8yw3khSjiJjiUInaGX9xlqZDY7JVryGxdxV7NPeuqQfplOpQ66yJFZut3jLa5zOwkXw1g9EI2uKh4Og==}
    engines: {node: '>=8'}

  /define-properties/1.2.0:
    resolution: {integrity: sha512-xvqAVKGfT1+UAvPwKTVw/njhdQ8ZhXK4lI0bCIuCMrp2up9nPnaDftrLtmpTazqd1o+UY4zgzU+avtMbDP+ldA==}
    engines: {node: '>= 0.4'}
    dependencies:
      has-property-descriptors: 1.0.0
      object-keys: 1.1.1

  /defined/1.0.1:
    resolution: {integrity: sha512-hsBd2qSVCRE+5PmNdHt1uzyrFu5d3RwmFDKzyNZMFq/EwDNJF7Ee5+D5oEKF0hU6LhtoUF1macFvOe4AskQC1Q==}
    dev: true

  /delayed-stream/1.0.0:
    resolution: {integrity: sha512-ZySD7Nf91aLB0RxL4KGrKHBXl7Eds1DAmEdcoVawXnLD7SDhpNgtuII2aAkg7a7QS41jxPSZ17p4VdGnMHk3MQ==}
    engines: {node: '>=0.4.0'}

  /detect-newline/3.1.0:
    resolution: {integrity: sha512-TLz+x/vEXm/Y7P7wn1EJFNLxYpUD4TgMosxY6fAVJUnJMbupHBOncxyWUG9OpTaH9EBD7uFI5LfEgmMOc54DsA==}
    engines: {node: '>=8'}
    dev: true

  /detect-node-es/1.1.0:
    resolution: {integrity: sha512-ypdmJU/TbBby2Dxibuv7ZLW3Bs1QEmM7nHjEANfohJLvE0XVujisn1qPJcZxg+qDucsr+bP6fLD1rPS3AhJ7EQ==}
    dev: false

  /detective/5.2.1:
    resolution: {integrity: sha512-v9XE1zRnz1wRtgurGu0Bs8uHKFSTdteYZNbIPFVhUZ39L/S79ppMpdmVOZAnoz1jfEFodc48n6MX483Xo3t1yw==}
    engines: {node: '>=0.8.0'}
    hasBin: true
    dependencies:
      acorn-node: 1.8.2
      defined: 1.0.1
      minimist: 1.2.8
    dev: true

  /didyoumean/1.2.2:
    resolution: {integrity: sha512-gxtyfqMg7GKyhQmb056K7M3xszy/myH8w+B4RT+QXBQsvAOdc3XymqDDPHx1BgPgsdAA5SIifona89YtRATDzw==}
    dev: true

  /diff-sequences/29.4.3:
    resolution: {integrity: sha512-ofrBgwpPhCD85kMKtE9RYFFq6OC1A89oW2vvgWZNCwxrUpRUILopY7lsYyMDSjc8g6U6aiO0Qubg6r4Wgt5ZnA==}
    engines: {node: ^14.15.0 || ^16.10.0 || >=18.0.0}
    dev: true

  /dir-glob/3.0.1:
    resolution: {integrity: sha512-WkrWp9GR4KXfKGYzOLmTuGVi1UWFfws377n9cc55/tb6DuqyF6pcQ5AbiHEshaDpY9v6oaSr2XCDidGmMwdzIA==}
    engines: {node: '>=8'}
    dependencies:
      path-type: 4.0.0

  /dlv/1.1.3:
    resolution: {integrity: sha512-+HlytyjlPKnIG8XuRG8WvmBP8xs8P71y+SKKS6ZXWoEgLuePxtDoUEiH7WkdePWrQ5JBpE6aoVqfZfJUQkjXwA==}
    dev: true

  /doctrine/2.1.0:
    resolution: {integrity: sha512-35mSku4ZXK0vfCuHEDAwt55dg2jNajHZ1odvF+8SSr82EsZY4QmXfuWso8oEd8zRhVObSN18aM0CjSdoBX7zIw==}
    engines: {node: '>=0.10.0'}
    dependencies:
      esutils: 2.0.3

  /doctrine/3.0.0:
    resolution: {integrity: sha512-yS+Q5i3hBf7GBkd4KG8a7eBNNWNGLTaEwwYWUijIYM7zrlYDM0BFXHjjPWlWZ1Rg7UaddZeIDmi9jF3HmqiQ2w==}
    engines: {node: '>=6.0.0'}
    dependencies:
      esutils: 2.0.3

  /dom-accessibility-api/0.5.16:
    resolution: {integrity: sha512-X7BJ2yElsnOJ30pZF4uIIDfBEVgF4XEBxL9Bxhy6dnrm5hkzqmsWHGTiHqRiITNhMyFLyAiWndIJP7Z1NTteDg==}
    dev: true

  /dom-helpers/5.2.1:
    resolution: {integrity: sha512-nRCa7CK3VTrM2NmGkIy4cbK7IZlgBE/PYMn55rrXefr5xXDP0LdtfPnblFDoVdcAfslJ7or6iqAUnx0CCGIWQA==}
    dependencies:
      '@babel/runtime': 7.21.0
      csstype: 3.1.1
    dev: false

  /dom-serializer/1.4.1:
    resolution: {integrity: sha512-VHwB3KfrcOOkelEG2ZOfxqLZdfkil8PtJi4P8N2MMXucZq2yLp75ClViUlOVwyoHEDjYU433Aq+5zWP61+RGag==}
    dependencies:
      domelementtype: 2.3.0
      domhandler: 4.3.1
      entities: 2.2.0
    dev: false

  /domelementtype/2.3.0:
    resolution: {integrity: sha512-OLETBj6w0OsagBwdXnPdN0cnMfF9opN69co+7ZrbfPGrdpPVNBUj02spi6B1N7wChLQiPn4CSH/zJvXw56gmHw==}
    dev: false

  /domexception/4.0.0:
    resolution: {integrity: sha512-A2is4PLG+eeSfoTMA95/s4pvAoSo2mKtiM5jlHkAVewmiO8ISFTFKZjH7UAM1Atli/OT/7JHOrJRJiMKUZKYBw==}
    engines: {node: '>=12'}
    dependencies:
      webidl-conversions: 7.0.0
    dev: true

  /domhandler/4.3.1:
    resolution: {integrity: sha512-GrwoxYN+uWlzO8uhUXRl0P+kHE4GtVPfYzVLcUxPL7KNdHKj66vvlhiweIHqYYXWlw+T8iLMp42Lm67ghw4WMQ==}
    engines: {node: '>= 4'}
    dependencies:
      domelementtype: 2.3.0
    dev: false

  /domutils/2.8.0:
    resolution: {integrity: sha512-w96Cjofp72M5IIhpjgobBimYEfoPjx1Vx0BSX9P30WBdZW2WIKU0T1Bd0kz2eNZ9ikjKgHbEyKx8BB6H1L3h3A==}
    dependencies:
      dom-serializer: 1.4.1
      domelementtype: 2.3.0
      domhandler: 4.3.1
    dev: false

  /duplexer2/0.1.4:
    resolution: {integrity: sha512-asLFVfWWtJ90ZyOUHMqk7/S2w2guQKxUI2itj3d92ADHhxUSbCMGi1f1cBcJ7xM1To+pE/Khbwo1yuNbMEPKeA==}
    dependencies:
      readable-stream: 2.3.8
    dev: false

  /eastasianwidth/0.2.0:
    resolution: {integrity: sha512-I88TYZWc9XiYHRQ4/3c5rjjfgkjhLyW2luGIheGERbNQ6OY7yTybanSpDXZa8y7VUP9YmDcYa+eyq4ca7iLqWA==}
    dev: true

  /electron-to-chromium/1.4.320:
    resolution: {integrity: sha512-h70iRscrNluMZPVICXYl5SSB+rBKo22XfuIS1ER0OQxQZpKTnFpuS6coj7wY9M/3trv7OR88rRMOlKmRvDty7Q==}

  /emittery/0.13.1:
    resolution: {integrity: sha512-DeWwawk6r5yR9jFgnDKYt4sLS0LmHJJi3ZOnb5/JdbYwj3nW+FxQnHIjhBKz8YLC7oRNPVM9NQ47I3CVx34eqQ==}
    engines: {node: '>=12'}
    dev: true

  /emoji-regex/8.0.0:
    resolution: {integrity: sha512-MSjYzcWNOA0ewAHpz0MxpYFvwg6yjy1NG3xteoqz644VCo/RPgnr1/GGt+ic3iJTzQ8Eu3TdM14SawnVUmGE6A==}
    dev: true

  /emoji-regex/9.2.2:
    resolution: {integrity: sha512-L18DaJsXSUk2+42pv8mLs5jJT2hqFkFE4j21wOmgbUqsZ2hL72NsUU785g9RXgo3s0ZNgVl42TiHp3ZtOv/Vyg==}

  /enhanced-resolve/5.12.0:
    resolution: {integrity: sha512-QHTXI/sZQmko1cbDoNAa3mJ5qhWUUNAq3vR0/YiD379fWQrcfuoX1+HW2S0MTt7XmoPLapdaDKUtelUSPic7hQ==}
    engines: {node: '>=10.13.0'}
    dependencies:
      graceful-fs: 4.2.10
      tapable: 2.2.1

  /entities/2.2.0:
    resolution: {integrity: sha512-p92if5Nz619I0w+akJrLZH0MX0Pb5DX39XOwQTtXSdQQOaYH03S1uIQp4mhOZtAXrxq4ViO67YTiLBo2638o9A==}
    dev: false

  /entities/3.0.1:
    resolution: {integrity: sha512-WiyBqoomrwMdFG1e0kqvASYfnlb0lp8M5o5Fw2OFq1hNZxxcNk8Ik0Xm7LxzBhuidnZB/UtBqVCgUz3kBOP51Q==}
    engines: {node: '>=0.12'}
    dev: false

  /entities/4.4.0:
    resolution: {integrity: sha512-oYp7156SP8LkeGD0GF85ad1X9Ai79WtRsZ2gxJqtBuzH+98YUV6jkHEKlZkMbcrjJjIVJNIDP/3WL9wQkoPbWA==}
    engines: {node: '>=0.12'}
    dev: true

  /error-ex/1.3.2:
    resolution: {integrity: sha512-7dFHNmqeFSEt2ZBsCriorKnn3Z2pj+fd9kmI6QoWw4//DL+icEBfc0U7qJCisqrTsKTjw4fNFy2pW9OqStD84g==}
    dependencies:
      is-arrayish: 0.2.1

  /es-abstract/1.21.1:
    resolution: {integrity: sha512-QudMsPOz86xYz/1dG1OuGBKOELjCh99IIWHLzy5znUB6j8xG2yMA7bfTV86VSqKF+Y/H08vQPR+9jyXpuC6hfg==}
    engines: {node: '>= 0.4'}
    dependencies:
      available-typed-arrays: 1.0.5
      call-bind: 1.0.2
      es-set-tostringtag: 2.0.1
      es-to-primitive: 1.2.1
      function-bind: 1.1.1
      function.prototype.name: 1.1.5
      get-intrinsic: 1.2.0
      get-symbol-description: 1.0.0
      globalthis: 1.0.3
      gopd: 1.0.1
      has: 1.0.3
      has-property-descriptors: 1.0.0
      has-proto: 1.0.1
      has-symbols: 1.0.3
      internal-slot: 1.0.5
      is-array-buffer: 3.0.2
      is-callable: 1.2.7
      is-negative-zero: 2.0.2
      is-regex: 1.1.4
      is-shared-array-buffer: 1.0.2
      is-string: 1.0.7
      is-typed-array: 1.1.10
      is-weakref: 1.0.2
      object-inspect: 1.12.3
      object-keys: 1.1.1
      object.assign: 4.1.4
      regexp.prototype.flags: 1.4.3
      safe-regex-test: 1.0.0
      string.prototype.trimend: 1.0.6
      string.prototype.trimstart: 1.0.6
      typed-array-length: 1.0.4
      unbox-primitive: 1.0.2
      which-typed-array: 1.1.9

  /es-get-iterator/1.1.3:
    resolution: {integrity: sha512-sPZmqHBe6JIiTfN5q2pEi//TwxmAFHwj/XEuYjTuse78i8KxaqMTTzxPoFKuzRpDpTJ+0NAbpfenkmH2rePtuw==}
    dependencies:
      call-bind: 1.0.2
      get-intrinsic: 1.2.0
      has-symbols: 1.0.3
      is-arguments: 1.1.1
      is-map: 2.0.2
      is-set: 2.0.2
      is-string: 1.0.7
      isarray: 2.0.5
      stop-iteration-iterator: 1.0.0

  /es-set-tostringtag/2.0.1:
    resolution: {integrity: sha512-g3OMbtlwY3QewlqAiMLI47KywjWZoEytKr8pf6iTC8uJq5bIAH52Z9pnQ8pVL6whrCto53JZDuUIsifGeLorTg==}
    engines: {node: '>= 0.4'}
    dependencies:
      get-intrinsic: 1.2.0
      has: 1.0.3
      has-tostringtag: 1.0.0

  /es-shim-unscopables/1.0.0:
    resolution: {integrity: sha512-Jm6GPcCdC30eMLbZ2x8z2WuRwAws3zTBBKuusffYVUrNj/GVSUAZ+xKMaUpfNDR5IbyNA5LJbaecoUVbmUcB1w==}
    dependencies:
      has: 1.0.3

  /es-to-primitive/1.2.1:
    resolution: {integrity: sha512-QCOllgZJtaUo9miYBcLChTUaHNjJF3PYs1VidD7AwiEj1kYxKeQTctLAezAOH5ZKRH0g2IgPn6KwB4IT8iRpvA==}
    engines: {node: '>= 0.4'}
    dependencies:
      is-callable: 1.2.7
      is-date-object: 1.0.5
      is-symbol: 1.0.4

  /es5-ext/0.10.62:
    resolution: {integrity: sha512-BHLqn0klhEpnOKSrzn/Xsz2UIW8j+cGmo9JLzr8BiUapV8hPL9+FliFqjwr9ngW7jWdnxv6eO+/LqyhJVqgrjA==}
    engines: {node: '>=0.10'}
    requiresBuild: true
    dependencies:
      es6-iterator: 2.0.3
      es6-symbol: 3.1.3
      next-tick: 1.1.0
    dev: false

  /es6-iterator/2.0.3:
    resolution: {integrity: sha512-zw4SRzoUkd+cl+ZoE15A9o1oQd920Bb0iOJMQkQhl3jNc03YqVjAhG7scf9C5KWRU/R13Orf588uCC6525o02g==}
    dependencies:
      d: 1.0.1
      es5-ext: 0.10.62
      es6-symbol: 3.1.3
    dev: false

  /es6-symbol/3.1.3:
    resolution: {integrity: sha512-NJ6Yn3FuDinBaBRWl/q5X/s4koRHBrgKAu+yGI6JCBeiu3qrcbJhwT2GeR/EXVfylRk8dpQVJoLEFhK+Mu31NA==}
    dependencies:
      d: 1.0.1
      ext: 1.7.0
    dev: false

  /escalade/3.1.1:
    resolution: {integrity: sha512-k0er2gUkLf8O0zKJiAhmkTnJlTvINGv7ygDNPbeIsX/TJjGJZHuh9B2UxbsaEkmlEo9MfhrSzmhIlhRlI2GXnw==}
    engines: {node: '>=6'}

  /escape-string-regexp/1.0.5:
    resolution: {integrity: sha512-vbRorB5FUQWvla16U8R/qgaFIya2qGzwDrNmCZuYKrbdSUMG6I1ZCGQRefkRVhuOkIGVne7BQ35DSfo1qvJqFg==}
    engines: {node: '>=0.8.0'}

  /escape-string-regexp/2.0.0:
    resolution: {integrity: sha512-UpzcLCXolUWcNu5HtVMHYdXJjArjsF9C0aNnquZYY4uW/Vu0miy5YoWvbV345HauVvcAUnpRuhMMcqTcGOY2+w==}
    engines: {node: '>=8'}
    dev: true

  /escape-string-regexp/4.0.0:
    resolution: {integrity: sha512-TtpcNJ3XAzx3Gq8sWRzJaVajRs0uVxA2YAkdb1jm2YkPz4G6egUFAyA3n5vtEIZefPk5Wa4UXbKuS5fKkJWdgA==}
    engines: {node: '>=10'}

  /escodegen/2.0.0:
    resolution: {integrity: sha512-mmHKys/C8BFUGI+MAWNcSYoORYLMdPzjrknd2Vc+bUsjN5bXcr8EhrNB+UTqfL1y3I9c4fw2ihgtMPQLBRiQxw==}
    engines: {node: '>=6.0'}
    hasBin: true
    dependencies:
      esprima: 4.0.1
      estraverse: 5.3.0
      esutils: 2.0.3
      optionator: 0.8.3
    optionalDependencies:
      source-map: 0.6.1
    dev: true

  /eslint-config-next/13.2.3_ycpbpc6yetojsgtrx3mwntkhsu:
    resolution: {integrity: sha512-kPulHiQEHGei9hIaaNGygHRc0UzlWM+3euOmYbxNkd2Nbhci5rrCDeMBMPSV8xgUssphDGmwDHWbk4VZz3rlZQ==}
    peerDependencies:
      eslint: ^7.23.0 || ^8.0.0
      typescript: '>=3.3.1'
    peerDependenciesMeta:
      typescript:
        optional: true
    dependencies:
      '@next/eslint-plugin-next': 13.2.3
      '@rushstack/eslint-patch': 1.2.0
      '@typescript-eslint/parser': 5.54.1_ycpbpc6yetojsgtrx3mwntkhsu
      eslint: 8.35.0
      eslint-import-resolver-node: 0.3.7
      eslint-import-resolver-typescript: 3.5.3_yckic57kx266ph64dhq6ozvb54
      eslint-plugin-import: 2.27.5_eslint@8.35.0
      eslint-plugin-jsx-a11y: 6.7.1_eslint@8.35.0
      eslint-plugin-react: 7.32.2_eslint@8.35.0
      eslint-plugin-react-hooks: 4.6.0_eslint@8.35.0
      typescript: 4.9.5
    transitivePeerDependencies:
      - eslint-import-resolver-webpack
      - supports-color

  /eslint-config-prettier/8.7.0_eslint@8.35.0:
    resolution: {integrity: sha512-HHVXLSlVUhMSmyW4ZzEuvjpwqamgmlfkutD53cYXLikh4pt/modINRcCIApJ84czDxM4GZInwUrromsDdTImTA==}
    hasBin: true
    peerDependencies:
      eslint: '>=7.0.0'
    dependencies:
      eslint: 8.35.0

  /eslint-config-turbo/0.0.9_eslint@8.35.0:
    resolution: {integrity: sha512-j1cTdx3tRmKo0csyfQKhpuT8dynK9oddbK5nmrShoMpXI2qMbxHLYH7MWAid4FmJN8rYympy3VKw5U63Yazycg==}
    peerDependencies:
      eslint: '>6.6.0'
    dependencies:
      eslint: 8.35.0
      eslint-plugin-turbo: 0.0.9_eslint@8.35.0
    dev: false

  /eslint-import-resolver-node/0.3.7:
    resolution: {integrity: sha512-gozW2blMLJCeFpBwugLTGyvVjNoeo1knonXAcatC6bjPBZitotxdWf7Gimr25N4c0AAOo4eOUfaG82IJPDpqCA==}
    dependencies:
      debug: 3.2.7
      is-core-module: 2.11.0
      resolve: 1.22.1
    transitivePeerDependencies:
      - supports-color

  /eslint-import-resolver-typescript/3.5.3_yckic57kx266ph64dhq6ozvb54:
    resolution: {integrity: sha512-njRcKYBc3isE42LaTcJNVANR3R99H9bAxBDMNDr2W7yq5gYPxbU3MkdhsQukxZ/Xg9C2vcyLlDsbKfRDg0QvCQ==}
    engines: {node: ^14.18.0 || >=16.0.0}
    peerDependencies:
      eslint: '*'
      eslint-plugin-import: '*'
    dependencies:
      debug: 4.3.4
      enhanced-resolve: 5.12.0
      eslint: 8.35.0
      eslint-plugin-import: 2.27.5_eslint@8.35.0
      get-tsconfig: 4.4.0
      globby: 13.1.3
      is-core-module: 2.11.0
      is-glob: 4.0.3
      synckit: 0.8.5
    transitivePeerDependencies:
      - supports-color

  /eslint-module-utils/2.7.4_noxuapdo33xou3o5tg3un5cxoy:
    resolution: {integrity: sha512-j4GT+rqzCoRKHwURX7pddtIPGySnX9Si/cgMI5ztrcqOPtk5dDEeZ34CQVPphnqkJytlc97Vuk05Um2mJ3gEQA==}
    engines: {node: '>=4'}
    peerDependencies:
      '@typescript-eslint/parser': '*'
      eslint: '*'
      eslint-import-resolver-node: '*'
      eslint-import-resolver-typescript: '*'
      eslint-import-resolver-webpack: '*'
    peerDependenciesMeta:
      '@typescript-eslint/parser':
        optional: true
      eslint:
        optional: true
      eslint-import-resolver-node:
        optional: true
      eslint-import-resolver-typescript:
        optional: true
      eslint-import-resolver-webpack:
        optional: true
    dependencies:
      debug: 3.2.7
      eslint: 8.35.0
      eslint-import-resolver-node: 0.3.7
    transitivePeerDependencies:
      - supports-color

  /eslint-plugin-import/2.27.5_eslint@8.35.0:
    resolution: {integrity: sha512-LmEt3GVofgiGuiE+ORpnvP+kAm3h6MLZJ4Q5HCyHADofsb4VzXFsRiWj3c0OFiV+3DWFh0qg3v9gcPlfc3zRow==}
    engines: {node: '>=4'}
    peerDependencies:
      '@typescript-eslint/parser': '*'
      eslint: ^2 || ^3 || ^4 || ^5 || ^6 || ^7.2.0 || ^8
    peerDependenciesMeta:
      '@typescript-eslint/parser':
        optional: true
    dependencies:
      array-includes: 3.1.6
      array.prototype.flat: 1.3.1
      array.prototype.flatmap: 1.3.1
      debug: 3.2.7
      doctrine: 2.1.0
      eslint: 8.35.0
      eslint-import-resolver-node: 0.3.7
      eslint-module-utils: 2.7.4_noxuapdo33xou3o5tg3un5cxoy
      has: 1.0.3
      is-core-module: 2.11.0
      is-glob: 4.0.3
      minimatch: 3.1.2
      object.values: 1.1.6
      resolve: 1.22.1
      semver: 6.3.0
      tsconfig-paths: 3.14.2
    transitivePeerDependencies:
      - eslint-import-resolver-typescript
      - eslint-import-resolver-webpack
      - supports-color

  /eslint-plugin-jsx-a11y/6.7.1_eslint@8.35.0:
    resolution: {integrity: sha512-63Bog4iIethyo8smBklORknVjB0T2dwB8Mr/hIC+fBS0uyHdYYpzM/Ed+YC8VxTjlXHEWFOdmgwcDn1U2L9VCA==}
    engines: {node: '>=4.0'}
    peerDependencies:
      eslint: ^3 || ^4 || ^5 || ^6 || ^7 || ^8
    dependencies:
      '@babel/runtime': 7.21.0
      aria-query: 5.1.3
      array-includes: 3.1.6
      array.prototype.flatmap: 1.3.1
      ast-types-flow: 0.0.7
      axe-core: 4.6.3
      axobject-query: 3.1.1
      damerau-levenshtein: 1.0.8
      emoji-regex: 9.2.2
      eslint: 8.35.0
      has: 1.0.3
      jsx-ast-utils: 3.3.3
      language-tags: 1.0.5
      minimatch: 3.1.2
      object.entries: 1.1.6
      object.fromentries: 2.0.6
      semver: 6.3.0

  /eslint-plugin-react-hooks/4.6.0_eslint@8.35.0:
    resolution: {integrity: sha512-oFc7Itz9Qxh2x4gNHStv3BqJq54ExXmfC+a1NjAta66IAN87Wu0R/QArgIS9qKzX3dXKPI9H5crl9QchNMY9+g==}
    engines: {node: '>=10'}
    peerDependencies:
      eslint: ^3.0.0 || ^4.0.0 || ^5.0.0 || ^6.0.0 || ^7.0.0 || ^8.0.0-0
    dependencies:
      eslint: 8.35.0

  /eslint-plugin-react/7.32.2_eslint@8.35.0:
    resolution: {integrity: sha512-t2fBMa+XzonrrNkyVirzKlvn5RXzzPwRHtMvLAtVZrt8oxgnTQaYbU6SXTOO1mwQgp1y5+toMSKInnzGr0Knqg==}
    engines: {node: '>=4'}
    peerDependencies:
      eslint: ^3 || ^4 || ^5 || ^6 || ^7 || ^8
    dependencies:
      array-includes: 3.1.6
      array.prototype.flatmap: 1.3.1
      array.prototype.tosorted: 1.1.1
      doctrine: 2.1.0
      eslint: 8.35.0
      estraverse: 5.3.0
      jsx-ast-utils: 3.3.3
      minimatch: 3.1.2
      object.entries: 1.1.6
      object.fromentries: 2.0.6
      object.hasown: 1.1.2
      object.values: 1.1.6
      prop-types: 15.8.1
      resolve: 2.0.0-next.4
      semver: 6.3.0
      string.prototype.matchall: 4.0.8

  /eslint-plugin-turbo/0.0.9_eslint@8.35.0:
    resolution: {integrity: sha512-fEsuSnYU3GLtT+s66mUuzDL1LaSieIx5uk3tPO0ToGv7hI2XzOfP24aPkQItTBGl7kq2JaVkRzPwcnfz8hkp0w==}
    peerDependencies:
      eslint: '>6.6.0'
    dependencies:
      eslint: 8.35.0
    dev: false

  /eslint-scope/5.1.1:
    resolution: {integrity: sha512-2NxwbF/hZ0KpepYN0cNbo+FN6XoK7GaHlQhgx/hIZl6Va0bF45RQOOwhLIy8lQDbuCiadSLCBnH2CFYquit5bw==}
    engines: {node: '>=8.0.0'}
    dependencies:
      esrecurse: 4.3.0
      estraverse: 4.3.0
    dev: true

  /eslint-scope/7.1.1:
    resolution: {integrity: sha512-QKQM/UXpIiHcLqJ5AOyIW7XZmzjkzQXYE54n1++wb0u9V/abW3l9uQnxX8Z5Xd18xyKIMTUAyQ0k1e8pz6LUrw==}
    engines: {node: ^12.22.0 || ^14.17.0 || >=16.0.0}
    dependencies:
      esrecurse: 4.3.0
      estraverse: 5.3.0

  /eslint-utils/3.0.0_eslint@8.35.0:
    resolution: {integrity: sha512-uuQC43IGctw68pJA1RgbQS8/NP7rch6Cwd4j3ZBtgo4/8Flj4eGE7ZYSZRN3iq5pVUv6GPdW5Z1RFleo84uLDA==}
    engines: {node: ^10.0.0 || ^12.0.0 || >= 14.0.0}
    peerDependencies:
      eslint: '>=5'
    dependencies:
      eslint: 8.35.0
      eslint-visitor-keys: 2.1.0

  /eslint-visitor-keys/2.1.0:
    resolution: {integrity: sha512-0rSmRBzXgDzIsD6mGdJgevzgezI534Cer5L/vyMX0kHzT/jiB43jRhd9YUlMGYLQy2zprNmoT8qasCGtY+QaKw==}
    engines: {node: '>=10'}

  /eslint-visitor-keys/3.3.0:
    resolution: {integrity: sha512-mQ+suqKJVyeuwGYHAdjMFqjCyfl8+Ldnxuyp3ldiMBFKkvytrXUZWaiPCEav8qDHKty44bD+qV1IP4T+w+xXRA==}
    engines: {node: ^12.22.0 || ^14.17.0 || >=16.0.0}

  /eslint/8.35.0:
    resolution: {integrity: sha512-BxAf1fVL7w+JLRQhWl2pzGeSiGqbWumV4WNvc9Rhp6tiCtm4oHnyPBSEtMGZwrQgudFQ+otqzWoPB7x+hxoWsw==}
    engines: {node: ^12.22.0 || ^14.17.0 || >=16.0.0}
    hasBin: true
    dependencies:
      '@eslint/eslintrc': 2.0.0
      '@eslint/js': 8.35.0
      '@humanwhocodes/config-array': 0.11.8
      '@humanwhocodes/module-importer': 1.0.1
      '@nodelib/fs.walk': 1.2.8
      ajv: 6.12.6
      chalk: 4.1.2
      cross-spawn: 7.0.3
      debug: 4.3.4
      doctrine: 3.0.0
      escape-string-regexp: 4.0.0
      eslint-scope: 7.1.1
      eslint-utils: 3.0.0_eslint@8.35.0
      eslint-visitor-keys: 3.3.0
      espree: 9.4.1
      esquery: 1.5.0
      esutils: 2.0.3
      fast-deep-equal: 3.1.3
      file-entry-cache: 6.0.1
      find-up: 5.0.0
      glob-parent: 6.0.2
      globals: 13.20.0
      grapheme-splitter: 1.0.4
      ignore: 5.2.4
      import-fresh: 3.3.0
      imurmurhash: 0.1.4
      is-glob: 4.0.3
      is-path-inside: 3.0.3
      js-sdsl: 4.3.0
      js-yaml: 4.1.0
      json-stable-stringify-without-jsonify: 1.0.1
      levn: 0.4.1
      lodash.merge: 4.6.2
      minimatch: 3.1.2
      natural-compare: 1.4.0
      optionator: 0.9.1
      regexpp: 3.2.0
      strip-ansi: 6.0.1
      strip-json-comments: 3.1.1
      text-table: 0.2.0
    transitivePeerDependencies:
      - supports-color

  /espree/9.4.1:
    resolution: {integrity: sha512-XwctdmTO6SIvCzd9810yyNzIrOrqNYV9Koizx4C/mRhf9uq0o4yHoCEU/670pOxOL/MSraektvSAji79kX90Vg==}
    engines: {node: ^12.22.0 || ^14.17.0 || >=16.0.0}
    dependencies:
      acorn: 8.8.2
      acorn-jsx: 5.3.2_acorn@8.8.2
      eslint-visitor-keys: 3.3.0

  /esprima/4.0.1:
    resolution: {integrity: sha512-eGuFFw7Upda+g4p+QHvnW0RyTX/SVeJBDM/gCtMARO0cLuT2HcEKnTPvhjV6aGeqrCB/sbNop0Kszm0jsaWU4A==}
    engines: {node: '>=4'}
    hasBin: true
    dev: true

  /esquery/1.5.0:
    resolution: {integrity: sha512-YQLXUplAwJgCydQ78IMJywZCceoqk1oH01OERdSAJc/7U2AylwjhSCLDEtqwg811idIS/9fIU5GjG73IgjKMVg==}
    engines: {node: '>=0.10'}
    dependencies:
      estraverse: 5.3.0

  /esrecurse/4.3.0:
    resolution: {integrity: sha512-KmfKL3b6G+RXvP8N1vr3Tq1kL/oCFgn2NYXEtqP8/L3pKapUA4G8cFVaoF3SU323CD4XypR/ffioHmkti6/Tag==}
    engines: {node: '>=4.0'}
    dependencies:
      estraverse: 5.3.0

  /estraverse/4.3.0:
    resolution: {integrity: sha512-39nnKffWz8xN1BU/2c79n9nB9HDzo0niYUqx6xyqUnyoAnQyyWpOTdZEeiCch8BBu515t4wp9ZmgVfVhn9EBpw==}
    engines: {node: '>=4.0'}
    dev: true

  /estraverse/5.3.0:
    resolution: {integrity: sha512-MMdARuVEQziNTeJD8DgMqmhwR11BRQ/cBP+pLtYdSTnf3MIO8fFeiINEbX36ZdNlfU/7A9f3gUw49B3oQsvwBA==}
    engines: {node: '>=4.0'}

  /esutils/2.0.3:
    resolution: {integrity: sha512-kVscqXk4OCp68SZ0dkgEKVi6/8ij300KBWTJq32P/dYeWTSwK41WyTxalN1eRmA5Z9UU/LX9D7FWSmV9SAYx6g==}
    engines: {node: '>=0.10.0'}

  /eventsource-parser/0.1.0:
    resolution: {integrity: sha512-M9QjFtEIkwytUarnx113HGmgtk52LSn3jNAtnWKi3V+b9rqSfQeVdLsaD5AG/O4IrGQwmAAHBIsqbmURPTd2rA==}
    engines: {node: '>=14.18'}
    dev: false

  /execa/5.1.1:
    resolution: {integrity: sha512-8uSpZZocAZRBAPIEINJj3Lo9HyGitllczc27Eh5YYojjMFMn8yHMDMaUHE2Jqfq05D/wucwI4JGURyXt1vchyg==}
    engines: {node: '>=10'}
    dependencies:
      cross-spawn: 7.0.3
      get-stream: 6.0.1
      human-signals: 2.1.0
      is-stream: 2.0.1
      merge-stream: 2.0.0
      npm-run-path: 4.0.1
      onetime: 5.1.2
      signal-exit: 3.0.7
      strip-final-newline: 2.0.0
    dev: true

  /execa/6.1.0:
    resolution: {integrity: sha512-QVWlX2e50heYJcCPG0iWtf8r0xjEYfz/OYLGDYH+IyjWezzPNxz63qNFOu0l4YftGWuizFVZHHs8PrLU5p2IDA==}
    engines: {node: ^12.20.0 || ^14.13.1 || >=16.0.0}
    dependencies:
      cross-spawn: 7.0.3
      get-stream: 6.0.1
      human-signals: 3.0.1
      is-stream: 3.0.0
      merge-stream: 2.0.0
      npm-run-path: 5.1.0
      onetime: 6.0.0
      signal-exit: 3.0.7
      strip-final-newline: 3.0.0
    dev: true

  /exit/0.1.2:
    resolution: {integrity: sha512-Zk/eNKV2zbjpKzrsQ+n1G6poVbErQxJ0LBOJXaKZ1EViLzH+hrLu9cdXI4zw9dBQJslwBEpbQ2P1oS7nDxs6jQ==}
    engines: {node: '>= 0.8.0'}
    dev: true

  /expect/29.4.3:
    resolution: {integrity: sha512-uC05+Q7eXECFpgDrHdXA4k2rpMyStAYPItEDLyQDo5Ta7fVkJnNA/4zh/OIVkVVNZ1oOK1PipQoyNjuZ6sz6Dg==}
    engines: {node: ^14.15.0 || ^16.10.0 || >=18.0.0}
    dependencies:
      '@jest/expect-utils': 29.4.3
      jest-get-type: 29.4.3
      jest-matcher-utils: 29.4.3
      jest-message-util: 29.4.3
      jest-util: 29.4.3
    dev: true

  /expect/29.5.0:
    resolution: {integrity: sha512-yM7xqUrCO2JdpFo4XpM82t+PJBFybdqoQuJLDGeDX2ij8NZzqRHyu3Hp188/JX7SWqud+7t4MUdvcgGBICMHZg==}
    engines: {node: ^14.15.0 || ^16.10.0 || >=18.0.0}
    dependencies:
      '@jest/expect-utils': 29.5.0
      jest-get-type: 29.4.3
      jest-matcher-utils: 29.5.0
      jest-message-util: 29.5.0
      jest-util: 29.5.0
    dev: true

  /ext/1.7.0:
    resolution: {integrity: sha512-6hxeJYaL110a9b5TEJSj0gojyHQAmA2ch5Os+ySCiA1QGdS697XWY1pzsrSjqA9LDEEgdB/KypIlR59RcLuHYw==}
    dependencies:
      type: 2.7.2
    dev: false

  /fast-deep-equal/3.1.3:
    resolution: {integrity: sha512-f3qQ9oQy9j2AhBe/H9VC91wLmKBCCU/gDOnKNAYG5hswO7BLKj09Hc5HYNz9cGI++xlpDCIgDaitVs03ATR84Q==}

  /fast-glob/3.2.12:
    resolution: {integrity: sha512-DVj4CQIYYow0BlaelwK1pHl5n5cRSJfM60UA0zK891sVInoPri2Ekj7+e1CT3/3qxXenpI+nBBmQAcJPJgaj4w==}
    engines: {node: '>=8.6.0'}
    dependencies:
      '@nodelib/fs.stat': 2.0.5
      '@nodelib/fs.walk': 1.2.8
      glob-parent: 5.1.2
      merge2: 1.4.1
      micromatch: 4.0.5

  /fast-json-stable-stringify/2.1.0:
    resolution: {integrity: sha512-lhd/wF+Lk98HZoTCtlVraHtfh5XYijIjalXck7saUtuanSDyLMxnHhSXEDJqHxD7msR8D0uCmqlkwjCV8xvwHw==}

  /fast-levenshtein/2.0.6:
    resolution: {integrity: sha512-DCXu6Ifhqcks7TZKY3Hxp3y6qphY5SJZmrWMDrKcERSOXWQdMhU9Ig/PYrzyw/ul9jOIyh0N4M0tbC5hodg8dw==}

  /fastq/1.15.0:
    resolution: {integrity: sha512-wBrocU2LCXXa+lWBt8RoIRD89Fi8OdABODa/kEnyeyjS5aZO5/GNvI5sEINADqP/h8M29UHTHUb53sUu5Ihqdw==}
    dependencies:
      reusify: 1.0.4

  /fb-watchman/2.0.2:
    resolution: {integrity: sha512-p5161BqbuCaSnB8jIbzQHOlpgsPmK5rJVDfDKO91Axs5NC1uu3HRQm6wt9cd9/+GtQQIO53JdGXXoyDpTAsgYA==}
    dependencies:
      bser: 2.1.1
    dev: true

  /fetch-blob/3.2.0:
    resolution: {integrity: sha512-7yAQpD2UMJzLi1Dqv7qFYnPbaPx7ZfFK6PiIxQ4PfkGPyNyl2Ugx+a/umUonmKqjhM4DnfbMvdX6otXq83soQQ==}
    engines: {node: ^12.20 || >= 14.13}
    dependencies:
      node-domexception: 1.0.0
      web-streams-polyfill: 3.2.1
    dev: true

  /file-entry-cache/6.0.1:
    resolution: {integrity: sha512-7Gps/XWymbLk2QLYK4NzpMOrYjMhdIxXuIvy2QBsLE6ljuodKvdkWs/cpyJJ3CVIVpH0Oi1Hvg1ovbMzLdFBBg==}
    engines: {node: ^10.12.0 || >=12.0.0}
    dependencies:
      flat-cache: 3.0.4

  /fill-range/7.0.1:
    resolution: {integrity: sha512-qOo9F+dMUmC2Lcb4BbVvnKJxTPjCm+RRpe4gDuGrzkL7mEVl/djYSu2OdQ2Pa302N4oqkSg9ir6jaLWJ2USVpQ==}
    engines: {node: '>=8'}
    dependencies:
      to-regex-range: 5.0.1

  /find-package/1.0.0:
    resolution: {integrity: sha512-yVn71XCCaNgxz58ERTl8nA/8YYtIQDY9mHSrgFBfiFtdNNfY0h183Vh8BRkKxD8x9TUw3ec290uJKhDVxqGZBw==}
    dependencies:
      parents: 1.0.1
    dev: true

  /find-root/1.1.0:
    resolution: {integrity: sha512-NKfW6bec6GfKc0SGx1e07QZY9PE99u0Bft/0rzSD5k3sO/vwkVUpDUKVm5Gpp5Ue3YfShPFTX2070tDs5kB9Ng==}
    dev: false

  /find-up/4.1.0:
    resolution: {integrity: sha512-PpOwAdQ/YlXQ2vj8a3h8IipDuYRi3wceVQQGYWxNINccq40Anw7BlsEXCMbt1Zt+OLA6Fq9suIpIWD0OsnISlw==}
    engines: {node: '>=8'}
    dependencies:
      locate-path: 5.0.0
      path-exists: 4.0.0
    dev: true

  /find-up/5.0.0:
    resolution: {integrity: sha512-78/PXT1wlLLDgTzDs7sjq9hzz0vXD+zn+7wypEe4fXQxCmdmqfGsEPQxmiCSQI3ajFV91bVSsvNtrJRiW6nGng==}
    engines: {node: '>=10'}
    dependencies:
      locate-path: 6.0.0
      path-exists: 4.0.0

  /flat-cache/3.0.4:
    resolution: {integrity: sha512-dm9s5Pw7Jc0GvMYbshN6zchCA9RgQlzzEZX3vylR9IqFfS8XciblUXOKfW6SiuJ0e13eDYZoZV5wdrev7P3Nwg==}
    engines: {node: ^10.12.0 || >=12.0.0}
    dependencies:
      flatted: 3.2.7
      rimraf: 3.0.2

  /flatted/3.2.7:
    resolution: {integrity: sha512-5nqDSxl8nn5BSNxyR3n4I6eDmbolI6WT+QqR547RwxQapgjQBmtktdP+HTBb/a/zLsbzERTONyUB5pefh5TtjQ==}

  /follow-redirects/1.15.2:
    resolution: {integrity: sha512-VQLG33o04KaQ8uYi2tVNbdrWp1QWxNNea+nmIB4EVM28v0hmP17z7aG1+wAkNzVq4KeXTq3221ye5qTJP91JwA==}
    engines: {node: '>=4.0'}
    peerDependencies:
      debug: '*'
    peerDependenciesMeta:
      debug:
        optional: true
    dev: false

  /for-each/0.3.3:
    resolution: {integrity: sha512-jqYfLp7mo9vIyQf8ykW2v7A+2N4QjeCeI5+Dz9XraiO1ign81wjiH7Fb9vSOWvQfNtmSa4H2RoQTrrXivdUZmw==}
    dependencies:
      is-callable: 1.2.7

  /form-data/4.0.0:
    resolution: {integrity: sha512-ETEklSGi5t0QMZuiXoA/Q6vcnxcLQP5vdugSpuAyi6SVGi2clPPp+xgEhuMaHC+zGgn31Kd235W35f7Hykkaww==}
    engines: {node: '>= 6'}
    dependencies:
      asynckit: 0.4.0
      combined-stream: 1.0.8
      mime-types: 2.1.35

  /formdata-polyfill/4.0.10:
    resolution: {integrity: sha512-buewHzMvYL29jdeQTVILecSaZKnt/RJWjoZCF5OW60Z67/GmSLBkOFM7qh1PI3zFNtJbaZL5eQu1vLfazOwj4g==}
    engines: {node: '>=12.20.0'}
    dependencies:
      fetch-blob: 3.2.0
    dev: true

  /fraction.js/4.2.0:
    resolution: {integrity: sha512-MhLuK+2gUcnZe8ZHlaaINnQLl0xRIGRfcGk2yl8xoQAfHrSsL3rYu6FCmBdkdbhc9EPlwyGHewaRsvwRMJtAlA==}
    dev: true

  /fs-minipass/2.1.0:
    resolution: {integrity: sha512-V/JgOLFCS+R6Vcq0slCuaeWEdNC3ouDlJMNIsacH2VtALiu9mV4LPrHc5cDl8k5aw6J8jwgWWpiTo5RYhmIzvg==}
    engines: {node: '>= 8'}
    dependencies:
      minipass: 3.3.6
    dev: true

  /fs.realpath/1.0.0:
    resolution: {integrity: sha512-OO0pH2lK6a0hZnAdau5ItzHPI6pUlvI7jMVnxUQRtw4owF2wk8lOSabtGDCTP4Ggrg2MbGnWO9X8K1t4+fGMDw==}

  /fsevents/2.3.2:
    resolution: {integrity: sha512-xiqMQR4xAeHTuB9uWm+fFRcIOgKBMiOBP+eXiyT7jsgVCq1bkVygt00oASowB7EdtpOHaaPgKt812P9ab+DDKA==}
    engines: {node: ^8.16.0 || ^10.6.0 || >=11.0.0}
    os: [darwin]
    requiresBuild: true
    optional: true

  /function-bind/1.1.1:
    resolution: {integrity: sha512-yIovAzMX49sF8Yl58fSCWJ5svSLuaibPxXQJFLmBObTuCr0Mf1KiPopGM9NiFjiYBCbfaa2Fh6breQ6ANVTI0A==}

  /function.prototype.name/1.1.5:
    resolution: {integrity: sha512-uN7m/BzVKQnCUF/iW8jYea67v++2u7m5UgENbHRtdDVclOUP+FMPlCNdmk0h/ysGyo2tavMJEDqJAkJdRa1vMA==}
    engines: {node: '>= 0.4'}
    dependencies:
      call-bind: 1.0.2
      define-properties: 1.2.0
      es-abstract: 1.21.1
      functions-have-names: 1.2.3

  /functions-have-names/1.2.3:
    resolution: {integrity: sha512-xckBUXyTIqT97tq2x2AMb+g163b5JFysYk0x4qxNFwbfQkmNZoiRHb6sPzI9/QV33WeuvVYBUIiD4NzNIyqaRQ==}

  /gensync/1.0.0-beta.2:
    resolution: {integrity: sha512-3hN7NaskYvMDLQY55gnW3NQ+mesEAepTqlg+VEbj7zzqEMBVNhzcGYYeqFo/TlYz6eQiFcp1HcsCZO+nGgS8zg==}
    engines: {node: '>=6.9.0'}

  /genversion/3.1.1:
    resolution: {integrity: sha512-/H861PMsihhjgX2qqhTN8egM11V04imhA+3JRFY3jjPua2Sy1NqaqqQPjSP8rdM9jZoKpFhVj9g3Fs9XPCjBYQ==}
    engines: {node: '>=10.0.0'}
    hasBin: true
    dependencies:
      commander: 7.2.0
      find-package: 1.0.0
    dev: true

  /get-caller-file/2.0.5:
    resolution: {integrity: sha512-DyFP3BM/3YHTQOCUL/w0OZHR0lpKeGrxotcHWcqNEdnltqFwXVfhEBQ94eIo34AfQpo0rGki4cyIiftY06h2Fg==}
    engines: {node: 6.* || 8.* || >= 10.*}
    dev: true

  /get-intrinsic/1.2.0:
    resolution: {integrity: sha512-L049y6nFOuom5wGyRc3/gdTLO94dySVKRACj1RmJZBQXlbTMhtNIgkWkUHq+jYmZvKf14EW1EoJnnjbmoHij0Q==}
    dependencies:
      function-bind: 1.1.1
      has: 1.0.3
      has-symbols: 1.0.3

  /get-nonce/1.0.1:
    resolution: {integrity: sha512-FJhYRoDaiatfEkUK8HKlicmu/3SGFD51q3itKDGoSTysQJBnfOcxU5GxnhE1E6soB76MbT0MBtnKJuXyAx+96Q==}
    engines: {node: '>=6'}
    dev: false

  /get-package-type/0.1.0:
    resolution: {integrity: sha512-pjzuKtY64GYfWizNAJ0fr9VqttZkNiK2iS430LtIHzjBEr6bX8Am2zm4sW4Ro5wjWW5cAlRL1qAMTcXbjNAO2Q==}
    engines: {node: '>=8.0.0'}
    dev: true

  /get-stream/6.0.1:
    resolution: {integrity: sha512-ts6Wi+2j3jQjqi70w5AlN8DFnkSwC+MqmxEzdEALB2qXZYV3X/b1CTfgPLGJNMeAWxdPfU8FO1ms3NUfaHCPYg==}
    engines: {node: '>=10'}
    dev: true

  /get-symbol-description/1.0.0:
    resolution: {integrity: sha512-2EmdH1YvIQiZpltCNgkuiUnyukzxM/R6NDJX31Ke3BG1Nq5b0S2PhX59UKi9vZpPDQVdqn+1IcaAwnzTT5vCjw==}
    engines: {node: '>= 0.4'}
    dependencies:
      call-bind: 1.0.2
      get-intrinsic: 1.2.0

  /get-tsconfig/4.4.0:
    resolution: {integrity: sha512-0Gdjo/9+FzsYhXCEFueo2aY1z1tpXrxWZzP7k8ul9qt1U5o8rYJwTJYmaeHdrVosYIVYkOy2iwCJ9FdpocJhPQ==}

  /glob-parent/5.1.2:
    resolution: {integrity: sha512-AOIgSQCepiJYwP3ARnGx+5VnTu2HBYdzbGP45eLw1vr3zB3vZLeyed1sC9hnbcOc9/SrMyM5RPQrkGz4aS9Zow==}
    engines: {node: '>= 6'}
    dependencies:
      is-glob: 4.0.3

  /glob-parent/6.0.2:
    resolution: {integrity: sha512-XxwI8EOhVQgWp6iDL+3b0r86f4d6AX6zSU55HfB4ydCEuXLXc5FcYeOu+nnGftS4TEju/11rt4KJPTMgbfmv4A==}
    engines: {node: '>=10.13.0'}
    dependencies:
      is-glob: 4.0.3

  /glob/7.1.7:
    resolution: {integrity: sha512-OvD9ENzPLbegENnYP5UUfJIirTg4+XwMWGaQfQTY0JenxNvvIKP3U3/tAQSPIu/lHxXYSZmpXlUHeqAIdKzBLQ==}
    dependencies:
      fs.realpath: 1.0.0
      inflight: 1.0.6
      inherits: 2.0.4
      minimatch: 3.1.2
      once: 1.4.0
      path-is-absolute: 1.0.1

  /glob/7.2.3:
    resolution: {integrity: sha512-nFR0zLpU2YCaRxwoCJvL6UvCH2JFyFVIvwTLsIf21AuHlMskA1hhTdk+LlYJtOlYt9v6dvszD2BGRqBL+iQK9Q==}
    dependencies:
      fs.realpath: 1.0.0
      inflight: 1.0.6
      inherits: 2.0.4
      minimatch: 3.1.2
      once: 1.4.0
      path-is-absolute: 1.0.1

  /globals/11.12.0:
    resolution: {integrity: sha512-WOBp/EEGUiIsJSp7wcv/y6MO+lV9UoncWqxuFfm8eBwzWNgyfBd6Gz+IeKQ9jCmyhoH99g15M3T+QaVHFjizVA==}
    engines: {node: '>=4'}

  /globals/13.20.0:
    resolution: {integrity: sha512-Qg5QtVkCy/kv3FUSlu4ukeZDVf9ee0iXLAUYX13gbR17bnejFTzr4iS9bY7kwCf1NztRNm1t91fjOiyx4CSwPQ==}
    engines: {node: '>=8'}
    dependencies:
      type-fest: 0.20.2

  /globalthis/1.0.3:
    resolution: {integrity: sha512-sFdI5LyBiNTHjRd7cGPWapiHWMOXKyuBNX/cWJ3NfzrZQVa8GI/8cofCl74AOVqq9W5kNmguTIzJ/1s2gyI9wA==}
    engines: {node: '>= 0.4'}
    dependencies:
      define-properties: 1.2.0

  /globalyzer/0.1.0:
    resolution: {integrity: sha512-40oNTM9UfG6aBmuKxk/giHn5nQ8RVz/SS4Ir6zgzOv9/qC3kKZ9v4etGTcJbEl/NyVQH7FGU7d+X1egr57Md2Q==}

  /globby/11.1.0:
    resolution: {integrity: sha512-jhIXaOzy1sb8IyocaruWSn1TjmnBVs8Ayhcy83rmxNJ8q2uWKCAj3CnJY+KpGSXCueAPc0i05kVvVKtP1t9S3g==}
    engines: {node: '>=10'}
    dependencies:
      array-union: 2.1.0
      dir-glob: 3.0.1
      fast-glob: 3.2.12
      ignore: 5.2.4
      merge2: 1.4.1
      slash: 3.0.0

  /globby/13.1.3:
    resolution: {integrity: sha512-8krCNHXvlCgHDpegPzleMq07yMYTO2sXKASmZmquEYWEmCx6J5UTRbp5RwMJkTJGtcQ44YpiUYUiN0b9mzy8Bw==}
    engines: {node: ^12.20.0 || ^14.13.1 || >=16.0.0}
    dependencies:
      dir-glob: 3.0.1
      fast-glob: 3.2.12
      ignore: 5.2.4
      merge2: 1.4.1
      slash: 4.0.0

  /globrex/0.1.2:
    resolution: {integrity: sha512-uHJgbwAMwNFf5mLst7IWLNg14x1CkeqglJb/K3doi4dw6q2IvAAmM/Y81kevy83wP+Sst+nutFTYOGg3d1lsxg==}

  /gopd/1.0.1:
    resolution: {integrity: sha512-d65bNlIadxvpb/A2abVdlqKqV563juRnZ1Wtk6s1sIR8uNsXR70xqIzVqxVf1eTqDunwT2MkczEeaezCKTZhwA==}
    dependencies:
      get-intrinsic: 1.2.0

  /graceful-fs/4.2.10:
    resolution: {integrity: sha512-9ByhssR2fPVsNZj478qUUbKfmL0+t5BDVyjShtyZZLiK7ZDAArFFfopyOTj0M05wE2tJPisA4iTnnXl2YoPvOA==}

  /grapheme-splitter/1.0.4:
    resolution: {integrity: sha512-bzh50DW9kTPM00T8y4o8vQg89Di9oLJVLW/KaOGIXJWP/iqCN6WKYkbNOF04vFLJhwcpYUh9ydh/+5vpOqV4YQ==}

  /has-bigints/1.0.2:
    resolution: {integrity: sha512-tSvCKtBr9lkF0Ex0aQiP9N+OpV4zi2r/Nee5VkRDbaqv35RLYMzbwQfFSZZH0kR+Rd6302UJZ2p/bJCEoR3VoQ==}

  /has-flag/3.0.0:
    resolution: {integrity: sha512-sKJf1+ceQBr4SMkvQnBDNDtf4TXpVhVGateu0t918bl30FnbE2m4vNLX+VWe/dpjlb+HugGYzW7uQXH98HPEYw==}
    engines: {node: '>=4'}

  /has-flag/4.0.0:
    resolution: {integrity: sha512-EykJT/Q1KjTWctppgIAgfSO0tKVuZUjhgMr17kqTumMl6Afv3EISleU7qZUzoXDFTAHTDC4NOoG/ZxU3EvlMPQ==}
    engines: {node: '>=8'}

  /has-property-descriptors/1.0.0:
    resolution: {integrity: sha512-62DVLZGoiEBDHQyqG4w9xCuZ7eJEwNmJRWw2VY84Oedb7WFcA27fiEVe8oUQx9hAUJ4ekurquucTGwsyO1XGdQ==}
    dependencies:
      get-intrinsic: 1.2.0

  /has-proto/1.0.1:
    resolution: {integrity: sha512-7qE+iP+O+bgF9clE5+UoBFzE65mlBiVj3tKCrlNQ0Ogwm0BjpT/gK4SlLYDMybDh5I3TCTKnPPa0oMG7JDYrhg==}
    engines: {node: '>= 0.4'}

  /has-symbols/1.0.3:
    resolution: {integrity: sha512-l3LCuF6MgDNwTDKkdYGEihYjt5pRPbEg46rtlmnSPlUbgmB8LOIrKJbYYFBSbnPaJexMKtiPO8hmeRjRz2Td+A==}
    engines: {node: '>= 0.4'}

  /has-tostringtag/1.0.0:
    resolution: {integrity: sha512-kFjcSNhnlGV1kyoGk7OXKSawH5JOb/LzUc5w9B02hOTO0dfFRjbHQKvg1d6cf3HbeUmtU9VbbV3qzZ2Teh97WQ==}
    engines: {node: '>= 0.4'}
    dependencies:
      has-symbols: 1.0.3

  /has/1.0.3:
    resolution: {integrity: sha512-f2dvO0VU6Oej7RkWJGrehjbzMAjFp5/VKPp5tTpWIV4JHHZK1/BxbFRtf/siA2SWTe09caDmVtYYzWEIbBS4zw==}
    engines: {node: '>= 0.4.0'}
    dependencies:
      function-bind: 1.1.1

  /hoist-non-react-statics/3.3.2:
    resolution: {integrity: sha512-/gGivxi8JPKWNm/W0jSmzcMPpfpPLc3dY/6GxhX2hQ9iGj3aDfklV4ET7NjKpSinLpJ5vafa9iiGIEZg10SfBw==}
    dependencies:
      react-is: 16.13.1
    dev: false

  /html-dom-parser/1.2.0:
    resolution: {integrity: sha512-2HIpFMvvffsXHFUFjso0M9LqM+1Lm22BF+Df2ba+7QHJXjk63pWChEnI6YG27eaWqUdfnh5/Vy+OXrNTtepRsg==}
    dependencies:
      domhandler: 4.3.1
      htmlparser2: 7.2.0
    dev: false

  /html-encoding-sniffer/3.0.0:
    resolution: {integrity: sha512-oWv4T4yJ52iKrufjnyZPkrN0CH3QnrUqdB6In1g5Fe1mia8GmF36gnfNySxoZtxD5+NmYw1EElVXiBk93UeskA==}
    engines: {node: '>=12'}
    dependencies:
      whatwg-encoding: 2.0.0
    dev: true

  /html-escaper/2.0.2:
    resolution: {integrity: sha512-H2iMtd0I4Mt5eYiapRdIDjp+XzelXQ0tFE4JS7YFwFevXXMmOp9myNrUvCg0D6ws8iqkRPBfKHgbwig1SmlLfg==}
    dev: true

  /html-react-parser/1.4.12_react@18.2.0:
    resolution: {integrity: sha512-nqYQzr4uXh67G9ejAG7djupTHmQvSTgjY83zbXLRfKHJ0F06751jXx6WKSFARDdXxCngo2/7H4Rwtfeowql4gQ==}
    peerDependencies:
      react: 0.14 || 15 || 16 || 17 || 18
    dependencies:
      domhandler: 4.3.1
      html-dom-parser: 1.2.0
      react: 18.2.0
      react-property: 2.0.0
      style-to-js: 1.1.0
    dev: false

  /html-tokenize/2.0.1:
    resolution: {integrity: sha512-QY6S+hZ0f5m1WT8WffYN+Hg+xm/w5I8XeUcAq/ZYP5wVC8xbKi4Whhru3FtrAebD5EhBW8rmFzkDI6eCAuFe2w==}
    hasBin: true
    dependencies:
      buffer-from: 0.1.2
      inherits: 2.0.4
      minimist: 1.2.8
      readable-stream: 1.0.34
      through2: 0.4.2
    dev: false

  /htmlparser2/7.2.0:
    resolution: {integrity: sha512-H7MImA4MS6cw7nbyURtLPO1Tms7C5H602LRETv95z1MxO/7CP7rDVROehUYeYBUYEON94NXXDEPmZuq+hX4sog==}
    dependencies:
      domelementtype: 2.3.0
      domhandler: 4.3.1
      domutils: 2.8.0
      entities: 3.0.1
    dev: false

  /http-proxy-agent/5.0.0:
    resolution: {integrity: sha512-n2hY8YdoRE1i7r6M0w9DIw5GgZN0G25P8zLCRQ8rjXtTU3vsNFBI/vWK/UIeE6g5MUUz6avwAPXmL6Fy9D/90w==}
    engines: {node: '>= 6'}
    dependencies:
      '@tootallnate/once': 2.0.0
      agent-base: 6.0.2
      debug: 4.3.4
    transitivePeerDependencies:
      - supports-color
    dev: true

  /https-proxy-agent/5.0.1:
    resolution: {integrity: sha512-dFcAjpTQFgoLMzC2VwU+C/CbS7uRL0lWmxDITmqm7C+7F0Odmj6s9l6alZc6AELXhrnggM2CeWSXHGOdX2YtwA==}
    engines: {node: '>= 6'}
    dependencies:
      agent-base: 6.0.2
      debug: 4.3.4
    transitivePeerDependencies:
      - supports-color
    dev: true

  /human-signals/2.1.0:
    resolution: {integrity: sha512-B4FFZ6q/T2jhhksgkbEW3HBvWIfDW85snkQgawt07S7J5QXTk6BkNV+0yAeZrM5QpMAdYlocGoljn0sJ/WQkFw==}
    engines: {node: '>=10.17.0'}
    dev: true

  /human-signals/3.0.1:
    resolution: {integrity: sha512-rQLskxnM/5OCldHo+wNXbpVgDn5A17CUoKX+7Sokwaknlq7CdSnphy0W39GU8dw59XiCXmFXDg4fRuckQRKewQ==}
    engines: {node: '>=12.20.0'}
    dev: true

  /iconv-lite/0.6.3:
    resolution: {integrity: sha512-4fCk79wshMdzMp2rH06qWrJE4iolqLhCUH+OiuIgU++RB0+94NlDL81atO7GX55uUKueo0txHNtvEyI6D7WdMw==}
    engines: {node: '>=0.10.0'}
    dependencies:
      safer-buffer: 2.1.2
    dev: true

  /ignore/5.2.4:
    resolution: {integrity: sha512-MAb38BcSbH0eHNBxn7ql2NH/kX33OkB3lZ1BNdh7ENeRChHTYsTvWrMubiIAMNS2llXEEgZ1MUOBtXChP3kaFQ==}
    engines: {node: '>= 4'}

  /import-fresh/3.3.0:
    resolution: {integrity: sha512-veYYhQa+D1QBKznvhUHxb8faxlrwUnxseDAbAp457E0wLNio2bOSKnjYDhMj+YiAq61xrMGhQk9iXVk5FzgQMw==}
    engines: {node: '>=6'}
    dependencies:
      parent-module: 1.0.1
      resolve-from: 4.0.0

  /import-local/3.1.0:
    resolution: {integrity: sha512-ASB07uLtnDs1o6EHjKpX34BKYDSqnFerfTOJL2HvMqF70LnxpjkzDB8J44oT9pu4AMPkQwf8jl6szgvNd2tRIg==}
    engines: {node: '>=8'}
    hasBin: true
    dependencies:
      pkg-dir: 4.2.0
      resolve-cwd: 3.0.0
    dev: true

  /imurmurhash/0.1.4:
    resolution: {integrity: sha512-JmXMZ6wuvDmLiHEml9ykzqO6lwFbof0GG4IkcGaENdCRDDmMVnny7s5HsIgHCbaq0w2MyPhDqkhTUgS2LU2PHA==}
    engines: {node: '>=0.8.19'}

  /indent-string/4.0.0:
    resolution: {integrity: sha512-EdDDZu4A2OyIK7Lr/2zG+w5jmbuk1DVBnEwREQvBzspBJkCEbRa8GxU1lghYcaGJCnRWibjDXlq779X1/y5xwg==}
    engines: {node: '>=8'}
    dev: true

  /inflight/1.0.6:
    resolution: {integrity: sha512-k92I/b08q4wvFscXCLvqfsHCrjrF7yiXsQuIVvVE7N82W3+aqpzuUdBbfhWcy/FZR3/4IgflMgKLOsvPDrGCJA==}
    dependencies:
      once: 1.4.0
      wrappy: 1.0.2

  /inherits/2.0.4:
    resolution: {integrity: sha512-k/vGaX4/Yla3WzyMCvTQOXYeIHvqOKtnqBduzTHpzpQZzAskKMhZ2K+EnBiSM9zGSoIFeMpXKxa4dYeZIQqewQ==}

  /inline-style-parser/0.1.1:
    resolution: {integrity: sha512-7NXolsK4CAS5+xvdj5OMMbI962hU/wvwoxk+LWR9Ek9bVtyuuYScDN6eS0rUm6TxApFpw7CX1o4uJzcd4AyD3Q==}
    dev: false

  /internal-slot/1.0.5:
    resolution: {integrity: sha512-Y+R5hJrzs52QCG2laLn4udYVnxsfny9CpOhNhUvk/SSSVyF6T27FzRbF0sroPidSu3X8oEAkOn2K804mjpt6UQ==}
    engines: {node: '>= 0.4'}
    dependencies:
      get-intrinsic: 1.2.0
      has: 1.0.3
      side-channel: 1.0.4

  /invariant/2.2.4:
    resolution: {integrity: sha512-phJfQVBuaJM5raOpJjSfkiD6BpbCE4Ns//LaXl6wGYtUBY83nWS6Rf9tXm2e8VaK60JEjYldbPif/A2B1C2gNA==}
    dependencies:
      loose-envify: 1.4.0
    dev: false

  /is-arguments/1.1.1:
    resolution: {integrity: sha512-8Q7EARjzEnKpt/PCD7e1cgUS0a6X8u5tdSiMqXhojOdoV9TsMsiO+9VLC5vAmO8N7/GmXn7yjR8qnA6bVAEzfA==}
    engines: {node: '>= 0.4'}
    dependencies:
      call-bind: 1.0.2
      has-tostringtag: 1.0.0

  /is-array-buffer/3.0.2:
    resolution: {integrity: sha512-y+FyyR/w8vfIRq4eQcM1EYgSTnmHXPqaF+IgzgraytCFq5Xh8lllDVmAZolPJiZttZLeFSINPYMaEJ7/vWUa1w==}
    dependencies:
      call-bind: 1.0.2
      get-intrinsic: 1.2.0
      is-typed-array: 1.1.10

  /is-arrayish/0.2.1:
    resolution: {integrity: sha512-zz06S8t0ozoDXMG+ube26zeCTNXcKIPJZJi8hBrF4idCLms4CG9QtK7qBl1boi5ODzFpjswb5JPmHCbMpjaYzg==}

  /is-arrayish/0.3.2:
    resolution: {integrity: sha512-eVRqCvVlZbuw3GrM63ovNSNAeA1K16kaR/LRY/92w0zxQ5/1YzwblUX652i4Xs9RwAGjW9d9y6X88t8OaAJfWQ==}
    dev: true

  /is-bigint/1.0.4:
    resolution: {integrity: sha512-zB9CruMamjym81i2JZ3UMn54PKGsQzsJeo6xvN3HJJ4CAsQNB6iRutp2To77OfCNuoxspsIhzaPoO1zyCEhFOg==}
    dependencies:
      has-bigints: 1.0.2

  /is-binary-path/2.1.0:
    resolution: {integrity: sha512-ZMERYes6pDydyuGidse7OsHxtbI7WVeUEozgR/g7rd0xUimYNlvZRE/K2MgZTjWy725IfelLeVcEM97mmtRGXw==}
    engines: {node: '>=8'}
    dependencies:
      binary-extensions: 2.2.0
    dev: true

  /is-boolean-object/1.1.2:
    resolution: {integrity: sha512-gDYaKHJmnj4aWxyj6YHyXVpdQawtVLHU5cb+eztPGczf6cjuTdwve5ZIEfgXqH4e57An1D1AKf8CZ3kYrQRqYA==}
    engines: {node: '>= 0.4'}
    dependencies:
      call-bind: 1.0.2
      has-tostringtag: 1.0.0

  /is-callable/1.2.7:
    resolution: {integrity: sha512-1BC0BVFhS/p0qtw6enp8e+8OD0UrK0oFLztSjNzhcKA3WDuJxxAPXzPuPtKkjEY9UUoEWlX/8fgKeu2S8i9JTA==}
    engines: {node: '>= 0.4'}

  /is-core-module/2.11.0:
    resolution: {integrity: sha512-RRjxlvLDkD1YJwDbroBHMb+cukurkDWNyHx7D3oNB5x9rb5ogcksMC5wHCadcXoo67gVr/+3GFySh3134zi6rw==}
    dependencies:
      has: 1.0.3

  /is-date-object/1.0.5:
    resolution: {integrity: sha512-9YQaSxsAiSwcvS33MBk3wTCVnWK+HhF8VZR2jRxehM16QcVOdHqPn4VPHmRK4lSr38n9JriurInLcP90xsYNfQ==}
    engines: {node: '>= 0.4'}
    dependencies:
      has-tostringtag: 1.0.0

  /is-docker/2.2.1:
    resolution: {integrity: sha512-F+i2BKsFrH66iaUFc0woD8sLy8getkwTwtOBjvs56Cx4CgJDeKQeqfz8wAYiSb8JOprWhHH5p77PbmYCvvUuXQ==}
    engines: {node: '>=8'}
    hasBin: true

  /is-extendable/1.0.1:
    resolution: {integrity: sha512-arnXMxT1hhoKo9k1LZdmlNyJdDDfy2v0fXjFlmok4+i8ul/6WlbVge9bhM74OpNPQPMGUToDtz+KXa1PneJxOA==}
    engines: {node: '>=0.10.0'}
    dependencies:
      is-plain-object: 2.0.4
    dev: false

  /is-extglob/2.1.1:
    resolution: {integrity: sha512-SbKbANkN603Vi4jEZv49LeVJMn4yGwsbzZworEoyEiutsN3nJYdbO36zfhGJ6QEDpOZIFkDtnq5JRxmvl3jsoQ==}
    engines: {node: '>=0.10.0'}

  /is-fullwidth-code-point/3.0.0:
    resolution: {integrity: sha512-zymm5+u+sCsSWyD9qNaejV3DFvhCKclKdizYaJUuHA83RLjb7nSuGnddCHGv0hk+KY7BMAlsWeK4Ueg6EV6XQg==}
    engines: {node: '>=8'}
    dev: true

  /is-fullwidth-code-point/4.0.0:
    resolution: {integrity: sha512-O4L094N2/dZ7xqVdrXhh9r1KODPJpFms8B5sGdJLPy664AgvXsreZUyCQQNItZRDlYug4xStLjNp/sz3HvBowQ==}
    engines: {node: '>=12'}
    dev: true

  /is-generator-fn/2.1.0:
    resolution: {integrity: sha512-cTIB4yPYL/Grw0EaSzASzg6bBy9gqCofvWN8okThAYIxKJZC+udlRAmGbM0XLeniEJSs8uEgHPGuHSe1XsOLSQ==}
    engines: {node: '>=6'}
    dev: true

  /is-glob/4.0.3:
    resolution: {integrity: sha512-xelSayHH36ZgE7ZWhli7pW34hNbNl8Ojv5KVmkJD4hBdD3th8Tfk9vYasLM+mXWOZhFkgZfxhLSnrwRr4elSSg==}
    engines: {node: '>=0.10.0'}
    dependencies:
      is-extglob: 2.1.1

  /is-map/2.0.2:
    resolution: {integrity: sha512-cOZFQQozTha1f4MxLFzlgKYPTyj26picdZTx82hbc/Xf4K/tZOOXSCkMvU4pKioRXGDLJRn0GM7Upe7kR721yg==}

  /is-negative-zero/2.0.2:
    resolution: {integrity: sha512-dqJvarLawXsFbNDeJW7zAz8ItJ9cd28YufuuFzh0G8pNHjJMnY08Dv7sYX2uF5UpQOwieAeOExEYAWWfu7ZZUA==}
    engines: {node: '>= 0.4'}

  /is-number-object/1.0.7:
    resolution: {integrity: sha512-k1U0IRzLMo7ZlYIfzRu23Oh6MiIFasgpb9X76eqfFZAqwH44UI4KTBvBYIZ1dSL9ZzChTB9ShHfLkR4pdW5krQ==}
    engines: {node: '>= 0.4'}
    dependencies:
      has-tostringtag: 1.0.0

  /is-number/7.0.0:
    resolution: {integrity: sha512-41Cifkg6e8TylSpdtTpeLVMqvSBEVzTttHvERD741+pnZ8ANv0004MRL43QKPDlK9cGvNp6NZWZUBlbGXYxxng==}
    engines: {node: '>=0.12.0'}

  /is-path-inside/3.0.3:
    resolution: {integrity: sha512-Fd4gABb+ycGAmKou8eMftCupSir5lRxqf4aD/vd0cD2qc4HL07OjCeuHMr8Ro4CoMaeCKDB0/ECBOVWjTwUvPQ==}
    engines: {node: '>=8'}

  /is-plain-object/2.0.4:
    resolution: {integrity: sha512-h5PpgXkWitc38BBMYawTYMWJHFZJVnBquFE57xFpjB8pJFiF6gZ+bU+WyI/yqXiFR5mdLsgYNaPe8uao6Uv9Og==}
    engines: {node: '>=0.10.0'}
    dependencies:
      isobject: 3.0.1
    dev: false

  /is-potential-custom-element-name/1.0.1:
    resolution: {integrity: sha512-bCYeRA2rVibKZd+s2625gGnGF/t7DSqDs4dP7CrLA1m7jKWz6pps0LpYLJN8Q64HtmPKJ1hrN3nzPNKFEKOUiQ==}
    dev: true

  /is-regex/1.1.4:
    resolution: {integrity: sha512-kvRdxDsxZjhzUX07ZnLydzS1TU/TJlTUHHY4YLL87e37oUA49DfkLqgy+VjFocowy29cKvcSiu+kIv728jTTVg==}
    engines: {node: '>= 0.4'}
    dependencies:
      call-bind: 1.0.2
      has-tostringtag: 1.0.0

  /is-set/2.0.2:
    resolution: {integrity: sha512-+2cnTEZeY5z/iXGbLhPrOAaK/Mau5k5eXq9j14CpRTftq0pAJu2MwVRSZhyZWBzx3o6X795Lz6Bpb6R0GKf37g==}

  /is-shared-array-buffer/1.0.2:
    resolution: {integrity: sha512-sqN2UDu1/0y6uvXyStCOzyhAjCSlHceFoMKJW8W9EU9cvic/QdsZ0kEU93HEy3IUEFZIiH/3w+AH/UQbPHNdhA==}
    dependencies:
      call-bind: 1.0.2

  /is-stream/2.0.1:
    resolution: {integrity: sha512-hFoiJiTl63nn+kstHGBtewWSKnQLpyb155KHheA1l39uvtO9nWIop1p3udqPcUd/xbF1VLMO4n7OI6p7RbngDg==}
    engines: {node: '>=8'}
    dev: true

  /is-stream/3.0.0:
    resolution: {integrity: sha512-LnQR4bZ9IADDRSkvpqMGvt/tEJWclzklNgSw48V5EAaAeDd6qGvN8ei6k5p0tvxSR171VmGyHuTiAOfxAbr8kA==}
    engines: {node: ^12.20.0 || ^14.13.1 || >=16.0.0}
    dev: true

  /is-string/1.0.7:
    resolution: {integrity: sha512-tE2UXzivje6ofPW7l23cjDOMa09gb7xlAqG6jG5ej6uPV32TlWP3NKPigtaGeHNu9fohccRYvIiZMfOOnOYUtg==}
    engines: {node: '>= 0.4'}
    dependencies:
      has-tostringtag: 1.0.0

  /is-symbol/1.0.4:
    resolution: {integrity: sha512-C/CPBqKWnvdcxqIARxyOh4v1UUEOCHpgDa0WYgpKDFMszcrPcffg5uhwSgPCLD2WWxmq6isisz87tzT01tuGhg==}
    engines: {node: '>= 0.4'}
    dependencies:
      has-symbols: 1.0.3

  /is-typed-array/1.1.10:
    resolution: {integrity: sha512-PJqgEHiWZvMpaFZ3uTc8kHPM4+4ADTlDniuQL7cU/UDA0Ql7F70yGfHph3cLNe+c9toaigv+DFzTJKhc2CtO6A==}
    engines: {node: '>= 0.4'}
    dependencies:
      available-typed-arrays: 1.0.5
      call-bind: 1.0.2
      for-each: 0.3.3
      gopd: 1.0.1
      has-tostringtag: 1.0.0

  /is-typedarray/1.0.0:
    resolution: {integrity: sha512-cyA56iCMHAh5CdzjJIa4aohJyeO1YbwLi3Jc35MmRU6poroFjIGZzUzupGiRPOjgHg9TLu43xbpwXk523fMxKA==}
    dev: false

  /is-weakmap/2.0.1:
    resolution: {integrity: sha512-NSBR4kH5oVj1Uwvv970ruUkCV7O1mzgVFO4/rev2cLRda9Tm9HrL70ZPut4rOHgY0FNrUu9BCbXA2sdQ+x0chA==}

  /is-weakref/1.0.2:
    resolution: {integrity: sha512-qctsuLZmIQ0+vSSMfoVvyFe2+GSEvnmZ2ezTup1SBse9+twCCeial6EEi3Nc2KFcf6+qz2FBPnjXsk8xhKSaPQ==}
    dependencies:
      call-bind: 1.0.2

  /is-weakset/2.0.2:
    resolution: {integrity: sha512-t2yVvttHkQktwnNNmBQ98AhENLdPUTDTE21uPqAQ0ARwQfGeQKRVS0NNurH7bTf7RrvcVn1OOge45CnBeHCSmg==}
    dependencies:
      call-bind: 1.0.2
      get-intrinsic: 1.2.0

  /is-wsl/2.2.0:
    resolution: {integrity: sha512-fKzAra0rGJUUBwGBgNkHZuToZcn+TtXHpeCgmkMJMMYx1sQDYaCSyjJBSCa2nH1DGm7s3n1oBnohoVTBaN7Lww==}
    engines: {node: '>=8'}
    dependencies:
      is-docker: 2.2.1

  /isarray/0.0.1:
    resolution: {integrity: sha512-D2S+3GLxWH+uhrNEcoh/fnmYeP8E8/zHl644d/jdA0g2uyXvy3sb0qxotE+ne0LtccHknQzWwZEzhak7oJ0COQ==}
    dev: false

  /isarray/1.0.0:
    resolution: {integrity: sha512-VLghIWNM6ELQzo7zwmcg0NmTVyWKYjvIeM83yjp0wRDTmUnrM678fQbcKBo6n2CJEF0szoG//ytg+TKla89ALQ==}
    dev: false

  /isarray/2.0.5:
    resolution: {integrity: sha512-xHjhDr3cNBK0BzdUJSPXZntQUx/mwMS5Rw4A7lPJ90XGAO6ISP/ePDNuo0vhqOZU+UD5JoodwCAAoZQd3FeAKw==}

  /isexe/2.0.0:
    resolution: {integrity: sha512-RHxMLp9lnKHGHRng9QFhRCMbYAcVpn69smSGcq3f36xjgVVWThj4qqLbTLlq7Ssj8B+fIQ1EuCEGI2lKsyQeIw==}

  /isobject/3.0.1:
    resolution: {integrity: sha512-WhB9zCku7EGTj/HQQRz5aUQEUeoQZH2bWcltRErOpymJ4boYE6wL9Tbr23krRPSZ+C5zqNSrSw+Cc7sZZ4b7vg==}
    engines: {node: '>=0.10.0'}
    dev: false

  /istanbul-lib-coverage/3.2.0:
    resolution: {integrity: sha512-eOeJ5BHCmHYvQK7xt9GkdHuzuCGS1Y6g9Gvnx3Ym33fz/HpLRYxiS0wHNr+m/MBC8B647Xt608vCDEvhl9c6Mw==}
    engines: {node: '>=8'}
    dev: true

  /istanbul-lib-instrument/5.2.1:
    resolution: {integrity: sha512-pzqtp31nLv/XFOzXGuvhCb8qhjmTVo5vjVk19XE4CRlSWz0KoeJ3bw9XsA7nOp9YBf4qHjwBxkDzKcME/J29Yg==}
    engines: {node: '>=8'}
    dependencies:
      '@babel/core': 7.21.0
      '@babel/parser': 7.21.2
      '@istanbuljs/schema': 0.1.3
      istanbul-lib-coverage: 3.2.0
      semver: 6.3.0
    transitivePeerDependencies:
      - supports-color
    dev: true

  /istanbul-lib-report/3.0.0:
    resolution: {integrity: sha512-wcdi+uAKzfiGT2abPpKZ0hSU1rGQjUQnLvtY5MpQ7QCTahD3VODhcu4wcfY1YtkGaDD5yuydOLINXsfbus9ROw==}
    engines: {node: '>=8'}
    dependencies:
      istanbul-lib-coverage: 3.2.0
      make-dir: 3.1.0
      supports-color: 7.2.0
    dev: true

  /istanbul-lib-source-maps/4.0.1:
    resolution: {integrity: sha512-n3s8EwkdFIJCG3BPKBYvskgXGoy88ARzvegkitk60NxRdwltLOTaH7CUiMRXvwYorl0Q712iEjcWB+fK/MrWVw==}
    engines: {node: '>=10'}
    dependencies:
      debug: 4.3.4
      istanbul-lib-coverage: 3.2.0
      source-map: 0.6.1
    transitivePeerDependencies:
      - supports-color
    dev: true

  /istanbul-reports/3.1.5:
    resolution: {integrity: sha512-nUsEMa9pBt/NOHqbcbeJEgqIlY/K7rVWUX6Lql2orY5e9roQOthbR3vtY4zzf2orPELg80fnxxk9zUyPlgwD1w==}
    engines: {node: '>=8'}
    dependencies:
      html-escaper: 2.0.2
      istanbul-lib-report: 3.0.0
    dev: true

  /jest-changed-files/29.5.0:
    resolution: {integrity: sha512-IFG34IUMUaNBIxjQXF/iu7g6EcdMrGRRxaUSw92I/2g2YC6vCdTltl4nHvt7Ci5nSJwXIkCu8Ka1DKF+X7Z1Ag==}
    engines: {node: ^14.15.0 || ^16.10.0 || >=18.0.0}
    dependencies:
      execa: 5.1.1
      p-limit: 3.1.0
    dev: true

  /jest-circus/29.5.0:
    resolution: {integrity: sha512-gq/ongqeQKAplVxqJmbeUOJJKkW3dDNPY8PjhJ5G0lBRvu0e3EWGxGy5cI4LAGA7gV2UHCtWBI4EMXK8c9nQKA==}
    engines: {node: ^14.15.0 || ^16.10.0 || >=18.0.0}
    dependencies:
      '@jest/environment': 29.5.0
      '@jest/expect': 29.5.0
      '@jest/test-result': 29.5.0
      '@jest/types': 29.5.0
      '@types/node': 18.14.6
      chalk: 4.1.2
      co: 4.6.0
      dedent: 0.7.0
      is-generator-fn: 2.1.0
      jest-each: 29.5.0
      jest-matcher-utils: 29.5.0
      jest-message-util: 29.5.0
      jest-runtime: 29.5.0
      jest-snapshot: 29.5.0
      jest-util: 29.5.0
      p-limit: 3.1.0
      pretty-format: 29.5.0
      pure-rand: 6.0.0
      slash: 3.0.0
      stack-utils: 2.0.6
    transitivePeerDependencies:
      - supports-color
    dev: true

  /jest-cli/29.5.0_@types+node@18.14.6:
    resolution: {integrity: sha512-L1KcP1l4HtfwdxXNFCL5bmUbLQiKrakMUriBEcc1Vfz6gx31ORKdreuWvmQVBit+1ss9NNR3yxjwfwzZNdQXJw==}
    engines: {node: ^14.15.0 || ^16.10.0 || >=18.0.0}
    hasBin: true
    peerDependencies:
      node-notifier: ^8.0.1 || ^9.0.0 || ^10.0.0
    peerDependenciesMeta:
      node-notifier:
        optional: true
    dependencies:
      '@jest/core': 29.5.0
      '@jest/test-result': 29.5.0
      '@jest/types': 29.5.0
      chalk: 4.1.2
      exit: 0.1.2
      graceful-fs: 4.2.10
      import-local: 3.1.0
      jest-config: 29.5.0_@types+node@18.14.6
      jest-util: 29.5.0
      jest-validate: 29.5.0
      prompts: 2.4.2
      yargs: 17.7.1
    transitivePeerDependencies:
      - '@types/node'
      - supports-color
      - ts-node
    dev: true

  /jest-config/29.5.0_@types+node@18.14.6:
    resolution: {integrity: sha512-kvDUKBnNJPNBmFFOhDbm59iu1Fii1Q6SxyhXfvylq3UTHbg6o7j/g8k2dZyXWLvfdKB1vAPxNZnMgtKJcmu3kA==}
    engines: {node: ^14.15.0 || ^16.10.0 || >=18.0.0}
    peerDependencies:
      '@types/node': '*'
      ts-node: '>=9.0.0'
    peerDependenciesMeta:
      '@types/node':
        optional: true
      ts-node:
        optional: true
    dependencies:
      '@babel/core': 7.21.0
      '@jest/test-sequencer': 29.5.0
      '@jest/types': 29.5.0
      '@types/node': 18.14.6
      babel-jest: 29.5.0_@babel+core@7.21.0
      chalk: 4.1.2
      ci-info: 3.8.0
      deepmerge: 4.3.0
      glob: 7.2.3
      graceful-fs: 4.2.10
      jest-circus: 29.5.0
      jest-environment-node: 29.5.0
      jest-get-type: 29.4.3
      jest-regex-util: 29.4.3
      jest-resolve: 29.5.0
      jest-runner: 29.5.0
      jest-util: 29.5.0
      jest-validate: 29.5.0
      micromatch: 4.0.5
      parse-json: 5.2.0
      pretty-format: 29.5.0
      slash: 3.0.0
      strip-json-comments: 3.1.1
    transitivePeerDependencies:
      - supports-color
    dev: true

  /jest-diff/29.4.3:
    resolution: {integrity: sha512-YB+ocenx7FZ3T5O9lMVMeLYV4265socJKtkwgk/6YUz/VsEzYDkiMuMhWzZmxm3wDRQvayJu/PjkjjSkjoHsCA==}
    engines: {node: ^14.15.0 || ^16.10.0 || >=18.0.0}
    dependencies:
      chalk: 4.1.2
      diff-sequences: 29.4.3
      jest-get-type: 29.4.3
      pretty-format: 29.4.3
    dev: true

  /jest-diff/29.5.0:
    resolution: {integrity: sha512-LtxijLLZBduXnHSniy0WMdaHjmQnt3g5sa16W4p0HqukYTTsyTW3GD1q41TyGl5YFXj/5B2U6dlh5FM1LIMgxw==}
    engines: {node: ^14.15.0 || ^16.10.0 || >=18.0.0}
    dependencies:
      chalk: 4.1.2
      diff-sequences: 29.4.3
      jest-get-type: 29.4.3
      pretty-format: 29.5.0
    dev: true

  /jest-docblock/29.4.3:
    resolution: {integrity: sha512-fzdTftThczeSD9nZ3fzA/4KkHtnmllawWrXO69vtI+L9WjEIuXWs4AmyME7lN5hU7dB0sHhuPfcKofRsUb/2Fg==}
    engines: {node: ^14.15.0 || ^16.10.0 || >=18.0.0}
    dependencies:
      detect-newline: 3.1.0
    dev: true

  /jest-each/29.5.0:
    resolution: {integrity: sha512-HM5kIJ1BTnVt+DQZ2ALp3rzXEl+g726csObrW/jpEGl+CDSSQpOJJX2KE/vEg8cxcMXdyEPu6U4QX5eruQv5hA==}
    engines: {node: ^14.15.0 || ^16.10.0 || >=18.0.0}
    dependencies:
      '@jest/types': 29.5.0
      chalk: 4.1.2
      jest-get-type: 29.4.3
      jest-util: 29.5.0
      pretty-format: 29.5.0
    dev: true

  /jest-environment-jsdom/29.5.0:
    resolution: {integrity: sha512-/KG8yEK4aN8ak56yFVdqFDzKNHgF4BAymCx2LbPNPsUshUlfAl0eX402Xm1pt+eoG9SLZEUVifqXtX8SK74KCw==}
    engines: {node: ^14.15.0 || ^16.10.0 || >=18.0.0}
    peerDependencies:
      canvas: ^2.5.0
    peerDependenciesMeta:
      canvas:
        optional: true
    dependencies:
      '@jest/environment': 29.5.0
      '@jest/fake-timers': 29.5.0
      '@jest/types': 29.5.0
      '@types/jsdom': 20.0.1
      '@types/node': 18.14.6
      jest-mock: 29.5.0
      jest-util: 29.5.0
      jsdom: 20.0.3
    transitivePeerDependencies:
      - bufferutil
      - supports-color
      - utf-8-validate
    dev: true

  /jest-environment-node/29.5.0:
    resolution: {integrity: sha512-ExxuIK/+yQ+6PRGaHkKewYtg6hto2uGCgvKdb2nfJfKXgZ17DfXjvbZ+jA1Qt9A8EQSfPnt5FKIfnOO3u1h9qw==}
    engines: {node: ^14.15.0 || ^16.10.0 || >=18.0.0}
    dependencies:
      '@jest/environment': 29.5.0
      '@jest/fake-timers': 29.5.0
      '@jest/types': 29.5.0
      '@types/node': 18.14.6
      jest-mock: 29.5.0
      jest-util: 29.5.0
    dev: true

  /jest-get-type/29.4.3:
    resolution: {integrity: sha512-J5Xez4nRRMjk8emnTpWrlkyb9pfRQQanDrvWHhsR1+VUfbwxi30eVcZFlcdGInRibU4G5LwHXpI7IRHU0CY+gg==}
    engines: {node: ^14.15.0 || ^16.10.0 || >=18.0.0}
    dev: true

  /jest-haste-map/29.5.0:
    resolution: {integrity: sha512-IspOPnnBro8YfVYSw6yDRKh/TiCdRngjxeacCps1cQ9cgVN6+10JUcuJ1EabrgYLOATsIAigxA0rLR9x/YlrSA==}
    engines: {node: ^14.15.0 || ^16.10.0 || >=18.0.0}
    dependencies:
      '@jest/types': 29.5.0
      '@types/graceful-fs': 4.1.6
      '@types/node': 18.14.6
      anymatch: 3.1.3
      fb-watchman: 2.0.2
      graceful-fs: 4.2.10
      jest-regex-util: 29.4.3
      jest-util: 29.5.0
      jest-worker: 29.5.0
      micromatch: 4.0.5
      walker: 1.0.8
    optionalDependencies:
      fsevents: 2.3.2
    dev: true

  /jest-leak-detector/29.5.0:
    resolution: {integrity: sha512-u9YdeeVnghBUtpN5mVxjID7KbkKE1QU4f6uUwuxiY0vYRi9BUCLKlPEZfDGR67ofdFmDz9oPAy2G92Ujrntmow==}
    engines: {node: ^14.15.0 || ^16.10.0 || >=18.0.0}
    dependencies:
      jest-get-type: 29.4.3
      pretty-format: 29.5.0
    dev: true

  /jest-matcher-utils/29.4.3:
    resolution: {integrity: sha512-TTciiXEONycZ03h6R6pYiZlSkvYgT0l8aa49z/DLSGYjex4orMUcafuLXYyyEDWB1RKglq00jzwY00Ei7yFNVg==}
    engines: {node: ^14.15.0 || ^16.10.0 || >=18.0.0}
    dependencies:
      chalk: 4.1.2
      jest-diff: 29.4.3
      jest-get-type: 29.4.3
      pretty-format: 29.4.3
    dev: true

  /jest-matcher-utils/29.5.0:
    resolution: {integrity: sha512-lecRtgm/rjIK0CQ7LPQwzCs2VwW6WAahA55YBuI+xqmhm7LAaxokSB8C97yJeYyT+HvQkH741StzpU41wohhWw==}
    engines: {node: ^14.15.0 || ^16.10.0 || >=18.0.0}
    dependencies:
      chalk: 4.1.2
      jest-diff: 29.5.0
      jest-get-type: 29.4.3
      pretty-format: 29.5.0
    dev: true

  /jest-message-util/29.4.3:
    resolution: {integrity: sha512-1Y8Zd4ZCN7o/QnWdMmT76If8LuDv23Z1DRovBj/vcSFNlGCJGoO8D1nJDw1AdyAGUk0myDLFGN5RbNeJyCRGCw==}
    engines: {node: ^14.15.0 || ^16.10.0 || >=18.0.0}
    dependencies:
      '@babel/code-frame': 7.18.6
      '@jest/types': 29.4.3
      '@types/stack-utils': 2.0.1
      chalk: 4.1.2
      graceful-fs: 4.2.10
      micromatch: 4.0.5
      pretty-format: 29.4.3
      slash: 3.0.0
      stack-utils: 2.0.6
    dev: true

  /jest-message-util/29.5.0:
    resolution: {integrity: sha512-Kijeg9Dag6CKtIDA7O21zNTACqD5MD/8HfIV8pdD94vFyFuer52SigdC3IQMhab3vACxXMiFk+yMHNdbqtyTGA==}
    engines: {node: ^14.15.0 || ^16.10.0 || >=18.0.0}
    dependencies:
      '@babel/code-frame': 7.18.6
      '@jest/types': 29.5.0
      '@types/stack-utils': 2.0.1
      chalk: 4.1.2
      graceful-fs: 4.2.10
      micromatch: 4.0.5
      pretty-format: 29.5.0
      slash: 3.0.0
      stack-utils: 2.0.6
<<<<<<< HEAD
    dev: true

  /jest-mock/29.5.0:
    resolution: {integrity: sha512-GqOzvdWDE4fAV2bWQLQCkujxYWL7RxjCnj71b5VhDAGOevB3qj3Ovg26A5NI84ZpODxyzaozXLOh2NCgkbvyaw==}
    engines: {node: ^14.15.0 || ^16.10.0 || >=18.0.0}
    dependencies:
      '@jest/types': 29.5.0
      '@types/node': 18.14.6
      jest-util: 29.5.0
    dev: true

=======
    dev: true

  /jest-mock/29.5.0:
    resolution: {integrity: sha512-GqOzvdWDE4fAV2bWQLQCkujxYWL7RxjCnj71b5VhDAGOevB3qj3Ovg26A5NI84ZpODxyzaozXLOh2NCgkbvyaw==}
    engines: {node: ^14.15.0 || ^16.10.0 || >=18.0.0}
    dependencies:
      '@jest/types': 29.5.0
      '@types/node': 18.14.6
      jest-util: 29.5.0
    dev: true

>>>>>>> aea53b57
  /jest-pnp-resolver/1.2.3_jest-resolve@29.5.0:
    resolution: {integrity: sha512-+3NpwQEnRoIBtx4fyhblQDPgJI0H1IEIkX7ShLUjPGA7TtUTvI1oiKi3SR4oBR0hQhQR80l4WAe5RrXBwWMA8w==}
    engines: {node: '>=6'}
    peerDependencies:
      jest-resolve: '*'
    peerDependenciesMeta:
      jest-resolve:
        optional: true
    dependencies:
      jest-resolve: 29.5.0
    dev: true

  /jest-regex-util/29.4.3:
    resolution: {integrity: sha512-O4FglZaMmWXbGHSQInfXewIsd1LMn9p3ZXB/6r4FOkyhX2/iP/soMG98jGvk/A3HAN78+5VWcBGO0BJAPRh4kg==}
    engines: {node: ^14.15.0 || ^16.10.0 || >=18.0.0}
    dev: true

  /jest-resolve-dependencies/29.5.0:
    resolution: {integrity: sha512-sjV3GFr0hDJMBpYeUuGduP+YeCRbd7S/ck6IvL3kQ9cpySYKqcqhdLLC2rFwrcL7tz5vYibomBrsFYWkIGGjOg==}
    engines: {node: ^14.15.0 || ^16.10.0 || >=18.0.0}
    dependencies:
      jest-regex-util: 29.4.3
      jest-snapshot: 29.5.0
    transitivePeerDependencies:
      - supports-color
    dev: true

  /jest-resolve/29.5.0:
    resolution: {integrity: sha512-1TzxJ37FQq7J10jPtQjcc+MkCkE3GBpBecsSUWJ0qZNJpmg6m0D9/7II03yJulm3H/fvVjgqLh/k2eYg+ui52w==}
    engines: {node: ^14.15.0 || ^16.10.0 || >=18.0.0}
    dependencies:
      chalk: 4.1.2
      graceful-fs: 4.2.10
      jest-haste-map: 29.5.0
      jest-pnp-resolver: 1.2.3_jest-resolve@29.5.0
      jest-util: 29.5.0
      jest-validate: 29.5.0
      resolve: 1.22.1
      resolve.exports: 2.0.0
      slash: 3.0.0
    dev: true

  /jest-runner/29.5.0:
    resolution: {integrity: sha512-m7b6ypERhFghJsslMLhydaXBiLf7+jXy8FwGRHO3BGV1mcQpPbwiqiKUR2zU2NJuNeMenJmlFZCsIqzJCTeGLQ==}
    engines: {node: ^14.15.0 || ^16.10.0 || >=18.0.0}
    dependencies:
      '@jest/console': 29.5.0
      '@jest/environment': 29.5.0
      '@jest/test-result': 29.5.0
      '@jest/transform': 29.5.0
      '@jest/types': 29.5.0
      '@types/node': 18.14.6
      chalk: 4.1.2
      emittery: 0.13.1
      graceful-fs: 4.2.10
      jest-docblock: 29.4.3
      jest-environment-node: 29.5.0
      jest-haste-map: 29.5.0
      jest-leak-detector: 29.5.0
      jest-message-util: 29.5.0
      jest-resolve: 29.5.0
      jest-runtime: 29.5.0
      jest-util: 29.5.0
      jest-watcher: 29.5.0
      jest-worker: 29.5.0
      p-limit: 3.1.0
      source-map-support: 0.5.13
    transitivePeerDependencies:
      - supports-color
    dev: true

  /jest-runtime/29.5.0:
    resolution: {integrity: sha512-1Hr6Hh7bAgXQP+pln3homOiEZtCDZFqwmle7Ew2j8OlbkIu6uE3Y/etJQG8MLQs3Zy90xrp2C0BRrtPHG4zryw==}
    engines: {node: ^14.15.0 || ^16.10.0 || >=18.0.0}
    dependencies:
      '@jest/environment': 29.5.0
      '@jest/fake-timers': 29.5.0
      '@jest/globals': 29.5.0
      '@jest/source-map': 29.4.3
      '@jest/test-result': 29.5.0
      '@jest/transform': 29.5.0
      '@jest/types': 29.5.0
      '@types/node': 18.14.6
      chalk: 4.1.2
      cjs-module-lexer: 1.2.2
      collect-v8-coverage: 1.0.1
      glob: 7.2.3
      graceful-fs: 4.2.10
      jest-haste-map: 29.5.0
      jest-message-util: 29.5.0
      jest-mock: 29.5.0
      jest-regex-util: 29.4.3
      jest-resolve: 29.5.0
      jest-snapshot: 29.5.0
      jest-util: 29.5.0
      slash: 3.0.0
      strip-bom: 4.0.0
    transitivePeerDependencies:
      - supports-color
    dev: true

  /jest-snapshot/29.5.0:
    resolution: {integrity: sha512-x7Wolra5V0tt3wRs3/ts3S6ciSQVypgGQlJpz2rsdQYoUKxMxPNaoHMGJN6qAuPJqS+2iQ1ZUn5kl7HCyls84g==}
    engines: {node: ^14.15.0 || ^16.10.0 || >=18.0.0}
    dependencies:
      '@babel/core': 7.21.0
      '@babel/generator': 7.21.1
      '@babel/plugin-syntax-jsx': 7.18.6_@babel+core@7.21.0
      '@babel/plugin-syntax-typescript': 7.20.0_@babel+core@7.21.0
      '@babel/traverse': 7.21.2
      '@babel/types': 7.21.2
      '@jest/expect-utils': 29.5.0
      '@jest/transform': 29.5.0
      '@jest/types': 29.5.0
      '@types/babel__traverse': 7.18.3
      '@types/prettier': 2.7.2
      babel-preset-current-node-syntax: 1.0.1_@babel+core@7.21.0
      chalk: 4.1.2
      expect: 29.5.0
      graceful-fs: 4.2.10
      jest-diff: 29.5.0
      jest-get-type: 29.4.3
      jest-matcher-utils: 29.5.0
      jest-message-util: 29.5.0
      jest-util: 29.5.0
      natural-compare: 1.4.0
      pretty-format: 29.5.0
      semver: 7.3.8
    transitivePeerDependencies:
      - supports-color
    dev: true

  /jest-util/29.4.3:
    resolution: {integrity: sha512-ToSGORAz4SSSoqxDSylWX8JzkOQR7zoBtNRsA7e+1WUX5F8jrOwaNpuh1YfJHJKDHXLHmObv5eOjejUd+/Ws+Q==}
    engines: {node: ^14.15.0 || ^16.10.0 || >=18.0.0}
    dependencies:
      '@jest/types': 29.4.3
      '@types/node': 18.14.6
      chalk: 4.1.2
      ci-info: 3.8.0
      graceful-fs: 4.2.10
      picomatch: 2.3.1
    dev: true

  /jest-util/29.5.0:
    resolution: {integrity: sha512-RYMgG/MTadOr5t8KdhejfvUU82MxsCu5MF6KuDUHl+NuwzUt+Sm6jJWxTJVrDR1j5M/gJVCPKQEpWXY+yIQ6lQ==}
    engines: {node: ^14.15.0 || ^16.10.0 || >=18.0.0}
    dependencies:
      '@jest/types': 29.5.0
      '@types/node': 18.14.6
      chalk: 4.1.2
      ci-info: 3.8.0
      graceful-fs: 4.2.10
      picomatch: 2.3.1
    dev: true

  /jest-validate/29.5.0:
    resolution: {integrity: sha512-pC26etNIi+y3HV8A+tUGr/lph9B18GnzSRAkPaaZJIE1eFdiYm6/CewuiJQ8/RlfHd1u/8Ioi8/sJ+CmbA+zAQ==}
    engines: {node: ^14.15.0 || ^16.10.0 || >=18.0.0}
    dependencies:
      '@jest/types': 29.5.0
      camelcase: 6.3.0
      chalk: 4.1.2
      jest-get-type: 29.4.3
      leven: 3.1.0
      pretty-format: 29.5.0
    dev: true

  /jest-watcher/29.5.0:
    resolution: {integrity: sha512-KmTojKcapuqYrKDpRwfqcQ3zjMlwu27SYext9pt4GlF5FUgB+7XE1mcCnSm6a4uUpFyQIkb6ZhzZvHl+jiBCiA==}
    engines: {node: ^14.15.0 || ^16.10.0 || >=18.0.0}
    dependencies:
      '@jest/test-result': 29.5.0
      '@jest/types': 29.5.0
      '@types/node': 18.14.6
      ansi-escapes: 4.3.2
      chalk: 4.1.2
      emittery: 0.13.1
      jest-util: 29.5.0
      string-length: 4.0.2
    dev: true

  /jest-worker/29.5.0:
    resolution: {integrity: sha512-NcrQnevGoSp4b5kg+akIpthoAFHxPBcb5P6mYPY0fUNT+sSvmtu6jlkEle3anczUKIKEbMxFimk9oTP/tpIPgA==}
    engines: {node: ^14.15.0 || ^16.10.0 || >=18.0.0}
    dependencies:
      '@types/node': 18.14.6
      jest-util: 29.5.0
      merge-stream: 2.0.0
      supports-color: 8.1.1
    dev: true

  /jest/29.5.0_@types+node@18.14.6:
    resolution: {integrity: sha512-juMg3he2uru1QoXX078zTa7pO85QyB9xajZc6bU+d9yEGwrKX6+vGmJQ3UdVZsvTEUARIdObzH68QItim6OSSQ==}
    engines: {node: ^14.15.0 || ^16.10.0 || >=18.0.0}
    hasBin: true
    peerDependencies:
      node-notifier: ^8.0.1 || ^9.0.0 || ^10.0.0
    peerDependenciesMeta:
      node-notifier:
        optional: true
    dependencies:
      '@jest/core': 29.5.0
      '@jest/types': 29.5.0
      import-local: 3.1.0
      jest-cli: 29.5.0_@types+node@18.14.6
    transitivePeerDependencies:
      - '@types/node'
      - supports-color
      - ts-node
    dev: true

  /js-sdsl/4.3.0:
    resolution: {integrity: sha512-mifzlm2+5nZ+lEcLJMoBK0/IH/bDg8XnJfd/Wq6IP+xoCjLZsTOnV2QpxlVbX9bMnkl5PdEjNtBJ9Cj1NjifhQ==}

  /js-tokens/4.0.0:
    resolution: {integrity: sha512-RdJUflcE3cUzKiMqQgsCu06FPu9UdIJO0beYbPhHN4k6apgJtifcoCtT9bcxOpYBtpD2kCM6Sbzg4CausW/PKQ==}

  /js-yaml/3.14.1:
    resolution: {integrity: sha512-okMH7OXXJ7YrN9Ok3/SXrnu4iX9yOk+25nqX4imS2npuvTYDmo/QEZoqwZkYaIDk3jVvBOTOIEgEhaLOynBS9g==}
    hasBin: true
    dependencies:
      argparse: 1.0.10
      esprima: 4.0.1
    dev: true

  /js-yaml/4.1.0:
    resolution: {integrity: sha512-wpxZs9NoxZaJESJGIZTyDEaYpl0FKSA+FB9aJiyemKhMwkxQg63h4T1KJgUGHpTqPDNRcmmYLugrRjJlBtWvRA==}
    hasBin: true
    dependencies:
      argparse: 2.0.1

  /jsdom/20.0.3:
    resolution: {integrity: sha512-SYhBvTh89tTfCD/CRdSOm13mOBa42iTaTyfyEWBdKcGdPxPtLFBXuHR8XHb33YNYaP+lLbmSvBTsnoesCNJEsQ==}
    engines: {node: '>=14'}
    peerDependencies:
      canvas: ^2.5.0
    peerDependenciesMeta:
      canvas:
        optional: true
    dependencies:
      abab: 2.0.6
      acorn: 8.8.2
      acorn-globals: 7.0.1
      cssom: 0.5.0
      cssstyle: 2.3.0
      data-urls: 3.0.2
      decimal.js: 10.4.3
      domexception: 4.0.0
      escodegen: 2.0.0
      form-data: 4.0.0
      html-encoding-sniffer: 3.0.0
      http-proxy-agent: 5.0.0
      https-proxy-agent: 5.0.1
      is-potential-custom-element-name: 1.0.1
      nwsapi: 2.2.2
      parse5: 7.1.2
      saxes: 6.0.0
      symbol-tree: 3.2.4
      tough-cookie: 4.1.2
      w3c-xmlserializer: 4.0.0
      webidl-conversions: 7.0.0
      whatwg-encoding: 2.0.0
      whatwg-mimetype: 3.0.0
      whatwg-url: 11.0.0
      ws: 8.12.1
      xml-name-validator: 4.0.0
    transitivePeerDependencies:
      - bufferutil
      - supports-color
      - utf-8-validate
    dev: true

  /jsesc/2.5.2:
    resolution: {integrity: sha512-OYu7XEzjkCQ3C5Ps3QIZsQfNpqoJyZZA99wd9aWd05NCtC5pWOkShK2mkL6HXQR6/Cy2lbNdPlZBpuQHXE63gA==}
    engines: {node: '>=4'}
    hasBin: true

  /json-parse-even-better-errors/2.3.1:
    resolution: {integrity: sha512-xyFwyhro/JEof6Ghe2iz2NcXoj2sloNsWr/XsERDK/oiPCfaNhl5ONfp+jQdAZRQQ0IJWNzH9zIZF7li91kh2w==}

  /json-schema-traverse/0.4.1:
    resolution: {integrity: sha512-xbbCH5dCYU5T8LcEhhuh7HJ88HXuW3qsI3Y0zOZFKfZEHcpWiHU/Jxzk629Brsab/mMiHQti9wMP+845RPe3Vg==}

  /json-stable-stringify-without-jsonify/1.0.1:
    resolution: {integrity: sha512-Bdboy+l7tA3OGW6FjyFHWkP5LuByj1Tk33Ljyq0axyzdk9//JSi2u3fP1QSmd1KNwq6VOKYGlAu87CisVir6Pw==}

  /json5/1.0.2:
    resolution: {integrity: sha512-g1MWMLBiz8FKi1e4w0UyVL3w+iJceWAFBAaBnnGKOpNa5f8TLktkbre1+s6oICydWAm+HRUGTmI+//xv2hvXYA==}
    hasBin: true
    dependencies:
      minimist: 1.2.8

  /json5/2.2.3:
    resolution: {integrity: sha512-XmOWe7eyHYH14cLdVPoyg+GOH3rYX++KpzrylJwSW98t3Nk+U8XOl8FWKOgwtzdb8lXGf6zYwDUzeHMWfxasyg==}
    engines: {node: '>=6'}
    hasBin: true

  /jsx-ast-utils/3.3.3:
    resolution: {integrity: sha512-fYQHZTZ8jSfmWZ0iyzfwiU4WDX4HpHbMCZ3gPlWYiCl3BoeOTsqKBqnTVfH2rYT7eP5c3sVbeSPHnnJOaTrWiw==}
    engines: {node: '>=4.0'}
    dependencies:
      array-includes: 3.1.6
      object.assign: 4.1.4

  /just-unique/4.2.0:
    resolution: {integrity: sha512-cxQGGUiit6CGUpuuiezY8N4m1wgF4o7127rXEXDFcxeDUFfdV7gSkwA26Fe2wWBiNQq2SZOgN4gSmMxB/StA8Q==}
    dev: true

  /kleur/3.0.3:
    resolution: {integrity: sha512-eTIzlVOSUR+JxdDFepEYcBMtZ9Qqdef+rnzWdRZuMbOywu5tO2w2N7rqjoANZ5k9vywhL6Br1VRjUIgTQx4E8w==}
    engines: {node: '>=6'}
    dev: true

  /klona/2.0.6:
    resolution: {integrity: sha512-dhG34DXATL5hSxJbIexCft8FChFXtmskoZYnoPWjXQuebWYCNkVeV3KkGegCK9CP1oswI/vQibS2GY7Em/sJJA==}
    engines: {node: '>= 8'}
    dev: false

  /language-subtag-registry/0.3.22:
    resolution: {integrity: sha512-tN0MCzyWnoz/4nHS6uxdlFWoUZT7ABptwKPQ52Ea7URk6vll88bWBVhodtnlfEuCcKWNGoc+uGbw1cwa9IKh/w==}

  /language-tags/1.0.5:
    resolution: {integrity: sha512-qJhlO9cGXi6hBGKoxEG/sKZDAHD5Hnu9Hs4WbOY3pCWXDhw0N8x1NenNzm2EnNLkLkk7J2SdxAkDSbb6ftT+UQ==}
    dependencies:
      language-subtag-registry: 0.3.22

  /leven/3.1.0:
    resolution: {integrity: sha512-qsda+H8jTaUaN/x5vzW2rzc+8Rw4TAQ/4KjB46IwK5VH+IlVeeeje/EoZRpiXvIqjFgK84QffqPztGI3VBLG1A==}
    engines: {node: '>=6'}
    dev: true

  /levn/0.3.0:
    resolution: {integrity: sha512-0OO4y2iOHix2W6ujICbKIaEQXvFQHue65vUG3pb5EUomzPI90z9hsA1VsO/dbIIpC53J8gxM9Q4Oho0jrCM/yA==}
    engines: {node: '>= 0.8.0'}
    dependencies:
      prelude-ls: 1.1.2
      type-check: 0.3.2
    dev: true

  /levn/0.4.1:
    resolution: {integrity: sha512-+bT2uH4E5LGE7h/n3evcS/sQlJXCpIp6ym8OWJ5eV6+67Dsql/LaaT7qJBAt2rzfoa/5QBGBhxDix1dMt2kQKQ==}
    engines: {node: '>= 0.8.0'}
    dependencies:
      prelude-ls: 1.2.1
      type-check: 0.4.0

  /lilconfig/2.0.6:
    resolution: {integrity: sha512-9JROoBW7pobfsx+Sq2JsASvCo6Pfo6WWoUW79HuB1BCoBXD4PLWJPqDF6fNj67pqBYTbAHkE57M1kS/+L1neOg==}
    engines: {node: '>=10'}
    dev: true

  /lilconfig/2.1.0:
    resolution: {integrity: sha512-utWOt/GHzuUxnLKxB6dk81RoOeoNeHgbrXiuGk4yyF5qlRz+iIVWu56E2fqGHFrXz0QNUhLB/8nKqvRH66JKGQ==}
    engines: {node: '>=10'}
    dev: true

  /lines-and-columns/1.2.4:
    resolution: {integrity: sha512-7ylylesZQ/PV29jhEDl3Ufjo6ZX7gCqJr5F7PKrqc93v7fzSymt1BpwEU8nAUXs8qzzvqhbjhK5QZg6Mt/HkBg==}

  /linkify-it/4.0.1:
    resolution: {integrity: sha512-C7bfi1UZmoj8+PQx22XyeXCuBlokoyWQL5pWSP+EI6nzRylyThouddufc2c1NDIcP9k5agmN9fLpA7VNJfIiqw==}
    dependencies:
      uc.micro: 1.0.6
    dev: false

  /linkifyjs/4.1.0:
    resolution: {integrity: sha512-Ffv8VoY3+ixI1b3aZ3O+jM6x17cOsgwfB1Wq7pkytbo1WlyRp6ZO0YDMqiWT/gQPY/CmtiGuKfzDIVqxh1aCTA==}
    dev: false

  /lint-staged/13.1.2:
    resolution: {integrity: sha512-K9b4FPbWkpnupvK3WXZLbgu9pchUJ6N7TtVZjbaPsoizkqFUDkUReUL25xdrCljJs7uLUF3tZ7nVPeo/6lp+6w==}
    engines: {node: ^14.13.1 || >=16.0.0}
    hasBin: true
    dependencies:
      cli-truncate: 3.1.0
      colorette: 2.0.19
      commander: 9.5.0
      debug: 4.3.4
      execa: 6.1.0
      lilconfig: 2.0.6
      listr2: 5.0.7
      micromatch: 4.0.5
      normalize-path: 3.0.0
      object-inspect: 1.12.3
      pidtree: 0.6.0
      string-argv: 0.3.1
      yaml: 2.2.1
    transitivePeerDependencies:
      - enquirer
      - supports-color
    dev: true

  /listr2/5.0.7:
    resolution: {integrity: sha512-MD+qXHPmtivrHIDRwPYdfNkrzqDiuaKU/rfBcec3WMyMF3xylQj3jMq344OtvQxz7zaCFViRAeqlr2AFhPvXHw==}
    engines: {node: ^14.13.1 || >=16.0.0}
    peerDependencies:
      enquirer: '>= 2.3.0 < 3'
    peerDependenciesMeta:
      enquirer:
        optional: true
    dependencies:
      cli-truncate: 2.1.0
      colorette: 2.0.19
      log-update: 4.0.0
      p-map: 4.0.0
      rfdc: 1.3.0
      rxjs: 7.8.0
      through: 2.3.8
      wrap-ansi: 7.0.0
    dev: true

  /locate-path/5.0.0:
    resolution: {integrity: sha512-t7hw9pI+WvuwNJXwk5zVHpyhIqzg2qTlklJOf0mVxGSbe3Fp2VieZcduNYjaLDoy6p9uGpQEGWG87WpMKlNq8g==}
    engines: {node: '>=8'}
    dependencies:
      p-locate: 4.1.0
    dev: true

  /locate-path/6.0.0:
    resolution: {integrity: sha512-iPZK6eYjbxRu3uB4/WZ3EsEIMJFMqAoopl3R+zuq0UjcAm/MO6KCweDgPfP3elTztoKP3KtnVHxTn2NHBSDVUw==}
    engines: {node: '>=10'}
    dependencies:
      p-locate: 5.0.0

  /lodash.merge/4.6.2:
    resolution: {integrity: sha512-0KpjqXRVvrYyCsX1swR/XTK0va6VQkQM6MNo7PqW77ByjAhoARA8EfrP1N4+KlKj8YS0ZUCtRT/YUuhyYDujIQ==}

  /lodash.mergewith/4.6.2:
    resolution: {integrity: sha512-GK3g5RPZWTRSeLSpgP8Xhra+pnjBC56q9FZYe1d5RN3TJ35dbkGy3YqBSMbyCrlbi+CM9Z3Jk5yTL7RCsqboyQ==}
    dev: true

  /lodash/4.17.21:
    resolution: {integrity: sha512-v2kDEe57lecTulaDIuNTPy3Ry4gLGJ6Z1O3vE1krgXZNrsQ+LFTGHVxVjcXPs17LhbZVGedAJv8XZ1tvj5FvSg==}

  /log-update/4.0.0:
    resolution: {integrity: sha512-9fkkDevMefjg0mmzWFBW8YkFP91OrizzkW3diF7CpG+S2EYdy4+TVfGwz1zeF8x7hCx1ovSPTOE9Ngib74qqUg==}
    engines: {node: '>=10'}
    dependencies:
      ansi-escapes: 4.3.2
      cli-cursor: 3.1.0
      slice-ansi: 4.0.0
      wrap-ansi: 6.2.0
    dev: true

  /loose-envify/1.4.0:
    resolution: {integrity: sha512-lyuxPGr/Wfhrlem2CL/UcnUc1zcqKAImBDzukY7Y5F/yQiNdko6+fRLevlw1HgMySw7f611UIY408EtxRSoK3Q==}
    hasBin: true
    dependencies:
      js-tokens: 4.0.0

  /lru-cache/5.1.1:
    resolution: {integrity: sha512-KpNARQA3Iwv+jTA0utUVVbrh+Jlrr1Fv0e56GGzAFOXN7dk/FviaDW8LHmK52DlcH4WP2n6gI8vN1aesBFgo9w==}
    dependencies:
      yallist: 3.1.1

  /lru-cache/6.0.0:
    resolution: {integrity: sha512-Jo6dJ04CmSjuznwJSS3pUeWmd/H0ffTlkXXgwZi+eq1UCmqQwCh+eLsYOYCwY991i2Fah4h1BEMCx4qThGbsiA==}
    engines: {node: '>=10'}
    dependencies:
      yallist: 4.0.0

  /lz-string/1.5.0:
    resolution: {integrity: sha512-h5bgJWpxJNswbU7qCrV0tIKQCaS3blPDrqKWx+QxzuzL1zGUzij9XCWLrSLsJPu5t+eWA/ycetzYAO5IOMcWAQ==}
    hasBin: true
    dev: true

  /make-dir/3.1.0:
    resolution: {integrity: sha512-g3FeP20LNwhALb/6Cz6Dd4F2ngze0jz7tbzrD2wAV+o9FeNHe4rL+yK2md0J/fiSf1sa1ADhXqi5+oVwOM/eGw==}
    engines: {node: '>=8'}
    dependencies:
      semver: 6.3.0
    dev: true

  /make-error/1.3.6:
    resolution: {integrity: sha512-s8UhlNe7vPKomQhC1qFelMokr/Sc3AgNbso3n74mVPA5LTZwkB9NlXf4XPamLxJE8h0gh73rM94xvwRT2CVInw==}
    dev: false

  /makeerror/1.0.12:
    resolution: {integrity: sha512-JmqCvUhmt43madlpFzG4BQzG2Z3m6tvQDNKdClZnO3VbIudJYmxsT0FNJMeiB2+JTSlTQTSbU8QdesVmwJcmLg==}
    dependencies:
      tmpl: 1.0.5
    dev: true

  /markdown-it/13.0.1:
    resolution: {integrity: sha512-lTlxriVoy2criHP0JKRhO2VDG9c2ypWCsT237eDiLqi09rmbKoUetyGHq2uOIRoRS//kfoJckS0eUzzkDR+k2Q==}
    hasBin: true
    dependencies:
      argparse: 2.0.1
      entities: 3.0.1
      linkify-it: 4.0.1
      mdurl: 1.0.1
      uc.micro: 1.0.6
    dev: false

  /mdurl/1.0.1:
    resolution: {integrity: sha512-/sKlQJCBYVY9Ers9hqzKou4H6V5UWc/M59TH2dvkt+84itfnq7uFOMLpOiOS4ujvHP4etln18fmIxA5R5fll0g==}
    dev: false

  /memoize-one/5.2.1:
    resolution: {integrity: sha512-zYiwtZUcYyXKo/np96AGZAckk+FWWsUdJ3cHGGmld7+AhvcWmQyGCYUh1hc4Q/pkOhb65dQR/pqCyK0cOaHz4Q==}
    dev: false

  /merge-stream/2.0.0:
    resolution: {integrity: sha512-abv/qOcuPfk3URPfDzmZU1LKmuw8kT+0nIHvKrKgFrwifol/doWcdA4ZqsWQ8ENrFKkd67Mfpo/LovbIUsbt3w==}
    dev: true

  /merge2/1.4.1:
    resolution: {integrity: sha512-8q7VEgMJW4J8tcfVPy8g09NcQwZdbwFEqhe/WZkoIzjn/3TGDwtOCYtXGxA3O8tPzpczCCDgv+P2P5y00ZJOOg==}
    engines: {node: '>= 8'}

  /micromatch/4.0.5:
    resolution: {integrity: sha512-DMy+ERcEW2q8Z2Po+WNXuw3c5YaUSFjAO5GsJqfEl7UjvtIuFKO6ZrKvcItdy98dwFI2N1tg3zNIdKaQT+aNdA==}
    engines: {node: '>=8.6'}
    dependencies:
      braces: 3.0.2
      picomatch: 2.3.1

  /mime-db/1.52.0:
    resolution: {integrity: sha512-sPU4uV7dYlvtWJxwwxHD0PuihVNiE7TyAbQ5SWxDCB9mUYvOgroQOwYQQOKPJ8CIbE+1ETVlOoK1UC2nU3gYvg==}
    engines: {node: '>= 0.6'}

  /mime-types/2.1.35:
    resolution: {integrity: sha512-ZDY+bPm5zTTF+YpCrAU9nK0UgICYPT0QtT1NZWFv4s++TNkcgVaT0g6+4R2uI4MjQjzysHB1zxuWL50hzaeXiw==}
    engines: {node: '>= 0.6'}
    dependencies:
      mime-db: 1.52.0

  /mimic-fn/2.1.0:
    resolution: {integrity: sha512-OqbOk5oEQeAZ8WXWydlu9HJjz9WVdEIvamMCcXmuqUYjTknH/sqsWvhQ3vgwKFRR1HpjvNBKQ37nbJgYzGqGcg==}
    engines: {node: '>=6'}
    dev: true

  /mimic-fn/4.0.0:
    resolution: {integrity: sha512-vqiC06CuhBTUdZH+RYl8sFrL096vA45Ok5ISO6sE/Mr1jRbGH4Csnhi8f3wKVl7x8mO4Au7Ir9D3Oyv1VYMFJw==}
    engines: {node: '>=12'}
    dev: true

  /min-indent/1.0.1:
    resolution: {integrity: sha512-I9jwMn07Sy/IwOj3zVkVik2JTvgpaykDZEigL6Rx6N9LbMywwUSMtxET+7lVoDLLd3O3IXwJwvuuns8UB/HeAg==}
    engines: {node: '>=4'}
    dev: true

  /minimatch/3.1.2:
    resolution: {integrity: sha512-J7p63hRiAjw1NDEww1W7i37+ByIrOWO5XQQAzZ3VOcL0PNybwpfmV/N05zFAzwQ9USyEcX6t3UO+K5aqBQOIHw==}
    dependencies:
      brace-expansion: 1.1.11

  /minimist/1.2.8:
    resolution: {integrity: sha512-2yyAR8qBkN3YuheJanUpWC5U3bb5osDywNB8RzDVlDwDHbocAJveqqj1u8+SVD7jkWT4yvsHCpWqqWqAxb0zCA==}

  /minipass/3.3.6:
    resolution: {integrity: sha512-DxiNidxSEK+tHG6zOIklvNOwm3hvCrbUrdtzY74U6HKTJxvIDfOUL5W5P2Ghd3DTkhhKPYGqeNUIh5qcM4YBfw==}
    engines: {node: '>=8'}
    dependencies:
      yallist: 4.0.0
    dev: true

  /minipass/4.2.4:
    resolution: {integrity: sha512-lwycX3cBMTvcejsHITUgYj6Gy6A7Nh4Q6h9NP4sTHY1ccJlC7yKzDmiShEHsJ16Jf1nKGDEaiHxiltsJEvk0nQ==}
    engines: {node: '>=8'}
    dev: true

  /minizlib/2.1.2:
    resolution: {integrity: sha512-bAxsR8BVfj60DWXHE3u30oHzfl4G7khkSuPW+qvpd7jFRHm7dLxOjUk1EHACJ/hxLY8phGJ0YhYHZo7jil7Qdg==}
    engines: {node: '>= 8'}
    dependencies:
      minipass: 3.3.6
      yallist: 4.0.0
    dev: true

  /mkdirp/1.0.4:
    resolution: {integrity: sha512-vVqVZQyf3WLx2Shd0qJ9xuvqgAyKPLAiqITEtqW0oIUjzo3PePDd6fW9iFz30ef7Ysp/oiWqbhszeGWW2T6Gzw==}
    engines: {node: '>=10'}
    hasBin: true
    dev: true

  /moment/2.29.4:
    resolution: {integrity: sha512-5LC9SOxjSc2HF6vO2CyuTDNivEdoz2IvyJJGj6X8DJ0eFyfszE0QiEd+iXmBvUP3WHxSjFH/vIsA0EN00cgr8w==}
    dev: false

  /ms/2.0.0:
    resolution: {integrity: sha512-Tpp60P6IUJDTuOq/5Z8cdskzJujfwqfOTkrwIwj7IRISpnkJnT6SyJ4PCPnGMoFjC9ddhal5KVIYtAt97ix05A==}
    dev: false

  /ms/2.1.2:
    resolution: {integrity: sha512-sGkPx+VjMtmA6MX27oA4FBFELFCZZ4S4XqeGOXCv68tT+jb3vk/RyaKWP0PTKyWtmLSM0b+adUTEvbs1PEaH2w==}

  /ms/2.1.3:
    resolution: {integrity: sha512-6FlzubTLZG3J2a/NVCAleEhjzq5oxgHyaCU9yYXvcLsvoVaHJq/s5xXI6/XXP6tz7R9xAOtHnSO/tXtF3WRTlA==}

  /multipipe/1.0.2:
    resolution: {integrity: sha512-6uiC9OvY71vzSGX8lZvSqscE7ft9nPupJ8fMjrCNRAUy2LREUW42UL+V/NTrogr6rFgRydUrCX4ZitfpSNkSCQ==}
    dependencies:
      duplexer2: 0.1.4
      object-assign: 4.1.1
    dev: false

  /nanoid/3.3.4:
    resolution: {integrity: sha512-MqBkQh/OHTS2egovRtLk45wEyNXwF+cokD+1YPf9u5VfJiRdAiRwB2froX5Co9Rh20xs4siNPm8naNotSD6RBw==}
    engines: {node: ^10 || ^12 || ^13.7 || ^14 || >=15.0.1}
    hasBin: true

  /natural-compare-lite/1.4.0:
    resolution: {integrity: sha512-Tj+HTDSJJKaZnfiuw+iaF9skdPpTo2GtEly5JHnWV/hfv2Qj/9RKsGISQtLh2ox3l5EAGw487hnBee0sIJ6v2g==}
    dev: true

  /natural-compare/1.4.0:
    resolution: {integrity: sha512-OWND8ei3VtNC9h7V60qff3SVobHr996CTwgxubgyQYEpg290h9J0buyECNNJexkFm5sOajh5G116RYA1c8ZMSw==}

  /next-tick/1.1.0:
    resolution: {integrity: sha512-CXdUiJembsNjuToQvxayPZF9Vqht7hewsvy2sOWafLvi2awflj9mOC6bHIg50orX8IJvWKY9wYQ/zB2kogPslQ==}
    dev: false

  /next/13.2.3_6m24vuloj5ihw4zc5lbsktc4fu:
    resolution: {integrity: sha512-nKFJC6upCPN7DWRx4+0S/1PIOT7vNlCT157w9AzbXEgKy6zkiPKEt5YyRUsRZkmpEqBVrGgOqNfwecTociyg+w==}
    engines: {node: '>=14.6.0'}
    hasBin: true
    peerDependencies:
      '@opentelemetry/api': ^1.4.0
      fibers: '>= 3.1.0'
      node-sass: ^6.0.0 || ^7.0.0
      react: ^18.2.0
      react-dom: ^18.2.0
      sass: ^1.3.0
    peerDependenciesMeta:
      '@opentelemetry/api':
        optional: true
      fibers:
        optional: true
      node-sass:
        optional: true
      sass:
        optional: true
    dependencies:
      '@next/env': 13.2.3
      '@swc/helpers': 0.4.14
      caniuse-lite: 1.0.30001460
      postcss: 8.4.14
      react: 18.2.0
      react-dom: 18.2.0_react@18.2.0
      styled-jsx: 5.1.1_q2tyk3gci27qk4qoatek53e4vi
    optionalDependencies:
      '@next/swc-android-arm-eabi': 13.2.3
      '@next/swc-android-arm64': 13.2.3
      '@next/swc-darwin-arm64': 13.2.3
      '@next/swc-darwin-x64': 13.2.3
      '@next/swc-freebsd-x64': 13.2.3
      '@next/swc-linux-arm-gnueabihf': 13.2.3
      '@next/swc-linux-arm64-gnu': 13.2.3
      '@next/swc-linux-arm64-musl': 13.2.3
      '@next/swc-linux-x64-gnu': 13.2.3
      '@next/swc-linux-x64-musl': 13.2.3
      '@next/swc-win32-arm64-msvc': 13.2.3
      '@next/swc-win32-ia32-msvc': 13.2.3
      '@next/swc-win32-x64-msvc': 13.2.3
    transitivePeerDependencies:
      - '@babel/core'
      - babel-plugin-macros
    dev: false

  /nextjs-google-analytics/2.3.3_next@13.2.3+react@18.2.0:
    resolution: {integrity: sha512-Y6sI6A7wt5dji8hYBnVkOh9LTyImSLFZXx3FpyQgVW7W4b4qEFHjH2u3fhDJsrRZeLlUGM8/RuHD/mhHc2Axfg==}
    peerDependencies:
      next: '>=11.0.0'
      react: '>=17.0.0'
    dependencies:
      next: 13.2.3_6m24vuloj5ihw4zc5lbsktc4fu
      react: 18.2.0
    optionalDependencies:
      fsevents: 2.3.2
    dev: false

  /node-domexception/1.0.0:
    resolution: {integrity: sha512-/jKZoMpw0F8GRwl4/eLROPA3cfcXtLApP0QzLmUT/HuPCZWyB7IY9ZrMeKw2O/nFIqPQB3PVM9aYm0F312AXDQ==}
    engines: {node: '>=10.5.0'}
    dev: true

  /node-fetch/2.6.7:
    resolution: {integrity: sha512-ZjMPFEfVx5j+y2yF35Kzx5sF7kDzxuDj6ziH4FFbOp87zKDZNx8yExJIb05OGF4Nlt9IHFIMBkRl41VdvcNdbQ==}
    engines: {node: 4.x || >=6.0.0}
    peerDependencies:
      encoding: ^0.1.0
    peerDependenciesMeta:
      encoding:
        optional: true
    dependencies:
      whatwg-url: 5.0.0
    dev: false

  /node-fetch/3.3.0:
    resolution: {integrity: sha512-BKwRP/O0UvoMKp7GNdwPlObhYGB5DQqwhEDQlNKuoqwVYSxkSZCSbHjnFFmUEtwSKRPU4kNK8PbDYYitwaE3QA==}
    engines: {node: ^12.20.0 || ^14.13.1 || >=16.0.0}
    dependencies:
      data-uri-to-buffer: 4.0.1
      fetch-blob: 3.2.0
      formdata-polyfill: 4.0.10
    dev: true

  /node-gyp-build/4.6.0:
    resolution: {integrity: sha512-NTZVKn9IylLwUzaKjkas1e4u2DLNcV4rdYagA4PWdPwW87Bi7z+BznyKSRwS/761tV/lzCGXplWsiaMjLqP2zQ==}
    hasBin: true
    dev: false

  /node-int64/0.4.0:
    resolution: {integrity: sha512-O5lz91xSOeoXP6DulyHfllpq+Eg00MWitZIbtPfoSEvqIHdl5gfcY6hYzDWnj0qD5tz52PI08u9qUvSVeUBeHw==}
    dev: true

  /node-releases/2.0.10:
    resolution: {integrity: sha512-5GFldHPXVG/YZmFzJvKK2zDSzPKhEp0+ZR5SVaoSag9fsL5YgHbUHDfnG5494ISANDcK4KwPXAx2xqVEydmd7w==}

  /normalize-path/3.0.0:
    resolution: {integrity: sha512-6eZs5Ls3WtCisHWp9S2GUy8dqkpGi4BVSz3GaqiE6ezub0512ESztXUwUB6C6IKbQkY2Pnb/mD4WYojCRwcwLA==}
    engines: {node: '>=0.10.0'}
    dev: true

  /normalize-range/0.1.2:
    resolution: {integrity: sha512-bdok/XvKII3nUpklnV6P2hxtMNrCboOjAcyBuQnWEhO665FwrSNRxU+AqpsyvO6LgGYPspN+lu5CLtw4jPRKNA==}
    engines: {node: '>=0.10.0'}
    dev: true

  /npm-normalize-package-bin/3.0.0:
    resolution: {integrity: sha512-g+DPQSkusnk7HYXr75NtzkIP4+N81i3RPsGFidF3DzHd9MT9wWngmqoeg/fnHFz5MNdtG4w03s+QnhewSLTT2Q==}
    engines: {node: ^14.17.0 || ^16.13.0 || >=18.0.0}
    dev: true

  /npm-run-path/4.0.1:
    resolution: {integrity: sha512-S48WzZW777zhNIrn7gxOlISNAqi9ZC/uQFnRdbeIHhZhCA6UqpkOT8T1G7BvfdgP4Er8gF4sUbaS0i7QvIfCWw==}
    engines: {node: '>=8'}
    dependencies:
      path-key: 3.1.1
    dev: true

  /npm-run-path/5.1.0:
    resolution: {integrity: sha512-sJOdmRGrY2sjNTRMbSvluQqg+8X7ZK61yvzBEIDhz4f8z1TZFYABsqjjCBd/0PUNE9M6QDgHJXQkGUEm7Q+l9Q==}
    engines: {node: ^12.20.0 || ^14.13.1 || >=16.0.0}
    dependencies:
      path-key: 4.0.0
    dev: true

  /nwsapi/2.2.2:
    resolution: {integrity: sha512-90yv+6538zuvUMnN+zCr8LuV6bPFdq50304114vJYJ8RDyK8D5O9Phpbd6SZWgI7PwzmmfN1upeOJlvybDSgCw==}
    dev: true

  /object-assign/4.1.1:
    resolution: {integrity: sha512-rJgTQnkUnH1sFw8yT6VSU3zD3sWmu6sZhIseY8VX+GRu3P6F7Fu+JNDoXfklElbLJSnc3FUQHVe4cU5hj+BcUg==}
    engines: {node: '>=0.10.0'}

  /object-hash/3.0.0:
    resolution: {integrity: sha512-RSn9F68PjH9HqtltsSnqYC1XXoWe9Bju5+213R98cNGttag9q9yAOTzdbsqvIa7aNm5WffBZFpWYr2aWrklWAw==}
    engines: {node: '>= 6'}
    dev: true

  /object-inspect/1.12.3:
    resolution: {integrity: sha512-geUvdk7c+eizMNUDkRpW1wJwgfOiOeHbxBR/hLXK1aT6zmVSO0jsQcs7fj6MGw89jC/cjGfLcNOrtMYtGqm81g==}

  /object-is/1.1.5:
    resolution: {integrity: sha512-3cyDsyHgtmi7I7DfSSI2LDp6SK2lwvtbg0p0R1e0RvTqF5ceGx+K2dfSjm1bKDMVCFEDAQvy+o8c6a7VujOddw==}
    engines: {node: '>= 0.4'}
    dependencies:
      call-bind: 1.0.2
      define-properties: 1.2.0

  /object-keys/0.4.0:
    resolution: {integrity: sha512-ncrLw+X55z7bkl5PnUvHwFK9FcGuFYo9gtjws2XtSzL+aZ8tm830P60WJ0dSmFVaSalWieW5MD7kEdnXda9yJw==}
    dev: false

  /object-keys/1.1.1:
    resolution: {integrity: sha512-NuAESUOUMrlIXOfHKzD6bpPu3tYt3xvjNdRIQ+FeT0lNb4K8WR70CaDxhuNguS2XG+GjkyMwOzsN5ZktImfhLA==}
    engines: {node: '>= 0.4'}

  /object.assign/4.1.4:
    resolution: {integrity: sha512-1mxKf0e58bvyjSCtKYY4sRe9itRk3PJpquJOjeIkz885CczcI4IvJJDLPS72oowuSh+pBxUFROpX+TU++hxhZQ==}
    engines: {node: '>= 0.4'}
    dependencies:
      call-bind: 1.0.2
      define-properties: 1.2.0
      has-symbols: 1.0.3
      object-keys: 1.1.1

  /object.entries/1.1.6:
    resolution: {integrity: sha512-leTPzo4Zvg3pmbQ3rDK69Rl8GQvIqMWubrkxONG9/ojtFE2rD9fjMKfSI5BxW3osRH1m6VdzmqK8oAY9aT4x5w==}
    engines: {node: '>= 0.4'}
    dependencies:
      call-bind: 1.0.2
      define-properties: 1.2.0
      es-abstract: 1.21.1

  /object.fromentries/2.0.6:
    resolution: {integrity: sha512-VciD13dswC4j1Xt5394WR4MzmAQmlgN72phd/riNp9vtD7tp4QQWJ0R4wvclXcafgcYK8veHRed2W6XeGBvcfg==}
    engines: {node: '>= 0.4'}
    dependencies:
      call-bind: 1.0.2
      define-properties: 1.2.0
      es-abstract: 1.21.1

  /object.hasown/1.1.2:
    resolution: {integrity: sha512-B5UIT3J1W+WuWIU55h0mjlwaqxiE5vYENJXIXZ4VFe05pNYrkKuK0U/6aFcb0pKywYJh7IhfoqUfKVmrJJHZHw==}
    dependencies:
      define-properties: 1.2.0
      es-abstract: 1.21.1

  /object.omit/3.0.0:
    resolution: {integrity: sha512-EO+BCv6LJfu+gBIF3ggLicFebFLN5zqzz/WWJlMFfkMyGth+oBkhxzDl0wx2W4GkLzuQs/FsSkXZb2IMWQqmBQ==}
    engines: {node: '>=0.10.0'}
    dependencies:
      is-extendable: 1.0.1
    dev: false

  /object.pick/1.3.0:
    resolution: {integrity: sha512-tqa/UMy/CCoYmj+H5qc07qvSL9dqcs/WZENZ1JbtWBlATP+iVOe778gE6MSijnyCnORzDuX6hU+LA4SZ09YjFQ==}
    engines: {node: '>=0.10.0'}
    dependencies:
      isobject: 3.0.1
    dev: false

  /object.values/1.1.6:
    resolution: {integrity: sha512-FVVTkD1vENCsAcwNs9k6jea2uHC/X0+JcjG8YA60FN5CMaJmG95wT9jek/xX9nornqGRrBkKtzuAu2wuHpKqvw==}
    engines: {node: '>= 0.4'}
    dependencies:
      call-bind: 1.0.2
      define-properties: 1.2.0
      es-abstract: 1.21.1

  /once/1.4.0:
    resolution: {integrity: sha512-lNaJgI+2Q5URQBkccEKHTQOPaXdUxnZZElQTZY0MFUAuaEqe1E+Nyvgdz/aIyNi6Z9MzO5dv1H8n58/GELp3+w==}
    dependencies:
      wrappy: 1.0.2

  /onetime/5.1.2:
    resolution: {integrity: sha512-kbpaSSGJTWdAY5KPVeMOKXSrPtr8C8C7wodJbcsd51jRnmD+GZu8Y0VoU6Dm5Z4vWr0Ig/1NKuWRKf7j5aaYSg==}
    engines: {node: '>=6'}
    dependencies:
      mimic-fn: 2.1.0
    dev: true

  /onetime/6.0.0:
    resolution: {integrity: sha512-1FlR+gjXK7X+AsAHso35MnyN5KqGwJRi/31ft6x0M194ht7S+rWAvd7PHss9xSKMzE0asv1pyIHaJYq+BbacAQ==}
    engines: {node: '>=12'}
    dependencies:
      mimic-fn: 4.0.0
    dev: true

  /open/8.4.2:
    resolution: {integrity: sha512-7x81NCL719oNbsq/3mh+hVrAWmFuEYUqrq/Iw3kUzH8ReypT9QQ0BLoJS7/G9k6N81XjW4qHWtjWwe/9eLy1EQ==}
    engines: {node: '>=12'}
    dependencies:
      define-lazy-prop: 2.0.0
      is-docker: 2.2.1
      is-wsl: 2.2.0

  /openai/3.2.1:
    resolution: {integrity: sha512-762C9BNlJPbjjlWZi4WYK9iM2tAVAv0uUp1UmI34vb0CN5T2mjB/qM6RYBmNKMh/dN9fC+bxqPwWJZUTWW052A==}
    dependencies:
      axios: 0.26.1
      form-data: 4.0.0
    transitivePeerDependencies:
      - debug
    dev: false

  /optionator/0.8.3:
    resolution: {integrity: sha512-+IW9pACdk3XWmmTXG8m3upGUJst5XRGzxMRjXzAuJ1XnIFNvfhjjIuYkDvysnPQ7qzqVzLt78BCruntqRhWQbA==}
    engines: {node: '>= 0.8.0'}
    dependencies:
      deep-is: 0.1.4
      fast-levenshtein: 2.0.6
      levn: 0.3.0
      prelude-ls: 1.1.2
      type-check: 0.3.2
      word-wrap: 1.2.3
    dev: true

  /optionator/0.9.1:
    resolution: {integrity: sha512-74RlY5FCnhq4jRxVUPKDaRwrVNXMqsGsiW6AJw4XK8hmtm10wC0ypZBLw5IIp85NZMr91+qd1RvvENwg7jjRFw==}
    engines: {node: '>= 0.8.0'}
    dependencies:
      deep-is: 0.1.4
      fast-levenshtein: 2.0.6
      levn: 0.4.1
      prelude-ls: 1.2.1
      type-check: 0.4.0
      word-wrap: 1.2.3

  /orderedmap/2.1.0:
    resolution: {integrity: sha512-/pIFexOm6S70EPdznemIz3BQZoJ4VTFrhqzu0ACBqBgeLsLxq8e6Jim63ImIfwW/zAD1AlXpRMlOv3aghmo4dA==}
    dev: false

  /p-limit/2.3.0:
    resolution: {integrity: sha512-//88mFWSJx8lxCzwdAABTJL2MyWB12+eIY7MDL2SqLmAkeKU9qxRvWuSyTjm3FUmpBEMuFfckAIqEaVGUDxb6w==}
    engines: {node: '>=6'}
    dependencies:
      p-try: 2.2.0
    dev: true

  /p-limit/3.1.0:
    resolution: {integrity: sha512-TYOanM3wGwNGsZN2cVTYPArw454xnXj5qmWF1bEoAc4+cU/ol7GVh7odevjp1FNHduHc3KZMcFduxU5Xc6uJRQ==}
    engines: {node: '>=10'}
    dependencies:
      yocto-queue: 0.1.0

  /p-locate/4.1.0:
    resolution: {integrity: sha512-R79ZZ/0wAxKGu3oYMlz8jy/kbhsNrS7SKZ7PxEHBgJ5+F2mtFW2fK2cOtBh1cHYkQsbzFV7I+EoRKe6Yt0oK7A==}
    engines: {node: '>=8'}
    dependencies:
      p-limit: 2.3.0
    dev: true

  /p-locate/5.0.0:
    resolution: {integrity: sha512-LaNjtRWUBY++zB5nE/NwcaoMylSPk+S+ZHNB1TzdbMJMny6dynpAGt7X/tl/QYq3TIeE6nxHppbo2LGymrG5Pw==}
    engines: {node: '>=10'}
    dependencies:
      p-limit: 3.1.0

  /p-map/4.0.0:
    resolution: {integrity: sha512-/bjOqmgETBYB5BoEeGVea8dmvHb2m9GLy1E9W43yeyfP6QQCZGFNa+XRceJEuDB6zqr+gKpIAmlLebMpykw/MQ==}
    engines: {node: '>=10'}
    dependencies:
      aggregate-error: 3.1.0
    dev: true

  /p-try/2.2.0:
    resolution: {integrity: sha512-R4nPAVTAU0B9D35/Gk3uJf/7XYbQcyohSKdvAxIRSNghFl4e71hVoGnBNQz9cWaXxO2I10KTC+3jMdvvoKw6dQ==}
    engines: {node: '>=6'}
    dev: true

  /parent-module/1.0.1:
    resolution: {integrity: sha512-GQ2EWRpQV8/o+Aw8YqtfZZPfNRWZYkbidE9k5rpl/hC3vtHHBfGm2Ifi6qWV+coDGkrUKZAxE3Lot5kcsRlh+g==}
    engines: {node: '>=6'}
    dependencies:
      callsites: 3.1.0

  /parents/1.0.1:
    resolution: {integrity: sha512-mXKF3xkoUt5td2DoxpLmtOmZvko9VfFpwRwkKDHSNvgmpLAeBo18YDhcPbBzJq+QLCHMbGOfzia2cX4U+0v9Mg==}
    dependencies:
      path-platform: 0.11.15
    dev: true

  /parse-json/5.2.0:
    resolution: {integrity: sha512-ayCKvm/phCGxOkYRSCM82iDwct8/EonSEgCSxWxD7ve6jHggsFl4fZVQBPRNgQoKiuV/odhFrGzQXZwbifC8Rg==}
    engines: {node: '>=8'}
    dependencies:
      '@babel/code-frame': 7.18.6
      error-ex: 1.3.2
      json-parse-even-better-errors: 2.3.1
      lines-and-columns: 1.2.4

  /parse5/7.1.2:
    resolution: {integrity: sha512-Czj1WaSVpaoj0wbhMzLmWD69anp2WH7FXMB9n1Sy8/ZFF9jolSQVMu1Ij5WIyGmcBmhk7EOndpO4mIpihVqAXw==}
    dependencies:
      entities: 4.4.0
    dev: true

  /path-exists/4.0.0:
    resolution: {integrity: sha512-ak9Qy5Q7jYb2Wwcey5Fpvg2KoAc/ZIhLSLOSBmRmygPsGwkVVt0fZa0qrtMz+m6tJTAHfZQ8FnmB4MG4LWy7/w==}
    engines: {node: '>=8'}

  /path-is-absolute/1.0.1:
    resolution: {integrity: sha512-AVbw3UJ2e9bq64vSaS9Am0fje1Pa8pbGqTTsmXfaIiMpnr5DlDhfJOuLj9Sf95ZPVDAUerDfEk88MPmPe7UCQg==}
    engines: {node: '>=0.10.0'}

  /path-key/3.1.1:
    resolution: {integrity: sha512-ojmeN0qd+y0jszEtoY48r0Peq5dwMEkIlCOu6Q5f41lfkswXuKtYrhgoTpLnyIcHm24Uhqx+5Tqm2InSwLhE6Q==}
    engines: {node: '>=8'}

  /path-key/4.0.0:
    resolution: {integrity: sha512-haREypq7xkM7ErfgIyA0z+Bj4AGKlMSdlQE2jvJo6huWD1EdkKYV+G/T4nq0YEF2vgTT8kqMFKo1uHn950r4SQ==}
    engines: {node: '>=12'}
    dev: true

  /path-parse/1.0.7:
    resolution: {integrity: sha512-LDJzPVEEEPR+y48z93A0Ed0yXb8pAByGWo/k5YYdYgpY2/2EsOsksJrq7lOHxryrVOn1ejG6oAp8ahvOIQD8sw==}

  /path-platform/0.11.15:
    resolution: {integrity: sha512-Y30dB6rab1A/nfEKsZxmr01nUotHX0c/ZiIAsCTatEe1CmS5Pm5He7fZ195bPT7RdquoaL8lLxFCMQi/bS7IJg==}
    engines: {node: '>= 0.8.0'}
    dev: true

  /path-type/4.0.0:
    resolution: {integrity: sha512-gDKb8aZMDeD/tZWs9P6+q0J9Mwkdl6xMV8TjnGP3qJVJ06bdMgkbBlLU8IdfOsIsFz2BW1rNVT3XuNEl8zPAvw==}
    engines: {node: '>=8'}

  /picocolors/1.0.0:
    resolution: {integrity: sha512-1fygroTLlHu66zi26VoTDv8yRgm0Fccecssto+MhsZ0D/DGW2sm8E8AjW7NU5VVTRt5GxbeZ5qBuJr+HyLYkjQ==}

  /picomatch/2.3.1:
    resolution: {integrity: sha512-JU3teHTNjmE2VCGFzuY8EXzCDVwEqB2a8fsIvwaStHhAWJEeVd1o1QD80CU6+ZdEXXSLbSsuLwJjkCBWqRQUVA==}
    engines: {node: '>=8.6'}

  /pidtree/0.6.0:
    resolution: {integrity: sha512-eG2dWTVw5bzqGRztnHExczNxt5VGsE6OwTeCG3fdUf9KBsZzO3R5OIIIzWR+iZA0NtZ+RDVdaoE2dK1cn6jH4g==}
    engines: {node: '>=0.10'}
    hasBin: true
    dev: true

  /pify/2.3.0:
    resolution: {integrity: sha512-udgsAY+fTnvv7kI7aaxbqwWNb0AHiB0qBO89PZKPkoTmGOgdbrHDKD+0B2X4uTfJ/FT1R09r9gTsjUjNJotuog==}
    engines: {node: '>=0.10.0'}
    dev: true

  /pirates/4.0.5:
    resolution: {integrity: sha512-8V9+HQPupnaXMA23c5hvl69zXvTwTzyAYasnkb0Tts4XvO4CliqONMOnvlq26rkhLC3nWDFBJf73LU1e1VZLaQ==}
    engines: {node: '>= 6'}
    dev: true

  /pkg-dir/4.2.0:
    resolution: {integrity: sha512-HRDzbaKjC+AOWVXxAU/x54COGeIv9eb+6CkDSQoNTt4XyWoIJvuPsXizxu/Fr23EiekbtZwmh1IcIG/l/a10GQ==}
    engines: {node: '>=8'}
    dependencies:
      find-up: 4.1.0
    dev: true

  /postcss-import/14.1.0_postcss@8.4.21:
    resolution: {integrity: sha512-flwI+Vgm4SElObFVPpTIT7SU7R3qk2L7PyduMcokiaVKuWv9d/U+Gm/QAd8NDLuykTWTkcrjOeD2Pp1rMeBTGw==}
    engines: {node: '>=10.0.0'}
    peerDependencies:
      postcss: ^8.0.0
    dependencies:
      postcss: 8.4.21
      postcss-value-parser: 4.2.0
      read-cache: 1.0.0
      resolve: 1.22.1
    dev: true

  /postcss-js/4.0.1_postcss@8.4.21:
    resolution: {integrity: sha512-dDLF8pEO191hJMtlHFPRa8xsizHaM82MLfNkUHdUtVEV3tgTp5oj+8qbEqYM57SLfc74KSbw//4SeJma2LRVIw==}
    engines: {node: ^12 || ^14 || >= 16}
    peerDependencies:
      postcss: ^8.4.21
    dependencies:
      camelcase-css: 2.0.1
      postcss: 8.4.21
    dev: true

  /postcss-load-config/3.1.4_postcss@8.4.21:
    resolution: {integrity: sha512-6DiM4E7v4coTE4uzA8U//WhtPwyhiim3eyjEMFCnUpzbrkK9wJHgKDT2mR+HbtSrd/NubVaYTOpSpjUl8NQeRg==}
    engines: {node: '>= 10'}
    peerDependencies:
      postcss: '>=8.0.9'
      ts-node: '>=9.0.0'
    peerDependenciesMeta:
      postcss:
        optional: true
      ts-node:
        optional: true
    dependencies:
      lilconfig: 2.1.0
      postcss: 8.4.21
      yaml: 1.10.2
    dev: true

  /postcss-nested/6.0.0_postcss@8.4.21:
    resolution: {integrity: sha512-0DkamqrPcmkBDsLn+vQDIrtkSbNkv5AD/M322ySo9kqFkCIYklym2xEmWkwo+Y3/qZo34tzEPNUw4y7yMCdv5w==}
    engines: {node: '>=12.0'}
    peerDependencies:
      postcss: ^8.2.14
    dependencies:
      postcss: 8.4.21
      postcss-selector-parser: 6.0.11
    dev: true

  /postcss-selector-parser/6.0.11:
    resolution: {integrity: sha512-zbARubNdogI9j7WY4nQJBiNqQf3sLS3wCP4WfOidu+p28LofJqDH1tcXypGrcmMHhDk2t9wGhCsYe/+szLTy1g==}
    engines: {node: '>=4'}
    dependencies:
      cssesc: 3.0.0
      util-deprecate: 1.0.2
    dev: true

  /postcss-value-parser/4.2.0:
    resolution: {integrity: sha512-1NNCs6uurfkVbeXG4S8JFT9t19m45ICnif8zWLd5oPSZ50QnwMfK+H3jv408d4jw/7Bttv5axS5IiHoLaVNHeQ==}
    dev: true

  /postcss/8.4.14:
    resolution: {integrity: sha512-E398TUmfAYFPBSdzgeieK2Y1+1cpdxJx8yXbK/m57nRhKSmk1GB2tO4lbLBtlkfPQTDKfe4Xqv1ASWPpayPEig==}
    engines: {node: ^10 || ^12 || >=14}
    dependencies:
      nanoid: 3.3.4
      picocolors: 1.0.0
      source-map-js: 1.0.2
    dev: false

  /postcss/8.4.21:
    resolution: {integrity: sha512-tP7u/Sn/dVxK2NnruI4H9BG+x+Wxz6oeZ1cJ8P6G/PZY0IKk4k/63TDsQf2kQq3+qoJeLm2kIBUNlZe3zgb4Zg==}
    engines: {node: ^10 || ^12 || >=14}
    dependencies:
      nanoid: 3.3.4
      picocolors: 1.0.0
      source-map-js: 1.0.2
    dev: true

  /prelude-ls/1.1.2:
    resolution: {integrity: sha512-ESF23V4SKG6lVSGZgYNpbsiaAkdab6ZgOxe52p7+Kid3W3u3bxR4Vfd/o21dmN7jSt0IwgZ4v5MUd26FEtXE9w==}
    engines: {node: '>= 0.8.0'}
    dev: true

  /prelude-ls/1.2.1:
    resolution: {integrity: sha512-vkcDPrRZo1QZLbn5RLGPpg/WmIQ65qoWWhcGKf/b5eplkkarX0m9z8ppCat4mlOqUsWpyNuYgO3VRyrYHSzX5g==}
    engines: {node: '>= 0.8.0'}

  /prettier-plugin-tailwindcss/0.2.4_prettier@2.8.4:
    resolution: {integrity: sha512-wMyugRI2yD8gqmMpZSS8kTA0gGeKozX/R+w8iWE+yiCZL09zY0SvfiHfHabNhjGhzxlQ2S2VuTxPE3T72vppCQ==}
    engines: {node: '>=12.17.0'}
    peerDependencies:
      '@ianvs/prettier-plugin-sort-imports': '*'
      '@prettier/plugin-php': '*'
      '@prettier/plugin-pug': '*'
      '@shopify/prettier-plugin-liquid': '*'
      '@shufo/prettier-plugin-blade': '*'
      '@trivago/prettier-plugin-sort-imports': '*'
      prettier: '>=2.2.0'
      prettier-plugin-astro: '*'
      prettier-plugin-css-order: '*'
      prettier-plugin-import-sort: '*'
      prettier-plugin-jsdoc: '*'
      prettier-plugin-organize-attributes: '*'
      prettier-plugin-organize-imports: '*'
      prettier-plugin-style-order: '*'
      prettier-plugin-svelte: '*'
      prettier-plugin-twig-melody: '*'
    peerDependenciesMeta:
      '@ianvs/prettier-plugin-sort-imports':
        optional: true
      '@prettier/plugin-php':
        optional: true
      '@prettier/plugin-pug':
        optional: true
      '@shopify/prettier-plugin-liquid':
        optional: true
      '@shufo/prettier-plugin-blade':
        optional: true
      '@trivago/prettier-plugin-sort-imports':
        optional: true
      prettier-plugin-astro:
        optional: true
      prettier-plugin-css-order:
        optional: true
      prettier-plugin-import-sort:
        optional: true
      prettier-plugin-jsdoc:
        optional: true
      prettier-plugin-organize-attributes:
        optional: true
      prettier-plugin-organize-imports:
        optional: true
      prettier-plugin-style-order:
        optional: true
      prettier-plugin-svelte:
        optional: true
      prettier-plugin-twig-melody:
        optional: true
    dependencies:
      prettier: 2.8.4
    dev: true

  /prettier/2.8.4:
    resolution: {integrity: sha512-vIS4Rlc2FNh0BySk3Wkd6xmwxB0FpOndW5fisM5H8hsZSxU2VWVB5CWIkIjWvrHjIhxk2g3bfMKM87zNTrZddw==}
    engines: {node: '>=10.13.0'}
    hasBin: true
    dev: true

  /pretty-format/27.5.1:
    resolution: {integrity: sha512-Qb1gy5OrP5+zDf2Bvnzdl3jsTf1qXVMazbvCoKhtKqVs4/YK4ozX4gKQJJVyNe+cajNPn0KoC0MC3FUmaHWEmQ==}
    engines: {node: ^10.13.0 || ^12.13.0 || ^14.15.0 || >=15.0.0}
    dependencies:
      ansi-regex: 5.0.1
      ansi-styles: 5.2.0
      react-is: 17.0.2
    dev: true

  /pretty-format/29.4.3:
    resolution: {integrity: sha512-cvpcHTc42lcsvOOAzd3XuNWTcvk1Jmnzqeu+WsOuiPmxUJTnkbAcFNsRKvEpBEUFVUgy/GTZLulZDcDEi+CIlA==}
    engines: {node: ^14.15.0 || ^16.10.0 || >=18.0.0}
    dependencies:
      '@jest/schemas': 29.4.3
      ansi-styles: 5.2.0
      react-is: 18.2.0
    dev: true

  /pretty-format/29.5.0:
    resolution: {integrity: sha512-V2mGkI31qdttvTFX7Mt4efOqHXqJWMu4/r66Xh3Z3BwZaPfPJgp6/gbwoujRpPUtfEF6AUUWx3Jim3GCw5g/Qw==}
    engines: {node: ^14.15.0 || ^16.10.0 || >=18.0.0}
    dependencies:
      '@jest/schemas': 29.4.3
      ansi-styles: 5.2.0
      react-is: 18.2.0
    dev: true

  /prism-react-renderer/1.3.5_react@18.2.0:
    resolution: {integrity: sha512-IJ+MSwBWKG+SM3b2SUfdrhC+gu01QkV2KmRQgREThBfSQRoufqRfxfHUxpG1WcaFjP+kojcFyO9Qqtpgt3qLCg==}
    peerDependencies:
      react: '>=0.14.9'
    dependencies:
      react: 18.2.0
    dev: false

  /process-nextick-args/2.0.1:
    resolution: {integrity: sha512-3ouUOpQhtgrbOa17J7+uxOTpITYWaGP7/AhoR3+A+/1e9skrzelGi/dXzEYyvbxubEF6Wn2ypscTKiKJFFn1ag==}
    dev: false

  /prompts/2.4.2:
    resolution: {integrity: sha512-NxNv/kLguCA7p3jE8oL2aEBsrJWgAakBpgmgK6lpPWV+WuOmY6r2/zbAVnP+T8bQlA0nzHXSJSJW0Hq7ylaD2Q==}
    engines: {node: '>= 6'}
    dependencies:
      kleur: 3.0.3
      sisteransi: 1.0.5
    dev: true

  /prop-types/15.8.1:
    resolution: {integrity: sha512-oj87CgZICdulUohogVAR7AjlC0327U4el4L6eAvOqCeudMDVU0NThNaV+b9Df4dXgSP1gXMTnPdhfe/2qDH5cg==}
    dependencies:
      loose-envify: 1.4.0
      object-assign: 4.1.1
      react-is: 16.13.1

  /prosemirror-changeset/2.2.0:
    resolution: {integrity: sha512-QM7ohGtkpVpwVGmFb8wqVhaz9+6IUXcIQBGZ81YNAKYuHiFJ1ShvSzab4pKqTinJhwciZbrtBEk/2WsqSt2PYg==}
    dependencies:
      prosemirror-transform: 1.7.1
    dev: false

  /prosemirror-collab/1.3.0:
    resolution: {integrity: sha512-+S/IJ69G2cUu2IM5b3PBekuxs94HO1CxJIWOFrLQXUaUDKL/JfBx+QcH31ldBlBXyDEUl+k3Vltfi1E1MKp2mA==}
    dependencies:
      prosemirror-state: 1.4.2
    dev: false

  /prosemirror-commands/1.5.1:
    resolution: {integrity: sha512-ga1ga/RkbzxfAvb6iEXYmrEpekn5NCwTb8w1dr/gmhSoaGcQ0VPuCzOn5qDEpC45ql2oDkKoKQbRxLJwKLpMTQ==}
    dependencies:
      prosemirror-model: 1.19.0
      prosemirror-state: 1.4.2
      prosemirror-transform: 1.7.1
    dev: false

  /prosemirror-dropcursor/1.7.1:
    resolution: {integrity: sha512-GmWk9bAwhfHwA8xmJhBFjPcebxUG9zAPYtqpIr7NTDigWZZEJCgUYyUQeqgyscLr8ZHoh9aeprX9kW7BihUT+w==}
    dependencies:
      prosemirror-state: 1.4.2
      prosemirror-transform: 1.7.1
      prosemirror-view: 1.30.1
    dev: false

  /prosemirror-gapcursor/1.3.1:
    resolution: {integrity: sha512-GKTeE7ZoMsx5uVfc51/ouwMFPq0o8YrZ7Hx4jTF4EeGbXxBveUV8CGv46mSHuBBeXGmvu50guoV2kSnOeZZnUA==}
    dependencies:
      prosemirror-keymap: 1.2.1
      prosemirror-model: 1.19.0
      prosemirror-state: 1.4.2
      prosemirror-view: 1.30.1
    dev: false

  /prosemirror-history/1.3.0:
    resolution: {integrity: sha512-qo/9Wn4B/Bq89/YD+eNWFbAytu6dmIM85EhID+fz9Jcl9+DfGEo8TTSrRhP15+fFEoaPqpHSxlvSzSEbmlxlUA==}
    dependencies:
      prosemirror-state: 1.4.2
      prosemirror-transform: 1.7.1
      rope-sequence: 1.3.3
    dev: false

  /prosemirror-inputrules/1.2.0:
    resolution: {integrity: sha512-eAW/M/NTSSzpCOxfR8Abw6OagdG0MiDAiWHQMQveIsZtoKVYzm0AflSPq/ymqJd56/Su1YPbwy9lM13wgHOFmQ==}
    dependencies:
      prosemirror-state: 1.4.2
      prosemirror-transform: 1.7.1
    dev: false

  /prosemirror-keymap/1.2.1:
    resolution: {integrity: sha512-kVK6WGC+83LZwuSJnuCb9PsADQnFZllt94qPP3Rx/vLcOUV65+IbBeH2nS5cFggPyEVJhGkGrgYFRrG250WhHQ==}
    dependencies:
      prosemirror-state: 1.4.2
      w3c-keyname: 2.2.6
    dev: false

  /prosemirror-markdown/1.10.1:
    resolution: {integrity: sha512-s7iaTLiX+qO5z8kF2NcMmy2T7mIlxzkS4Sp3vTKSYChPtbMpg6YxFkU0Y06rUg2WtKlvBu7v1bXzlGBkfjUWAA==}
    dependencies:
      markdown-it: 13.0.1
      prosemirror-model: 1.19.0
    dev: false

  /prosemirror-menu/1.2.1:
    resolution: {integrity: sha512-sBirXxVfHalZO4f1ZS63WzewINK4182+7dOmoMeBkqYO8wqMBvBS7wQuwVOHnkMWPEh0+N0LJ856KYUN+vFkmQ==}
    dependencies:
      crelt: 1.0.5
      prosemirror-commands: 1.5.1
      prosemirror-history: 1.3.0
      prosemirror-state: 1.4.2
    dev: false

  /prosemirror-model/1.19.0:
    resolution: {integrity: sha512-/CvFGJnwc41EJSfDkQLly1cAJJJmBpZwwUJtwZPTjY2RqZJfM8HVbCreOY/jti8wTRbVyjagcylyGoeJH/g/3w==}
    dependencies:
      orderedmap: 2.1.0
    dev: false

  /prosemirror-schema-basic/1.2.1:
    resolution: {integrity: sha512-vYBdIHsYKSDIqYmPBC7lnwk9DsKn8PnVqK97pMYP5MLEDFqWIX75JiaJTzndBii4bRuNqhC2UfDOfM3FKhlBHg==}
    dependencies:
      prosemirror-model: 1.19.0
    dev: false

  /prosemirror-schema-list/1.2.2:
    resolution: {integrity: sha512-rd0pqSDp86p0MUMKG903g3I9VmElFkQpkZ2iOd3EOVg1vo5Cst51rAsoE+5IPy0LPXq64eGcCYlW1+JPNxOj2w==}
    dependencies:
      prosemirror-model: 1.19.0
      prosemirror-state: 1.4.2
      prosemirror-transform: 1.7.1
    dev: false

  /prosemirror-state/1.4.2:
    resolution: {integrity: sha512-puuzLD2mz/oTdfgd8msFbe0A42j5eNudKAAPDB0+QJRw8cO1ygjLmhLrg9RvDpf87Dkd6D4t93qdef00KKNacQ==}
    dependencies:
      prosemirror-model: 1.19.0
      prosemirror-transform: 1.7.1
      prosemirror-view: 1.30.1
    dev: false

  /prosemirror-tables/1.3.2:
    resolution: {integrity: sha512-/9JTeN6s58Zq66HXaxP6uf8PAmc7XXKZFPlOGVtLvxEd6xBP6WtzaJB9wBjiGUzwbdhdMEy7V62yuHqk/3VrnQ==}
    dependencies:
      prosemirror-keymap: 1.2.1
      prosemirror-model: 1.19.0
      prosemirror-state: 1.4.2
      prosemirror-transform: 1.7.1
      prosemirror-view: 1.30.1
    dev: false

  /prosemirror-trailing-node/2.0.3_5fcjrdljkuxznpmydz7mdgrowq:
    resolution: {integrity: sha512-lGrjMrn97KWkjQSW/FjdvnhJmqFACmQIyr6lKYApvHitDnKsCoZz6XzrHB7RZYHni/0NxQmZ01p/2vyK2SkvaA==}
    peerDependencies:
      prosemirror-model: ^1
      prosemirror-state: ^1
      prosemirror-view: ^1
    dependencies:
      '@babel/runtime': 7.21.0
      '@remirror/core-constants': 2.0.0
      '@remirror/core-helpers': 2.0.1
      escape-string-regexp: 4.0.0
      prosemirror-model: 1.19.0
      prosemirror-state: 1.4.2
      prosemirror-view: 1.30.1
    dev: false

  /prosemirror-transform/1.7.1:
    resolution: {integrity: sha512-VteoifAfpt46z0yEt6Fc73A5OID9t/y2QIeR5MgxEwTuitadEunD/V0c9jQW8ziT8pbFM54uTzRLJ/nLuQjMxg==}
    dependencies:
      prosemirror-model: 1.19.0
    dev: false

  /prosemirror-view/1.30.1:
    resolution: {integrity: sha512-pZUfr7lICJkEY7XwzldAKrkflZDeIvnbfuu2RIS01N5NwJmR/dfZzDzJRzhb3SM2QtT/bM8b4Nnib8X3MGpAhA==}
    dependencies:
      prosemirror-model: 1.19.0
      prosemirror-state: 1.4.2
      prosemirror-transform: 1.7.1
    dev: false

  /psl/1.9.0:
    resolution: {integrity: sha512-E/ZsdU4HLs/68gYzgGTkMicWTLPdAftJLfJFlLUAAKZGkStNU72sZjT66SnMDVOfOWY/YAoiD7Jxa9iHvngcag==}
    dev: true

  /punycode/2.3.0:
    resolution: {integrity: sha512-rRV+zQD8tVFys26lAGR9WUuS4iUAngJScM+ZRSKtvl5tKeZ2t5bvdNFdNHBW9FWR4guGHlgmsZ1G7BSm2wTbuA==}
    engines: {node: '>=6'}

  /pure-rand/6.0.0:
    resolution: {integrity: sha512-rLSBxJjP+4DQOgcJAx6RZHT2he2pkhQdSnofG5VWyVl6GRq/K02ISOuOLcsMOrtKDIJb8JN2zm3FFzWNbezdPw==}
    dev: true

  /querystringify/2.2.0:
    resolution: {integrity: sha512-FIqgj2EUvTa7R50u0rGsyTftzjYmv/a3hO345bZNrqabNqjtgiDMgmo4mkUjd+nzU5oF3dClKqFIPUKybUyqoQ==}
    dev: true

  /queue-microtask/1.2.3:
    resolution: {integrity: sha512-NuaNSa6flKT5JaSYQzJok04JzTL1CA6aGhv5rfLW3PgqA+M2ChpZQnAC8h8i4ZFkBS8X5RqkDBHA7r4hej3K9A==}

  /quick-lru/5.1.1:
    resolution: {integrity: sha512-WuyALRjWPDGtt/wzJiadO5AXY+8hZ80hVpe6MyivgraREW751X3SbhRvG3eLKOYN+8VEvqLcf3wdnt44Z4S4SA==}
    engines: {node: '>=10'}
    dev: true

  /raf-schd/4.0.3:
    resolution: {integrity: sha512-tQkJl2GRWh83ui2DiPTJz9wEiMN20syf+5oKfB03yYP7ioZcJwsIK8FjrtLwH1m7C7e+Tt2yYBlrOpdT+dyeIQ==}
    dev: false

  /react-beautiful-dnd/13.1.1_biqbaboplfbrettd7655fr4n2y:
    resolution: {integrity: sha512-0Lvs4tq2VcrEjEgDXHjT98r+63drkKEgqyxdA7qD3mvKwga6a5SscbdLPO2IExotU1jW8L0Ksdl0Cj2AF67nPQ==}
    peerDependencies:
      react: ^16.8.5 || ^17.0.0 || ^18.0.0
      react-dom: ^16.8.5 || ^17.0.0 || ^18.0.0
    dependencies:
      '@babel/runtime': 7.21.0
      css-box-model: 1.2.1
      memoize-one: 5.2.1
      raf-schd: 4.0.3
      react: 18.2.0
      react-dom: 18.2.0_react@18.2.0
      react-redux: 7.2.9_biqbaboplfbrettd7655fr4n2y
      redux: 4.2.1
      use-memo-one: 1.1.3_react@18.2.0
    transitivePeerDependencies:
      - react-native
    dev: false

  /react-dom/18.2.0_react@18.2.0:
    resolution: {integrity: sha512-6IMTriUmvsjHUjNtEDudZfuDQUoWXVxKHhlEGSk81n4YFS+r/Kl99wXiwlVXtPBtJenozv2P+hxDsw9eA7Xo6g==}
    peerDependencies:
      react: ^18.2.0
    dependencies:
      loose-envify: 1.4.0
      react: 18.2.0
      scheduler: 0.23.0

  /react-draggable/4.4.5_biqbaboplfbrettd7655fr4n2y:
    resolution: {integrity: sha512-OMHzJdyJbYTZo4uQE393fHcqqPYsEtkjfMgvCHr6rejT+Ezn4OZbNyGH50vv+SunC1RMvwOTSWkEODQLzw1M9g==}
    peerDependencies:
      react: '>= 16.3.0'
      react-dom: '>= 16.3.0'
    dependencies:
      clsx: 1.2.1
      prop-types: 15.8.1
      react: 18.2.0
      react-dom: 18.2.0_react@18.2.0
    dev: false

  /react-is/16.13.1:
    resolution: {integrity: sha512-24e6ynE2H+OKt4kqsOvNd8kBpV65zoxbA4BVsEOB3ARVWQki/DHzaUoC5KuON/BiccDaCCTZBuOcfZs70kR8bQ==}

  /react-is/17.0.2:
    resolution: {integrity: sha512-w2GsyukL62IJnlaff/nRegPQR94C/XXamvMWmSHRJ4y7Ts/4ocGRmTHvOs8PSE6pB3dWOrD/nueuU5sduBsQ4w==}

  /react-is/18.2.0:
    resolution: {integrity: sha512-xWGDIW6x921xtzPkhiULtthJHoJvBbF3q26fzloPCK0hsvxtPVelvftw3zjbHWSkR2km9Z+4uxbDDK/6Zw9B8w==}
    dev: true

  /react-property/2.0.0:
    resolution: {integrity: sha512-kzmNjIgU32mO4mmH5+iUyrqlpFQhF8K2k7eZ4fdLSOPFrD1XgEuSBv9LDEgxRXTMBqMd8ppT0x6TIzqE5pdGdw==}
    dev: false

  /react-redux/7.2.9_biqbaboplfbrettd7655fr4n2y:
    resolution: {integrity: sha512-Gx4L3uM182jEEayZfRbI/G11ZpYdNAnBs70lFVMNdHJI76XYtR+7m0MN+eAs7UHBPhWXcnFPaS+9owSCJQHNpQ==}
    peerDependencies:
      react: ^16.8.3 || ^17 || ^18
      react-dom: '*'
      react-native: '*'
    peerDependenciesMeta:
      react-dom:
        optional: true
      react-native:
        optional: true
    dependencies:
      '@babel/runtime': 7.21.0
      '@types/react-redux': 7.1.25
      hoist-non-react-statics: 3.3.2
      loose-envify: 1.4.0
      prop-types: 15.8.1
      react: 18.2.0
      react-dom: 18.2.0_react@18.2.0
      react-is: 17.0.2
    dev: false

  /react-remove-scroll-bar/2.3.4_pmekkgnqduwlme35zpnqhenc34:
    resolution: {integrity: sha512-63C4YQBUt0m6ALadE9XV56hV8BgJWDmmTPY758iIJjfQKt2nYwoUrPk0LXRXcB/yIj82T1/Ixfdpdk68LwIB0A==}
    engines: {node: '>=10'}
    peerDependencies:
      '@types/react': ^16.8.0 || ^17.0.0 || ^18.0.0
      react: ^16.8.0 || ^17.0.0 || ^18.0.0
    peerDependenciesMeta:
      '@types/react':
        optional: true
    dependencies:
      '@types/react': 18.0.28
      react: 18.2.0
      react-style-singleton: 2.2.1_pmekkgnqduwlme35zpnqhenc34
      tslib: 2.5.0
    dev: false

  /react-remove-scroll/2.5.5_pmekkgnqduwlme35zpnqhenc34:
    resolution: {integrity: sha512-ImKhrzJJsyXJfBZ4bzu8Bwpka14c/fQt0k+cyFp/PBhTfyDnU5hjOtM4AG/0AMyy8oKzOTR0lDgJIM7pYXI0kw==}
    engines: {node: '>=10'}
    peerDependencies:
      '@types/react': ^16.8.0 || ^17.0.0 || ^18.0.0
      react: ^16.8.0 || ^17.0.0 || ^18.0.0
    peerDependenciesMeta:
      '@types/react':
        optional: true
    dependencies:
      '@types/react': 18.0.28
      react: 18.2.0
      react-remove-scroll-bar: 2.3.4_pmekkgnqduwlme35zpnqhenc34
      react-style-singleton: 2.2.1_pmekkgnqduwlme35zpnqhenc34
      tslib: 2.5.0
      use-callback-ref: 1.3.0_pmekkgnqduwlme35zpnqhenc34
      use-sidecar: 1.1.2_pmekkgnqduwlme35zpnqhenc34
    dev: false

  /react-resizable/3.0.4_biqbaboplfbrettd7655fr4n2y:
    resolution: {integrity: sha512-StnwmiESiamNzdRHbSSvA65b0ZQJ7eVQpPusrSmcpyGKzC0gojhtO62xxH6YOBmepk9dQTBi9yxidL3W4s3EBA==}
    peerDependencies:
      react: '>= 16.3'
    dependencies:
      prop-types: 15.8.1
      react: 18.2.0
      react-draggable: 4.4.5_biqbaboplfbrettd7655fr4n2y
    transitivePeerDependencies:
      - react-dom
    dev: false

  /react-style-singleton/2.2.1_pmekkgnqduwlme35zpnqhenc34:
    resolution: {integrity: sha512-ZWj0fHEMyWkHzKYUr2Bs/4zU6XLmq9HsgBURm7g5pAVfyn49DgUiNgY2d4lXRlYSiCif9YBGpQleewkcqddc7g==}
    engines: {node: '>=10'}
    peerDependencies:
      '@types/react': ^16.8.0 || ^17.0.0 || ^18.0.0
      react: ^16.8.0 || ^17.0.0 || ^18.0.0
    peerDependenciesMeta:
      '@types/react':
        optional: true
    dependencies:
      '@types/react': 18.0.28
      get-nonce: 1.0.1
      invariant: 2.2.4
      react: 18.2.0
      tslib: 2.5.0
    dev: false

  /react-textarea-autosize/8.3.4_pmekkgnqduwlme35zpnqhenc34:
    resolution: {integrity: sha512-CdtmP8Dc19xL8/R6sWvtknD/eCXkQr30dtvC4VmGInhRsfF8X/ihXCq6+9l9qbxmKRiq407/7z5fxE7cVWQNgQ==}
    engines: {node: '>=10'}
    peerDependencies:
      react: ^16.8.0 || ^17.0.0 || ^18.0.0
    dependencies:
      '@babel/runtime': 7.21.0
      react: 18.2.0
      use-composed-ref: 1.3.0_react@18.2.0
      use-latest: 1.2.1_pmekkgnqduwlme35zpnqhenc34
    transitivePeerDependencies:
      - '@types/react'
    dev: false

  /react-transition-group/4.4.2_biqbaboplfbrettd7655fr4n2y:
    resolution: {integrity: sha512-/RNYfRAMlZwDSr6z4zNKV6xu53/e2BuaBbGhbyYIXTrmgu/bGHzmqOs7mJSJBHy9Ud+ApHx3QjrkKSp1pxvlFg==}
    peerDependencies:
      react: '>=16.6.0'
      react-dom: '>=16.6.0'
    dependencies:
      '@babel/runtime': 7.21.0
      dom-helpers: 5.2.1
      loose-envify: 1.4.0
      prop-types: 15.8.1
      react: 18.2.0
      react-dom: 18.2.0_react@18.2.0
    dev: false

  /react/18.2.0:
    resolution: {integrity: sha512-/3IjMdb2L9QbBdWiW5e3P2/npwMBaU9mHCSCUzNln0ZCYbcfTsGbTJrU/kGemdH2IWmB2ioZ+zkxtmq6g09fGQ==}
    engines: {node: '>=0.10.0'}
    dependencies:
      loose-envify: 1.4.0

  /read-cache/1.0.0:
    resolution: {integrity: sha512-Owdv/Ft7IjOgm/i0xvNDZ1LrRANRfew4b2prF3OWMQLxLfu3bS8FVhCsrSCMK4lR56Y9ya+AThoTpDCTxCmpRA==}
    dependencies:
      pify: 2.3.0
    dev: true

  /read-cmd-shim/4.0.0:
    resolution: {integrity: sha512-yILWifhaSEEytfXI76kB9xEEiG1AiozaCJZ83A87ytjRiN+jVibXjedjCRNjoZviinhG+4UkalO3mWTd8u5O0Q==}
    engines: {node: ^14.17.0 || ^16.13.0 || >=18.0.0}
    dev: true

  /readable-stream/1.0.34:
    resolution: {integrity: sha512-ok1qVCJuRkNmvebYikljxJA/UEsKwLl2nI1OmaqAu4/UE+h0wKCHok4XkL/gvi39OacXvw59RJUOFUkDib2rHg==}
    dependencies:
      core-util-is: 1.0.3
      inherits: 2.0.4
      isarray: 0.0.1
      string_decoder: 0.10.31
    dev: false

  /readable-stream/2.3.8:
    resolution: {integrity: sha512-8p0AUk4XODgIewSi0l8Epjs+EVnWiK7NoDIEGU0HhE7+ZyY8D1IMY7odu5lRrFXGg71L15KG8QrPmum45RTtdA==}
    dependencies:
      core-util-is: 1.0.3
      inherits: 2.0.4
      isarray: 1.0.0
      process-nextick-args: 2.0.1
      safe-buffer: 5.1.2
      string_decoder: 1.1.1
      util-deprecate: 1.0.2
    dev: false

  /readdirp/3.6.0:
    resolution: {integrity: sha512-hOS089on8RduqdbhvQ5Z37A0ESjsqz6qnRcffsMU3495FuTdqSm+7bhJ29JvIOsBDEEnan5DPu9t3To9VRlMzA==}
    engines: {node: '>=8.10.0'}
    dependencies:
      picomatch: 2.3.1
    dev: true

  /redent/3.0.0:
    resolution: {integrity: sha512-6tDA8g98We0zd0GvVeMT9arEOnTw9qM03L9cJXaCjrip1OO764RDBLBfrB4cwzNGDj5OA5ioymC9GkizgWJDUg==}
    engines: {node: '>=8'}
    dependencies:
      indent-string: 4.0.0
      strip-indent: 3.0.0
    dev: true

  /redux/4.2.1:
    resolution: {integrity: sha512-LAUYz4lc+Do8/g7aeRa8JkyDErK6ekstQaqWQrNRW//MY1TvCEpMtpTWvlQ+FPbWCx+Xixu/6SHt5N0HR+SB4w==}
    dependencies:
      '@babel/runtime': 7.21.0
    dev: false

  /regenerator-runtime/0.13.11:
    resolution: {integrity: sha512-kY1AZVr2Ra+t+piVaJ4gxaFaReZVH40AKNo7UCX6W+dEwBo/2oZJzqfuN1qLq1oL45o56cPaTXELwrTh8Fpggg==}

  /regexp.prototype.flags/1.4.3:
    resolution: {integrity: sha512-fjggEOO3slI6Wvgjwflkc4NFRCTZAu5CnNfBd5qOMYhWdn67nJBBu34/TkD++eeFmd8C9r9jfXJ27+nSiRkSUA==}
    engines: {node: '>= 0.4'}
    dependencies:
      call-bind: 1.0.2
      define-properties: 1.2.0
      functions-have-names: 1.2.3

  /regexpp/3.2.0:
    resolution: {integrity: sha512-pq2bWo9mVD43nbts2wGv17XLiNLya+GklZ8kaDLV2Z08gDCsGpnKn9BFMepvWuHCbyVvY7J5o5+BVvoQbmlJLg==}
    engines: {node: '>=8'}

  /require-directory/2.1.1:
    resolution: {integrity: sha512-fGxEI7+wsG9xrvdjsrlmL22OMTTiHRwAMroiEeMgq8gzoLC/PQr7RsRDSTLUg/bZAZtF+TVIkHc6/4RIKrui+Q==}
    engines: {node: '>=0.10.0'}
    dev: true

  /requires-port/1.0.0:
    resolution: {integrity: sha512-KigOCHcocU3XODJxsu8i/j8T9tzT4adHiecwORRQ0ZZFcp7ahwXuRU1m+yuO90C5ZUyGeGfocHDI14M3L3yDAQ==}
    dev: true

  /resolve-cwd/3.0.0:
    resolution: {integrity: sha512-OrZaX2Mb+rJCpH/6CpSqt9xFVpN++x01XnN2ie9g6P5/3xelLAkXWVADpdz1IHD/KFfEXyE6V0U01OQ3UO2rEg==}
    engines: {node: '>=8'}
    dependencies:
      resolve-from: 5.0.0
    dev: true

  /resolve-from/4.0.0:
    resolution: {integrity: sha512-pb/MYmXstAkysRFx8piNI1tGFNQIFA3vkE3Gq4EuA1dF6gHp/+vgZqsCGJapvy8N3Q+4o7FwvquPJcnZ7RYy4g==}
    engines: {node: '>=4'}

  /resolve-from/5.0.0:
    resolution: {integrity: sha512-qYg9KP24dD5qka9J47d0aVky0N+b4fTU89LN9iDnjB5waksiC49rvMB0PrUJQGoTmH50XPiqOvAjDfaijGxYZw==}
    engines: {node: '>=8'}
    dev: true

  /resolve.exports/2.0.0:
    resolution: {integrity: sha512-6K/gDlqgQscOlg9fSRpWstA8sYe8rbELsSTNpx+3kTrsVCzvSl0zIvRErM7fdl9ERWDsKnrLnwB+Ne89918XOg==}
    engines: {node: '>=10'}
    dev: true

  /resolve/1.22.1:
    resolution: {integrity: sha512-nBpuuYuY5jFsli/JIs1oldw6fOQCBioohqWZg/2hiaOybXOft4lonv85uDOKXdf8rhyK159cxU5cDcK/NKk8zw==}
    hasBin: true
    dependencies:
      is-core-module: 2.11.0
      path-parse: 1.0.7
      supports-preserve-symlinks-flag: 1.0.0

  /resolve/2.0.0-next.4:
    resolution: {integrity: sha512-iMDbmAWtfU+MHpxt/I5iWI7cY6YVEZUQ3MBgPQ++XD1PELuJHIl82xBmObyP2KyQmkNB2dsqF7seoQQiAn5yDQ==}
    hasBin: true
    dependencies:
      is-core-module: 2.11.0
      path-parse: 1.0.7
      supports-preserve-symlinks-flag: 1.0.0

  /restore-cursor/3.1.0:
    resolution: {integrity: sha512-l+sSefzHpj5qimhFSE5a8nufZYAM3sBSVMAPtYkmC+4EH2anSGaEMXSD0izRQbu9nfyQ9y5JrVmp7E8oZrUjvA==}
    engines: {node: '>=8'}
    dependencies:
      onetime: 5.1.2
      signal-exit: 3.0.7
    dev: true

  /reusify/1.0.4:
    resolution: {integrity: sha512-U9nH88a3fc/ekCF1l0/UP1IosiuIjyTh7hBvXVMHYgVcfGvt897Xguj2UOLDeI5BG2m7/uwyaLVT6fbtCwTyzw==}
    engines: {iojs: '>=1.0.0', node: '>=0.10.0'}

  /rfdc/1.3.0:
    resolution: {integrity: sha512-V2hovdzFbOi77/WajaSMXk2OLm+xNIeQdMMuB7icj7bk6zi2F8GGAxigcnDFpJHbNyNcgyJDiP+8nOrY5cZGrA==}
    dev: true

  /rimraf/3.0.2:
    resolution: {integrity: sha512-JZkJMZkAGFFPP2YqXZXPbMlMBgsxzE8ILs4lMIX/2o0L9UBw9O/Y3o6wFw/i9YLapcUJWwqbi3kdxIPdC62TIA==}
    hasBin: true
    dependencies:
      glob: 7.2.3

  /rope-sequence/1.3.3:
    resolution: {integrity: sha512-85aZYCxweiD5J8yTEbw+E6A27zSnLPNDL0WfPdw3YYodq7WjnTKo0q4dtyQ2gz23iPT8Q9CUyJtAaUNcTxRf5Q==}
    dev: false

  /run-parallel/1.2.0:
    resolution: {integrity: sha512-5l4VyZR86LZ/lDxZTR6jqL8AFE2S0IFLMP26AbjsLVADxHdhB/c0GUsH+y39UfCi3dzz8OlQuPmnaJOMoDHQBA==}
    dependencies:
      queue-microtask: 1.2.3

  /rxjs/7.8.0:
    resolution: {integrity: sha512-F2+gxDshqmIub1KdvZkaEfGDwLNpPvk9Fs6LD/MyQxNgMds/WH9OdDDXOmxUZpME+iSK3rQCctkL0DYyytUqMg==}
    dependencies:
      tslib: 2.5.0
    dev: true

  /safe-buffer/5.1.2:
    resolution: {integrity: sha512-Gd2UZBJDkXlY7GbJxfsE8/nvKkUEU1G38c1siN6QP6a9PT9MmHB8GnpscSmMJSoF8LOIrt8ud/wPtojys4G6+g==}
    dev: false

  /safe-regex-test/1.0.0:
    resolution: {integrity: sha512-JBUUzyOgEwXQY1NuPtvcj/qcBDbDmEvWufhlnXZIm75DEHp+afM1r1ujJpJsV/gSM4t59tpDyPi1sd6ZaPFfsA==}
    dependencies:
      call-bind: 1.0.2
      get-intrinsic: 1.2.0
      is-regex: 1.1.4

  /safer-buffer/2.1.2:
    resolution: {integrity: sha512-YZo3K82SD7Riyi0E1EQPojLz7kpepnSQI9IyPbHHg1XXXevb5dJI7tpyN2ADxGcQbHG7vcyRHk0cbwqcQriUtg==}
    dev: true

  /saxes/6.0.0:
    resolution: {integrity: sha512-xAg7SOnEhrm5zI3puOOKyy1OMcMlIJZYNJY7xLBwSze0UjhPLnWfj2GF2EpT0jmzaJKIWKHLsaSSajf35bcYnA==}
    engines: {node: '>=v12.22.7'}
    dependencies:
      xmlchars: 2.2.0
    dev: true

  /scheduler/0.23.0:
    resolution: {integrity: sha512-CtuThmgHNg7zIZWAXi3AsyIzA3n4xx7aNyjwC2VJldO2LMVDhFK+63xGqq6CsJH4rTAt6/M+N4GhZiDYPx9eUw==}
    dependencies:
      loose-envify: 1.4.0

  /semver/6.3.0:
    resolution: {integrity: sha512-b39TBaTSfV6yBrapU89p5fKekE2m/NwnDocOVruQFS1/veMgdzuPcnOM34M6CwxW8jH/lxEa5rBoDeUwu5HHTw==}
    hasBin: true

  /semver/7.3.8:
    resolution: {integrity: sha512-NB1ctGL5rlHrPJtFDVIVzTyQylMLu9N9VICA6HSFJo8MCGVTMW6gfpicwKmmK/dAjTOrqu5l63JJOpDSrAis3A==}
    engines: {node: '>=10'}
    hasBin: true
    dependencies:
      lru-cache: 6.0.0

  /shebang-command/2.0.0:
    resolution: {integrity: sha512-kHxr2zZpYtdmrN1qDjrrX/Z1rR1kG8Dx+gkpK1G4eXmvXswmcE1hTWBWYUzlraYw1/yZp6YuDY77YtvbN0dmDA==}
    engines: {node: '>=8'}
    dependencies:
      shebang-regex: 3.0.0

  /shebang-regex/3.0.0:
    resolution: {integrity: sha512-7++dFhtcx3353uBaq8DDR4NuxBetBzC7ZQOhmTQInHEd6bSrXdiEyzCvG07Z44UYdLShWUyXt5M/yhz8ekcb1A==}
    engines: {node: '>=8'}

  /side-channel/1.0.4:
    resolution: {integrity: sha512-q5XPytqFEIKHkGdiMIrY10mvLRvnQh42/+GoBlFW3b2LXLE2xxJpZFdm94we0BaoV3RwJyGqg5wS7epxTv0Zvw==}
    dependencies:
      call-bind: 1.0.2
      get-intrinsic: 1.2.0
      object-inspect: 1.12.3

  /signal-exit/3.0.7:
    resolution: {integrity: sha512-wnD2ZE+l+SPC/uoS0vXeE9L1+0wuaMqKlfz9AMUo38JsyLSBWSFcHR1Rri62LZc12vLr1gb3jl7iwQhgwpAbGQ==}
    dev: true

  /simple-swizzle/0.2.2:
    resolution: {integrity: sha512-JA//kQgZtbuY83m+xT+tXJkmJncGMTFT+C+g2h2R9uxkYIrE2yy9sgmcLhCnw57/WSD+Eh3J97FPEDFnbXnDUg==}
    dependencies:
      is-arrayish: 0.3.2
    dev: true

  /sisteransi/1.0.5:
    resolution: {integrity: sha512-bLGGlR1QxBcynn2d5YmDX4MGjlZvy2MRBDRNHLJ8VI6l6+9FUiyTFNJ0IveOSP0bcXgVDPRcfGqA0pjaqUpfVg==}
    dev: true

  /slash/3.0.0:
    resolution: {integrity: sha512-g9Q1haeby36OSStwb4ntCGGGaKsaVSjQ68fBxoQcutl5fS1vuY18H3wSt3jFyFtrkx+Kz0V1G85A4MyAdDMi2Q==}
    engines: {node: '>=8'}

  /slash/4.0.0:
    resolution: {integrity: sha512-3dOsAHXXUkQTpOYcoAxLIorMTp4gIQr5IW3iVb7A7lFIp0VHhnynm9izx6TssdrIcVIESAlVjtnO2K8bg+Coew==}
    engines: {node: '>=12'}

  /slice-ansi/3.0.0:
    resolution: {integrity: sha512-pSyv7bSTC7ig9Dcgbw9AuRNUb5k5V6oDudjZoMBSr13qpLBG7tB+zgCkARjq7xIUgdz5P1Qe8u+rSGdouOOIyQ==}
    engines: {node: '>=8'}
    dependencies:
      ansi-styles: 4.3.0
      astral-regex: 2.0.0
      is-fullwidth-code-point: 3.0.0
    dev: true

  /slice-ansi/4.0.0:
    resolution: {integrity: sha512-qMCMfhY040cVHT43K9BFygqYbUPFZKHOg7K73mtTWJRb8pyP3fzf4Ixd5SzdEJQ6MRUg/WBnOLxghZtKKurENQ==}
    engines: {node: '>=10'}
    dependencies:
      ansi-styles: 4.3.0
      astral-regex: 2.0.0
      is-fullwidth-code-point: 3.0.0
    dev: true

  /slice-ansi/5.0.0:
    resolution: {integrity: sha512-FC+lgizVPfie0kkhqUScwRu1O/lF6NOgJmlCgK+/LYxDCTk8sGelYaHDhFcDN+Sn3Cv+3VSa4Byeo+IMCzpMgQ==}
    engines: {node: '>=12'}
    dependencies:
      ansi-styles: 6.2.1
      is-fullwidth-code-point: 4.0.0
    dev: true

  /source-map-js/1.0.2:
    resolution: {integrity: sha512-R0XvVJ9WusLiqTCEiGCmICCMplcCkIwwR11mOSD9CR5u+IXYdiseeEuXCVAjS54zqwkLcPNnmU4OeJ6tUrWhDw==}
    engines: {node: '>=0.10.0'}

  /source-map-support/0.5.13:
    resolution: {integrity: sha512-SHSKFHadjVA5oR4PPqhtAVdcBWwRYVd6g6cAXnIbRiIwc2EhPrTuKUBdSLvlEKyIP3GCf89fltvcZiP9MMFA1w==}
    dependencies:
      buffer-from: 1.1.2
      source-map: 0.6.1
    dev: true

  /source-map/0.5.7:
    resolution: {integrity: sha512-LbrmJOMUSdEVxIKvdcJzQC+nQhe8FUZQTXQy6+I75skNgn3OoQ0DZA8YnFa7gp8tqtL3KPf1kmo0R5DoApeSGQ==}
    engines: {node: '>=0.10.0'}
    dev: false

  /source-map/0.6.1:
    resolution: {integrity: sha512-UjgapumWlbMhkBgzT7Ykc5YXUT46F0iKu8SGXq0bcwP5dz/h0Plj6enJqjz1Zbq2l5WaqYnrVbwWOWMyF3F47g==}
    engines: {node: '>=0.10.0'}
    dev: true

  /sprintf-js/1.0.3:
    resolution: {integrity: sha512-D9cPgkvLlV3t3IzL0D0YLvGA9Ahk4PcvVwUbN0dSGr1aP0Nrt4AEnTUbuGvquEC0mA64Gqt1fzirlRs5ibXx8g==}
    dev: true

  /stack-utils/2.0.6:
    resolution: {integrity: sha512-XlkWvfIm6RmsWtNJx+uqtKLS8eqFbxUg0ZzLXqY0caEy9l7hruX8IpiDnjsLavoBgqCCR71TqWO8MaXYheJ3RQ==}
    engines: {node: '>=10'}
    dependencies:
      escape-string-regexp: 2.0.0
    dev: true

  /stop-iteration-iterator/1.0.0:
    resolution: {integrity: sha512-iCGQj+0l0HOdZ2AEeBADlsRC+vsnDsZsbdSiH1yNSjcfKM7fdpCMfqAL/dwF5BLiw/XhRft/Wax6zQbhq2BcjQ==}
    engines: {node: '>= 0.4'}
    dependencies:
      internal-slot: 1.0.5

  /string-argv/0.3.1:
    resolution: {integrity: sha512-a1uQGz7IyVy9YwhqjZIZu1c8JO8dNIe20xBmSS6qu9kv++k3JGzCVmprbNN5Kn+BgzD5E7YYwg1CcjuJMRNsvg==}
    engines: {node: '>=0.6.19'}
    dev: true

  /string-length/4.0.2:
    resolution: {integrity: sha512-+l6rNN5fYHNhZZy41RXsYptCjA2Igmq4EG7kZAYFQI1E1VTXarr6ZPXBg6eq7Y6eK4FEhY6AJlyuFIb/v/S0VQ==}
    engines: {node: '>=10'}
    dependencies:
      char-regex: 1.0.2
      strip-ansi: 6.0.1
    dev: true

  /string-width/4.2.3:
    resolution: {integrity: sha512-wKyQRQpjJ0sIp62ErSZdGsjMJWsap5oRNihHhu6G7JVO/9jIB6UyevL+tXuOqrng8j/cxKTWyWUwvSTriiZz/g==}
    engines: {node: '>=8'}
    dependencies:
      emoji-regex: 8.0.0
      is-fullwidth-code-point: 3.0.0
      strip-ansi: 6.0.1
    dev: true

  /string-width/5.1.2:
    resolution: {integrity: sha512-HnLOCR3vjcY8beoNLtcjZ5/nxn2afmME6lhrDrebokqMap+XbeW8n9TXpPDOqdGK5qcI3oT0GKTW6wC7EMiVqA==}
    engines: {node: '>=12'}
    dependencies:
      eastasianwidth: 0.2.0
      emoji-regex: 9.2.2
      strip-ansi: 7.0.1
    dev: true

  /string.prototype.matchall/4.0.8:
    resolution: {integrity: sha512-6zOCOcJ+RJAQshcTvXPHoxoQGONa3e/Lqx90wUA+wEzX78sg5Bo+1tQo4N0pohS0erG9qtCqJDjNCQBjeWVxyg==}
    dependencies:
      call-bind: 1.0.2
      define-properties: 1.2.0
      es-abstract: 1.21.1
      get-intrinsic: 1.2.0
      has-symbols: 1.0.3
      internal-slot: 1.0.5
      regexp.prototype.flags: 1.4.3
      side-channel: 1.0.4

  /string.prototype.trimend/1.0.6:
    resolution: {integrity: sha512-JySq+4mrPf9EsDBEDYMOb/lM7XQLulwg5R/m1r0PXEFqrV0qHvl58sdTilSXtKOflCsK2E8jxf+GKC0T07RWwQ==}
    dependencies:
      call-bind: 1.0.2
      define-properties: 1.2.0
      es-abstract: 1.21.1

  /string.prototype.trimstart/1.0.6:
    resolution: {integrity: sha512-omqjMDaY92pbn5HOX7f9IccLA+U1tA9GvtU4JrodiXFfYB7jPzzHpRzpglLAjtUV6bB557zwClJezTqnAiYnQA==}
    dependencies:
      call-bind: 1.0.2
      define-properties: 1.2.0
      es-abstract: 1.21.1

  /string_decoder/0.10.31:
    resolution: {integrity: sha512-ev2QzSzWPYmy9GuqfIVildA4OdcGLeFZQrq5ys6RtiuF+RQQiZWr8TZNyAcuVXyQRYfEO+MsoB/1BuQVhOJuoQ==}
    dev: false

  /string_decoder/1.1.1:
    resolution: {integrity: sha512-n/ShnvDi6FHbbVfviro+WojiFzv+s8MPMHBczVePfUpDJLwoLT0ht1l4YwBCbi8pJAveEEdnkHyPyTP/mzRfwg==}
    dependencies:
      safe-buffer: 5.1.2
    dev: false

  /strip-ansi/6.0.1:
    resolution: {integrity: sha512-Y38VPSHcqkFrCpFnQ9vuSXmquuv5oXOKpGeT6aGrr3o3Gc9AlVa6JBfUSOCnbxGGZF+/0ooI7KrPuUSztUdU5A==}
    engines: {node: '>=8'}
    dependencies:
      ansi-regex: 5.0.1

  /strip-ansi/7.0.1:
    resolution: {integrity: sha512-cXNxvT8dFNRVfhVME3JAe98mkXDYN2O1l7jmcwMnOslDeESg1rF/OZMtK0nRAhiari1unG5cD4jG3rapUAkLbw==}
    engines: {node: '>=12'}
    dependencies:
      ansi-regex: 6.0.1
    dev: true

  /strip-bom/3.0.0:
    resolution: {integrity: sha512-vavAMRXOgBVNF6nyEEmL3DBK19iRpDcoIwW+swQ+CbGiu7lju6t+JklA1MHweoWtadgt4ISVUsXLyDq34ddcwA==}
    engines: {node: '>=4'}

  /strip-bom/4.0.0:
    resolution: {integrity: sha512-3xurFv5tEgii33Zi8Jtp55wEIILR9eh34FAW00PZf+JnSsTmV/ioewSgQl97JHvgjoRGwPShsWm+IdrxB35d0w==}
    engines: {node: '>=8'}
    dev: true

  /strip-final-newline/2.0.0:
    resolution: {integrity: sha512-BrpvfNAE3dcvq7ll3xVumzjKjZQ5tI1sEUIKr3Uoks0XUl45St3FlatVqef9prk4jRDzhW6WZg+3bk93y6pLjA==}
    engines: {node: '>=6'}
    dev: true

  /strip-final-newline/3.0.0:
    resolution: {integrity: sha512-dOESqjYr96iWYylGObzd39EuNTa5VJxyvVAEm5Jnh7KGo75V43Hk1odPQkNDyXNmUR6k+gEiDVXnjB8HJ3crXw==}
    engines: {node: '>=12'}
    dev: true

  /strip-indent/3.0.0:
    resolution: {integrity: sha512-laJTa3Jb+VQpaC6DseHhF7dXVqHTfJPCRDaEbid/drOhgitgYku/letMUqOXFoWV0zIIUbjpdH2t+tYj4bQMRQ==}
    engines: {node: '>=8'}
    dependencies:
      min-indent: 1.0.1
    dev: true

  /strip-json-comments/3.1.1:
    resolution: {integrity: sha512-6fPc+R4ihwqP6N/aIv2f1gMH8lOVtWQHoqC4yK6oSDVVocumAsfCqjkXnqiYMhmMwS/mEHLp7Vehlt3ql6lEig==}
    engines: {node: '>=8'}

  /style-to-js/1.1.0:
    resolution: {integrity: sha512-1OqefPDxGrlMwcbfpsTVRyzwdhr4W0uxYQzeA2F1CBc8WG04udg2+ybRnvh3XYL4TdHQrCahLtax2jc8xaE6rA==}
    dependencies:
      style-to-object: 0.3.0
    dev: false

  /style-to-object/0.3.0:
    resolution: {integrity: sha512-CzFnRRXhzWIdItT3OmF8SQfWyahHhjq3HwcMNCNLn+N7klOOqPjMeG/4JSu77D7ypZdGvSzvkrbyeTMizz2VrA==}
    dependencies:
      inline-style-parser: 0.1.1
    dev: false

  /styled-jsx/5.1.1_q2tyk3gci27qk4qoatek53e4vi:
    resolution: {integrity: sha512-pW7uC1l4mBZ8ugbiZrcIsiIvVx1UmTfw7UkC3Um2tmfUq9Bhk8IiyEIPl6F8agHgjzku6j0xQEZbfA5uSgSaCw==}
    engines: {node: '>= 12.0.0'}
    peerDependencies:
      '@babel/core': '*'
      babel-plugin-macros: '*'
      react: '>= 16.8.0 || 17.x.x || ^18.0.0-0'
    peerDependenciesMeta:
      '@babel/core':
        optional: true
      babel-plugin-macros:
        optional: true
    dependencies:
      '@babel/core': 7.21.0
      client-only: 0.0.1
      react: 18.2.0
    dev: false

  /stylis/4.1.3:
    resolution: {integrity: sha512-GP6WDNWf+o403jrEp9c5jibKavrtLW+/qYGhFxFrG8maXhwTBI7gLLhiBb0o7uFccWN+EOS9aMO6cGHWAO07OA==}
    dev: false

  /supabase/1.42.5:
    resolution: {integrity: sha512-SCojVEIYcBOEpYal0d9RTe1+8lH1jP+3uIOZFo4s3qXSTQIMT4YGLqJq9FIqVZMQFRzzwBkF/HQtT1ge+vxFQA==}
    hasBin: true
    requiresBuild: true
    dependencies:
      bin-links: 4.0.1
      node-fetch: 3.3.0
      tar: 6.1.13
    dev: true

  /supports-color/5.5.0:
    resolution: {integrity: sha512-QjVjwdXIt408MIiAqCX4oUKsgU2EqAGzs2Ppkm4aQYbjm+ZEWEcW4SfFNTr4uMNZma0ey4f5lgLrkB0aX0QMow==}
    engines: {node: '>=4'}
    dependencies:
      has-flag: 3.0.0

  /supports-color/7.2.0:
    resolution: {integrity: sha512-qpCAvRl9stuOHveKsn7HncJRvv501qIacKzQlO/+Lwxc9+0q2wLyv4Dfvt80/DPn2pqOBsJdDiogXGR9+OvwRw==}
    engines: {node: '>=8'}
    dependencies:
      has-flag: 4.0.0

  /supports-color/8.1.1:
    resolution: {integrity: sha512-MpUEN2OodtUzxvKQl72cUF7RQ5EiHsGvSsVG0ia9c5RbWGL2CI4C7EpPS8UTBIplnlzZiNuV56w+FuNxy3ty2Q==}
    engines: {node: '>=10'}
    dependencies:
      has-flag: 4.0.0
    dev: true

  /supports-preserve-symlinks-flag/1.0.0:
    resolution: {integrity: sha512-ot0WnXS9fgdkgIcePe6RHNk1WA8+muPa6cSjeR3V8K27q9BB1rTE3R1p7Hv0z1ZyAc8s6Vvv8DIyWf681MAt0w==}
    engines: {node: '>= 0.4'}

  /swr/2.1.0_react@18.2.0:
    resolution: {integrity: sha512-4hYl5p3/KalQ1MORealM79g/DtLohmud6yyfXw5l4wjtFksYUnocRFudvyaoUtgj3FrVNK9lS25Av9dsZYvz0g==}
    engines: {pnpm: '7'}
    peerDependencies:
      react: ^16.11.0 || ^17.0.0 || ^18.0.0
    dependencies:
      react: 18.2.0
      use-sync-external-store: 1.2.0_react@18.2.0
    dev: false

  /symbol-tree/3.2.4:
    resolution: {integrity: sha512-9QNk5KwDF+Bvz+PyObkmSYjI5ksVUYtjW7AU22r2NKcfLJcXp96hkDWU3+XndOsUb+AQ9QhfzfCT2O+CNWT5Tw==}
    dev: true

  /synckit/0.8.5:
    resolution: {integrity: sha512-L1dapNV6vu2s/4Sputv8xGsCdAVlb5nRDMFU/E27D44l5U6cw1g0dGd45uLc+OXjNMmF4ntiMdCimzcjFKQI8Q==}
    engines: {node: ^14.18.0 || >=16.0.0}
    dependencies:
      '@pkgr/utils': 2.3.1
      tslib: 2.5.0

  /tabbable/6.1.1:
    resolution: {integrity: sha512-4kl5w+nCB44EVRdO0g/UGoOp3vlwgycUVtkk/7DPyeLZUCuNFFKCFG6/t/DgHLrUPHjrZg6s5tNm+56Q2B0xyg==}
    dev: false

  /tailwind-scrollbar/2.1.0_tailwindcss@3.2.7:
    resolution: {integrity: sha512-zpvY5mDs0130YzYjZKBiDaw32rygxk5RyJ4KmeHjGnwkvbjm/PszON1m4Bbt2DkMRIXlXsfNevykAESgURN4KA==}
    engines: {node: '>=12.13.0'}
    peerDependencies:
      tailwindcss: 3.x
    dependencies:
      tailwindcss: 3.2.7_postcss@8.4.21
    dev: true

  /tailwindcss-themer/3.0.1_tailwindcss@3.2.7:
    resolution: {integrity: sha512-fYbrcm9/WrLepfFg51PcbfQuEBv0jFeMYlU/emCuvTt6NOvzks9Dlp2Ji+EqM6K7KHA6KpZ2NJWbZLmewpHNwA==}
    peerDependencies:
      tailwindcss: ^3.1.0
    dependencies:
      color: 4.2.3
      just-unique: 4.2.0
      lodash.merge: 4.6.2
      lodash.mergewith: 4.6.2
      tailwindcss: 3.2.7_postcss@8.4.21
    dev: true

  /tailwindcss/3.2.7_postcss@8.4.21:
    resolution: {integrity: sha512-B6DLqJzc21x7wntlH/GsZwEXTBttVSl1FtCzC8WP4oBc/NKef7kaax5jeihkkCEWc831/5NDJ9gRNDK6NEioQQ==}
    engines: {node: '>=12.13.0'}
    hasBin: true
    peerDependencies:
      postcss: ^8.0.9
    dependencies:
      arg: 5.0.2
      chokidar: 3.5.3
      color-name: 1.1.4
      detective: 5.2.1
      didyoumean: 1.2.2
      dlv: 1.1.3
      fast-glob: 3.2.12
      glob-parent: 6.0.2
      is-glob: 4.0.3
      lilconfig: 2.1.0
      micromatch: 4.0.5
      normalize-path: 3.0.0
      object-hash: 3.0.0
      picocolors: 1.0.0
      postcss: 8.4.21
      postcss-import: 14.1.0_postcss@8.4.21
      postcss-js: 4.0.1_postcss@8.4.21
      postcss-load-config: 3.1.4_postcss@8.4.21
      postcss-nested: 6.0.0_postcss@8.4.21
      postcss-selector-parser: 6.0.11
      postcss-value-parser: 4.2.0
      quick-lru: 5.1.1
      resolve: 1.22.1
    transitivePeerDependencies:
      - ts-node
    dev: true

  /tapable/2.2.1:
    resolution: {integrity: sha512-GNzQvQTOIP6RyTfE2Qxb8ZVlNmw0n88vp1szwWRimP02mnTsx3Wtn5qRdqY9w2XduFNUgvOwhNnQsjwCp+kqaQ==}
    engines: {node: '>=6'}

  /tar/6.1.13:
    resolution: {integrity: sha512-jdIBIN6LTIe2jqzay/2vtYLlBHa3JF42ot3h1dW8Q0PaAG4v8rm0cvpVePtau5C6OKXGGcgO9q2AMNSWxiLqKw==}
    engines: {node: '>=10'}
    dependencies:
      chownr: 2.0.0
      fs-minipass: 2.1.0
      minipass: 4.2.4
      minizlib: 2.1.2
      mkdirp: 1.0.4
      yallist: 4.0.0
    dev: true

  /test-exclude/6.0.0:
    resolution: {integrity: sha512-cAGWPIyOHU6zlmg88jwm7VRyXnMN7iV68OGAbYDk/Mh/xC/pzVPlQtY6ngoIH/5/tciuhGfvESU8GrHrcxD56w==}
    engines: {node: '>=8'}
    dependencies:
      '@istanbuljs/schema': 0.1.3
      glob: 7.2.3
      minimatch: 3.1.2
    dev: true

  /text-table/0.2.0:
    resolution: {integrity: sha512-N+8UisAXDGk8PFXP4HAzVR9nbfmVJ3zYLAWiTIoqC5v5isinhr+r5uaO8+7r3BMfuNIufIsA7RdpVgacC2cSpw==}

  /throttle-debounce/3.0.1:
    resolution: {integrity: sha512-dTEWWNu6JmeVXY0ZYoPuH5cRIwc0MeGbJwah9KUNYSJwommQpCzTySTpEe8Gs1J23aeWEuAobe4Ag7EHVt/LOg==}
    engines: {node: '>=10'}
    dev: false

  /through/2.3.8:
    resolution: {integrity: sha512-w89qg7PI8wAdvX60bMDP+bFoD5Dvhm9oLheFp5O4a2QF0cSBGsBX4qZmadPMvVqlLJBBci+WqGGOAPvcDeNSVg==}

  /through2/0.4.2:
    resolution: {integrity: sha512-45Llu+EwHKtAZYTPPVn3XZHBgakWMN3rokhEv5hu596XP+cNgplMg+Gj+1nmAvj+L0K7+N49zBKx5rah5u0QIQ==}
    dependencies:
      readable-stream: 1.0.34
      xtend: 2.1.2
    dev: false

  /tiny-glob/0.2.9:
    resolution: {integrity: sha512-g/55ssRPUjShh+xkfx9UPDXqhckHEsHr4Vd9zX55oSdGZc/MD0m3sferOkwWtp98bv+kcVfEHtRJgBVJzelrzg==}
    dependencies:
      globalyzer: 0.1.0
      globrex: 0.1.2

  /tiny-invariant/1.3.1:
    resolution: {integrity: sha512-AD5ih2NlSssTCwsMznbvwMZpJ1cbhkGd2uueNxzv2jDlEeZdU04JQfRnggJQ8DrcVBGjAsCKwFBbDlVNtEMlzw==}
    dev: false

  /tippy.js/6.3.7:
    resolution: {integrity: sha512-E1d3oP2emgJ9dRQZdf3Kkn0qJgI6ZLpyS5z6ZkY1DF3kaQaBsGZsndEpHwx+eC+tYM41HaSNvNtLx8tU57FzTQ==}
    dependencies:
      '@popperjs/core': 2.11.6
    dev: false

  /tmpl/1.0.5:
    resolution: {integrity: sha512-3f0uOEAQwIqGuWW2MVzYg8fV/QNnc/IpuJNG837rLuczAaLVHslWHZQj4IGiEl5Hs3kkbhwL9Ab7Hrsmuj+Smw==}
    dev: true

  /to-fast-properties/2.0.0:
    resolution: {integrity: sha512-/OaKK0xYrs3DmxRYqL/yDc+FxFUVYhDlXMhRmv3z915w2HF1tnN1omB354j8VUGO/hbRzyD6Y3sA7v7GS/ceog==}
    engines: {node: '>=4'}

  /to-regex-range/5.0.1:
    resolution: {integrity: sha512-65P7iz6X5yEr1cwcgvQxbbIw7Uk3gOy5dIdtZ4rDveLqhrdJP+Li/Hx6tyK0NEb+2GCyneCMJiGqrADCSNk8sQ==}
    engines: {node: '>=8.0'}
    dependencies:
      is-number: 7.0.0

  /tough-cookie/4.1.2:
    resolution: {integrity: sha512-G9fqXWoYFZgTc2z8Q5zaHy/vJMjm+WV0AkAeHxVCQiEB1b+dGvWzFW6QV07cY5jQ5gRkeid2qIkzkxUnmoQZUQ==}
    engines: {node: '>=6'}
    dependencies:
      psl: 1.9.0
      punycode: 2.3.0
      universalify: 0.2.0
      url-parse: 1.5.10
    dev: true

  /tr46/0.0.3:
    resolution: {integrity: sha512-N3WMsuqV66lT30CrXNbEjx4GEwlow3v6rr4mCcv6prnfwhS01rkgyFdjPNBYd9br7LpXV1+Emh01fHnq2Gdgrw==}
    dev: false

  /tr46/3.0.0:
    resolution: {integrity: sha512-l7FvfAHlcmulp8kr+flpQZmVwtu7nfRV7NZujtN0OqES8EL4O4e0qqzL0DC5gAvx/ZC/9lk6rhcUwYvkBnBnYA==}
    engines: {node: '>=12'}
    dependencies:
      punycode: 2.3.0
    dev: true

  /tsconfig-paths/3.14.2:
    resolution: {integrity: sha512-o/9iXgCYc5L/JxCHPe3Hvh8Q/2xm5Z+p18PESBU6Ff33695QnCHBEjcytY2q19ua7Mbl/DavtBOLq+oG0RCL+g==}
    dependencies:
      '@types/json5': 0.0.29
      json5: 1.0.2
      minimist: 1.2.8
      strip-bom: 3.0.0

  /tslib/1.14.1:
    resolution: {integrity: sha512-Xni35NKzjgMrwevysHTCArtLDpPvye8zV/0E4EyYn43P7/7qvQwPh9BGkHewbMulVntbigmcT7rdX3BNo9wRJg==}

  /tslib/2.5.0:
    resolution: {integrity: sha512-336iVw3rtn2BUK7ORdIAHTyxHGRIHVReokCR3XjbckJMK7ms8FysBfhLR8IXnAgy7T0PTPNBWKiH514FOW/WSg==}

  /tsutils/3.21.0_typescript@4.9.5:
    resolution: {integrity: sha512-mHKK3iUXL+3UF6xL5k0PEhKRUBKPBCv/+RkEOpjRWxxx27KKRBmmA60A9pgOUvMi8GKhRMPEmjBRPzs2W7O1OA==}
    engines: {node: '>= 6'}
    peerDependencies:
      typescript: '>=2.8.0 || >= 3.2.0-dev || >= 3.3.0-dev || >= 3.4.0-dev || >= 3.5.0-dev || >= 3.6.0-dev || >= 3.6.0-beta || >= 3.7.0-dev || >= 3.7.0-beta'
    dependencies:
      tslib: 1.14.1
      typescript: 4.9.5

  /turbo-darwin-64/1.8.3:
    resolution: {integrity: sha512-bLM084Wr17VAAY/EvCWj7+OwYHvI9s/NdsvlqGp8iT5HEYVimcornCHespgJS/yvZDfC+mX9EQkn3V2JmYgGGw==}
    cpu: [x64]
    os: [darwin]
    requiresBuild: true
    dev: true
    optional: true

  /turbo-darwin-arm64/1.8.3:
    resolution: {integrity: sha512-4oZjXtzakopMK110kue3z/hqu3WLv+eDLZOX1NGdo49gqca9BeD8GbH+sXpAp6tqyeuzpss+PIliVYuyt7LgbA==}
    cpu: [arm64]
    os: [darwin]
    requiresBuild: true
    dev: true
    optional: true

  /turbo-linux-64/1.8.3:
    resolution: {integrity: sha512-uvX2VKotf5PU14FCxJA5iHItPQno2JWzerMd+g3/h/Asay6dvxvtVjc39MQeGT0H5njSvzVKFkT+3/5q8lgOEg==}
    cpu: [x64]
    os: [linux]
    requiresBuild: true
    dev: true
    optional: true

  /turbo-linux-arm64/1.8.3:
    resolution: {integrity: sha512-E1p+oH3XKMaPS4rqWhYsL4j2Pzc0d/9P5KU7Kn1kqVLo2T3iRA7n2KVULEieUNE0nTH+aIJPXYXOpqCI5wFJaA==}
    cpu: [arm64]
    os: [linux]
    requiresBuild: true
    dev: true
    optional: true

  /turbo-windows-64/1.8.3:
    resolution: {integrity: sha512-cnzAytHtoLXd0J7aNzRpZFpL/GTjcBmkvAPlbOdf/Pl1iwS4qzGrudZQ+OM1lmLgLIfBPIavsGHBknTwTNib4A==}
    cpu: [x64]
    os: [win32]
    requiresBuild: true
    dev: true
    optional: true

  /turbo-windows-arm64/1.8.3:
    resolution: {integrity: sha512-ulIiItNm2w/zYJdD5/oAzjzNns1IjbpweRzpsE8tLXaWwo6+fnXXkyloUug0IUhcd2k6fJXfoiDZfygqpOVuXg==}
    cpu: [arm64]
    os: [win32]
    requiresBuild: true
    dev: true
    optional: true

  /turbo/1.8.3:
    resolution: {integrity: sha512-zGrkU1EuNFmkq6iky6LcMqD4h0OLE8XysVFxQWRIZbcTNnf0XAycbsbeEyiJpiWeqb7qtg2bVuY9EYcNoNhVuQ==}
    hasBin: true
    requiresBuild: true
    optionalDependencies:
      turbo-darwin-64: 1.8.3
      turbo-darwin-arm64: 1.8.3
      turbo-linux-64: 1.8.3
      turbo-linux-arm64: 1.8.3
      turbo-windows-64: 1.8.3
      turbo-windows-arm64: 1.8.3
    dev: true

  /type-check/0.3.2:
    resolution: {integrity: sha512-ZCmOJdvOWDBYJlzAoFkC+Q0+bUyEOS1ltgp1MGU03fqHG+dbi9tBFU2Rd9QKiDZFAYrhPh2JUf7rZRIuHRKtOg==}
    engines: {node: '>= 0.8.0'}
    dependencies:
      prelude-ls: 1.1.2
    dev: true

  /type-check/0.4.0:
    resolution: {integrity: sha512-XleUoc9uwGXqjWwXaUTZAmzMcFZ5858QA2vvx1Ur5xIcixXIP+8LnFDgRplU30us6teqdlskFfu+ae4K79Ooew==}
    engines: {node: '>= 0.8.0'}
    dependencies:
      prelude-ls: 1.2.1

  /type-detect/4.0.8:
    resolution: {integrity: sha512-0fr/mIH1dlO+x7TlcMy+bIDqKPsw/70tVyeHW787goQjhmqaZe10uwLujubK9q9Lg6Fiho1KUKDYz0Z7k7g5/g==}
    engines: {node: '>=4'}
    dev: true

  /type-fest/0.20.2:
    resolution: {integrity: sha512-Ne+eE4r0/iWnpAxD852z3A+N0Bt5RN//NjJwRd2VFHEmrywxf5vsZlh4R6lixl6B+wz/8d+maTSAkN1FIkI3LQ==}
    engines: {node: '>=10'}

  /type-fest/0.21.3:
    resolution: {integrity: sha512-t0rzBq87m3fVcduHDUFhKmyyX+9eo6WQjZvf51Ea/M0Q7+T374Jp1aUiyUl0GKxp8M/OETVHSDvmkyPgvX+X2w==}
    engines: {node: '>=10'}
    dev: true

  /type-fest/2.19.0:
    resolution: {integrity: sha512-RAH822pAdBgcNMAfWnCBU3CFZcfZ/i1eZjwFU/dsLKumyuuP3niueg2UAukXYF0E2AAoc82ZSSf9J0WQBinzHA==}
    engines: {node: '>=12.20'}
    dev: false

  /type/1.2.0:
    resolution: {integrity: sha512-+5nt5AAniqsCnu2cEQQdpzCAh33kVx8n0VoFidKpB1dVVLAN/F+bgVOqOJqOnEnrhp222clB5p3vUlD+1QAnfg==}
    dev: false

  /type/2.7.2:
    resolution: {integrity: sha512-dzlvlNlt6AXU7EBSfpAscydQ7gXB+pPGsPnfJnZpiNJBDj7IaJzQlBZYGdEi4R9HmPdBv2XmWJ6YUtoTa7lmCw==}
    dev: false

  /typed-array-length/1.0.4:
    resolution: {integrity: sha512-KjZypGq+I/H7HI5HlOoGHkWUUGq+Q0TPhQurLbyrVrvnKTBgzLhIJ7j6J/XTQOi0d1RjyZ0wdas8bKs2p0x3Ng==}
    dependencies:
      call-bind: 1.0.2
      for-each: 0.3.3
      is-typed-array: 1.1.10

  /typedarray-to-buffer/3.1.5:
    resolution: {integrity: sha512-zdu8XMNEDepKKR+XYOXAVPtWui0ly0NtohUscw+UmaHiAWT8hrV1rr//H6V+0DvJ3OQ19S979M0laLfX8rm82Q==}
    dependencies:
      is-typedarray: 1.0.0
    dev: false

  /typescript/4.9.5:
    resolution: {integrity: sha512-1FXk9E2Hm+QzZQ7z+McJiHL4NW1F2EzMu9Nq9i3zAaGqibafqYwCVU6WyWAuyQRRzOlxou8xZSyXLEN8oKj24g==}
    engines: {node: '>=4.2.0'}
    hasBin: true

  /uc.micro/1.0.6:
    resolution: {integrity: sha512-8Y75pvTYkLJW2hWQHXxoqRgV7qb9B+9vFEtidML+7koHUFapnVJAZ6cKs+Qjz5Aw3aZWHMC6u0wJE3At+nSGwA==}
    dev: false

  /unbox-primitive/1.0.2:
    resolution: {integrity: sha512-61pPlCD9h51VoreyJ0BReideM3MDKMKnh6+V9L08331ipq6Q8OFXZYiqP6n/tbHx4s5I9uRhcye6BrbkizkBDw==}
    dependencies:
      call-bind: 1.0.2
      has-bigints: 1.0.2
      has-symbols: 1.0.3
      which-boxed-primitive: 1.0.2

  /universalify/0.2.0:
    resolution: {integrity: sha512-CJ1QgKmNg3CwvAv/kOFmtnEN05f0D/cn9QntgNOQlQF9dgvVTHj3t+8JPdjqawCHk7V/KA+fbUqzZ9XWhcqPUg==}
    engines: {node: '>= 4.0.0'}
    dev: true

  /update-browserslist-db/1.0.10_browserslist@4.21.5:
    resolution: {integrity: sha512-OztqDenkfFkbSG+tRxBeAnCVPckDBcvibKd35yDONx6OU8N7sqgwc7rCbkJ/WcYtVRZ4ba68d6byhC21GFh7sQ==}
    hasBin: true
    peerDependencies:
      browserslist: '>= 4.21.0'
    dependencies:
      browserslist: 4.21.5
      escalade: 3.1.1
      picocolors: 1.0.0

  /uri-js/4.4.1:
    resolution: {integrity: sha512-7rKUyy33Q1yc98pQ1DAmLtwX109F7TIfWlW1Ydo8Wl1ii1SeHieeh0HHfPeL2fMXK6z0s8ecKs9frCuLJvndBg==}
    dependencies:
      punycode: 2.3.0

  /url-parse/1.5.10:
    resolution: {integrity: sha512-WypcfiRhfeUP9vvF0j6rw0J3hrWrw6iZv3+22h6iRMJ/8z1Tj6XfLP4DsUix5MhMPnXpiHDoKyoZ/bdCkwBCiQ==}
    dependencies:
      querystringify: 2.2.0
      requires-port: 1.0.0
    dev: true

  /use-callback-ref/1.3.0_pmekkgnqduwlme35zpnqhenc34:
    resolution: {integrity: sha512-3FT9PRuRdbB9HfXhEq35u4oZkvpJ5kuYbpqhCfmiZyReuRgpnhDlbr2ZEnnuS0RrJAPn6l23xjFg9kpDM+Ms7w==}
    engines: {node: '>=10'}
    peerDependencies:
      '@types/react': ^16.8.0 || ^17.0.0 || ^18.0.0
      react: ^16.8.0 || ^17.0.0 || ^18.0.0
    peerDependenciesMeta:
      '@types/react':
        optional: true
    dependencies:
      '@types/react': 18.0.28
      react: 18.2.0
      tslib: 2.5.0
    dev: false

  /use-composed-ref/1.3.0_react@18.2.0:
    resolution: {integrity: sha512-GLMG0Jc/jiKov/3Ulid1wbv3r54K9HlMW29IWcDFPEqFkSO2nS0MuefWgMJpeHQ9YJeXDL3ZUF+P3jdXlZX/cQ==}
    peerDependencies:
      react: ^16.8.0 || ^17.0.0 || ^18.0.0
    dependencies:
      react: 18.2.0
    dev: false

  /use-isomorphic-layout-effect/1.1.2_pmekkgnqduwlme35zpnqhenc34:
    resolution: {integrity: sha512-49L8yCO3iGT/ZF9QttjwLF/ZD9Iwto5LnH5LmEdk/6cFmXddqi2ulF0edxTwjj+7mqvpVVGQWvbXZdn32wRSHA==}
    peerDependencies:
      '@types/react': '*'
      react: ^16.8.0 || ^17.0.0 || ^18.0.0
    peerDependenciesMeta:
      '@types/react':
        optional: true
    dependencies:
      '@types/react': 18.0.28
      react: 18.2.0
    dev: false

  /use-latest/1.2.1_pmekkgnqduwlme35zpnqhenc34:
    resolution: {integrity: sha512-xA+AVm/Wlg3e2P/JiItTziwS7FK92LWrDB0p+hgXloIMuVCeJJ8v6f0eeHyPZaJrM+usM1FkFfbNCrJGs8A/zw==}
    peerDependencies:
      '@types/react': '*'
      react: ^16.8.0 || ^17.0.0 || ^18.0.0
    peerDependenciesMeta:
      '@types/react':
        optional: true
    dependencies:
      '@types/react': 18.0.28
      react: 18.2.0
      use-isomorphic-layout-effect: 1.1.2_pmekkgnqduwlme35zpnqhenc34
    dev: false

  /use-memo-one/1.1.3_react@18.2.0:
    resolution: {integrity: sha512-g66/K7ZQGYrI6dy8GLpVcMsBp4s17xNkYJVSMvTEevGy3nDxHOfE6z8BVE22+5G5x7t3+bhzrlTDB7ObrEE0cQ==}
    peerDependencies:
      react: ^16.8.0 || ^17.0.0 || ^18.0.0
    dependencies:
      react: 18.2.0
    dev: false

  /use-sidecar/1.1.2_pmekkgnqduwlme35zpnqhenc34:
    resolution: {integrity: sha512-epTbsLuzZ7lPClpz2TyryBfztm7m+28DlEv2ZCQ3MDr5ssiwyOwGH/e5F9CkfWjJ1t4clvI58yF822/GUkjjhw==}
    engines: {node: '>=10'}
    peerDependencies:
      '@types/react': ^16.9.0 || ^17.0.0 || ^18.0.0
      react: ^16.8.0 || ^17.0.0 || ^18.0.0
    peerDependenciesMeta:
      '@types/react':
        optional: true
    dependencies:
      '@types/react': 18.0.28
      detect-node-es: 1.1.0
      react: 18.2.0
      tslib: 2.5.0
    dev: false

  /use-sync-external-store/1.2.0_react@18.2.0:
    resolution: {integrity: sha512-eEgnFxGQ1Ife9bzYs6VLi8/4X6CObHMw9Qr9tPY43iKwsPw8xE8+EFsf/2cFZ5S3esXgpWgtSCtLNS41F+sKPA==}
    peerDependencies:
      react: ^16.8.0 || ^17.0.0 || ^18.0.0
    dependencies:
      react: 18.2.0
    dev: false

  /utf-8-validate/5.0.10:
    resolution: {integrity: sha512-Z6czzLq4u8fPOyx7TU6X3dvUZVvoJmxSQ+IcrlmagKhilxlhZgxPK6C5Jqbkw1IDUmFTM+cz9QDnnLTwDz/2gQ==}
    engines: {node: '>=6.14.2'}
    requiresBuild: true
    dependencies:
      node-gyp-build: 4.6.0
    dev: false

  /util-deprecate/1.0.2:
    resolution: {integrity: sha512-EPD5q1uXyFxJpCrLnCc1nHnq3gOa6DZBocAIiI2TaSCA7VCJ1UJDMagCzIkXNsUYfD1daK//LTEQ8xiIbrHtcw==}

  /uuid/9.0.0:
    resolution: {integrity: sha512-MXcSTerfPa4uqyzStbRoTgt5XIe3x5+42+q1sDuy3R5MDk66URdLMOZe5aPX/SQd+kuYAh0FdP/pO28IkQyTeg==}
    hasBin: true
    dev: false

  /v8-to-istanbul/9.1.0:
    resolution: {integrity: sha512-6z3GW9x8G1gd+JIIgQQQxXuiJtCXeAjp6RaPEPLv62mH3iPHPxV6W3robxtCzNErRo6ZwTmzWhsbNvjyEBKzKA==}
    engines: {node: '>=10.12.0'}
    dependencies:
      '@jridgewell/trace-mapping': 0.3.17
      '@types/istanbul-lib-coverage': 2.0.4
      convert-source-map: 1.9.0
    dev: true

  /w3c-keyname/2.2.6:
    resolution: {integrity: sha512-f+fciywl1SJEniZHD6H+kUO8gOnwIr7f4ijKA6+ZvJFjeGi1r4PDLl53Ayud9O/rk64RqgoQine0feoeOU0kXg==}
    dev: false

  /w3c-xmlserializer/4.0.0:
    resolution: {integrity: sha512-d+BFHzbiCx6zGfz0HyQ6Rg69w9k19nviJspaj4yNscGjrHu94sVP+aRm75yEbCh+r2/yR+7q6hux9LVtbuTGBw==}
    engines: {node: '>=14'}
    dependencies:
      xml-name-validator: 4.0.0
    dev: true

  /walker/1.0.8:
    resolution: {integrity: sha512-ts/8E8l5b7kY0vlWLewOkDXMmPdLcVV4GmOQLyxuSswIJsweeFZtAsMF7k1Nszz+TYBQrlYRmzOnr398y1JemQ==}
    dependencies:
      makeerror: 1.0.12
    dev: true

  /web-streams-polyfill/3.2.1:
    resolution: {integrity: sha512-e0MO3wdXWKrLbL0DgGnUV7WHVuw9OUvL4hjgnPkIeEvESk74gAITi5G606JtZPp39cd8HA9VQzCIvA49LpPN5Q==}
    engines: {node: '>= 8'}
    dev: true

  /webidl-conversions/3.0.1:
    resolution: {integrity: sha512-2JAn3z8AR6rjK8Sm8orRC0h/bcl/DqL7tRPdGZ4I1CjdF+EaMLmYxBHyXuKL849eucPFhvBoxMsflfOb8kxaeQ==}
    dev: false

  /webidl-conversions/7.0.0:
    resolution: {integrity: sha512-VwddBukDzu71offAQR975unBIGqfKZpM+8ZX6ySk8nYhVoo5CYaZyzt3YBvYtRtO+aoGlqxPg/B87NGVZ/fu6g==}
    engines: {node: '>=12'}
    dev: true

  /websocket/1.0.34:
    resolution: {integrity: sha512-PRDso2sGwF6kM75QykIesBijKSVceR6jL2G8NGYyq2XrItNC2P5/qL5XeR056GhA+Ly7JMFvJb9I312mJfmqnQ==}
    engines: {node: '>=4.0.0'}
    dependencies:
      bufferutil: 4.0.7
      debug: 2.6.9
      es5-ext: 0.10.62
      typedarray-to-buffer: 3.1.5
      utf-8-validate: 5.0.10
      yaeti: 0.0.6
    transitivePeerDependencies:
      - supports-color
    dev: false

  /whatwg-encoding/2.0.0:
    resolution: {integrity: sha512-p41ogyeMUrw3jWclHWTQg1k05DSVXPLcVxRTYsXUk+ZooOCZLcoYgPZ/HL/D/N+uQPOtcp1me1WhBEaX02mhWg==}
    engines: {node: '>=12'}
    dependencies:
      iconv-lite: 0.6.3
    dev: true

  /whatwg-mimetype/3.0.0:
    resolution: {integrity: sha512-nt+N2dzIutVRxARx1nghPKGv1xHikU7HKdfafKkLNLindmPU/ch3U31NOCGGA/dmPcmb1VlofO0vnKAcsm0o/Q==}
    engines: {node: '>=12'}
    dev: true

  /whatwg-url/11.0.0:
    resolution: {integrity: sha512-RKT8HExMpoYx4igMiVMY83lN6UeITKJlBQ+vR/8ZJ8OCdSiN3RwCq+9gH0+Xzj0+5IrM6i4j/6LuvzbZIQgEcQ==}
    engines: {node: '>=12'}
    dependencies:
      tr46: 3.0.0
      webidl-conversions: 7.0.0
    dev: true

  /whatwg-url/5.0.0:
    resolution: {integrity: sha512-saE57nupxk6v3HY35+jzBwYa0rKSy0XR8JSxZPwgLr7ys0IBzhGviA1/TUGJLmSVqs8pb9AnvICXEuOHLprYTw==}
    dependencies:
      tr46: 0.0.3
      webidl-conversions: 3.0.1
    dev: false

  /which-boxed-primitive/1.0.2:
    resolution: {integrity: sha512-bwZdv0AKLpplFY2KZRX6TvyuN7ojjr7lwkg6ml0roIy9YeuSr7JS372qlNW18UQYzgYK9ziGcerWqZOmEn9VNg==}
    dependencies:
      is-bigint: 1.0.4
      is-boolean-object: 1.1.2
      is-number-object: 1.0.7
      is-string: 1.0.7
      is-symbol: 1.0.4

  /which-collection/1.0.1:
    resolution: {integrity: sha512-W8xeTUwaln8i3K/cY1nGXzdnVZlidBcagyNFtBdD5kxnb4TvGKR7FfSIS3mYpwWS1QUCutfKz8IY8RjftB0+1A==}
    dependencies:
      is-map: 2.0.2
      is-set: 2.0.2
      is-weakmap: 2.0.1
      is-weakset: 2.0.2

  /which-typed-array/1.1.9:
    resolution: {integrity: sha512-w9c4xkx6mPidwp7180ckYWfMmvxpjlZuIudNtDf4N/tTAUB8VJbX25qZoAsrtGuYNnGw3pa0AXgbGKRB8/EceA==}
    engines: {node: '>= 0.4'}
    dependencies:
      available-typed-arrays: 1.0.5
      call-bind: 1.0.2
      for-each: 0.3.3
      gopd: 1.0.1
      has-tostringtag: 1.0.0
      is-typed-array: 1.1.10

  /which/2.0.2:
    resolution: {integrity: sha512-BLI3Tl1TW3Pvl70l3yq3Y64i+awpwXqsGBYWkkqMtnbXgrMD+yj7rhW0kuEDxzJaYXGjEW5ogapKNMEKNMjibA==}
    engines: {node: '>= 8'}
    hasBin: true
    dependencies:
      isexe: 2.0.0

  /word-wrap/1.2.3:
    resolution: {integrity: sha512-Hz/mrNwitNRh/HUAtM/VT/5VH+ygD6DV7mYKZAtHOrbs8U7lvPS6xf7EJKMF0uW1KJCl0H701g3ZGus+muE5vQ==}
    engines: {node: '>=0.10.0'}

  /wrap-ansi/6.2.0:
    resolution: {integrity: sha512-r6lPcBGxZXlIcymEu7InxDMhdW0KDxpLgoFLcguasxCaJ/SOIZwINatK9KY/tf+ZrlywOKU0UDj3ATXUBfxJXA==}
    engines: {node: '>=8'}
    dependencies:
      ansi-styles: 4.3.0
      string-width: 4.2.3
      strip-ansi: 6.0.1
    dev: true

  /wrap-ansi/7.0.0:
    resolution: {integrity: sha512-YVGIj2kamLSTxw6NsZjoBxfSwsn0ycdesmc4p+Q21c5zPuZ1pl+NfxVdxPtdHvmNVOQ6XSYG4AUtyt/Fi7D16Q==}
    engines: {node: '>=10'}
    dependencies:
      ansi-styles: 4.3.0
      string-width: 4.2.3
      strip-ansi: 6.0.1
    dev: true

  /wrappy/1.0.2:
    resolution: {integrity: sha512-l4Sp/DRseor9wL6EvV2+TuQn63dMkPjZ/sp9XkghTEbV9KlPS1xUsZ3u7/IQO4wxtcFB4bgpQPRcR3QCvezPcQ==}

  /write-file-atomic/4.0.2:
    resolution: {integrity: sha512-7KxauUdBmSdWnmpaGFg+ppNjKF8uNLry8LyzjauQDOVONfFLNKrKvQOxZ/VuTIcS/gge/YNahf5RIIQWTSarlg==}
    engines: {node: ^12.13.0 || ^14.15.0 || >=16.0.0}
    dependencies:
      imurmurhash: 0.1.4
      signal-exit: 3.0.7
    dev: true

  /write-file-atomic/5.0.0:
    resolution: {integrity: sha512-R7NYMnHSlV42K54lwY9lvW6MnSm1HSJqZL3xiSgi9E7//FYaI74r2G0rd+/X6VAMkHEdzxQaU5HUOXWUz5kA/w==}
    engines: {node: ^14.17.0 || ^16.13.0 || >=18.0.0}
    dependencies:
      imurmurhash: 0.1.4
      signal-exit: 3.0.7
    dev: true

  /ws/8.12.1:
    resolution: {integrity: sha512-1qo+M9Ba+xNhPB+YTWUlK6M17brTut5EXbcBaMRN5pH5dFrXz7lzz1ChFSUq3bOUl8yEvSenhHmYUNJxFzdJew==}
    engines: {node: '>=10.0.0'}
    peerDependencies:
      bufferutil: ^4.0.1
      utf-8-validate: '>=5.0.2'
    peerDependenciesMeta:
      bufferutil:
        optional: true
      utf-8-validate:
        optional: true
    dev: true

  /xml-name-validator/4.0.0:
    resolution: {integrity: sha512-ICP2e+jsHvAj2E2lIHxa5tjXRlKDJo4IdvPvCXbXQGdzSfmSpNVyIKMvoZHjDY9DP0zV17iI85o90vRFXNccRw==}
    engines: {node: '>=12'}
    dev: true

  /xmlchars/2.2.0:
    resolution: {integrity: sha512-JZnDKK8B0RCDw84FNdDAIpZK+JuJw+s7Lz8nksI7SIuU3UXJJslUthsi+uWBUYOwPFwW7W7PRLRfUKpxjtjFCw==}
    dev: true

  /xtend/2.1.2:
    resolution: {integrity: sha512-vMNKzr2rHP9Dp/e1NQFnLQlwlhp9L/LfvnsVdHxN1f+uggyVI3i08uD14GPvCToPkdsRfyPqIyYGmIk58V98ZQ==}
    engines: {node: '>=0.4'}
    dependencies:
      object-keys: 0.4.0
    dev: false

  /xtend/4.0.2:
    resolution: {integrity: sha512-LKYU1iAXJXUgAXn9URjiu+MWhyUXHsvfp7mcuYm9dSUKK0/CjtrUwFAxD82/mCWbtLsGjFIad0wIsod4zrTAEQ==}
    engines: {node: '>=0.4'}
    dev: true

  /y18n/5.0.8:
    resolution: {integrity: sha512-0pfFzegeDWJHJIAmTLRP2DwHjdF5s7jo9tuztdQxAhINCdvS+3nGINqPd00AphqJR/0LhANUS6/+7SCb98YOfA==}
    engines: {node: '>=10'}
    dev: true

  /yaeti/0.0.6:
    resolution: {integrity: sha512-MvQa//+KcZCUkBTIC9blM+CU9J2GzuTytsOUwf2lidtvkx/6gnEp1QvJv34t9vdjhFmha/mUiNDbN0D0mJWdug==}
    engines: {node: '>=0.10.32'}
    dev: false

  /yallist/3.1.1:
    resolution: {integrity: sha512-a4UGQaWPH59mOXUYnAG2ewncQS4i4F43Tv3JoAM+s2VDAmS9NsK8GpDMLrCHPksFT7h3K6TOoUNn2pb7RoXx4g==}

  /yallist/4.0.0:
    resolution: {integrity: sha512-3wdGidZyq5PB084XLES5TpOSRA3wjXAlIWMhum2kRcv/41Sn2emQ0dycQW4uZXLejwKvg6EsvbdlVL+FYEct7A==}

  /yaml/1.10.2:
    resolution: {integrity: sha512-r3vXyErRCYJ7wg28yvBY5VSoAF8ZvlcW9/BwUzEtUsjvX/DKs24dIkuwjtuprwJJHsbyUbLApepYTR1BN4uHrg==}
    engines: {node: '>= 6'}

  /yaml/2.2.1:
    resolution: {integrity: sha512-e0WHiYql7+9wr4cWMx3TVQrNwejKaEe7/rHNmQmqRjazfOP5W8PB6Jpebb5o6fIapbz9o9+2ipcaTM2ZwDI6lw==}
    engines: {node: '>= 14'}
    dev: true

  /yargs-parser/21.1.1:
    resolution: {integrity: sha512-tVpsJW7DdjecAiFpbIB1e3qxIQsE6NoPc5/eTdrbbIC4h0LVsWhnoa3g+m2HclBIujHzsxZ4VJVA+GUuc2/LBw==}
    engines: {node: '>=12'}
    dev: true

  /yargs/17.7.1:
    resolution: {integrity: sha512-cwiTb08Xuv5fqF4AovYacTFNxk62th7LKJ6BL9IGUpTJrWoU7/7WdQGTP2SjKf1dUNBGzDd28p/Yfs/GI6JrLw==}
    engines: {node: '>=12'}
    dependencies:
      cliui: 8.0.1
      escalade: 3.1.1
      get-caller-file: 2.0.5
      require-directory: 2.1.1
      string-width: 4.2.3
      y18n: 5.0.8
      yargs-parser: 21.1.1
    dev: true

  /yocto-queue/0.1.0:
    resolution: {integrity: sha512-rVksvsnNCdJ/ohGc6xgPwyN8eheCxsiLM8mxuE/t/mOVqJewPuO1miLpTHQiRgTKCLexL4MeAFVagts7HmNZ2Q==}
    engines: {node: '>=10'}<|MERGE_RESOLUTION|>--- conflicted
+++ resolved
@@ -19,7 +19,6 @@
       '@emotion/react': ^11.10.6
       '@emotion/server': ^11.10.0
       '@heroicons/react': ^2.0.16
-<<<<<<< HEAD
       '@mantine/core': ^6.0.1
       '@mantine/dates': ^6.0.1
       '@mantine/form': ^6.0.1
@@ -34,22 +33,6 @@
       '@supabase/auth-helpers-react': ^0.3.1
       '@supabase/supabase-js': ^2.10.0
       '@tabler/icons-react': ^2.9.0
-=======
-      '@mantine/core': ^5.10.5
-      '@mantine/dates': ^5.10.5
-      '@mantine/form': ^5.10.5
-      '@mantine/hooks': ^5.10.5
-      '@mantine/modals': ^5.10.5
-      '@mantine/next': ^5.10.5
-      '@mantine/notifications': ^5.10.5
-      '@mantine/prism': ^5.10.5
-      '@mantine/spotlight': ^5.10.5
-      '@mantine/tiptap': ^5.10.5
-      '@supabase/auth-helpers-nextjs': ^0.5.5
-      '@supabase/auth-helpers-react': ^0.3.1
-      '@supabase/supabase-js': ^2.10.0
-      '@tabler/icons': ^1.119.0
->>>>>>> aea53b57
       '@tailwindcss/line-clamp': ^0.4.2
       '@testing-library/jest-dom': ^5.16.5
       '@testing-library/react': ^14.0.0
@@ -107,7 +90,6 @@
       '@emotion/react': 11.10.6_pmekkgnqduwlme35zpnqhenc34
       '@emotion/server': 11.10.0
       '@heroicons/react': 2.0.16_react@18.2.0
-<<<<<<< HEAD
       '@mantine/core': 6.0.1_7atxah5aiy65tdrz25o24k4n44
       '@mantine/dates': 6.0.1_7kk7ko2teecziu6wt4lvufnzpm
       '@mantine/form': 6.0.1_react@18.2.0
@@ -122,22 +104,6 @@
       '@supabase/auth-helpers-react': 0.3.1_ku2vntnma2imfrsyohnkxzette
       '@supabase/supabase-js': 2.10.0
       '@tabler/icons-react': 2.9.0_react@18.2.0
-=======
-      '@mantine/core': 5.10.5_zrh3qbywp4klzxzvocxisz6a5a
-      '@mantine/dates': 5.10.5_wzk5rgclhymglk5h2qow4a376y
-      '@mantine/form': 5.10.5_react@18.2.0
-      '@mantine/hooks': 5.10.5_react@18.2.0
-      '@mantine/modals': 5.10.5_7l7cohgiq6l4ncfy2pvlz3brzy
-      '@mantine/next': 5.10.5_a7hn2ezcj5vhoyhoix22hbrmtq
-      '@mantine/notifications': 5.10.5_7l7cohgiq6l4ncfy2pvlz3brzy
-      '@mantine/prism': 5.10.5_7l7cohgiq6l4ncfy2pvlz3brzy
-      '@mantine/spotlight': 5.10.5_7l7cohgiq6l4ncfy2pvlz3brzy
-      '@mantine/tiptap': 5.10.5_3ety4twjrgxyig55bvdtgjluhy
-      '@supabase/auth-helpers-nextjs': 0.5.5_ku2vntnma2imfrsyohnkxzette
-      '@supabase/auth-helpers-react': 0.3.1_ku2vntnma2imfrsyohnkxzette
-      '@supabase/supabase-js': 2.10.0
-      '@tabler/icons': 1.119.0_biqbaboplfbrettd7655fr4n2y
->>>>>>> aea53b57
       '@tiptap/extension-highlight': 2.0.0-beta.220_7w7m52asdh3tod4ocz57yex63q
       '@tiptap/extension-link': 2.0.0-beta.220_ohumfzynigfck3hzagxvh2a4ky
       '@tiptap/extension-subscript': 2.0.0-beta.220_7w7m52asdh3tod4ocz57yex63q
@@ -1540,13 +1506,8 @@
       '@sinonjs/commons': 2.0.0
     dev: true
 
-<<<<<<< HEAD
   /@supabase/auth-helpers-nextjs/0.5.6_ku2vntnma2imfrsyohnkxzette:
     resolution: {integrity: sha512-NiUGGnO9vRycMDnl/DzFbHCJhNV9DdH1vH61T1Fzgp2aRW8LfLRVlBQeGCg2AzyvAe0MiLbbRsGNcJmAmJPs9A==}
-=======
-  /@supabase/auth-helpers-nextjs/0.5.5_ku2vntnma2imfrsyohnkxzette:
-    resolution: {integrity: sha512-IJp6XDvLpPOg7r1YU14jmqlOYHOB0MeXZgmbIg6LHFYU8yMBczWu9c1A63plFVnXRtLUMAlcNISkrgHZMc0VdA==}
->>>>>>> aea53b57
     peerDependencies:
       '@supabase/supabase-js': ^2.0.4
     dependencies:
@@ -1615,11 +1576,7 @@
     resolution: {integrity: sha512-/vkpPxGDyLfTASWnVHL8vdgQxn9SX/Cs+BotTxFhLSIeGFSazC6rpQSMKu6RqzO7gjBD1KqTv0h3auWfClWs+Q==}
     dependencies:
       '@supabase/functions-js': 2.1.0
-<<<<<<< HEAD
       '@supabase/gotrue-js': 2.13.0
-=======
-      '@supabase/gotrue-js': 2.12.1
->>>>>>> aea53b57
       '@supabase/postgrest-js': 1.4.1
       '@supabase/realtime-js': 2.6.0
       '@supabase/storage-js': 2.3.1
@@ -4757,7 +4714,6 @@
       pretty-format: 29.5.0
       slash: 3.0.0
       stack-utils: 2.0.6
-<<<<<<< HEAD
     dev: true
 
   /jest-mock/29.5.0:
@@ -4768,20 +4724,6 @@
       '@types/node': 18.14.6
       jest-util: 29.5.0
     dev: true
-
-=======
-    dev: true
-
-  /jest-mock/29.5.0:
-    resolution: {integrity: sha512-GqOzvdWDE4fAV2bWQLQCkujxYWL7RxjCnj71b5VhDAGOevB3qj3Ovg26A5NI84ZpODxyzaozXLOh2NCgkbvyaw==}
-    engines: {node: ^14.15.0 || ^16.10.0 || >=18.0.0}
-    dependencies:
-      '@jest/types': 29.5.0
-      '@types/node': 18.14.6
-      jest-util: 29.5.0
-    dev: true
-
->>>>>>> aea53b57
   /jest-pnp-resolver/1.2.3_jest-resolve@29.5.0:
     resolution: {integrity: sha512-+3NpwQEnRoIBtx4fyhblQDPgJI0H1IEIkX7ShLUjPGA7TtUTvI1oiKi3SR4oBR0hQhQR80l4WAe5RrXBwWMA8w==}
     engines: {node: '>=6'}
