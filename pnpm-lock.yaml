lockfileVersion: '6.0'

importers:

  .:
    devDependencies:
      eslint:
        specifier: ^8.40.0
        version: 8.40.0
      eslint-config-custom:
        specifier: workspace:*
        version: link:packages/eslint-config-custom
      prettier:
        specifier: ^2.8.8
        version: 2.8.8
      prettier-plugin-tailwindcss:
        specifier: ^0.3.0
        version: 0.3.0(prettier@2.8.8)
      turbo:
        specifier: ^1.9.6
        version: 1.9.6

  apps/web:
    dependencies:
      '@emotion/react':
        specifier: ^11.11.0
        version: 11.11.0(@types/react@18.2.6)(react@18.2.0)
      '@emotion/server':
        specifier: ^11.11.0
        version: 11.11.0
      '@heroicons/react':
        specifier: ^2.0.18
        version: 2.0.18(react@18.2.0)
      '@mantine/core':
        specifier: ^6.0.10
        version: 6.0.10(@emotion/react@11.11.0)(@mantine/hooks@6.0.10)(@types/react@18.2.6)(react-dom@18.2.0)(react@18.2.0)
      '@mantine/dates':
        specifier: ^6.0.10
        version: 6.0.10(@mantine/core@6.0.10)(@mantine/hooks@6.0.10)(dayjs@1.11.7)(react@18.2.0)
      '@mantine/form':
        specifier: ^6.0.10
        version: 6.0.10(react@18.2.0)
      '@mantine/hooks':
        specifier: ^6.0.10
        version: 6.0.10(react@18.2.0)
      '@mantine/modals':
        specifier: ^6.0.10
        version: 6.0.10(@mantine/core@6.0.10)(@mantine/hooks@6.0.10)(react-dom@18.2.0)(react@18.2.0)
      '@mantine/next':
        specifier: ^6.0.10
        version: 6.0.10(@emotion/react@11.11.0)(@emotion/server@11.11.0)(next@13.4.2)(react-dom@18.2.0)(react@18.2.0)
      '@mantine/notifications':
        specifier: ^6.0.10
        version: 6.0.10(@mantine/core@6.0.10)(@mantine/hooks@6.0.10)(react-dom@18.2.0)(react@18.2.0)
      '@mantine/prism':
        specifier: ^6.0.10
        version: 6.0.10(@mantine/core@6.0.10)(@mantine/hooks@6.0.10)(react-dom@18.2.0)(react@18.2.0)
      '@mantine/spotlight':
        specifier: ^6.0.10
        version: 6.0.10(@mantine/core@6.0.10)(@mantine/hooks@6.0.10)(react-dom@18.2.0)(react@18.2.0)
      '@mantine/tiptap':
        specifier: ^6.0.10
        version: 6.0.10(@mantine/core@6.0.10)(@mantine/hooks@6.0.10)(@tabler/icons-react@2.18.0)(@tiptap/extension-link@2.0.3)(@tiptap/react@2.0.3)(react@18.2.0)
      '@supabase/auth-helpers-nextjs':
        specifier: ^0.6.1
        version: 0.6.1(@supabase/supabase-js@2.22.0)
      '@supabase/auth-helpers-react':
        specifier: ^0.3.1
        version: 0.3.1(@supabase/supabase-js@2.22.0)
      '@supabase/supabase-js':
        specifier: ^2.22.0
        version: 2.22.0
      '@tabler/icons-react':
        specifier: ^2.18.0
        version: 2.18.0(react@18.2.0)
      '@tiptap/extension-highlight':
        specifier: 2.0.3
        version: 2.0.3(@tiptap/core@2.0.3)
      '@tiptap/extension-link':
        specifier: 2.0.3
        version: 2.0.3(@tiptap/core@2.0.3)(@tiptap/pm@2.0.3)
      '@tiptap/extension-subscript':
        specifier: 2.0.3
        version: 2.0.3(@tiptap/core@2.0.3)
      '@tiptap/extension-superscript':
        specifier: 2.0.3
        version: 2.0.3(@tiptap/core@2.0.3)
      '@tiptap/extension-text-align':
        specifier: 2.0.3
        version: 2.0.3(@tiptap/core@2.0.3)
      '@tiptap/extension-underline':
        specifier: 2.0.3
        version: 2.0.3(@tiptap/core@2.0.3)
      '@tiptap/pm':
        specifier: 2.0.3
        version: 2.0.3(@tiptap/core@2.0.3)
      '@tiptap/react':
        specifier: 2.0.3
        version: 2.0.3(@tiptap/core@2.0.3)(@tiptap/pm@2.0.3)(react-dom@18.2.0)(react@18.2.0)
      '@tiptap/starter-kit':
        specifier: 2.0.3
        version: 2.0.3(@tiptap/pm@2.0.3)
      '@upstash/qstash':
        specifier: ^0.3.6
        version: 0.3.6
      '@vercel/analytics':
        specifier: ^1.0.1
        version: 1.0.1
      dayjs:
        specifier: ^1.11.7
        version: 1.11.7
      eventsource-parser:
        specifier: ^1.0.0
        version: 1.0.0
      moment:
        specifier: ^2.29.4
        version: 2.29.4
      next:
        specifier: ^13.4.2
        version: 13.4.2(@babel/core@7.21.8)(react-dom@18.2.0)(react@18.2.0)
      next-translate:
        specifier: ^2.0.5
        version: 2.0.5(next@13.4.2)(react@18.2.0)
      nextjs-google-analytics:
        specifier: ^2.3.3
        version: 2.3.3(next@13.4.2)(react@18.2.0)
      openai:
        specifier: ^3.2.1
        version: 3.2.1
      react:
        specifier: 18.2.0
        version: 18.2.0
      react-beautiful-dnd:
        specifier: ^13.1.1
        version: 13.1.1(react-dom@18.2.0)(react@18.2.0)
      react-csv-reader:
        specifier: ^4.0.0
        version: 4.0.0(prop-types@15.8.1)(react-dom@18.2.0)(react@18.2.0)
      react-dom:
        specifier: 18.2.0
        version: 18.2.0(react@18.2.0)
      react-resizable:
        specifier: ^3.0.5
        version: 3.0.5(react-dom@18.2.0)(react@18.2.0)
      swr:
        specifier: ^2.1.5
        version: 2.1.5(react@18.2.0)
      ui:
        specifier: workspace:*
        version: link:../../packages/ui
      uuid:
        specifier: ^9.0.0
        version: 9.0.0
      xlsx:
        specifier: ^0.18.5
        version: 0.18.5
    devDependencies:
      '@testing-library/jest-dom':
        specifier: ^5.16.5
        version: 5.16.5
      '@testing-library/react':
        specifier: ^14.0.0
        version: 14.0.0(react-dom@18.2.0)(react@18.2.0)
      '@types/cookie':
        specifier: ^0.5.1
        version: 0.5.1
      '@types/jest':
        specifier: ^29.5.1
        version: 29.5.1
      '@types/js-cookie':
        specifier: ^3.0.3
        version: 3.0.3
      '@types/node':
        specifier: ^20.1.5
        version: 20.1.5
      '@types/react':
        specifier: ^18.2.6
        version: 18.2.6
      '@types/react-beautiful-dnd':
        specifier: ^13.1.4
        version: 13.1.4
      '@types/react-dom':
        specifier: ^18.2.4
        version: 18.2.4
      '@types/react-resizable':
        specifier: ^3.0.4
        version: 3.0.4
      '@types/testing-library__jest-dom':
        specifier: ^5.14.5
        version: 5.14.5
      '@types/uuid':
        specifier: ^9.0.1
        version: 9.0.1
      '@typescript-eslint/eslint-plugin':
        specifier: ^5.59.6
        version: 5.59.6(@typescript-eslint/parser@5.59.6)(eslint@8.40.0)(typescript@5.0.4)
      '@typescript-eslint/parser':
        specifier: ^5.59.6
        version: 5.59.6(eslint@8.40.0)(typescript@5.0.4)
      autoprefixer:
        specifier: ^10.4.14
        version: 10.4.14(postcss@8.4.23)
      eslint:
        specifier: 8.40.0
        version: 8.40.0
      eslint-config-custom:
        specifier: workspace:*
        version: link:../../packages/eslint-config-custom
      genversion:
        specifier: ^3.1.1
        version: 3.1.1
      jest:
        specifier: ^29.5.0
        version: 29.5.0(@types/node@20.1.5)
      jest-environment-jsdom:
        specifier: ^29.5.0
        version: 29.5.0
      lint-staged:
        specifier: ^13.2.2
        version: 13.2.2
      next-translate-plugin:
        specifier: ^2.0.5
        version: 2.0.5(next-translate@2.0.5)
      postcss:
        specifier: ^8.4.23
        version: 8.4.23
      supabase:
<<<<<<< HEAD
        specifier: ^1.60.1
        version: 1.60.1
=======
        specifier: ^1.59.1
        version: 1.59.1
>>>>>>> fda67f99
      tailwind-config:
        specifier: workspace:*
        version: link:../../packages/tailwind-config
      tailwindcss:
        specifier: ^3.3.2
        version: 3.3.2
      tsconfig:
        specifier: workspace:*
        version: link:../../packages/tsconfig
      typescript:
        specifier: ^5.0.4
        version: 5.0.4

  packages/eslint-config-custom:
    dependencies:
      eslint-config-next:
        specifier: 13.4.2
        version: 13.4.2(eslint@8.40.0)(typescript@5.0.4)
      eslint-config-prettier:
        specifier: ^8.8.0
        version: 8.8.0(eslint@8.40.0)
      eslint-config-turbo:
        specifier: latest
        version: 1.9.3(eslint@8.40.0)
      eslint-plugin-react:
        specifier: 7.32.2
        version: 7.32.2(eslint@8.40.0)
    devDependencies:
      next:
        specifier: ^13.4.2
        version: 13.4.2(@babel/core@7.21.8)(react-dom@18.2.0)(react@18.2.0)

  packages/tailwind-config:
    devDependencies:
      tailwind-scrollbar:
        specifier: ^3.0.4
        version: 3.0.4(tailwindcss@3.3.2)
      tailwindcss:
        specifier: ^3.3.2
        version: 3.3.2
      tailwindcss-themer:
        specifier: ^3.1.0
        version: 3.1.0(tailwindcss@3.3.2)

  packages/tsconfig: {}

  packages/ui:
    devDependencies:
      '@types/react':
        specifier: ^18.2.6
        version: 18.2.6
      eslint:
        specifier: ^8.40.0
        version: 8.40.0
      eslint-config-custom:
        specifier: workspace:*
        version: link:../eslint-config-custom
      postcss:
        specifier: ^8.4.23
        version: 8.4.23
      react:
        specifier: ^18.2.0
        version: 18.2.0
      tailwind-config:
        specifier: workspace:*
        version: link:../tailwind-config
      tsconfig:
        specifier: workspace:*
        version: link:../tsconfig
      tsup:
        specifier: ^6.7.0
        version: 6.7.0(postcss@8.4.23)(typescript@5.0.4)
      typescript:
        specifier: ^5.0.4
        version: 5.0.4

packages:

  /@adobe/css-tools@4.2.0:
    resolution: {integrity: sha512-E09FiIft46CmH5Qnjb0wsW54/YQd69LsxeKUOWawmws1XWvyFGURnAChH0mlr7YPFR1ofwvUQfcL0J3lMxXqPA==}
    dev: true

  /@alloc/quick-lru@5.2.0:
    resolution: {integrity: sha512-UrcABB+4bUrFABwbluTIBErXwvbsU/V7TZWfmbgJfbkwiBuziS9gxdODUyuiecfdGQ85jglMW6juS3+z5TsKLw==}
    engines: {node: '>=10'}
    dev: true

  /@ampproject/remapping@2.2.1:
    resolution: {integrity: sha512-lFMjJTrFL3j7L9yBxwYfCq2k6qqwHyzuUl/XBnif78PWTJYyL/dfowQHWE3sp6U6ZzqWiiIZnpTMO96zhkjwtg==}
    engines: {node: '>=6.0.0'}
    dependencies:
      '@jridgewell/gen-mapping': 0.3.3
      '@jridgewell/trace-mapping': 0.3.18

  /@babel/code-frame@7.21.4:
    resolution: {integrity: sha512-LYvhNKfwWSPpocw8GI7gpK2nq3HSDuEPC/uSYaALSJu9xjsalaaYFOq0Pwt5KmVqwEbZlDu81aLXwBOmD/Fv9g==}
    engines: {node: '>=6.9.0'}
    dependencies:
      '@babel/highlight': 7.18.6

  /@babel/compat-data@7.21.7:
    resolution: {integrity: sha512-KYMqFYTaenzMK4yUtf4EW9wc4N9ef80FsbMtkwool5zpwl4YrT1SdWYSTRcT94KO4hannogdS+LxY7L+arP3gA==}
    engines: {node: '>=6.9.0'}

  /@babel/core@7.21.8:
    resolution: {integrity: sha512-YeM22Sondbo523Sz0+CirSPnbj9bG3P0CdHcBZdqUuaeOaYEFbOLoGU7lebvGP6P5J/WE9wOn7u7C4J9HvS1xQ==}
    engines: {node: '>=6.9.0'}
    dependencies:
      '@ampproject/remapping': 2.2.1
      '@babel/code-frame': 7.21.4
      '@babel/generator': 7.21.5
      '@babel/helper-compilation-targets': 7.21.5(@babel/core@7.21.8)
      '@babel/helper-module-transforms': 7.21.5
      '@babel/helpers': 7.21.5
      '@babel/parser': 7.21.8
      '@babel/template': 7.20.7
      '@babel/traverse': 7.21.5
      '@babel/types': 7.21.5
      convert-source-map: 1.9.0
      debug: 4.3.4
      gensync: 1.0.0-beta.2
      json5: 2.2.3
      semver: 6.3.0
    transitivePeerDependencies:
      - supports-color

  /@babel/generator@7.21.5:
    resolution: {integrity: sha512-SrKK/sRv8GesIW1bDagf9cCG38IOMYZusoe1dfg0D8aiUe3Amvoj1QtjTPAWcfrZFvIwlleLb0gxzQidL9w14w==}
    engines: {node: '>=6.9.0'}
    dependencies:
      '@babel/types': 7.21.5
      '@jridgewell/gen-mapping': 0.3.3
      '@jridgewell/trace-mapping': 0.3.18
      jsesc: 2.5.2

  /@babel/helper-compilation-targets@7.21.5(@babel/core@7.21.8):
    resolution: {integrity: sha512-1RkbFGUKex4lvsB9yhIfWltJM5cZKUftB2eNajaDv3dCMEp49iBG0K14uH8NnX9IPux2+mK7JGEOB0jn48/J6w==}
    engines: {node: '>=6.9.0'}
    peerDependencies:
      '@babel/core': ^7.0.0
    dependencies:
      '@babel/compat-data': 7.21.7
      '@babel/core': 7.21.8
      '@babel/helper-validator-option': 7.21.0
      browserslist: 4.21.5
      lru-cache: 5.1.1
      semver: 6.3.0

  /@babel/helper-environment-visitor@7.21.5:
    resolution: {integrity: sha512-IYl4gZ3ETsWocUWgsFZLM5i1BYx9SoemminVEXadgLBa9TdeorzgLKm8wWLA6J1N/kT3Kch8XIk1laNzYoHKvQ==}
    engines: {node: '>=6.9.0'}

  /@babel/helper-function-name@7.21.0:
    resolution: {integrity: sha512-HfK1aMRanKHpxemaY2gqBmL04iAPOPRj7DxtNbiDOrJK+gdwkiNRVpCpUJYbUT+aZyemKN8brqTOxzCaG6ExRg==}
    engines: {node: '>=6.9.0'}
    dependencies:
      '@babel/template': 7.20.7
      '@babel/types': 7.21.5

  /@babel/helper-hoist-variables@7.18.6:
    resolution: {integrity: sha512-UlJQPkFqFULIcyW5sbzgbkxn2FKRgwWiRexcuaR8RNJRy8+LLveqPjwZV/bwrLZCN0eUHD/x8D0heK1ozuoo6Q==}
    engines: {node: '>=6.9.0'}
    dependencies:
      '@babel/types': 7.21.5

  /@babel/helper-module-imports@7.21.4:
    resolution: {integrity: sha512-orajc5T2PsRYUN3ZryCEFeMDYwyw09c/pZeaQEZPH0MpKzSvn3e0uXsDBu3k03VI+9DBiRo+l22BfKTpKwa/Wg==}
    engines: {node: '>=6.9.0'}
    dependencies:
      '@babel/types': 7.21.5

  /@babel/helper-module-transforms@7.21.5:
    resolution: {integrity: sha512-bI2Z9zBGY2q5yMHoBvJ2a9iX3ZOAzJPm7Q8Yz6YeoUjU/Cvhmi2G4QyTNyPBqqXSgTjUxRg3L0xV45HvkNWWBw==}
    engines: {node: '>=6.9.0'}
    dependencies:
      '@babel/helper-environment-visitor': 7.21.5
      '@babel/helper-module-imports': 7.21.4
      '@babel/helper-simple-access': 7.21.5
      '@babel/helper-split-export-declaration': 7.18.6
      '@babel/helper-validator-identifier': 7.19.1
      '@babel/template': 7.20.7
      '@babel/traverse': 7.21.5
      '@babel/types': 7.21.5
    transitivePeerDependencies:
      - supports-color

  /@babel/helper-plugin-utils@7.21.5:
    resolution: {integrity: sha512-0WDaIlXKOX/3KfBK/dwP1oQGiPh6rjMkT7HIRv7i5RR2VUMwrx5ZL0dwBkKx7+SW1zwNdgjHd34IMk5ZjTeHVg==}
    engines: {node: '>=6.9.0'}

  /@babel/helper-simple-access@7.21.5:
    resolution: {integrity: sha512-ENPDAMC1wAjR0uaCUwliBdiSl1KBJAVnMTzXqi64c2MG8MPR6ii4qf7bSXDqSFbr4W6W028/rf5ivoHop5/mkg==}
    engines: {node: '>=6.9.0'}
    dependencies:
      '@babel/types': 7.21.5

  /@babel/helper-split-export-declaration@7.18.6:
    resolution: {integrity: sha512-bde1etTx6ZyTmobl9LLMMQsaizFVZrquTEHOqKeQESMKo4PlObf+8+JA25ZsIpZhT/WEd39+vOdLXAFG/nELpA==}
    engines: {node: '>=6.9.0'}
    dependencies:
      '@babel/types': 7.21.5

  /@babel/helper-string-parser@7.21.5:
    resolution: {integrity: sha512-5pTUx3hAJaZIdW99sJ6ZUUgWq/Y+Hja7TowEnLNMm1VivRgZQL3vpBY3qUACVsvw+yQU6+YgfBVmcbLaZtrA1w==}
    engines: {node: '>=6.9.0'}

  /@babel/helper-validator-identifier@7.19.1:
    resolution: {integrity: sha512-awrNfaMtnHUr653GgGEs++LlAvW6w+DcPrOliSMXWCKo597CwL5Acf/wWdNkf/tfEQE3mjkeD1YOVZOUV/od1w==}
    engines: {node: '>=6.9.0'}

  /@babel/helper-validator-option@7.21.0:
    resolution: {integrity: sha512-rmL/B8/f0mKS2baE9ZpyTcTavvEuWhTTW8amjzXNvYG4AwBsqTLikfXsEofsJEfKHf+HQVQbFOHy6o+4cnC/fQ==}
    engines: {node: '>=6.9.0'}

  /@babel/helpers@7.21.5:
    resolution: {integrity: sha512-BSY+JSlHxOmGsPTydUkPf1MdMQ3M81x5xGCOVgWM3G8XH77sJ292Y2oqcp0CbbgxhqBuI46iUz1tT7hqP7EfgA==}
    engines: {node: '>=6.9.0'}
    dependencies:
      '@babel/template': 7.20.7
      '@babel/traverse': 7.21.5
      '@babel/types': 7.21.5
    transitivePeerDependencies:
      - supports-color

  /@babel/highlight@7.18.6:
    resolution: {integrity: sha512-u7stbOuYjaPezCuLj29hNW1v64M2Md2qupEKP1fHc7WdOA3DgLh37suiSrZYY7haUB7iBeQZ9P1uiRF359do3g==}
    engines: {node: '>=6.9.0'}
    dependencies:
      '@babel/helper-validator-identifier': 7.19.1
      chalk: 2.4.2
      js-tokens: 4.0.0

  /@babel/parser@7.21.8:
    resolution: {integrity: sha512-6zavDGdzG3gUqAdWvlLFfk+36RilI+Pwyuuh7HItyeScCWP3k6i8vKclAQ0bM/0y/Kz/xiwvxhMv9MgTJP5gmA==}
    engines: {node: '>=6.0.0'}
    hasBin: true
    dependencies:
      '@babel/types': 7.21.5

  /@babel/plugin-proposal-export-namespace-from@7.18.9(@babel/core@7.21.8):
    resolution: {integrity: sha512-k1NtHyOMvlDDFeb9G5PhUXuGj8m/wiwojgQVEhJ/fsVsMCpLyOP4h0uGEjYJKrRI+EVPlb5Jk+Gt9P97lOGwtA==}
    engines: {node: '>=6.9.0'}
    peerDependencies:
      '@babel/core': ^7.0.0-0
    dependencies:
      '@babel/core': 7.21.8
      '@babel/helper-plugin-utils': 7.21.5
      '@babel/plugin-syntax-export-namespace-from': 7.8.3(@babel/core@7.21.8)
    dev: false

  /@babel/plugin-syntax-async-generators@7.8.4(@babel/core@7.21.8):
    resolution: {integrity: sha512-tycmZxkGfZaxhMRbXlPXuVFpdWlXpir2W4AMhSJgRKzk/eDlIXOhb2LHWoLpDF7TEHylV5zNhykX6KAgHJmTNw==}
    peerDependencies:
      '@babel/core': ^7.0.0-0
    dependencies:
      '@babel/core': 7.21.8
      '@babel/helper-plugin-utils': 7.21.5
    dev: true

  /@babel/plugin-syntax-bigint@7.8.3(@babel/core@7.21.8):
    resolution: {integrity: sha512-wnTnFlG+YxQm3vDxpGE57Pj0srRU4sHE/mDkt1qv2YJJSeUAec2ma4WLUnUPeKjyrfntVwe/N6dCXpU+zL3Npg==}
    peerDependencies:
      '@babel/core': ^7.0.0-0
    dependencies:
      '@babel/core': 7.21.8
      '@babel/helper-plugin-utils': 7.21.5
    dev: true

  /@babel/plugin-syntax-class-properties@7.12.13(@babel/core@7.21.8):
    resolution: {integrity: sha512-fm4idjKla0YahUNgFNLCB0qySdsoPiZP3iQE3rky0mBUtMZ23yDJ9SJdg6dXTSDnulOVqiF3Hgr9nbXvXTQZYA==}
    peerDependencies:
      '@babel/core': ^7.0.0-0
    dependencies:
      '@babel/core': 7.21.8
      '@babel/helper-plugin-utils': 7.21.5
    dev: true

  /@babel/plugin-syntax-dynamic-import@7.8.3(@babel/core@7.21.8):
    resolution: {integrity: sha512-5gdGbFon+PszYzqs83S3E5mpi7/y/8M9eC90MRTZfduQOYW76ig6SOSPNe41IG5LoP3FGBn2N0RjVDSQiS94kQ==}
    peerDependencies:
      '@babel/core': ^7.0.0-0
    dependencies:
      '@babel/core': 7.21.8
      '@babel/helper-plugin-utils': 7.21.5
    dev: false

  /@babel/plugin-syntax-export-namespace-from@7.8.3(@babel/core@7.21.8):
    resolution: {integrity: sha512-MXf5laXo6c1IbEbegDmzGPwGNTsHZmEy6QGznu5Sh2UCWvueywb2ee+CCE4zQiZstxU9BMoQO9i6zUFSY0Kj0Q==}
    peerDependencies:
      '@babel/core': ^7.0.0-0
    dependencies:
      '@babel/core': 7.21.8
      '@babel/helper-plugin-utils': 7.21.5
    dev: false

  /@babel/plugin-syntax-import-meta@7.10.4(@babel/core@7.21.8):
    resolution: {integrity: sha512-Yqfm+XDx0+Prh3VSeEQCPU81yC+JWZ2pDPFSS4ZdpfZhp4MkFMaDC1UqseovEKwSUpnIL7+vK+Clp7bfh0iD7g==}
    peerDependencies:
      '@babel/core': ^7.0.0-0
    dependencies:
      '@babel/core': 7.21.8
      '@babel/helper-plugin-utils': 7.21.5
    dev: true

  /@babel/plugin-syntax-json-strings@7.8.3(@babel/core@7.21.8):
    resolution: {integrity: sha512-lY6kdGpWHvjoe2vk4WrAapEuBR69EMxZl+RoGRhrFGNYVK8mOPAW8VfbT/ZgrFbXlDNiiaxQnAtgVCZ6jv30EA==}
    peerDependencies:
      '@babel/core': ^7.0.0-0
    dependencies:
      '@babel/core': 7.21.8
      '@babel/helper-plugin-utils': 7.21.5
    dev: true

  /@babel/plugin-syntax-jsx@7.21.4(@babel/core@7.21.8):
    resolution: {integrity: sha512-5hewiLct5OKyh6PLKEYaFclcqtIgCb6bmELouxjF6up5q3Sov7rOayW4RwhbaBL0dit8rA80GNfY+UuDp2mBbQ==}
    engines: {node: '>=6.9.0'}
    peerDependencies:
      '@babel/core': ^7.0.0-0
    dependencies:
      '@babel/core': 7.21.8
      '@babel/helper-plugin-utils': 7.21.5
    dev: true

  /@babel/plugin-syntax-logical-assignment-operators@7.10.4(@babel/core@7.21.8):
    resolution: {integrity: sha512-d8waShlpFDinQ5MtvGU9xDAOzKH47+FFoney2baFIoMr952hKOLp1HR7VszoZvOsV/4+RRszNY7D17ba0te0ig==}
    peerDependencies:
      '@babel/core': ^7.0.0-0
    dependencies:
      '@babel/core': 7.21.8
      '@babel/helper-plugin-utils': 7.21.5
    dev: true

  /@babel/plugin-syntax-nullish-coalescing-operator@7.8.3(@babel/core@7.21.8):
    resolution: {integrity: sha512-aSff4zPII1u2QD7y+F8oDsz19ew4IGEJg9SVW+bqwpwtfFleiQDMdzA/R+UlWDzfnHFCxxleFT0PMIrR36XLNQ==}
    peerDependencies:
      '@babel/core': ^7.0.0-0
    dependencies:
      '@babel/core': 7.21.8
      '@babel/helper-plugin-utils': 7.21.5
    dev: true

  /@babel/plugin-syntax-numeric-separator@7.10.4(@babel/core@7.21.8):
    resolution: {integrity: sha512-9H6YdfkcK/uOnY/K7/aA2xpzaAgkQn37yzWUMRK7OaPOqOpGS1+n0H5hxT9AUw9EsSjPW8SVyMJwYRtWs3X3ug==}
    peerDependencies:
      '@babel/core': ^7.0.0-0
    dependencies:
      '@babel/core': 7.21.8
      '@babel/helper-plugin-utils': 7.21.5
    dev: true

  /@babel/plugin-syntax-object-rest-spread@7.8.3(@babel/core@7.21.8):
    resolution: {integrity: sha512-XoqMijGZb9y3y2XskN+P1wUGiVwWZ5JmoDRwx5+3GmEplNyVM2s2Dg8ILFQm8rWM48orGy5YpI5Bl8U1y7ydlA==}
    peerDependencies:
      '@babel/core': ^7.0.0-0
    dependencies:
      '@babel/core': 7.21.8
      '@babel/helper-plugin-utils': 7.21.5
    dev: true

  /@babel/plugin-syntax-optional-catch-binding@7.8.3(@babel/core@7.21.8):
    resolution: {integrity: sha512-6VPD0Pc1lpTqw0aKoeRTMiB+kWhAoT24PA+ksWSBrFtl5SIRVpZlwN3NNPQjehA2E/91FV3RjLWoVTglWcSV3Q==}
    peerDependencies:
      '@babel/core': ^7.0.0-0
    dependencies:
      '@babel/core': 7.21.8
      '@babel/helper-plugin-utils': 7.21.5
    dev: true

  /@babel/plugin-syntax-optional-chaining@7.8.3(@babel/core@7.21.8):
    resolution: {integrity: sha512-KoK9ErH1MBlCPxV0VANkXW2/dw4vlbGDrFgz8bmUsBGYkFRcbRwMh6cIJubdPrkxRwuGdtCk0v/wPTKbQgBjkg==}
    peerDependencies:
      '@babel/core': ^7.0.0-0
    dependencies:
      '@babel/core': 7.21.8
      '@babel/helper-plugin-utils': 7.21.5
    dev: true

  /@babel/plugin-syntax-top-level-await@7.14.5(@babel/core@7.21.8):
    resolution: {integrity: sha512-hx++upLv5U1rgYfwe1xBQUhRmU41NEvpUvrp8jkrSCdvGSnM5/qdRMtylJ6PG5OFkBaHkbTAKTnd3/YyESRHFw==}
    engines: {node: '>=6.9.0'}
    peerDependencies:
      '@babel/core': ^7.0.0-0
    dependencies:
      '@babel/core': 7.21.8
      '@babel/helper-plugin-utils': 7.21.5
    dev: true

  /@babel/plugin-syntax-typescript@7.21.4(@babel/core@7.21.8):
    resolution: {integrity: sha512-xz0D39NvhQn4t4RNsHmDnnsaQizIlUkdtYvLs8La1BlfjQ6JEwxkJGeqJMW2tAXx+q6H+WFuUTXNdYVpEya0YA==}
    engines: {node: '>=6.9.0'}
    peerDependencies:
      '@babel/core': ^7.0.0-0
    dependencies:
      '@babel/core': 7.21.8
      '@babel/helper-plugin-utils': 7.21.5
    dev: true

  /@babel/plugin-transform-modules-commonjs@7.21.5(@babel/core@7.21.8):
    resolution: {integrity: sha512-OVryBEgKUbtqMoB7eG2rs6UFexJi6Zj6FDXx+esBLPTCxCNxAY9o+8Di7IsUGJ+AVhp5ncK0fxWUBd0/1gPhrQ==}
    engines: {node: '>=6.9.0'}
    peerDependencies:
      '@babel/core': ^7.0.0-0
    dependencies:
      '@babel/core': 7.21.8
      '@babel/helper-module-transforms': 7.21.5
      '@babel/helper-plugin-utils': 7.21.5
      '@babel/helper-simple-access': 7.21.5
    transitivePeerDependencies:
      - supports-color
    dev: false

  /@babel/runtime@7.21.5:
    resolution: {integrity: sha512-8jI69toZqqcsnqGGqwGS4Qb1VwLOEp4hz+CXPywcvjs60u3B4Pom/U/7rm4W8tMOYEB+E9wgD0mW1l3r8qlI9Q==}
    engines: {node: '>=6.9.0'}
    dependencies:
      regenerator-runtime: 0.13.11

  /@babel/template@7.20.7:
    resolution: {integrity: sha512-8SegXApWe6VoNw0r9JHpSteLKTpTiLZ4rMlGIm9JQ18KiCtyQiAMEazujAHrUS5flrcqYZa75ukev3P6QmUwUw==}
    engines: {node: '>=6.9.0'}
    dependencies:
      '@babel/code-frame': 7.21.4
      '@babel/parser': 7.21.8
      '@babel/types': 7.21.5

  /@babel/traverse@7.21.5:
    resolution: {integrity: sha512-AhQoI3YjWi6u/y/ntv7k48mcrCXmus0t79J9qPNlk/lAsFlCiJ047RmbfMOawySTHtywXhbXgpx/8nXMYd+oFw==}
    engines: {node: '>=6.9.0'}
    dependencies:
      '@babel/code-frame': 7.21.4
      '@babel/generator': 7.21.5
      '@babel/helper-environment-visitor': 7.21.5
      '@babel/helper-function-name': 7.21.0
      '@babel/helper-hoist-variables': 7.18.6
      '@babel/helper-split-export-declaration': 7.18.6
      '@babel/parser': 7.21.8
      '@babel/types': 7.21.5
      debug: 4.3.4
      globals: 11.12.0
    transitivePeerDependencies:
      - supports-color

  /@babel/types@7.21.5:
    resolution: {integrity: sha512-m4AfNvVF2mVC/F7fDEdH2El3HzUg9It/XsCxZiOTTA3m3qYfcSVSbTfM6Q9xG+hYDniZssYhlXKKUMD5m8tF4Q==}
    engines: {node: '>=6.9.0'}
    dependencies:
      '@babel/helper-string-parser': 7.21.5
      '@babel/helper-validator-identifier': 7.19.1
      to-fast-properties: 2.0.0

  /@bcoe/v8-coverage@0.2.3:
    resolution: {integrity: sha512-0hYQ8SB4Db5zvZB4axdMHGwEaQjkZzFjQiN9LVYvIFB2nSUHW9tYpxWriPrWDASIxiaXax83REcLxuSdnGPZtw==}
    dev: true

  /@deno/shim-crypto@0.3.1:
    resolution: {integrity: sha512-ed4pNnfur6UbASEgF34gVxR9p7Mc3qF+Ygbmjiil8ws5IhNFhPDFy5vE5hQAUA9JmVsSxXPcVLM5Rf8LOZqQ5Q==}
    dev: false

  /@emotion/babel-plugin@11.11.0:
    resolution: {integrity: sha512-m4HEDZleaaCH+XgDDsPF15Ht6wTLsgDTeR3WYj9Q/k76JtWhrJjcP4+/XlG8LGT/Rol9qUfOIztXeA84ATpqPQ==}
    dependencies:
      '@babel/helper-module-imports': 7.21.4
      '@babel/runtime': 7.21.5
      '@emotion/hash': 0.9.1
      '@emotion/memoize': 0.8.1
      '@emotion/serialize': 1.1.2
      babel-plugin-macros: 3.1.0
      convert-source-map: 1.9.0
      escape-string-regexp: 4.0.0
      find-root: 1.1.0
      source-map: 0.5.7
      stylis: 4.2.0
    dev: false

  /@emotion/cache@11.11.0:
    resolution: {integrity: sha512-P34z9ssTCBi3e9EI1ZsWpNHcfY1r09ZO0rZbRO2ob3ZQMnFI35jB536qoXbkdesr5EUhYi22anuEJuyxifaqAQ==}
    dependencies:
      '@emotion/memoize': 0.8.1
      '@emotion/sheet': 1.2.2
      '@emotion/utils': 1.2.1
      '@emotion/weak-memoize': 0.3.1
      stylis: 4.2.0
    dev: false

  /@emotion/hash@0.9.1:
    resolution: {integrity: sha512-gJB6HLm5rYwSLI6PQa+X1t5CFGrv1J1TWG+sOyMCeKz2ojaj6Fnl/rZEspogG+cvqbt4AE/2eIyD2QfLKTBNlQ==}
    dev: false

  /@emotion/memoize@0.8.1:
    resolution: {integrity: sha512-W2P2c/VRW1/1tLox0mVUalvnWXxavmv/Oum2aPsRcoDJuob75FC3Y8FbpfLwUegRcxINtGUMPq0tFCvYNTBXNA==}
    dev: false

  /@emotion/react@11.11.0(@types/react@18.2.6)(react@18.2.0):
    resolution: {integrity: sha512-ZSK3ZJsNkwfjT3JpDAWJZlrGD81Z3ytNDsxw1LKq1o+xkmO5pnWfr6gmCC8gHEFf3nSSX/09YrG67jybNPxSUw==}
    peerDependencies:
      '@types/react': '*'
      react: '>=16.8.0'
    peerDependenciesMeta:
      '@types/react':
        optional: true
    dependencies:
      '@babel/runtime': 7.21.5
      '@emotion/babel-plugin': 11.11.0
      '@emotion/cache': 11.11.0
      '@emotion/serialize': 1.1.2
      '@emotion/use-insertion-effect-with-fallbacks': 1.0.1(react@18.2.0)
      '@emotion/utils': 1.2.1
      '@emotion/weak-memoize': 0.3.1
      '@types/react': 18.2.6
      hoist-non-react-statics: 3.3.2
      react: 18.2.0
    dev: false

  /@emotion/serialize@1.1.2:
    resolution: {integrity: sha512-zR6a/fkFP4EAcCMQtLOhIgpprZOwNmCldtpaISpvz348+DP4Mz8ZoKaGGCQpbzepNIUWbq4w6hNZkwDyKoS+HA==}
    dependencies:
      '@emotion/hash': 0.9.1
      '@emotion/memoize': 0.8.1
      '@emotion/unitless': 0.8.1
      '@emotion/utils': 1.2.1
      csstype: 3.1.2
    dev: false

  /@emotion/server@11.11.0:
    resolution: {integrity: sha512-6q89fj2z8VBTx9w93kJ5n51hsmtYuFPtZgnc1L8VzRx9ti4EU6EyvF6Nn1H1x3vcCQCF7u2dB2lY4AYJwUW4PA==}
    peerDependencies:
      '@emotion/css': ^11.0.0-rc.0
    peerDependenciesMeta:
      '@emotion/css':
        optional: true
    dependencies:
      '@emotion/utils': 1.2.1
      html-tokenize: 2.0.1
      multipipe: 1.0.2
      through: 2.3.8
    dev: false

  /@emotion/sheet@1.2.2:
    resolution: {integrity: sha512-0QBtGvaqtWi+nx6doRwDdBIzhNdZrXUppvTM4dtZZWEGTXL/XE/yJxLMGlDT1Gt+UHH5IX1n+jkXyytE/av7OA==}
    dev: false

  /@emotion/unitless@0.8.1:
    resolution: {integrity: sha512-KOEGMu6dmJZtpadb476IsZBclKvILjopjUii3V+7MnXIQCYh8W3NgNcgwo21n9LXZX6EDIKvqfjYxXebDwxKmQ==}
    dev: false

  /@emotion/use-insertion-effect-with-fallbacks@1.0.1(react@18.2.0):
    resolution: {integrity: sha512-jT/qyKZ9rzLErtrjGgdkMBn2OP8wl0G3sQlBb3YPryvKHsjvINUhVaPFfP+fpBcOkmrVOVEEHQFJ7nbj2TH2gw==}
    peerDependencies:
      react: '>=16.8.0'
    dependencies:
      react: 18.2.0
    dev: false

  /@emotion/utils@1.2.1:
    resolution: {integrity: sha512-Y2tGf3I+XVnajdItskUCn6LX+VUDmP6lTL4fcqsXAv43dnlbZiuW4MWQW38rW/BVWSE7Q/7+XQocmpnRYILUmg==}
    dev: false

  /@emotion/weak-memoize@0.3.1:
    resolution: {integrity: sha512-EsBwpc7hBUJWAsNPBmJy4hxWx12v6bshQsldrVmjxJoc3isbxhOrF2IcCpaXxfvq03NwkI7sbsOLXbYuqF/8Ww==}
    dev: false

  /@esbuild/android-arm64@0.17.19:
    resolution: {integrity: sha512-KBMWvEZooR7+kzY0BtbTQn0OAYY7CsiydT63pVEaPtVYF0hXbUaOyZog37DKxK7NF3XacBJOpYT4adIJh+avxA==}
    engines: {node: '>=12'}
    cpu: [arm64]
    os: [android]
    requiresBuild: true
    dev: true
    optional: true

  /@esbuild/android-arm@0.17.19:
    resolution: {integrity: sha512-rIKddzqhmav7MSmoFCmDIb6e2W57geRsM94gV2l38fzhXMwq7hZoClug9USI2pFRGL06f4IOPHHpFNOkWieR8A==}
    engines: {node: '>=12'}
    cpu: [arm]
    os: [android]
    requiresBuild: true
    dev: true
    optional: true

  /@esbuild/android-x64@0.17.19:
    resolution: {integrity: sha512-uUTTc4xGNDT7YSArp/zbtmbhO0uEEK9/ETW29Wk1thYUJBz3IVnvgEiEwEa9IeLyvnpKrWK64Utw2bgUmDveww==}
    engines: {node: '>=12'}
    cpu: [x64]
    os: [android]
    requiresBuild: true
    dev: true
    optional: true

  /@esbuild/darwin-arm64@0.17.19:
    resolution: {integrity: sha512-80wEoCfF/hFKM6WE1FyBHc9SfUblloAWx6FJkFWTWiCoht9Mc0ARGEM47e67W9rI09YoUxJL68WHfDRYEAvOhg==}
    engines: {node: '>=12'}
    cpu: [arm64]
    os: [darwin]
    requiresBuild: true
    dev: true
    optional: true

  /@esbuild/darwin-x64@0.17.19:
    resolution: {integrity: sha512-IJM4JJsLhRYr9xdtLytPLSH9k/oxR3boaUIYiHkAawtwNOXKE8KoU8tMvryogdcT8AU+Bflmh81Xn6Q0vTZbQw==}
    engines: {node: '>=12'}
    cpu: [x64]
    os: [darwin]
    requiresBuild: true
    dev: true
    optional: true

  /@esbuild/freebsd-arm64@0.17.19:
    resolution: {integrity: sha512-pBwbc7DufluUeGdjSU5Si+P3SoMF5DQ/F/UmTSb8HXO80ZEAJmrykPyzo1IfNbAoaqw48YRpv8shwd1NoI0jcQ==}
    engines: {node: '>=12'}
    cpu: [arm64]
    os: [freebsd]
    requiresBuild: true
    dev: true
    optional: true

  /@esbuild/freebsd-x64@0.17.19:
    resolution: {integrity: sha512-4lu+n8Wk0XlajEhbEffdy2xy53dpR06SlzvhGByyg36qJw6Kpfk7cp45DR/62aPH9mtJRmIyrXAS5UWBrJT6TQ==}
    engines: {node: '>=12'}
    cpu: [x64]
    os: [freebsd]
    requiresBuild: true
    dev: true
    optional: true

  /@esbuild/linux-arm64@0.17.19:
    resolution: {integrity: sha512-ct1Tg3WGwd3P+oZYqic+YZF4snNl2bsnMKRkb3ozHmnM0dGWuxcPTTntAF6bOP0Sp4x0PjSF+4uHQ1xvxfRKqg==}
    engines: {node: '>=12'}
    cpu: [arm64]
    os: [linux]
    requiresBuild: true
    dev: true
    optional: true

  /@esbuild/linux-arm@0.17.19:
    resolution: {integrity: sha512-cdmT3KxjlOQ/gZ2cjfrQOtmhG4HJs6hhvm3mWSRDPtZ/lP5oe8FWceS10JaSJC13GBd4eH/haHnqf7hhGNLerA==}
    engines: {node: '>=12'}
    cpu: [arm]
    os: [linux]
    requiresBuild: true
    dev: true
    optional: true

  /@esbuild/linux-ia32@0.17.19:
    resolution: {integrity: sha512-w4IRhSy1VbsNxHRQpeGCHEmibqdTUx61Vc38APcsRbuVgK0OPEnQ0YD39Brymn96mOx48Y2laBQGqgZ0j9w6SQ==}
    engines: {node: '>=12'}
    cpu: [ia32]
    os: [linux]
    requiresBuild: true
    dev: true
    optional: true

  /@esbuild/linux-loong64@0.17.19:
    resolution: {integrity: sha512-2iAngUbBPMq439a+z//gE+9WBldoMp1s5GWsUSgqHLzLJ9WoZLZhpwWuym0u0u/4XmZ3gpHmzV84PonE+9IIdQ==}
    engines: {node: '>=12'}
    cpu: [loong64]
    os: [linux]
    requiresBuild: true
    dev: true
    optional: true

  /@esbuild/linux-mips64el@0.17.19:
    resolution: {integrity: sha512-LKJltc4LVdMKHsrFe4MGNPp0hqDFA1Wpt3jE1gEyM3nKUvOiO//9PheZZHfYRfYl6AwdTH4aTcXSqBerX0ml4A==}
    engines: {node: '>=12'}
    cpu: [mips64el]
    os: [linux]
    requiresBuild: true
    dev: true
    optional: true

  /@esbuild/linux-ppc64@0.17.19:
    resolution: {integrity: sha512-/c/DGybs95WXNS8y3Ti/ytqETiW7EU44MEKuCAcpPto3YjQbyK3IQVKfF6nbghD7EcLUGl0NbiL5Rt5DMhn5tg==}
    engines: {node: '>=12'}
    cpu: [ppc64]
    os: [linux]
    requiresBuild: true
    dev: true
    optional: true

  /@esbuild/linux-riscv64@0.17.19:
    resolution: {integrity: sha512-FC3nUAWhvFoutlhAkgHf8f5HwFWUL6bYdvLc/TTuxKlvLi3+pPzdZiFKSWz/PF30TB1K19SuCxDTI5KcqASJqA==}
    engines: {node: '>=12'}
    cpu: [riscv64]
    os: [linux]
    requiresBuild: true
    dev: true
    optional: true

  /@esbuild/linux-s390x@0.17.19:
    resolution: {integrity: sha512-IbFsFbxMWLuKEbH+7sTkKzL6NJmG2vRyy6K7JJo55w+8xDk7RElYn6xvXtDW8HCfoKBFK69f3pgBJSUSQPr+4Q==}
    engines: {node: '>=12'}
    cpu: [s390x]
    os: [linux]
    requiresBuild: true
    dev: true
    optional: true

  /@esbuild/linux-x64@0.17.19:
    resolution: {integrity: sha512-68ngA9lg2H6zkZcyp22tsVt38mlhWde8l3eJLWkyLrp4HwMUr3c1s/M2t7+kHIhvMjglIBrFpncX1SzMckomGw==}
    engines: {node: '>=12'}
    cpu: [x64]
    os: [linux]
    requiresBuild: true
    dev: true
    optional: true

  /@esbuild/netbsd-x64@0.17.19:
    resolution: {integrity: sha512-CwFq42rXCR8TYIjIfpXCbRX0rp1jo6cPIUPSaWwzbVI4aOfX96OXY8M6KNmtPcg7QjYeDmN+DD0Wp3LaBOLf4Q==}
    engines: {node: '>=12'}
    cpu: [x64]
    os: [netbsd]
    requiresBuild: true
    dev: true
    optional: true

  /@esbuild/openbsd-x64@0.17.19:
    resolution: {integrity: sha512-cnq5brJYrSZ2CF6c35eCmviIN3k3RczmHz8eYaVlNasVqsNY+JKohZU5MKmaOI+KkllCdzOKKdPs762VCPC20g==}
    engines: {node: '>=12'}
    cpu: [x64]
    os: [openbsd]
    requiresBuild: true
    dev: true
    optional: true

  /@esbuild/sunos-x64@0.17.19:
    resolution: {integrity: sha512-vCRT7yP3zX+bKWFeP/zdS6SqdWB8OIpaRq/mbXQxTGHnIxspRtigpkUcDMlSCOejlHowLqII7K2JKevwyRP2rg==}
    engines: {node: '>=12'}
    cpu: [x64]
    os: [sunos]
    requiresBuild: true
    dev: true
    optional: true

  /@esbuild/win32-arm64@0.17.19:
    resolution: {integrity: sha512-yYx+8jwowUstVdorcMdNlzklLYhPxjniHWFKgRqH7IFlUEa0Umu3KuYplf1HUZZ422e3NU9F4LGb+4O0Kdcaag==}
    engines: {node: '>=12'}
    cpu: [arm64]
    os: [win32]
    requiresBuild: true
    dev: true
    optional: true

  /@esbuild/win32-ia32@0.17.19:
    resolution: {integrity: sha512-eggDKanJszUtCdlVs0RB+h35wNlb5v4TWEkq4vZcmVt5u/HiDZrTXe2bWFQUez3RgNHwx/x4sk5++4NSSicKkw==}
    engines: {node: '>=12'}
    cpu: [ia32]
    os: [win32]
    requiresBuild: true
    dev: true
    optional: true

  /@esbuild/win32-x64@0.17.19:
    resolution: {integrity: sha512-lAhycmKnVOuRYNtRtatQR1LPQf2oYCkRGkSFnseDAKPl8lu5SOsK/e1sXe5a0Pc5kHIHe6P2I/ilntNv2xf3cA==}
    engines: {node: '>=12'}
    cpu: [x64]
    os: [win32]
    requiresBuild: true
    dev: true
    optional: true

  /@eslint-community/eslint-utils@4.4.0(eslint@8.40.0):
    resolution: {integrity: sha512-1/sA4dwrzBAyeUoQ6oxahHKmrZvsnLCg4RfxW3ZFGGmQkSNQPFNLV9CUEFQP1x9EYXHTo5p6xdhZM1Ne9p/AfA==}
    engines: {node: ^12.22.0 || ^14.17.0 || >=16.0.0}
    peerDependencies:
      eslint: ^6.0.0 || ^7.0.0 || >=8.0.0
    dependencies:
      eslint: 8.40.0
      eslint-visitor-keys: 3.4.1

  /@eslint-community/regexpp@4.5.1:
    resolution: {integrity: sha512-Z5ba73P98O1KUYCCJTUeVpja9RcGoMdncZ6T49FCUl2lN38JtCJ+3WgIDBv0AuY4WChU5PmtJmOCTlN6FZTFKQ==}
    engines: {node: ^12.0.0 || ^14.0.0 || >=16.0.0}

  /@eslint/eslintrc@2.0.3:
    resolution: {integrity: sha512-+5gy6OQfk+xx3q0d6jGZZC3f3KzAkXc/IanVxd1is/VIIziRqqt3ongQz0FiTUXqTk0c7aDB3OaFuKnuSoJicQ==}
    engines: {node: ^12.22.0 || ^14.17.0 || >=16.0.0}
    dependencies:
      ajv: 6.12.6
      debug: 4.3.4
      espree: 9.5.2
      globals: 13.20.0
      ignore: 5.2.4
      import-fresh: 3.3.0
      js-yaml: 4.1.0
      minimatch: 3.1.2
      strip-json-comments: 3.1.1
    transitivePeerDependencies:
      - supports-color

  /@eslint/js@8.40.0:
    resolution: {integrity: sha512-ElyB54bJIhXQYVKjDSvCkPO1iU1tSAeVQJbllWJq1XQSmmA4dgFk8CbiBGpiOPxleE48vDogxCtmMYku4HSVLA==}
    engines: {node: ^12.22.0 || ^14.17.0 || >=16.0.0}

  /@floating-ui/core@1.2.6:
    resolution: {integrity: sha512-EvYTiXet5XqweYGClEmpu3BoxmsQ4hkj3QaYA6qEnigCWffTP3vNRwBReTdrwDwo7OoJ3wM8Uoe9Uk4n+d4hfg==}
    dev: false

  /@floating-ui/dom@1.2.8:
    resolution: {integrity: sha512-XLwhYV90MxiHDq6S0rzFZj00fnDM+A1R9jhSioZoMsa7G0Q0i+Q4x40ajR8FHSdYDE1bgjG45mIWe6jtv9UPmg==}
    dependencies:
      '@floating-ui/core': 1.2.6
    dev: false

  /@floating-ui/react-dom@1.3.0(react-dom@18.2.0)(react@18.2.0):
    resolution: {integrity: sha512-htwHm67Ji5E/pROEAr7f8IKFShuiCKHwUC/UY4vC3I5jiSvGFAYnSYiZO5MlGmads+QqvUkR9ANHEguGrDv72g==}
    peerDependencies:
      react: '>=16.8.0'
      react-dom: '>=16.8.0'
    dependencies:
      '@floating-ui/dom': 1.2.8
      react: 18.2.0
      react-dom: 18.2.0(react@18.2.0)
    dev: false

  /@floating-ui/react@0.19.2(react-dom@18.2.0)(react@18.2.0):
    resolution: {integrity: sha512-JyNk4A0Ezirq8FlXECvRtQOX/iBe5Ize0W/pLkrZjfHW9GUV7Xnq6zm6fyZuQzaHHqEnVizmvlA96e1/CkZv+w==}
    peerDependencies:
      react: '>=16.8.0'
      react-dom: '>=16.8.0'
    dependencies:
      '@floating-ui/react-dom': 1.3.0(react-dom@18.2.0)(react@18.2.0)
      aria-hidden: 1.2.3
      react: 18.2.0
      react-dom: 18.2.0(react@18.2.0)
      tabbable: 6.1.2
    dev: false

  /@heroicons/react@2.0.18(react@18.2.0):
    resolution: {integrity: sha512-7TyMjRrZZMBPa+/5Y8lN0iyvUU/01PeMGX2+RE7cQWpEUIcb4QotzUObFkJDejj/HUH4qjP/eQ0gzzKs2f+6Yw==}
    peerDependencies:
      react: '>= 16'
    dependencies:
      react: 18.2.0
    dev: false

  /@humanwhocodes/config-array@0.11.8:
    resolution: {integrity: sha512-UybHIJzJnR5Qc/MsD9Kr+RpO2h+/P1GhOwdiLPXK5TWk5sgTdu88bTD9UP+CKbPPh5Rni1u0GjAdYQLemG8g+g==}
    engines: {node: '>=10.10.0'}
    dependencies:
      '@humanwhocodes/object-schema': 1.2.1
      debug: 4.3.4
      minimatch: 3.1.2
    transitivePeerDependencies:
      - supports-color

  /@humanwhocodes/module-importer@1.0.1:
    resolution: {integrity: sha512-bxveV4V8v5Yb4ncFTT3rPSgZBOpCkjfK0y4oVVVJwIuDVBRMDXrPyXRL988i5ap9m9bnyEEjWfm5WkBmtffLfA==}
    engines: {node: '>=12.22'}

  /@humanwhocodes/object-schema@1.2.1:
    resolution: {integrity: sha512-ZnQMnLV4e7hDlUvw8H+U8ASL02SS2Gn6+9Ac3wGGLIe7+je2AeAOxPY+izIPJDfFDb7eDjev0Us8MO1iFRN8hA==}

  /@istanbuljs/load-nyc-config@1.1.0:
    resolution: {integrity: sha512-VjeHSlIzpv/NyD3N0YuHfXOPDIixcA1q2ZV98wsMqcYlPmv2n3Yb2lYP9XMElnaFVXg5A7YLTeLu6V84uQDjmQ==}
    engines: {node: '>=8'}
    dependencies:
      camelcase: 5.3.1
      find-up: 4.1.0
      get-package-type: 0.1.0
      js-yaml: 3.14.1
      resolve-from: 5.0.0
    dev: true

  /@istanbuljs/schema@0.1.3:
    resolution: {integrity: sha512-ZXRY4jNvVgSVQ8DL3LTcakaAtXwTVUxE81hslsyD2AtoXW/wVob10HkOJ1X/pAlcI7D+2YoZKg5do8G/w6RYgA==}
    engines: {node: '>=8'}
    dev: true

  /@jest/console@29.5.0:
    resolution: {integrity: sha512-NEpkObxPwyw/XxZVLPmAGKE89IQRp4puc6IQRPru6JKd1M3fW9v1xM1AnzIJE65hbCkzQAdnL8P47e9hzhiYLQ==}
    engines: {node: ^14.15.0 || ^16.10.0 || >=18.0.0}
    dependencies:
      '@jest/types': 29.5.0
      '@types/node': 20.1.5
      chalk: 4.1.2
      jest-message-util: 29.5.0
      jest-util: 29.5.0
      slash: 3.0.0
    dev: true

  /@jest/core@29.5.0:
    resolution: {integrity: sha512-28UzQc7ulUrOQw1IsN/kv1QES3q2kkbl/wGslyhAclqZ/8cMdB5M68BffkIdSJgKBUt50d3hbwJ92XESlE7LiQ==}
    engines: {node: ^14.15.0 || ^16.10.0 || >=18.0.0}
    peerDependencies:
      node-notifier: ^8.0.1 || ^9.0.0 || ^10.0.0
    peerDependenciesMeta:
      node-notifier:
        optional: true
    dependencies:
      '@jest/console': 29.5.0
      '@jest/reporters': 29.5.0
      '@jest/test-result': 29.5.0
      '@jest/transform': 29.5.0
      '@jest/types': 29.5.0
      '@types/node': 20.1.5
      ansi-escapes: 4.3.2
      chalk: 4.1.2
      ci-info: 3.8.0
      exit: 0.1.2
      graceful-fs: 4.2.11
      jest-changed-files: 29.5.0
      jest-config: 29.5.0(@types/node@20.1.5)
      jest-haste-map: 29.5.0
      jest-message-util: 29.5.0
      jest-regex-util: 29.4.3
      jest-resolve: 29.5.0
      jest-resolve-dependencies: 29.5.0
      jest-runner: 29.5.0
      jest-runtime: 29.5.0
      jest-snapshot: 29.5.0
      jest-util: 29.5.0
      jest-validate: 29.5.0
      jest-watcher: 29.5.0
      micromatch: 4.0.5
      pretty-format: 29.5.0
      slash: 3.0.0
      strip-ansi: 6.0.1
    transitivePeerDependencies:
      - supports-color
      - ts-node
    dev: true

  /@jest/environment@29.5.0:
    resolution: {integrity: sha512-5FXw2+wD29YU1d4I2htpRX7jYnAyTRjP2CsXQdo9SAM8g3ifxWPSV0HnClSn71xwctr0U3oZIIH+dtbfmnbXVQ==}
    engines: {node: ^14.15.0 || ^16.10.0 || >=18.0.0}
    dependencies:
      '@jest/fake-timers': 29.5.0
      '@jest/types': 29.5.0
      '@types/node': 20.1.5
      jest-mock: 29.5.0
    dev: true

  /@jest/expect-utils@29.5.0:
    resolution: {integrity: sha512-fmKzsidoXQT2KwnrwE0SQq3uj8Z763vzR8LnLBwC2qYWEFpjX8daRsk6rHUM1QvNlEW/UJXNXm59ztmJJWs2Mg==}
    engines: {node: ^14.15.0 || ^16.10.0 || >=18.0.0}
    dependencies:
      jest-get-type: 29.4.3
    dev: true

  /@jest/expect@29.5.0:
    resolution: {integrity: sha512-PueDR2HGihN3ciUNGr4uelropW7rqUfTiOn+8u0leg/42UhblPxHkfoh0Ruu3I9Y1962P3u2DY4+h7GVTSVU6g==}
    engines: {node: ^14.15.0 || ^16.10.0 || >=18.0.0}
    dependencies:
      expect: 29.5.0
      jest-snapshot: 29.5.0
    transitivePeerDependencies:
      - supports-color
    dev: true

  /@jest/fake-timers@29.5.0:
    resolution: {integrity: sha512-9ARvuAAQcBwDAqOnglWq2zwNIRUDtk/SCkp/ToGEhFv5r86K21l+VEs0qNTaXtyiY0lEePl3kylijSYJQqdbDg==}
    engines: {node: ^14.15.0 || ^16.10.0 || >=18.0.0}
    dependencies:
      '@jest/types': 29.5.0
      '@sinonjs/fake-timers': 10.1.0
<<<<<<< HEAD
      '@types/node': 20.1.5
=======
      '@types/node': 20.1.4
>>>>>>> fda67f99
      jest-message-util: 29.5.0
      jest-mock: 29.5.0
      jest-util: 29.5.0
    dev: true

  /@jest/globals@29.5.0:
    resolution: {integrity: sha512-S02y0qMWGihdzNbUiqSAiKSpSozSuHX5UYc7QbnHP+D9Lyw8DgGGCinrN9uSuHPeKgSSzvPom2q1nAtBvUsvPQ==}
    engines: {node: ^14.15.0 || ^16.10.0 || >=18.0.0}
    dependencies:
      '@jest/environment': 29.5.0
      '@jest/expect': 29.5.0
      '@jest/types': 29.5.0
      jest-mock: 29.5.0
    transitivePeerDependencies:
      - supports-color
    dev: true

  /@jest/reporters@29.5.0:
    resolution: {integrity: sha512-D05STXqj/M8bP9hQNSICtPqz97u7ffGzZu+9XLucXhkOFBqKcXe04JLZOgIekOxdb73MAoBUFnqvf7MCpKk5OA==}
    engines: {node: ^14.15.0 || ^16.10.0 || >=18.0.0}
    peerDependencies:
      node-notifier: ^8.0.1 || ^9.0.0 || ^10.0.0
    peerDependenciesMeta:
      node-notifier:
        optional: true
    dependencies:
      '@bcoe/v8-coverage': 0.2.3
      '@jest/console': 29.5.0
      '@jest/test-result': 29.5.0
      '@jest/transform': 29.5.0
      '@jest/types': 29.5.0
      '@jridgewell/trace-mapping': 0.3.18
      '@types/node': 20.1.5
      chalk: 4.1.2
      collect-v8-coverage: 1.0.1
      exit: 0.1.2
      glob: 7.2.3
      graceful-fs: 4.2.11
      istanbul-lib-coverage: 3.2.0
      istanbul-lib-instrument: 5.2.1
      istanbul-lib-report: 3.0.0
      istanbul-lib-source-maps: 4.0.1
      istanbul-reports: 3.1.5
      jest-message-util: 29.5.0
      jest-util: 29.5.0
      jest-worker: 29.5.0
      slash: 3.0.0
      string-length: 4.0.2
      strip-ansi: 6.0.1
      v8-to-istanbul: 9.1.0
    transitivePeerDependencies:
      - supports-color
    dev: true

  /@jest/schemas@29.4.3:
    resolution: {integrity: sha512-VLYKXQmtmuEz6IxJsrZwzG9NvtkQsWNnWMsKxqWNu3+CnfzJQhp0WDDKWLVV9hLKr0l3SLLFRqcYHjhtyuDVxg==}
    engines: {node: ^14.15.0 || ^16.10.0 || >=18.0.0}
    dependencies:
      '@sinclair/typebox': 0.25.24
    dev: true

  /@jest/source-map@29.4.3:
    resolution: {integrity: sha512-qyt/mb6rLyd9j1jUts4EQncvS6Yy3PM9HghnNv86QBlV+zdL2inCdK1tuVlL+J+lpiw2BI67qXOrX3UurBqQ1w==}
    engines: {node: ^14.15.0 || ^16.10.0 || >=18.0.0}
    dependencies:
      '@jridgewell/trace-mapping': 0.3.18
      callsites: 3.1.0
      graceful-fs: 4.2.11
    dev: true

  /@jest/test-result@29.5.0:
    resolution: {integrity: sha512-fGl4rfitnbfLsrfx1uUpDEESS7zM8JdgZgOCQuxQvL1Sn/I6ijeAVQWGfXI9zb1i9Mzo495cIpVZhA0yr60PkQ==}
    engines: {node: ^14.15.0 || ^16.10.0 || >=18.0.0}
    dependencies:
      '@jest/console': 29.5.0
      '@jest/types': 29.5.0
      '@types/istanbul-lib-coverage': 2.0.4
      collect-v8-coverage: 1.0.1
    dev: true

  /@jest/test-sequencer@29.5.0:
    resolution: {integrity: sha512-yPafQEcKjkSfDXyvtgiV4pevSeyuA6MQr6ZIdVkWJly9vkqjnFfcfhRQqpD5whjoU8EORki752xQmjaqoFjzMQ==}
    engines: {node: ^14.15.0 || ^16.10.0 || >=18.0.0}
    dependencies:
      '@jest/test-result': 29.5.0
      graceful-fs: 4.2.11
      jest-haste-map: 29.5.0
      slash: 3.0.0
    dev: true

  /@jest/transform@29.5.0:
    resolution: {integrity: sha512-8vbeZWqLJOvHaDfeMuoHITGKSz5qWc9u04lnWrQE3VyuSw604PzQM824ZeX9XSjUCeDiE3GuxZe5UKa8J61NQw==}
    engines: {node: ^14.15.0 || ^16.10.0 || >=18.0.0}
    dependencies:
      '@babel/core': 7.21.8
      '@jest/types': 29.5.0
      '@jridgewell/trace-mapping': 0.3.18
      babel-plugin-istanbul: 6.1.1
      chalk: 4.1.2
      convert-source-map: 2.0.0
      fast-json-stable-stringify: 2.1.0
      graceful-fs: 4.2.11
      jest-haste-map: 29.5.0
      jest-regex-util: 29.4.3
      jest-util: 29.5.0
      micromatch: 4.0.5
      pirates: 4.0.5
      slash: 3.0.0
      write-file-atomic: 4.0.2
    transitivePeerDependencies:
      - supports-color
    dev: true

  /@jest/types@29.5.0:
    resolution: {integrity: sha512-qbu7kN6czmVRc3xWFQcAN03RAUamgppVUdXrvl1Wr3jlNF93o9mJbGcDWrwGB6ht44u7efB1qCFgVQmca24Uog==}
    engines: {node: ^14.15.0 || ^16.10.0 || >=18.0.0}
    dependencies:
      '@jest/schemas': 29.4.3
      '@types/istanbul-lib-coverage': 2.0.4
      '@types/istanbul-reports': 3.0.1
      '@types/node': 20.1.5
      '@types/yargs': 17.0.24
      chalk: 4.1.2
    dev: true

  /@jridgewell/gen-mapping@0.3.3:
    resolution: {integrity: sha512-HLhSWOLRi875zjjMG/r+Nv0oCW8umGb0BgEhyX3dDX3egwZtB8PqLnjz3yedt8R5StBrzcg4aBpnh8UA9D1BoQ==}
    engines: {node: '>=6.0.0'}
    dependencies:
      '@jridgewell/set-array': 1.1.2
      '@jridgewell/sourcemap-codec': 1.4.15
      '@jridgewell/trace-mapping': 0.3.18

  /@jridgewell/resolve-uri@3.1.0:
    resolution: {integrity: sha512-F2msla3tad+Mfht5cJq7LSXcdudKTWCVYUgw6pLFOOHSTtZlj6SWNYAp+AhuqLmWdBO2X5hPrLcu8cVP8fy28w==}
    engines: {node: '>=6.0.0'}

  /@jridgewell/set-array@1.1.2:
    resolution: {integrity: sha512-xnkseuNADM0gt2bs+BvhO0p78Mk762YnZdsuzFV018NoG1Sj1SCQvpSqa7XUaTam5vAGasABV9qXASMKnFMwMw==}
    engines: {node: '>=6.0.0'}

  /@jridgewell/sourcemap-codec@1.4.14:
    resolution: {integrity: sha512-XPSJHWmi394fuUuzDnGz1wiKqWfo1yXecHQMRf2l6hztTO+nPru658AyDngaBe7isIxEkRsPR3FZh+s7iVa4Uw==}

  /@jridgewell/sourcemap-codec@1.4.15:
    resolution: {integrity: sha512-eF2rxCRulEKXHTRiDrDy6erMYWqNw4LPdQ8UQA4huuxaQsVeRPFl2oM8oDGxMFhJUWZf9McpLtJasDDZb/Bpeg==}

  /@jridgewell/trace-mapping@0.3.18:
    resolution: {integrity: sha512-w+niJYzMHdd7USdiH2U6869nqhD2nbfZXND5Yp93qIbEmnDNk7PD48o+YchRVpzMU7M6jVCbenTR7PA1FLQ9pA==}
    dependencies:
      '@jridgewell/resolve-uri': 3.1.0
      '@jridgewell/sourcemap-codec': 1.4.14

  /@linaria/core@4.2.9:
    resolution: {integrity: sha512-ELcu37VNVOT/PU0L6WDIN+aLzNFyJrqoBYT0CucGOCAmODbojUMCv8oJYRbWzA3N34w1t199dN4UFdfRWFG2rg==}
    engines: {node: ^12.16.0 || >=13.7.0}
    dependencies:
      '@linaria/logger': 4.0.0
      '@linaria/tags': 4.3.5
      '@linaria/utils': 4.3.4
    transitivePeerDependencies:
      - supports-color
    dev: false

  /@linaria/logger@4.0.0:
    resolution: {integrity: sha512-YnBq0JlDWMEkTOK+tMo5yEVR0f5V//6qMLToGcLhTyM9g9i+IDFn51Z+5q2hLk7RdG4NBPgbcCXYi2w4RKsPeg==}
    engines: {node: ^12.16.0 || >=13.7.0}
    dependencies:
      debug: 4.3.4
      picocolors: 1.0.0
    transitivePeerDependencies:
      - supports-color
    dev: false

  /@linaria/tags@4.3.5:
    resolution: {integrity: sha512-PgaIi8Vv89YOjc6rpKL/uPg2w4k0rAwAYxcqeXqzKqsEAste5rgB8xp1/KUOG0oAOkPd3MRL6Duj+m0ZwJ3g+g==}
    engines: {node: ^12.16.0 || >=13.7.0}
    dependencies:
      '@babel/generator': 7.21.5
      '@linaria/logger': 4.0.0
      '@linaria/utils': 4.3.4
    transitivePeerDependencies:
      - supports-color
    dev: false

  /@linaria/utils@4.3.4:
    resolution: {integrity: sha512-vt6WJG54n+KANaqxOfzIIU7aSfFHEWFbnGLsgxL7nASHqO0zezrNA2y2Rrp80zSeTW+wSpbmDM4uJyC9UW1qoA==}
    engines: {node: ^12.16.0 || >=13.7.0}
    dependencies:
      '@babel/core': 7.21.8
      '@babel/plugin-proposal-export-namespace-from': 7.18.9(@babel/core@7.21.8)
      '@babel/plugin-syntax-dynamic-import': 7.8.3(@babel/core@7.21.8)
      '@babel/plugin-transform-modules-commonjs': 7.21.5(@babel/core@7.21.8)
      '@babel/traverse': 7.21.5
      '@babel/types': 7.21.5
      '@linaria/logger': 4.0.0
      babel-merge: 3.0.0(@babel/core@7.21.8)
    transitivePeerDependencies:
      - supports-color
    dev: false

  /@mantine/core@6.0.10(@emotion/react@11.11.0)(@mantine/hooks@6.0.10)(@types/react@18.2.6)(react-dom@18.2.0)(react@18.2.0):
    resolution: {integrity: sha512-Q8HdRTBkQDs6LEtklpYm6efz2WaV6T5rvgjUOfXq0z44G/XYM+P1B1BSFnHvUDkeWYLcGkK6aPI5Uxc0GEN04w==}
    peerDependencies:
      '@mantine/hooks': 6.0.10
      react: '>=16.8.0'
      react-dom: '>=16.8.0'
    dependencies:
      '@floating-ui/react': 0.19.2(react-dom@18.2.0)(react@18.2.0)
      '@mantine/hooks': 6.0.10(react@18.2.0)
      '@mantine/styles': 6.0.10(@emotion/react@11.11.0)(react-dom@18.2.0)(react@18.2.0)
      '@mantine/utils': 6.0.10(react@18.2.0)
      '@radix-ui/react-scroll-area': 1.0.2(react-dom@18.2.0)(react@18.2.0)
      react: 18.2.0
      react-dom: 18.2.0(react@18.2.0)
      react-remove-scroll: 2.5.6(@types/react@18.2.6)(react@18.2.0)
      react-textarea-autosize: 8.3.4(@types/react@18.2.6)(react@18.2.0)
    transitivePeerDependencies:
      - '@emotion/react'
      - '@types/react'
    dev: false

  /@mantine/dates@6.0.10(@mantine/core@6.0.10)(@mantine/hooks@6.0.10)(dayjs@1.11.7)(react@18.2.0):
    resolution: {integrity: sha512-v/yEhYa021FLtV8ccTFCABR81KPM2QlNi3+LpXhCysQe8sL3bmr2sQw5//idjb0qTyiKSEBfsjGxmq02W98e2Q==}
    peerDependencies:
      '@mantine/core': 6.0.10
      '@mantine/hooks': 6.0.10
      dayjs: '>=1.0.0'
      react: '>=16.8.0'
    dependencies:
      '@mantine/core': 6.0.10(@emotion/react@11.11.0)(@mantine/hooks@6.0.10)(@types/react@18.2.6)(react-dom@18.2.0)(react@18.2.0)
      '@mantine/hooks': 6.0.10(react@18.2.0)
      '@mantine/utils': 6.0.10(react@18.2.0)
      dayjs: 1.11.7
      react: 18.2.0
    dev: false

  /@mantine/form@6.0.10(react@18.2.0):
    resolution: {integrity: sha512-f8Uv51zuGW1/fanjVm8HU5/kSj/5kMpWNwTWBb2zO5yFcnZWwVWclZT9euHTLpII94eKWLH18ckV48sU66uWxQ==}
    peerDependencies:
      react: '>=16.8.0'
    dependencies:
      fast-deep-equal: 3.1.3
      klona: 2.0.6
      react: 18.2.0
    dev: false

  /@mantine/hooks@6.0.10(react@18.2.0):
    resolution: {integrity: sha512-rxH5/CxmUs1mUZAj27Fza4SH07HV1XyrL7L9wwhZdMLg+oDEaAs8BMz8lsOIHOCro9ZDh+Mm7QAbEW8HcvmYJg==}
    peerDependencies:
      react: '>=16.8.0'
    dependencies:
      react: 18.2.0
    dev: false

  /@mantine/modals@6.0.10(@mantine/core@6.0.10)(@mantine/hooks@6.0.10)(react-dom@18.2.0)(react@18.2.0):
    resolution: {integrity: sha512-NC1+xS/64JjLaedeQCtLiNtHkN84qr3hpsd3ez7td9UsyhWsOk85YNas21UfTP+eheHN18z7QXUJuUBoxYvZCQ==}
    peerDependencies:
      '@mantine/core': 6.0.10
      '@mantine/hooks': 6.0.10
      react: '>=16.8.0'
      react-dom: '>=16.8.0'
    dependencies:
      '@mantine/core': 6.0.10(@emotion/react@11.11.0)(@mantine/hooks@6.0.10)(@types/react@18.2.6)(react-dom@18.2.0)(react@18.2.0)
      '@mantine/hooks': 6.0.10(react@18.2.0)
      '@mantine/utils': 6.0.10(react@18.2.0)
      react: 18.2.0
      react-dom: 18.2.0(react@18.2.0)
    dev: false

  /@mantine/next@6.0.10(@emotion/react@11.11.0)(@emotion/server@11.11.0)(next@13.4.2)(react-dom@18.2.0)(react@18.2.0):
    resolution: {integrity: sha512-2F10AR1qUr1bePjrKHkZIAKs6Q22J5UQC6ag8Kkb/pOTroQN+rKzPpiX7jcet0iYyh1b0I6vv7LT70vnZ3EF3g==}
    peerDependencies:
      next: '*'
      react: '>=16.8.0'
      react-dom: '>=16.8.0'
    dependencies:
      '@mantine/ssr': 6.0.10(@emotion/react@11.11.0)(@emotion/server@11.11.0)(react-dom@18.2.0)(react@18.2.0)
      '@mantine/styles': 6.0.10(@emotion/react@11.11.0)(react-dom@18.2.0)(react@18.2.0)
      next: 13.4.2(@babel/core@7.21.8)(react-dom@18.2.0)(react@18.2.0)
      react: 18.2.0
      react-dom: 18.2.0(react@18.2.0)
    transitivePeerDependencies:
      - '@emotion/react'
      - '@emotion/server'
    dev: false

  /@mantine/notifications@6.0.10(@mantine/core@6.0.10)(@mantine/hooks@6.0.10)(react-dom@18.2.0)(react@18.2.0):
    resolution: {integrity: sha512-TUFEZB1YcOCcsrTljF1lblTONClfj2RP1A4FkGOD2ZxWKe58AzEbXHf9cnptPCjwnZbILWkOYVSMe3yyNs5IXw==}
    peerDependencies:
      '@mantine/core': 6.0.10
      '@mantine/hooks': 6.0.10
      react: '>=16.8.0'
      react-dom: '>=16.8.0'
    dependencies:
      '@mantine/core': 6.0.10(@emotion/react@11.11.0)(@mantine/hooks@6.0.10)(@types/react@18.2.6)(react-dom@18.2.0)(react@18.2.0)
      '@mantine/hooks': 6.0.10(react@18.2.0)
      '@mantine/utils': 6.0.10(react@18.2.0)
      react: 18.2.0
      react-dom: 18.2.0(react@18.2.0)
      react-transition-group: 4.4.2(react-dom@18.2.0)(react@18.2.0)
    dev: false

  /@mantine/prism@6.0.10(@mantine/core@6.0.10)(@mantine/hooks@6.0.10)(react-dom@18.2.0)(react@18.2.0):
    resolution: {integrity: sha512-y4oW1L8H9Jq+Ymm5RphanczVnlbHyNZy+PC9ZIbVy61f+WDWLM4tmCWYPgxXWQ35yXpMCz3U9UkAsSGEaalAOA==}
    peerDependencies:
      '@mantine/core': 6.0.10
      '@mantine/hooks': 6.0.10
      react: '>=16.8.0'
      react-dom: '>=16.8.0'
    dependencies:
      '@mantine/core': 6.0.10(@emotion/react@11.11.0)(@mantine/hooks@6.0.10)(@types/react@18.2.6)(react-dom@18.2.0)(react@18.2.0)
      '@mantine/hooks': 6.0.10(react@18.2.0)
      '@mantine/utils': 6.0.10(react@18.2.0)
      prism-react-renderer: 1.3.5(react@18.2.0)
      react: 18.2.0
      react-dom: 18.2.0(react@18.2.0)
    dev: false

  /@mantine/spotlight@6.0.10(@mantine/core@6.0.10)(@mantine/hooks@6.0.10)(react-dom@18.2.0)(react@18.2.0):
    resolution: {integrity: sha512-rv1RLdqOWlhcDfXHLODjWPEONKFYezDmh8Sgzfw4tQhAeeRtl9X+PFU4CVHzNeQcVGOgD6YF2YxxDLUJXiXA0w==}
    peerDependencies:
      '@mantine/core': 6.0.10
      '@mantine/hooks': 6.0.10
      react: '>=16.8.0'
      react-dom: '>=16.8.0'
    dependencies:
      '@mantine/core': 6.0.10(@emotion/react@11.11.0)(@mantine/hooks@6.0.10)(@types/react@18.2.6)(react-dom@18.2.0)(react@18.2.0)
      '@mantine/hooks': 6.0.10(react@18.2.0)
      '@mantine/utils': 6.0.10(react@18.2.0)
      react: 18.2.0
      react-dom: 18.2.0(react@18.2.0)
    dev: false

  /@mantine/ssr@6.0.10(@emotion/react@11.11.0)(@emotion/server@11.11.0)(react-dom@18.2.0)(react@18.2.0):
    resolution: {integrity: sha512-roWmepeta6mXV4IhrTomOu2YCd9oezgId4SesSof0vgHX9bXzST4RJdDryEdjkcshipdwY3RklFWsDGXECtSyA==}
    peerDependencies:
      '@emotion/react': '>=11.9.0'
      '@emotion/server': '>=11.4.0'
      react: '>=16.8.0'
      react-dom: '>=16.8.0'
    dependencies:
      '@emotion/react': 11.11.0(@types/react@18.2.6)(react@18.2.0)
      '@emotion/server': 11.11.0
      '@mantine/styles': 6.0.10(@emotion/react@11.11.0)(react-dom@18.2.0)(react@18.2.0)
      html-react-parser: 1.4.12(react@18.2.0)
      react: 18.2.0
      react-dom: 18.2.0(react@18.2.0)
    dev: false

  /@mantine/styles@6.0.10(@emotion/react@11.11.0)(react-dom@18.2.0)(react@18.2.0):
    resolution: {integrity: sha512-TVyo4xNBO7PhP2jubu2OI1YK2DEULrVgdsP0+1wfwj/bhSTnTLYmh2aOb1FyTiFvFn1dfq4If428z/ZuGiLtdQ==}
    peerDependencies:
      '@emotion/react': '>=11.9.0'
      react: '>=16.8.0'
      react-dom: '>=16.8.0'
    dependencies:
      '@emotion/react': 11.11.0(@types/react@18.2.6)(react@18.2.0)
      clsx: 1.1.1
      csstype: 3.0.9
      react: 18.2.0
      react-dom: 18.2.0(react@18.2.0)
    dev: false

  /@mantine/tiptap@6.0.10(@mantine/core@6.0.10)(@mantine/hooks@6.0.10)(@tabler/icons-react@2.18.0)(@tiptap/extension-link@2.0.3)(@tiptap/react@2.0.3)(react@18.2.0):
    resolution: {integrity: sha512-eEw1CmA/gEBkAgBIcBYaXE6oQyCIgmVj1lEK0XgsLq8F8Iv4BWWXWWx2ZTn0e7T3aWozGXxFL2BrzpzG26FnmA==}
    peerDependencies:
      '@mantine/core': 6.0.10
      '@mantine/hooks': 6.0.10
      '@tabler/icons-react': '>=2.1.0'
      '@tiptap/extension-link': ^2.0.0-beta.202
      '@tiptap/react': ^2.0.0-beta.202
      react: '>=16.8.0'
    dependencies:
      '@mantine/core': 6.0.10(@emotion/react@11.11.0)(@mantine/hooks@6.0.10)(@types/react@18.2.6)(react-dom@18.2.0)(react@18.2.0)
      '@mantine/hooks': 6.0.10(react@18.2.0)
      '@mantine/utils': 6.0.10(react@18.2.0)
      '@tabler/icons-react': 2.18.0(react@18.2.0)
      '@tiptap/extension-link': 2.0.3(@tiptap/core@2.0.3)(@tiptap/pm@2.0.3)
      '@tiptap/react': 2.0.3(@tiptap/core@2.0.3)(@tiptap/pm@2.0.3)(react-dom@18.2.0)(react@18.2.0)
      react: 18.2.0
    dev: false

  /@mantine/utils@6.0.10(react@18.2.0):
    resolution: {integrity: sha512-Lo4VUn3+/kqhdjSoPzUFbxXEjMxj5vS4pqRjKRGtJsTwHiMFNcm8u4cIESzMBAEsoaBrI1dGE4WttwOJhjUaSw==}
    peerDependencies:
      react: '>=16.8.0'
    dependencies:
      react: 18.2.0
    dev: false

  /@next/env@13.4.2:
    resolution: {integrity: sha512-Wqvo7lDeS0KGwtwg9TT9wKQ8raelmUxt+TQKWvG/xKfcmDXNOtCuaszcfCF8JzlBG1q0VhpI6CKaRMbVPMDWgw==}

  /@next/eslint-plugin-next@13.4.2:
    resolution: {integrity: sha512-ZeFWgrxwckxTpYM+ANeUL9E7LOGPbZKmI94LJIjbDU69iEIgqd4WD0l2pVbOJMr/+vgoZmJ9Dx1m0WJ7WScXHA==}
    dependencies:
      glob: 7.1.7
    dev: false

  /@next/swc-darwin-arm64@13.4.2:
    resolution: {integrity: sha512-6BBlqGu3ewgJflv9iLCwO1v1hqlecaIH2AotpKfVUEzUxuuDNJQZ2a4KLb4MBl8T9/vca1YuWhSqtbF6ZuUJJw==}
    engines: {node: '>= 10'}
    cpu: [arm64]
    os: [darwin]
    requiresBuild: true
    optional: true

  /@next/swc-darwin-x64@13.4.2:
    resolution: {integrity: sha512-iZuYr7ZvGLPjPmfhhMl0ISm+z8EiyLBC1bLyFwGBxkWmPXqdJ60mzuTaDSr5WezDwv0fz32HB7JHmRC6JVHSZg==}
    engines: {node: '>= 10'}
    cpu: [x64]
    os: [darwin]
    requiresBuild: true
    optional: true

  /@next/swc-linux-arm64-gnu@13.4.2:
    resolution: {integrity: sha512-2xVabFtIge6BJTcJrW8YuUnYTuQjh4jEuRuS2mscyNVOj6zUZkom3CQg+egKOoS+zh2rrro66ffSKIS+ztFJTg==}
    engines: {node: '>= 10'}
    cpu: [arm64]
    os: [linux]
    requiresBuild: true
    optional: true

  /@next/swc-linux-arm64-musl@13.4.2:
    resolution: {integrity: sha512-wKRCQ27xCUJx5d6IivfjYGq8oVngqIhlhSAJntgXLt7Uo9sRT/3EppMHqUZRfyuNBTbykEre1s5166z+pvRB5A==}
    engines: {node: '>= 10'}
    cpu: [arm64]
    os: [linux]
    requiresBuild: true
    optional: true

  /@next/swc-linux-x64-gnu@13.4.2:
    resolution: {integrity: sha512-NpCa+UVhhuNeaFVUP1Bftm0uqtvLWq2JTm7+Ta48+2Uqj2mNXrDIvyn1DY/ZEfmW/1yvGBRaUAv9zkMkMRixQA==}
    engines: {node: '>= 10'}
    cpu: [x64]
    os: [linux]
    requiresBuild: true
    optional: true

  /@next/swc-linux-x64-musl@13.4.2:
    resolution: {integrity: sha512-ZWVC72x0lW4aj44e3khvBrj2oSYj1bD0jESmyah3zG/3DplEy/FOtYkMzbMjHTdDSheso7zH8GIlW6CDQnKhmQ==}
    engines: {node: '>= 10'}
    cpu: [x64]
    os: [linux]
    requiresBuild: true
    optional: true

  /@next/swc-win32-arm64-msvc@13.4.2:
    resolution: {integrity: sha512-pLT+OWYpzJig5K4VKhLttlIfBcVZfr2+Xbjra0Tjs83NQSkFS+y7xx+YhCwvpEmXYLIvaggj2ONPyjbiigOvHQ==}
    engines: {node: '>= 10'}
    cpu: [arm64]
    os: [win32]
    requiresBuild: true
    optional: true

  /@next/swc-win32-ia32-msvc@13.4.2:
    resolution: {integrity: sha512-dhpiksQCyGca4WY0fJyzK3FxMDFoqMb0Cn+uDB+9GYjpU2K5//UGPQlCwiK4JHxuhg8oLMag5Nf3/IPSJNG8jw==}
    engines: {node: '>= 10'}
    cpu: [ia32]
    os: [win32]
    requiresBuild: true
    optional: true

  /@next/swc-win32-x64-msvc@13.4.2:
    resolution: {integrity: sha512-O7bort1Vld00cu8g0jHZq3cbSTUNMohOEvYqsqE10+yfohhdPHzvzO+ziJRz4Dyyr/fYKREwS7gR4JC0soSOMw==}
    engines: {node: '>= 10'}
    cpu: [x64]
    os: [win32]
    requiresBuild: true
    optional: true

  /@nodelib/fs.scandir@2.1.5:
    resolution: {integrity: sha512-vq24Bq3ym5HEQm2NKCr3yXDwjc7vTsEThRDnkp2DK9p1uqLR+DHurm/NOTo0KG7HYHU7eppKZj3MyqYuMBf62g==}
    engines: {node: '>= 8'}
    dependencies:
      '@nodelib/fs.stat': 2.0.5
      run-parallel: 1.2.0

  /@nodelib/fs.stat@2.0.5:
    resolution: {integrity: sha512-RkhPPp2zrqDAQA/2jNhnztcPAlv64XdhIp7a7454A5ovI7Bukxgt7MX7udwAu3zg1DcpPU0rz3VV1SeaqvY4+A==}
    engines: {node: '>= 8'}

  /@nodelib/fs.walk@1.2.8:
    resolution: {integrity: sha512-oGB+UxlgWcgQkgwo8GcEGwemoTFt3FIO9ababBmaGwXIoBKZ+GTy0pP185beGg7Llih/NSHSV2XAs1lnznocSg==}
    engines: {node: '>= 8'}
    dependencies:
      '@nodelib/fs.scandir': 2.1.5
      fastq: 1.15.0

  /@pkgr/utils@2.4.0:
    resolution: {integrity: sha512-2OCURAmRtdlL8iUDTypMrrxfwe8frXTeXaxGsVOaYtc/wrUyk8Z/0OBetM7cdlsy7ZFWlMX72VogKeh+A4Xcjw==}
    engines: {node: ^12.20.0 || ^14.18.0 || >=16.0.0}
    dependencies:
      cross-spawn: 7.0.3
      fast-glob: 3.2.12
      is-glob: 4.0.3
      open: 9.1.0
      picocolors: 1.0.0
      tslib: 2.5.0
    dev: false

  /@popperjs/core@2.11.7:
    resolution: {integrity: sha512-Cr4OjIkipTtcXKjAsm8agyleBuDHvxzeBoa1v543lbv1YaIwQjESsVcmjiWiPEbC1FIeHOG/Op9kdCmAmiS3Kw==}
    dev: false

  /@radix-ui/number@1.0.0:
    resolution: {integrity: sha512-Ofwh/1HX69ZfJRiRBMTy7rgjAzHmwe4kW9C9Y99HTRUcYLUuVT0KESFj15rPjRgKJs20GPq8Bm5aEDJ8DuA3vA==}
    dependencies:
      '@babel/runtime': 7.21.5
    dev: false

  /@radix-ui/primitive@1.0.0:
    resolution: {integrity: sha512-3e7rn8FDMin4CgeL7Z/49smCA3rFYY3Ha2rUQ7HRWFadS5iCRw08ZgVT1LaNTCNqgvrUiyczLflrVrF0SRQtNA==}
    dependencies:
      '@babel/runtime': 7.21.5
    dev: false

  /@radix-ui/react-compose-refs@1.0.0(react@18.2.0):
    resolution: {integrity: sha512-0KaSv6sx787/hK3eF53iOkiSLwAGlFMx5lotrqD2pTjB18KbybKoEIgkNZTKC60YECDQTKGTRcDBILwZVqVKvA==}
    peerDependencies:
      react: ^16.8 || ^17.0 || ^18.0
    dependencies:
      '@babel/runtime': 7.21.5
      react: 18.2.0
    dev: false

  /@radix-ui/react-context@1.0.0(react@18.2.0):
    resolution: {integrity: sha512-1pVM9RfOQ+n/N5PJK33kRSKsr1glNxomxONs5c49MliinBY6Yw2Q995qfBUUo0/Mbg05B/sGA0gkgPI7kmSHBg==}
    peerDependencies:
      react: ^16.8 || ^17.0 || ^18.0
    dependencies:
      '@babel/runtime': 7.21.5
      react: 18.2.0
    dev: false

  /@radix-ui/react-direction@1.0.0(react@18.2.0):
    resolution: {integrity: sha512-2HV05lGUgYcA6xgLQ4BKPDmtL+QbIZYH5fCOTAOOcJ5O0QbWS3i9lKaurLzliYUDhORI2Qr3pyjhJh44lKA3rQ==}
    peerDependencies:
      react: ^16.8 || ^17.0 || ^18.0
    dependencies:
      '@babel/runtime': 7.21.5
      react: 18.2.0
    dev: false

  /@radix-ui/react-presence@1.0.0(react-dom@18.2.0)(react@18.2.0):
    resolution: {integrity: sha512-A+6XEvN01NfVWiKu38ybawfHsBjWum42MRPnEuqPsBZ4eV7e/7K321B5VgYMPv3Xx5An6o1/l9ZuDBgmcmWK3w==}
    peerDependencies:
      react: ^16.8 || ^17.0 || ^18.0
      react-dom: ^16.8 || ^17.0 || ^18.0
    dependencies:
      '@babel/runtime': 7.21.5
      '@radix-ui/react-compose-refs': 1.0.0(react@18.2.0)
      '@radix-ui/react-use-layout-effect': 1.0.0(react@18.2.0)
      react: 18.2.0
      react-dom: 18.2.0(react@18.2.0)
    dev: false

  /@radix-ui/react-primitive@1.0.1(react-dom@18.2.0)(react@18.2.0):
    resolution: {integrity: sha512-fHbmislWVkZaIdeF6GZxF0A/NH/3BjrGIYj+Ae6eTmTCr7EB0RQAAVEiqsXK6p3/JcRqVSBQoceZroj30Jj3XA==}
    peerDependencies:
      react: ^16.8 || ^17.0 || ^18.0
      react-dom: ^16.8 || ^17.0 || ^18.0
    dependencies:
      '@babel/runtime': 7.21.5
      '@radix-ui/react-slot': 1.0.1(react@18.2.0)
      react: 18.2.0
      react-dom: 18.2.0(react@18.2.0)
    dev: false

  /@radix-ui/react-scroll-area@1.0.2(react-dom@18.2.0)(react@18.2.0):
    resolution: {integrity: sha512-k8VseTxI26kcKJaX0HPwkvlNBPTs56JRdYzcZ/vzrNUkDlvXBy8sMc7WvCpYzZkHgb+hd72VW9MqkqecGtuNgg==}
    peerDependencies:
      react: ^16.8 || ^17.0 || ^18.0
      react-dom: ^16.8 || ^17.0 || ^18.0
    dependencies:
      '@babel/runtime': 7.21.5
      '@radix-ui/number': 1.0.0
      '@radix-ui/primitive': 1.0.0
      '@radix-ui/react-compose-refs': 1.0.0(react@18.2.0)
      '@radix-ui/react-context': 1.0.0(react@18.2.0)
      '@radix-ui/react-direction': 1.0.0(react@18.2.0)
      '@radix-ui/react-presence': 1.0.0(react-dom@18.2.0)(react@18.2.0)
      '@radix-ui/react-primitive': 1.0.1(react-dom@18.2.0)(react@18.2.0)
      '@radix-ui/react-use-callback-ref': 1.0.0(react@18.2.0)
      '@radix-ui/react-use-layout-effect': 1.0.0(react@18.2.0)
      react: 18.2.0
      react-dom: 18.2.0(react@18.2.0)
    dev: false

  /@radix-ui/react-slot@1.0.1(react@18.2.0):
    resolution: {integrity: sha512-avutXAFL1ehGvAXtPquu0YK5oz6ctS474iM3vNGQIkswrVhdrS52e3uoMQBzZhNRAIE0jBnUyXWNmSjGHhCFcw==}
    peerDependencies:
      react: ^16.8 || ^17.0 || ^18.0
    dependencies:
      '@babel/runtime': 7.21.5
      '@radix-ui/react-compose-refs': 1.0.0(react@18.2.0)
      react: 18.2.0
    dev: false

  /@radix-ui/react-use-callback-ref@1.0.0(react@18.2.0):
    resolution: {integrity: sha512-GZtyzoHz95Rhs6S63D2t/eqvdFCm7I+yHMLVQheKM7nBD8mbZIt+ct1jz4536MDnaOGKIxynJ8eHTkVGVVkoTg==}
    peerDependencies:
      react: ^16.8 || ^17.0 || ^18.0
    dependencies:
      '@babel/runtime': 7.21.5
      react: 18.2.0
    dev: false

  /@radix-ui/react-use-layout-effect@1.0.0(react@18.2.0):
    resolution: {integrity: sha512-6Tpkq+R6LOlmQb1R5NNETLG0B4YP0wc+klfXafpUCj6JGyaUc8il7/kUZ7m59rGbXGczE9Bs+iz2qloqsZBduQ==}
    peerDependencies:
      react: ^16.8 || ^17.0 || ^18.0
    dependencies:
      '@babel/runtime': 7.21.5
      react: 18.2.0
    dev: false

  /@remirror/core-constants@2.0.1:
    resolution: {integrity: sha512-ZR4aihtnnT9lMbhh5DEbsriJRlukRXmLZe7HmM+6ufJNNUDoazc75UX26xbgQlNUqgAqMcUdGFAnPc1JwgAdLQ==}
    dependencies:
      '@babel/runtime': 7.21.5
    dev: false

  /@remirror/core-helpers@2.0.3:
    resolution: {integrity: sha512-LqIPF4stGG69l9qu/FFicv9d9B+YaItzgDMC5A0CEvDQfKkGD3BfabLmfpnuWbsc06oKGdTduilgWcALLZoYLg==}
    dependencies:
      '@babel/runtime': 7.21.5
      '@linaria/core': 4.2.9
      '@remirror/core-constants': 2.0.1
      '@remirror/types': 1.0.1
      '@types/object.omit': 3.0.0
      '@types/object.pick': 1.3.2
      '@types/throttle-debounce': 2.1.0
      case-anything: 2.1.11
      dash-get: 1.0.2
      deepmerge: 4.3.1
      fast-deep-equal: 3.1.3
      make-error: 1.3.6
      object.omit: 3.0.0
      object.pick: 1.3.0
      throttle-debounce: 3.0.1
    transitivePeerDependencies:
      - supports-color
    dev: false

  /@remirror/types@1.0.1:
    resolution: {integrity: sha512-VlZQxwGnt1jtQ18D6JqdIF+uFZo525WEqrfp9BOc3COPpK4+AWCgdnAWL+ho6imWcoINlGjR/+3b6y5C1vBVEA==}
    dependencies:
      type-fest: 2.19.0
    dev: false

  /@rushstack/eslint-patch@1.2.0:
    resolution: {integrity: sha512-sXo/qW2/pAcmT43VoRKOJbDOfV3cYpq3szSVfIThQXNt+E4DfKj361vaAt3c88U5tPUxzEswam7GW48PJqtKAg==}
    dev: false

  /@sinclair/typebox@0.25.24:
    resolution: {integrity: sha512-XJfwUVUKDHF5ugKwIcxEgc9k8b7HbznCp6eUfWgu710hMPNIO4aw4/zB5RogDQz8nd6gyCDpU9O/m6qYEWY6yQ==}
    dev: true

  /@sinonjs/commons@3.0.0:
    resolution: {integrity: sha512-jXBtWAF4vmdNmZgD5FoKsVLv3rPgDnLgPbU84LIJ3otV44vJlDRokVng5v8NFJdCf/da9legHcKaRuZs4L7faA==}
    dependencies:
      type-detect: 4.0.8
    dev: true

  /@sinonjs/fake-timers@10.1.0:
    resolution: {integrity: sha512-w1qd368vtrwttm1PRJWPW1QHlbmHrVDGs1eBH/jZvRPUFS4MNXV9Q33EQdjOdeAxZ7O8+3wM7zxztm2nfUSyKw==}
    dependencies:
      '@sinonjs/commons': 3.0.0
    dev: true

  /@supabase/auth-helpers-nextjs@0.6.1(@supabase/supabase-js@2.22.0):
    resolution: {integrity: sha512-ffDAR4pW2Cosj/CuuGRAhzOFfHtqzdgax7zqRGGyq334gxxPplsmJFGaLPRJ3Z/4mTSIJHyFd6LYdHMN0a+5Bw==}
    peerDependencies:
      '@supabase/supabase-js': ^2.0.4
    dependencies:
      '@supabase/auth-helpers-shared': 0.3.4(@supabase/supabase-js@2.22.0)
      '@supabase/supabase-js': 2.22.0
    dev: false

  /@supabase/auth-helpers-react@0.3.1(@supabase/supabase-js@2.22.0):
    resolution: {integrity: sha512-g3SFv08Dz9FapNif/ZY1b7qKGlMJDyTLSayHBz3kb3FuYxg7aLWgQtydDhm5AGbc0XtvpIBuhGTIOVevwpdosA==}
    peerDependencies:
      '@supabase/supabase-js': ^2.0.4
    dependencies:
      '@supabase/supabase-js': 2.22.0
    dev: false

  /@supabase/auth-helpers-shared@0.3.4(@supabase/supabase-js@2.22.0):
    resolution: {integrity: sha512-8I3D0SPHHexkFTSfPg0nZgJSVazWoB3tZDpT6IjRv6w89vDMUzO99Lit4H9anVLF4teW8c/nJJxawDNbDlgbgg==}
    peerDependencies:
      '@supabase/supabase-js': ^2.0.4
    dependencies:
      '@supabase/supabase-js': 2.22.0
      jose: 4.14.4
    dev: false

  /@supabase/functions-js@2.1.1:
    resolution: {integrity: sha512-bIR1Puae6W+1/MzPfYBWOG/SCWGo4B5CB7c0ZZksvliNEAzhxNBJ0UFKYINcGdGtxG8ZC+1xr3utWpNZNwnoRw==}
    dependencies:
      cross-fetch: 3.1.6
    transitivePeerDependencies:
      - encoding
    dev: false

  /@supabase/gotrue-js@2.26.0:
    resolution: {integrity: sha512-orxz8nwaF5D1nY/9H5xxTfFSCTvYeDLx24UO/Mxsx83xFP0t5RNxQZ0lEHBOhHhXJ4vR/COv79AxoWCOTu/7Rg==}
    dependencies:
      cross-fetch: 3.1.6
    transitivePeerDependencies:
      - encoding
    dev: false

  /@supabase/postgrest-js@1.6.1:
    resolution: {integrity: sha512-WDBUPOCOwcZonaCwEodwdA8hwWYOiXroDF9vWGxZxKAnuSVE2Ieci/kvhR4EsWvgGST2h90LRowgO+msXe8+fA==}
    dependencies:
      cross-fetch: 3.1.6
    transitivePeerDependencies:
      - encoding
    dev: false

  /@supabase/realtime-js@2.7.2:
    resolution: {integrity: sha512-Fi6xAl5PUkqnjl3wo4rdcQIbMG3+yTRX1aUZe/yfvTG84RMvmCXJ1yN6MmafVLeZpU1xkaz5Vx4L0tnHcLiy6w==}
    dependencies:
      '@types/phoenix': 1.5.6
      '@types/websocket': 1.0.5
      websocket: 1.0.34
    transitivePeerDependencies:
      - supports-color
    dev: false

  /@supabase/storage-js@2.5.1:
    resolution: {integrity: sha512-nkR0fQA9ScAtIKA3vNoPEqbZv1k5B5HVRYEvRWdlP6mUpFphM9TwPL2jZ/ztNGMTG5xT6SrHr+H7Ykz8qzbhjw==}
    dependencies:
      cross-fetch: 3.1.6
    transitivePeerDependencies:
      - encoding
    dev: false

  /@supabase/supabase-js@2.22.0:
    resolution: {integrity: sha512-omkgSWL1HwnpXZZy+yshFLx/qqxwk9kx9jbRM6IHNEylKrH/sz6JX7rGyIOmN9niDxMRjsCu1nwuBhD6IiF2xg==}
    dependencies:
      '@supabase/functions-js': 2.1.1
      '@supabase/gotrue-js': 2.26.0
      '@supabase/postgrest-js': 1.6.1
      '@supabase/realtime-js': 2.7.2
      '@supabase/storage-js': 2.5.1
      cross-fetch: 3.1.6
    transitivePeerDependencies:
      - encoding
      - supports-color
    dev: false

  /@swc/helpers@0.5.1:
    resolution: {integrity: sha512-sJ902EfIzn1Fa+qYmjdQqh8tPsoxyBz+8yBKC2HKUxyezKJFwPGOn7pv4WY6QuQW//ySQi5lJjA/ZT9sNWWNTg==}
    dependencies:
      tslib: 2.5.0

  /@tabler/icons-react@2.18.0(react@18.2.0):
    resolution: {integrity: sha512-F4HyBIoC3DvIPmjP9ienurvSWhQOajDuTc3C5F7UfjhBkom3cAuJfDWH2tqGAfNrhjvG4X3ERR2dxOWLpegsiA==}
    peerDependencies:
      react: ^16.5.1 || ^17.0.0 || ^18.0.0
    dependencies:
      '@tabler/icons': 2.18.0
      prop-types: 15.8.1
      react: 18.2.0
    dev: false

  /@tabler/icons@2.18.0:
    resolution: {integrity: sha512-N7a20mwbhrFXNqvd8Rxa0Btwu1Li5rQbqdIi3mzt5HRjP25PbyYuTU2BXbu8yMEnUk018Gi13gpS/jlMgXFuOw==}
    dev: false

  /@testing-library/dom@9.3.0:
    resolution: {integrity: sha512-Dffe68pGwI6WlLRYR2I0piIkyole9cSBH5jGQKCGMRpHW5RHCqAUaqc2Kv0tUyd4dU4DLPKhJIjyKOnjv4tuUw==}
    engines: {node: '>=14'}
    dependencies:
      '@babel/code-frame': 7.21.4
      '@babel/runtime': 7.21.5
      '@types/aria-query': 5.0.1
      aria-query: 5.1.3
      chalk: 4.1.2
      dom-accessibility-api: 0.5.16
      lz-string: 1.5.0
      pretty-format: 27.5.1
    dev: true

  /@testing-library/jest-dom@5.16.5:
    resolution: {integrity: sha512-N5ixQ2qKpi5OLYfwQmUb/5mSV9LneAcaUfp32pn4yCnpb8r/Yz0pXFPck21dIicKmi+ta5WRAknkZCfA8refMA==}
    engines: {node: '>=8', npm: '>=6', yarn: '>=1'}
    dependencies:
      '@adobe/css-tools': 4.2.0
      '@babel/runtime': 7.21.5
      '@types/testing-library__jest-dom': 5.14.5
      aria-query: 5.1.3
      chalk: 3.0.0
      css.escape: 1.5.1
      dom-accessibility-api: 0.5.16
      lodash: 4.17.21
      redent: 3.0.0
    dev: true

  /@testing-library/react@14.0.0(react-dom@18.2.0)(react@18.2.0):
    resolution: {integrity: sha512-S04gSNJbYE30TlIMLTzv6QCTzt9AqIF5y6s6SzVFILNcNvbV/jU96GeiTPillGQo+Ny64M/5PV7klNYYgv5Dfg==}
    engines: {node: '>=14'}
    peerDependencies:
      react: ^18.0.0
      react-dom: ^18.0.0
    dependencies:
      '@babel/runtime': 7.21.5
      '@testing-library/dom': 9.3.0
      '@types/react-dom': 18.2.4
      react: 18.2.0
      react-dom: 18.2.0(react@18.2.0)
    dev: true

  /@tiptap/core@2.0.3(@tiptap/pm@2.0.3):
    resolution: {integrity: sha512-jLyVIWAdjjlNzrsRhSE2lVL/7N8228/1R1QtaVU85UlMIwHFAcdzhD8FeiKkqxpTnGpaDVaTy7VNEtEgaYdCyA==}
    peerDependencies:
      '@tiptap/pm': ^2.0.0
    dependencies:
      '@tiptap/pm': 2.0.3(@tiptap/core@2.0.3)
    dev: false

  /@tiptap/extension-blockquote@2.0.3(@tiptap/core@2.0.3):
    resolution: {integrity: sha512-rkUcFv2iL6f86DBBHoa4XdKNG2StvkJ7tfY9GoMpT46k3nxOaMTqak9/qZOo79TWxMLYtXzoxtKIkmWsbbcj4A==}
    peerDependencies:
      '@tiptap/core': ^2.0.0
    dependencies:
      '@tiptap/core': 2.0.3(@tiptap/pm@2.0.3)
    dev: false

  /@tiptap/extension-bold@2.0.3(@tiptap/core@2.0.3):
    resolution: {integrity: sha512-OGT62fMRovSSayjehumygFWTg2Qn0IDbqyMpigg/RUAsnoOI2yBZFVrdM2gk1StyoSay7gTn2MLw97IUfr7FXg==}
    peerDependencies:
      '@tiptap/core': ^2.0.0
    dependencies:
      '@tiptap/core': 2.0.3(@tiptap/pm@2.0.3)
    dev: false

  /@tiptap/extension-bubble-menu@2.0.3(@tiptap/core@2.0.3)(@tiptap/pm@2.0.3):
    resolution: {integrity: sha512-lPt1ELrYCuoQrQEUukqjp9xt38EwgPUwaKHI3wwt2Rbv+C6q1gmRsK1yeO/KqCNmFxNqF2p9ZF9srOnug/RZDQ==}
    peerDependencies:
      '@tiptap/core': ^2.0.0
      '@tiptap/pm': ^2.0.0
    dependencies:
      '@tiptap/core': 2.0.3(@tiptap/pm@2.0.3)
      '@tiptap/pm': 2.0.3(@tiptap/core@2.0.3)
      tippy.js: 6.3.7
    dev: false

  /@tiptap/extension-bullet-list@2.0.3(@tiptap/core@2.0.3):
    resolution: {integrity: sha512-RtaLiRvZbMTOje+FW5bn+mYogiIgNxOm065wmyLPypnTbLSeHeYkoqVSqzZeqUn+7GLnwgn1shirUe6csVE/BA==}
    peerDependencies:
      '@tiptap/core': ^2.0.0
    dependencies:
      '@tiptap/core': 2.0.3(@tiptap/pm@2.0.3)
    dev: false

  /@tiptap/extension-code-block@2.0.3(@tiptap/core@2.0.3)(@tiptap/pm@2.0.3):
    resolution: {integrity: sha512-F4xMy18EwgpyY9f5Te7UuF7UwxRLptOtCq1p2c2DfxBvHDWhAjQqVqcW/sq/I/WuED7FwCnPLyyAasPiVPkLPw==}
    peerDependencies:
      '@tiptap/core': ^2.0.0
      '@tiptap/pm': ^2.0.0
    dependencies:
      '@tiptap/core': 2.0.3(@tiptap/pm@2.0.3)
      '@tiptap/pm': 2.0.3(@tiptap/core@2.0.3)
    dev: false

  /@tiptap/extension-code@2.0.3(@tiptap/core@2.0.3):
    resolution: {integrity: sha512-LsVCKVxgBtkstAr1FjxN8T3OjlC76a2X8ouoZpELMp+aXbjqyanCKzt+sjjUhE4H0yLFd4v+5v6UFoCv4EILiw==}
    peerDependencies:
      '@tiptap/core': ^2.0.0
    dependencies:
      '@tiptap/core': 2.0.3(@tiptap/pm@2.0.3)
    dev: false

  /@tiptap/extension-document@2.0.3(@tiptap/core@2.0.3):
    resolution: {integrity: sha512-PsYeNQQBYIU9ayz1R11Kv/kKNPFNIV8tApJ9pxelXjzcAhkjncNUazPN/dyho60mzo+WpsmS3ceTj/gK3bCtWA==}
    peerDependencies:
      '@tiptap/core': ^2.0.0
    dependencies:
      '@tiptap/core': 2.0.3(@tiptap/pm@2.0.3)
    dev: false

  /@tiptap/extension-dropcursor@2.0.3(@tiptap/core@2.0.3)(@tiptap/pm@2.0.3):
    resolution: {integrity: sha512-McthMrfusn6PjcaynJLheZJcXto8TaIW5iVitYh8qQrDXr31MALC/5GvWuiswmQ8bAXiWPwlLDYE/OJfwtggaw==}
    peerDependencies:
      '@tiptap/core': ^2.0.0
      '@tiptap/pm': ^2.0.0
    dependencies:
      '@tiptap/core': 2.0.3(@tiptap/pm@2.0.3)
      '@tiptap/pm': 2.0.3(@tiptap/core@2.0.3)
    dev: false

  /@tiptap/extension-floating-menu@2.0.3(@tiptap/core@2.0.3)(@tiptap/pm@2.0.3):
    resolution: {integrity: sha512-zN1vRGRvyK3pO2aHRmQSOTpl4UJraXYwKYM009n6WviYKUNm0LPGo+VD4OAtdzUhPXyccnlsTv2p6LIqFty6Bg==}
    peerDependencies:
      '@tiptap/core': ^2.0.0
      '@tiptap/pm': ^2.0.0
    dependencies:
      '@tiptap/core': 2.0.3(@tiptap/pm@2.0.3)
      '@tiptap/pm': 2.0.3(@tiptap/core@2.0.3)
      tippy.js: 6.3.7
    dev: false

  /@tiptap/extension-gapcursor@2.0.3(@tiptap/core@2.0.3)(@tiptap/pm@2.0.3):
    resolution: {integrity: sha512-6I9EzzsYOyyqDvDvxIK6Rv3EXB+fHKFj8ntHO8IXmeNJ6pkhOinuXVsW6Yo7TcDYoTj4D5I2MNFAW2rIkgassw==}
    peerDependencies:
      '@tiptap/core': ^2.0.0
      '@tiptap/pm': ^2.0.0
    dependencies:
      '@tiptap/core': 2.0.3(@tiptap/pm@2.0.3)
      '@tiptap/pm': 2.0.3(@tiptap/core@2.0.3)
    dev: false

  /@tiptap/extension-hard-break@2.0.3(@tiptap/core@2.0.3):
    resolution: {integrity: sha512-RCln6ARn16jvKTjhkcAD5KzYXYS0xRMc0/LrHeV8TKdCd4Yd0YYHe0PU4F9gAgAfPQn7Dgt4uTVJLN11ICl8sQ==}
    peerDependencies:
      '@tiptap/core': ^2.0.0
    dependencies:
      '@tiptap/core': 2.0.3(@tiptap/pm@2.0.3)
    dev: false

  /@tiptap/extension-heading@2.0.3(@tiptap/core@2.0.3):
    resolution: {integrity: sha512-f0IEv5ms6aCzL80WeZ1qLCXTkRVwbpRr1qAETjg3gG4eoJN18+lZNOJYpyZy3P92C5KwF2T3Av00eFyVLIbb8Q==}
    peerDependencies:
      '@tiptap/core': ^2.0.0
    dependencies:
      '@tiptap/core': 2.0.3(@tiptap/pm@2.0.3)
    dev: false

  /@tiptap/extension-highlight@2.0.3(@tiptap/core@2.0.3):
    resolution: {integrity: sha512-NrtibY8cZkIjZMQuHRrKd4php+plOvAoSo8g3uVFu275I/Ixt5HqJ53R4voCXs8W8BOBRs2HS2QX8Cjh79XhtA==}
    peerDependencies:
      '@tiptap/core': ^2.0.0
    dependencies:
      '@tiptap/core': 2.0.3(@tiptap/pm@2.0.3)
    dev: false

  /@tiptap/extension-history@2.0.3(@tiptap/core@2.0.3)(@tiptap/pm@2.0.3):
    resolution: {integrity: sha512-00KHIcJ8kivn2ARI6NQYphv2LfllVCXViHGm0EhzDW6NQxCrriJKE3tKDcTFCu7LlC5doMpq9Z6KXdljc4oVeQ==}
    peerDependencies:
      '@tiptap/core': ^2.0.0
      '@tiptap/pm': ^2.0.0
    dependencies:
      '@tiptap/core': 2.0.3(@tiptap/pm@2.0.3)
      '@tiptap/pm': 2.0.3(@tiptap/core@2.0.3)
    dev: false

  /@tiptap/extension-horizontal-rule@2.0.3(@tiptap/core@2.0.3)(@tiptap/pm@2.0.3):
    resolution: {integrity: sha512-SZRUSh07b/M0kJHNKnfBwBMWrZBEm/E2LrK1NbluwT3DBhE+gvwiEdBxgB32zKHNxaDEXUJwUIPNC3JSbKvPUA==}
    peerDependencies:
      '@tiptap/core': ^2.0.0
      '@tiptap/pm': ^2.0.0
    dependencies:
      '@tiptap/core': 2.0.3(@tiptap/pm@2.0.3)
      '@tiptap/pm': 2.0.3(@tiptap/core@2.0.3)
    dev: false

  /@tiptap/extension-italic@2.0.3(@tiptap/core@2.0.3):
    resolution: {integrity: sha512-cfS5sW0gu7qf4ihwnLtW/QMTBrBEXaT0sJl3RwkhjIBg/65ywJKE5Nz9ewnQHmDeT18hvMJJ1VIb4j4ze9jj9A==}
    peerDependencies:
      '@tiptap/core': ^2.0.0
    dependencies:
      '@tiptap/core': 2.0.3(@tiptap/pm@2.0.3)
    dev: false

  /@tiptap/extension-link@2.0.3(@tiptap/core@2.0.3)(@tiptap/pm@2.0.3):
    resolution: {integrity: sha512-H72tXQ5rkVCkAhFaf08fbEU7EBUCK0uocsqOF+4th9sOlrhfgyJtc8Jv5EXPDpxNgG5jixSqWBo0zKXQm9s9eg==}
    peerDependencies:
      '@tiptap/core': ^2.0.0
      '@tiptap/pm': ^2.0.0
    dependencies:
      '@tiptap/core': 2.0.3(@tiptap/pm@2.0.3)
      '@tiptap/pm': 2.0.3(@tiptap/core@2.0.3)
      linkifyjs: 4.1.1
    dev: false

  /@tiptap/extension-list-item@2.0.3(@tiptap/core@2.0.3):
    resolution: {integrity: sha512-p7cUsk0LpM1PfdAuFE8wYBNJ3gvA0UhNGR08Lo++rt9UaCeFLSN1SXRxg97c0oa5+Ski7SrCjIJ5Ynhz0viTjQ==}
    peerDependencies:
      '@tiptap/core': ^2.0.0
    dependencies:
      '@tiptap/core': 2.0.3(@tiptap/pm@2.0.3)
    dev: false

  /@tiptap/extension-ordered-list@2.0.3(@tiptap/core@2.0.3):
    resolution: {integrity: sha512-ZB3MpZh/GEy1zKgw7XDQF4FIwycZWNof1k9WbDZOI063Ch4qHZowhVttH2mTCELuyvTMM/o9a8CS7qMqQB48bw==}
    peerDependencies:
      '@tiptap/core': ^2.0.0
    dependencies:
      '@tiptap/core': 2.0.3(@tiptap/pm@2.0.3)
    dev: false

  /@tiptap/extension-paragraph@2.0.3(@tiptap/core@2.0.3):
    resolution: {integrity: sha512-a+tKtmj4bU3GVCH1NE8VHWnhVexxX5boTVxsHIr4yGG3UoKo1c5AO7YMaeX2W5xB5iIA+BQqOPCDPEAx34dd2A==}
    peerDependencies:
      '@tiptap/core': ^2.0.0
    dependencies:
      '@tiptap/core': 2.0.3(@tiptap/pm@2.0.3)
    dev: false

  /@tiptap/extension-strike@2.0.3(@tiptap/core@2.0.3):
    resolution: {integrity: sha512-RO4/EYe2iPD6ifDHORT8fF6O9tfdtnzxLGwZIKZXnEgtweH+MgoqevEzXYdS+54Wraq4TUQGNcsYhe49pv7Rlw==}
    peerDependencies:
      '@tiptap/core': ^2.0.0
    dependencies:
      '@tiptap/core': 2.0.3(@tiptap/pm@2.0.3)
    dev: false

  /@tiptap/extension-subscript@2.0.3(@tiptap/core@2.0.3):
    resolution: {integrity: sha512-XFAEUaKxWRmTq7ePEF4aj7knelJPr2fTz0y/iSXydtS094LKwBHBzxatIZY3phrgfpDc+f51ycwarsgz27UJfg==}
    peerDependencies:
      '@tiptap/core': ^2.0.0
    dependencies:
      '@tiptap/core': 2.0.3(@tiptap/pm@2.0.3)
    dev: false

  /@tiptap/extension-superscript@2.0.3(@tiptap/core@2.0.3):
    resolution: {integrity: sha512-5EBjUvkw2SXL1e8C1i0UF26/GBNHxEbiNQKw7Shy88omVa4HTY+D8KWC/j29ZW/IomUbGPlbpXp1z+1TETzmyw==}
    peerDependencies:
      '@tiptap/core': ^2.0.0
    dependencies:
      '@tiptap/core': 2.0.3(@tiptap/pm@2.0.3)
    dev: false

  /@tiptap/extension-text-align@2.0.3(@tiptap/core@2.0.3):
    resolution: {integrity: sha512-VlLgqncKdjMjVjbU60/ALYhFs0wUdjAyvjDXnH1OoM/HuzbILvufPMYz4DUieJIWVJOYUKHQgg4XwBWceAM2Tw==}
    peerDependencies:
      '@tiptap/core': ^2.0.0
    dependencies:
      '@tiptap/core': 2.0.3(@tiptap/pm@2.0.3)
    dev: false

  /@tiptap/extension-text@2.0.3(@tiptap/core@2.0.3):
    resolution: {integrity: sha512-LvzChcTCcPSMNLUjZe/A9SHXWGDHtvk73fR7CBqAeNU0MxhBPEBI03GFQ6RzW3xX0CmDmjpZoDxFMB+hDEtW1A==}
    peerDependencies:
      '@tiptap/core': ^2.0.0
    dependencies:
      '@tiptap/core': 2.0.3(@tiptap/pm@2.0.3)
    dev: false

  /@tiptap/extension-underline@2.0.3(@tiptap/core@2.0.3):
    resolution: {integrity: sha512-oMYa7qib/5wJjpUp79GZEe+E/iyf1oZBsgiG26IspEtVTHZmpn3+Ktud7l43y/hpTeEzFTKOF1/uVbayHtSERg==}
    peerDependencies:
      '@tiptap/core': ^2.0.0
    dependencies:
      '@tiptap/core': 2.0.3(@tiptap/pm@2.0.3)
    dev: false

  /@tiptap/pm@2.0.3(@tiptap/core@2.0.3):
    resolution: {integrity: sha512-I9dsInD89Agdm1QjFRO9dmJtU1ldVSILNPW0pEhv9wYqYVvl4HUj/JMtYNqu2jWrCHNXQcaX/WkdSdvGJtmg5g==}
    peerDependencies:
      '@tiptap/core': ^2.0.0
    dependencies:
      '@tiptap/core': 2.0.3(@tiptap/pm@2.0.3)
      prosemirror-changeset: 2.2.0
      prosemirror-collab: 1.3.0
      prosemirror-commands: 1.5.1
      prosemirror-dropcursor: 1.8.0
      prosemirror-gapcursor: 1.3.1
      prosemirror-history: 1.3.1
      prosemirror-inputrules: 1.2.0
      prosemirror-keymap: 1.2.1
      prosemirror-markdown: 1.10.1
      prosemirror-menu: 1.2.1
      prosemirror-model: 1.19.0
      prosemirror-schema-basic: 1.2.1
      prosemirror-schema-list: 1.2.2
      prosemirror-state: 1.4.2
      prosemirror-tables: 1.3.2
      prosemirror-trailing-node: 2.0.4(prosemirror-model@1.19.0)(prosemirror-state@1.4.2)(prosemirror-view@1.31.2)
      prosemirror-transform: 1.7.1
      prosemirror-view: 1.31.2
    transitivePeerDependencies:
      - supports-color
    dev: false

  /@tiptap/react@2.0.3(@tiptap/core@2.0.3)(@tiptap/pm@2.0.3)(react-dom@18.2.0)(react@18.2.0):
    resolution: {integrity: sha512-fiAh8Lk+/NBPAR/PE4Kc/aLiBUbUYI/CpAopz8DI9eInNyV8h8LAGa9uFILJQF/TNu0tclJ4rV0sWc7Se0FZMw==}
    peerDependencies:
      '@tiptap/core': ^2.0.0
      '@tiptap/pm': ^2.0.0
      react: ^17.0.0 || ^18.0.0
      react-dom: ^17.0.0 || ^18.0.0
    dependencies:
      '@tiptap/core': 2.0.3(@tiptap/pm@2.0.3)
      '@tiptap/extension-bubble-menu': 2.0.3(@tiptap/core@2.0.3)(@tiptap/pm@2.0.3)
      '@tiptap/extension-floating-menu': 2.0.3(@tiptap/core@2.0.3)(@tiptap/pm@2.0.3)
      '@tiptap/pm': 2.0.3(@tiptap/core@2.0.3)
      react: 18.2.0
      react-dom: 18.2.0(react@18.2.0)
    dev: false

  /@tiptap/starter-kit@2.0.3(@tiptap/pm@2.0.3):
    resolution: {integrity: sha512-t4WG4w93zTpL2VxhVyJJvl3kdLF001ZrhpOuEiZqEMBMUMbM56Uiigv1CnUQpTFrjDAh3IM8hkqzAh20TYw2iQ==}
    dependencies:
      '@tiptap/core': 2.0.3(@tiptap/pm@2.0.3)
      '@tiptap/extension-blockquote': 2.0.3(@tiptap/core@2.0.3)
      '@tiptap/extension-bold': 2.0.3(@tiptap/core@2.0.3)
      '@tiptap/extension-bullet-list': 2.0.3(@tiptap/core@2.0.3)
      '@tiptap/extension-code': 2.0.3(@tiptap/core@2.0.3)
      '@tiptap/extension-code-block': 2.0.3(@tiptap/core@2.0.3)(@tiptap/pm@2.0.3)
      '@tiptap/extension-document': 2.0.3(@tiptap/core@2.0.3)
      '@tiptap/extension-dropcursor': 2.0.3(@tiptap/core@2.0.3)(@tiptap/pm@2.0.3)
      '@tiptap/extension-gapcursor': 2.0.3(@tiptap/core@2.0.3)(@tiptap/pm@2.0.3)
      '@tiptap/extension-hard-break': 2.0.3(@tiptap/core@2.0.3)
      '@tiptap/extension-heading': 2.0.3(@tiptap/core@2.0.3)
      '@tiptap/extension-history': 2.0.3(@tiptap/core@2.0.3)(@tiptap/pm@2.0.3)
      '@tiptap/extension-horizontal-rule': 2.0.3(@tiptap/core@2.0.3)(@tiptap/pm@2.0.3)
      '@tiptap/extension-italic': 2.0.3(@tiptap/core@2.0.3)
      '@tiptap/extension-list-item': 2.0.3(@tiptap/core@2.0.3)
      '@tiptap/extension-ordered-list': 2.0.3(@tiptap/core@2.0.3)
      '@tiptap/extension-paragraph': 2.0.3(@tiptap/core@2.0.3)
      '@tiptap/extension-strike': 2.0.3(@tiptap/core@2.0.3)
      '@tiptap/extension-text': 2.0.3(@tiptap/core@2.0.3)
    transitivePeerDependencies:
      - '@tiptap/pm'
    dev: false

  /@tootallnate/once@2.0.0:
    resolution: {integrity: sha512-XCuKFP5PS55gnMVu3dty8KPatLqUoy/ZYzDzAGCQ8JNFCkLXzmI7vNHCR+XpbZaMWQK/vQubr7PkYq8g470J/A==}
    engines: {node: '>= 10'}
    dev: true

  /@types/aria-query@5.0.1:
    resolution: {integrity: sha512-XTIieEY+gvJ39ChLcB4If5zHtPxt3Syj5rgZR+e1ctpmK8NjPf0zFqsz4JpLJT0xla9GFDKjy8Cpu331nrmE1Q==}
    dev: true

  /@types/babel__core@7.20.0:
    resolution: {integrity: sha512-+n8dL/9GWblDO0iU6eZAwEIJVr5DWigtle+Q6HLOrh/pdbXOhOtqzq8VPPE2zvNJzSKY4vH/z3iT3tn0A3ypiQ==}
    dependencies:
      '@babel/parser': 7.21.8
      '@babel/types': 7.21.5
      '@types/babel__generator': 7.6.4
      '@types/babel__template': 7.4.1
      '@types/babel__traverse': 7.18.5
    dev: true

  /@types/babel__generator@7.6.4:
    resolution: {integrity: sha512-tFkciB9j2K755yrTALxD44McOrk+gfpIpvC3sxHjRawj6PfnQxrse4Clq5y/Rq+G3mrBurMax/lG8Qn2t9mSsg==}
    dependencies:
      '@babel/types': 7.21.5
    dev: true

  /@types/babel__template@7.4.1:
    resolution: {integrity: sha512-azBFKemX6kMg5Io+/rdGT0dkGreboUVR0Cdm3fz9QJWpaQGJRQXl7C+6hOTCZcMll7KFyEQpgbYI2lHdsS4U7g==}
    dependencies:
      '@babel/parser': 7.21.8
      '@babel/types': 7.21.5
    dev: true

  /@types/babel__traverse@7.18.5:
    resolution: {integrity: sha512-enCvTL8m/EHS/zIvJno9nE+ndYPh1/oNFzRYRmtUqJICG2VnCSBzMLW5VN2KCQU91f23tsNKR8v7VJJQMatl7Q==}
    dependencies:
      '@babel/types': 7.21.5
    dev: true

  /@types/cookie@0.5.1:
    resolution: {integrity: sha512-COUnqfB2+ckwXXSFInsFdOAWQzCCx+a5hq2ruyj+Vjund94RJQd4LG2u9hnvJrTgunKAaax7ancBYlDrNYxA0g==}
    dev: true

  /@types/graceful-fs@4.1.6:
    resolution: {integrity: sha512-Sig0SNORX9fdW+bQuTEovKj3uHcUL6LQKbCrrqb1X7J6/ReAbhCXRAhc+SMejhLELFj2QcyuxmUooZ4bt5ReSw==}
    dependencies:
      '@types/node': 20.1.5
    dev: true

  /@types/hoist-non-react-statics@3.3.1:
    resolution: {integrity: sha512-iMIqiko6ooLrTh1joXodJK5X9xeEALT1kM5G3ZLhD3hszxBdIEd5C75U834D9mLcINgD4OyZf5uQXjkuYydWvA==}
    dependencies:
      '@types/react': 18.2.6
      hoist-non-react-statics: 3.3.2
    dev: false

  /@types/istanbul-lib-coverage@2.0.4:
    resolution: {integrity: sha512-z/QT1XN4K4KYuslS23k62yDIDLwLFkzxOuMplDtObz0+y7VqJCaO2o+SPwHCvLFZh7xazvvoor2tA/hPz9ee7g==}
    dev: true

  /@types/istanbul-lib-report@3.0.0:
    resolution: {integrity: sha512-plGgXAPfVKFoYfa9NpYDAkseG+g6Jr294RqeqcqDixSbU34MZVJRi/P+7Y8GDpzkEwLaGZZOpKIEmeVZNtKsrg==}
    dependencies:
      '@types/istanbul-lib-coverage': 2.0.4
    dev: true

  /@types/istanbul-reports@3.0.1:
    resolution: {integrity: sha512-c3mAZEuK0lvBp8tmuL74XRKn1+y2dcwOUpH7x4WrF6gk1GIgiluDRgMYQtw2OFcBvAJWlt6ASU3tSqxp0Uu0Aw==}
    dependencies:
      '@types/istanbul-lib-report': 3.0.0
    dev: true

  /@types/jest@29.5.1:
    resolution: {integrity: sha512-tEuVcHrpaixS36w7hpsfLBLpjtMRJUE09/MHXn923LOVojDwyC14cWcfc0rDs0VEfUyYmt/+iX1kxxp+gZMcaQ==}
    dependencies:
      expect: 29.5.0
      pretty-format: 29.5.0
    dev: true

  /@types/js-cookie@3.0.3:
    resolution: {integrity: sha512-Xe7IImK09HP1sv2M/aI+48a20VX+TdRJucfq4vfRVy6nWN8PYPOEnlMRSgxJAgYQIXJVL8dZ4/ilAM7dWNaOww==}
    dev: true

  /@types/jsdom@20.0.1:
    resolution: {integrity: sha512-d0r18sZPmMQr1eG35u12FZfhIXNrnsPU/g5wvRKCUf/tOGilKKwYMYGqh33BNR6ba+2gkHw1EUiHoN3mn7E5IQ==}
    dependencies:
      '@types/node': 20.1.5
      '@types/tough-cookie': 4.0.2
      parse5: 7.1.2
    dev: true

  /@types/json-schema@7.0.11:
    resolution: {integrity: sha512-wOuvG1SN4Us4rez+tylwwwCV1psiNVOkJeM3AUWUNWg/jDQY2+HE/444y5gc+jBmRqASOm2Oeh5c1axHobwRKQ==}
    dev: true

  /@types/json5@0.0.29:
    resolution: {integrity: sha512-dRLjCWHYg4oaA77cxO64oO+7JwCwnIzkZPdrrC71jQmQtlhM556pwKo5bUzqvZndkVbeFLIIi+9TC40JNF5hNQ==}
    dev: false

  /@types/node@20.1.5:
    resolution: {integrity: sha512-IvGD1CD/nego63ySR7vrAKEX3AJTcmrAN2kn+/sDNLi1Ff5kBzDeEdqWDplK+0HAEoLYej137Sk0cUU8OLOlMg==}

  /@types/object.omit@3.0.0:
    resolution: {integrity: sha512-I27IoPpH250TUzc9FzXd0P1BV/BMJuzqD3jOz98ehf9dQqGkxlq+hO1bIqZGWqCg5bVOy0g4AUVJtnxe0klDmw==}
    dev: false

  /@types/object.pick@1.3.2:
    resolution: {integrity: sha512-sn7L+qQ6RLPdXRoiaE7bZ/Ek+o4uICma/lBFPyJEKDTPTBP1W8u0c4baj3EiS4DiqLs+Hk+KUGvMVJtAw3ePJg==}
    dev: false

  /@types/parse-json@4.0.0:
    resolution: {integrity: sha512-//oorEZjL6sbPcKUaCdIGlIUeH26mgzimjBB77G6XRgnDl/L5wOnpyBGRe/Mmf5CVW3PwEBE1NjiMZ/ssFh4wA==}
    dev: false

  /@types/phoenix@1.5.6:
    resolution: {integrity: sha512-e7jZ6I9uyRGsg7MNwQcarmBvRlbGb9DibbocE9crVnxqsy6C23RMxLWbJ2CQ3vgCW7taoL1L+F02EcjA6ld7XA==}
    dev: false

  /@types/prettier@2.7.2:
    resolution: {integrity: sha512-KufADq8uQqo1pYKVIYzfKbJfBAc0sOeXqGbFaSpv8MRmC/zXgowNZmFcbngndGk922QDmOASEXUZCaY48gs4cg==}
    dev: true

  /@types/prop-types@15.7.5:
    resolution: {integrity: sha512-JCB8C6SnDoQf0cNycqd/35A7MjcnK+ZTqE7judS6o7utxUCg6imJg3QK2qzHKszlTjcj2cn+NwMB2i96ubpj7w==}

  /@types/react-beautiful-dnd@13.1.4:
    resolution: {integrity: sha512-4bIBdzOr0aavN+88q3C7Pgz+xkb7tz3whORYrmSj77wfVEMfiWiooIwVWFR7KM2e+uGTe5BVrXqSfb0aHeflJA==}
    dependencies:
      '@types/react': 18.2.6
    dev: true

  /@types/react-dom@18.2.4:
    resolution: {integrity: sha512-G2mHoTMTL4yoydITgOGwWdWMVd8sNgyEP85xVmMKAPUBwQWm9wBPQUmvbeF4V3WBY1P7mmL4BkjQ0SqUpf1snw==}
    dependencies:
      '@types/react': 18.2.6
    dev: true

  /@types/react-redux@7.1.25:
    resolution: {integrity: sha512-bAGh4e+w5D8dajd6InASVIyCo4pZLJ66oLb80F9OBLO1gKESbZcRCJpTT6uLXX+HAB57zw1WTdwJdAsewuTweg==}
    dependencies:
      '@types/hoist-non-react-statics': 3.3.1
      '@types/react': 18.2.6
      hoist-non-react-statics: 3.3.2
      redux: 4.2.1
    dev: false

  /@types/react-resizable@3.0.4:
    resolution: {integrity: sha512-+QguN9CDfC1lthq+4noG1fkxh8cqkV2Fv/Mu3mdknCCBiwwNLecnBdk1MmNNN7uJpT23Nx/aVkYsbt5NuWouFw==}
    dependencies:
      '@types/react': 18.2.6
    dev: true

  /@types/react@18.2.6:
    resolution: {integrity: sha512-wRZClXn//zxCFW+ye/D2qY65UsYP1Fpex2YXorHc8awoNamkMZSvBxwxdYVInsHOZZd2Ppq8isnSzJL5Mpf8OA==}
    dependencies:
      '@types/prop-types': 15.7.5
      '@types/scheduler': 0.16.3
      csstype: 3.1.2

  /@types/scheduler@0.16.3:
    resolution: {integrity: sha512-5cJ8CB4yAx7BH1oMvdU0Jh9lrEXyPkar6F9G/ERswkCuvP4KQZfZkSjcMbAICCpQTN4OuZn8tz0HiKv9TGZgrQ==}

  /@types/semver@7.5.0:
    resolution: {integrity: sha512-G8hZ6XJiHnuhQKR7ZmysCeJWE08o8T0AXtk5darsCaTVsYZhhgUrq53jizaR2FvsoeCwJhlmwTjkXBY5Pn/ZHw==}
    dev: true

  /@types/stack-utils@2.0.1:
    resolution: {integrity: sha512-Hl219/BT5fLAaz6NDkSuhzasy49dwQS/DSdu4MdggFB8zcXv7vflBI3xp7FEmkmdDkBUI2bPUNeMttp2knYdxw==}
    dev: true

  /@types/testing-library__jest-dom@5.14.5:
    resolution: {integrity: sha512-SBwbxYoyPIvxHbeHxTZX2Pe/74F/tX2/D3mMvzabdeJ25bBojfW0TyB8BHrbq/9zaaKICJZjLP+8r6AeZMFCuQ==}
    dependencies:
      '@types/jest': 29.5.1
    dev: true

  /@types/throttle-debounce@2.1.0:
    resolution: {integrity: sha512-5eQEtSCoESnh2FsiLTxE121IiE60hnMqcb435fShf4bpLRjEu1Eoekht23y6zXS9Ts3l+Szu3TARnTsA0GkOkQ==}
    dev: false

  /@types/tough-cookie@4.0.2:
    resolution: {integrity: sha512-Q5vtl1W5ue16D+nIaW8JWebSSraJVlK+EthKn7e7UcD4KWsaSJ8BqGPXNaPghgtcn/fhvrN17Tv8ksUsQpiplw==}
    dev: true

  /@types/uuid@9.0.1:
    resolution: {integrity: sha512-rFT3ak0/2trgvp4yYZo5iKFEPsET7vKydKF+VRCxlQ9bpheehyAJH89dAkaLEq/j/RZXJIqcgsmPJKUP1Z28HA==}
    dev: true

  /@types/websocket@1.0.5:
    resolution: {integrity: sha512-NbsqiNX9CnEfC1Z0Vf4mE1SgAJ07JnRYcNex7AJ9zAVzmiGHmjKFEk7O4TJIsgv2B1sLEb6owKFZrACwdYngsQ==}
    dependencies:
      '@types/node': 20.1.5
    dev: false

  /@types/yargs-parser@21.0.0:
    resolution: {integrity: sha512-iO9ZQHkZxHn4mSakYV0vFHAVDyEOIJQrV2uZ06HxEPcx+mt8swXoZHIbaaJ2crJYFfErySgktuTZ3BeLz+XmFA==}
    dev: true

  /@types/yargs@17.0.24:
    resolution: {integrity: sha512-6i0aC7jV6QzQB8ne1joVZ0eSFIstHsCrobmOtghM11yGlH0j43FKL2UhWdELkyps0zuf7qVTUVCCR+tgSlyLLw==}
    dependencies:
      '@types/yargs-parser': 21.0.0
    dev: true

  /@typescript-eslint/eslint-plugin@5.59.6(@typescript-eslint/parser@5.59.6)(eslint@8.40.0)(typescript@5.0.4):
    resolution: {integrity: sha512-sXtOgJNEuRU5RLwPUb1jxtToZbgvq3M6FPpY4QENxoOggK+UpTxUBpj6tD8+Qh2g46Pi9We87E+eHnUw8YcGsw==}
    engines: {node: ^12.22.0 || ^14.17.0 || >=16.0.0}
    peerDependencies:
      '@typescript-eslint/parser': ^5.0.0
      eslint: ^6.0.0 || ^7.0.0 || ^8.0.0
      typescript: '*'
    peerDependenciesMeta:
      typescript:
        optional: true
    dependencies:
      '@eslint-community/regexpp': 4.5.1
      '@typescript-eslint/parser': 5.59.6(eslint@8.40.0)(typescript@5.0.4)
      '@typescript-eslint/scope-manager': 5.59.6
      '@typescript-eslint/type-utils': 5.59.6(eslint@8.40.0)(typescript@5.0.4)
      '@typescript-eslint/utils': 5.59.6(eslint@8.40.0)(typescript@5.0.4)
      debug: 4.3.4
      eslint: 8.40.0
      grapheme-splitter: 1.0.4
      ignore: 5.2.4
      natural-compare-lite: 1.4.0
      semver: 7.5.1
      tsutils: 3.21.0(typescript@5.0.4)
      typescript: 5.0.4
    transitivePeerDependencies:
      - supports-color
    dev: true

  /@typescript-eslint/parser@5.59.5(eslint@8.40.0)(typescript@5.0.4):
    resolution: {integrity: sha512-NJXQC4MRnF9N9yWqQE2/KLRSOLvrrlZb48NGVfBa+RuPMN6B7ZcK5jZOvhuygv4D64fRKnZI4L4p8+M+rfeQuw==}
    engines: {node: ^12.22.0 || ^14.17.0 || >=16.0.0}
    peerDependencies:
      eslint: ^6.0.0 || ^7.0.0 || ^8.0.0
      typescript: '*'
    peerDependenciesMeta:
      typescript:
        optional: true
    dependencies:
      '@typescript-eslint/scope-manager': 5.59.5
      '@typescript-eslint/types': 5.59.5
      '@typescript-eslint/typescript-estree': 5.59.5(typescript@5.0.4)
      debug: 4.3.4
      eslint: 8.40.0
      typescript: 5.0.4
    transitivePeerDependencies:
      - supports-color
    dev: false

  /@typescript-eslint/parser@5.59.6(eslint@8.40.0)(typescript@5.0.4):
    resolution: {integrity: sha512-7pCa6al03Pv1yf/dUg/s1pXz/yGMUBAw5EeWqNTFiSueKvRNonze3hma3lhdsOrQcaOXhbk5gKu2Fludiho9VA==}
    engines: {node: ^12.22.0 || ^14.17.0 || >=16.0.0}
    peerDependencies:
      eslint: ^6.0.0 || ^7.0.0 || ^8.0.0
      typescript: '*'
    peerDependenciesMeta:
      typescript:
        optional: true
    dependencies:
      '@typescript-eslint/scope-manager': 5.59.6
      '@typescript-eslint/types': 5.59.6
      '@typescript-eslint/typescript-estree': 5.59.6(typescript@5.0.4)
      debug: 4.3.4
      eslint: 8.40.0
      typescript: 5.0.4
    transitivePeerDependencies:
      - supports-color
    dev: true

  /@typescript-eslint/scope-manager@5.59.5:
    resolution: {integrity: sha512-jVecWwnkX6ZgutF+DovbBJirZcAxgxC0EOHYt/niMROf8p4PwxxG32Qdhj/iIQQIuOflLjNkxoXyArkcIP7C3A==}
    engines: {node: ^12.22.0 || ^14.17.0 || >=16.0.0}
    dependencies:
      '@typescript-eslint/types': 5.59.5
      '@typescript-eslint/visitor-keys': 5.59.5
    dev: false

  /@typescript-eslint/scope-manager@5.59.6:
    resolution: {integrity: sha512-gLbY3Le9Dxcb8KdpF0+SJr6EQ+hFGYFl6tVY8VxLPFDfUZC7BHFw+Vq7bM5lE9DwWPfx4vMWWTLGXgpc0mAYyQ==}
    engines: {node: ^12.22.0 || ^14.17.0 || >=16.0.0}
    dependencies:
      '@typescript-eslint/types': 5.59.6
      '@typescript-eslint/visitor-keys': 5.59.6
    dev: true

  /@typescript-eslint/type-utils@5.59.6(eslint@8.40.0)(typescript@5.0.4):
    resolution: {integrity: sha512-A4tms2Mp5yNvLDlySF+kAThV9VTBPCvGf0Rp8nl/eoDX9Okun8byTKoj3fJ52IJitjWOk0fKPNQhXEB++eNozQ==}
    engines: {node: ^12.22.0 || ^14.17.0 || >=16.0.0}
    peerDependencies:
      eslint: '*'
      typescript: '*'
    peerDependenciesMeta:
      typescript:
        optional: true
    dependencies:
      '@typescript-eslint/typescript-estree': 5.59.6(typescript@5.0.4)
      '@typescript-eslint/utils': 5.59.6(eslint@8.40.0)(typescript@5.0.4)
      debug: 4.3.4
      eslint: 8.40.0
      tsutils: 3.21.0(typescript@5.0.4)
      typescript: 5.0.4
    transitivePeerDependencies:
      - supports-color
    dev: true

  /@typescript-eslint/types@5.59.5:
    resolution: {integrity: sha512-xkfRPHbqSH4Ggx4eHRIO/eGL8XL4Ysb4woL8c87YuAo8Md7AUjyWKa9YMwTL519SyDPrfEgKdewjkxNCVeJW7w==}
    engines: {node: ^12.22.0 || ^14.17.0 || >=16.0.0}
    dev: false

  /@typescript-eslint/types@5.59.6:
    resolution: {integrity: sha512-tH5lBXZI7T2MOUgOWFdVNUILsI02shyQvfzG9EJkoONWugCG77NDDa1EeDGw7oJ5IvsTAAGVV8I3Tk2PNu9QfA==}
    engines: {node: ^12.22.0 || ^14.17.0 || >=16.0.0}
    dev: true

  /@typescript-eslint/typescript-estree@5.59.5(typescript@5.0.4):
    resolution: {integrity: sha512-+XXdLN2CZLZcD/mO7mQtJMvCkzRfmODbeSKuMY/yXbGkzvA9rJyDY5qDYNoiz2kP/dmyAxXquL2BvLQLJFPQIg==}
    engines: {node: ^12.22.0 || ^14.17.0 || >=16.0.0}
    peerDependencies:
      typescript: '*'
    peerDependenciesMeta:
      typescript:
        optional: true
    dependencies:
      '@typescript-eslint/types': 5.59.5
      '@typescript-eslint/visitor-keys': 5.59.5
      debug: 4.3.4
      globby: 11.1.0
      is-glob: 4.0.3
      semver: 7.5.1
      tsutils: 3.21.0(typescript@5.0.4)
      typescript: 5.0.4
    transitivePeerDependencies:
      - supports-color
    dev: false

  /@typescript-eslint/typescript-estree@5.59.6(typescript@5.0.4):
    resolution: {integrity: sha512-vW6JP3lMAs/Tq4KjdI/RiHaaJSO7IUsbkz17it/Rl9Q+WkQ77EOuOnlbaU8kKfVIOJxMhnRiBG+olE7f3M16DA==}
    engines: {node: ^12.22.0 || ^14.17.0 || >=16.0.0}
    peerDependencies:
      typescript: '*'
    peerDependenciesMeta:
      typescript:
        optional: true
    dependencies:
      '@typescript-eslint/types': 5.59.6
      '@typescript-eslint/visitor-keys': 5.59.6
      debug: 4.3.4
      globby: 11.1.0
      is-glob: 4.0.3
      semver: 7.5.1
      tsutils: 3.21.0(typescript@5.0.4)
      typescript: 5.0.4
    transitivePeerDependencies:
      - supports-color
    dev: true

  /@typescript-eslint/utils@5.59.6(eslint@8.40.0)(typescript@5.0.4):
    resolution: {integrity: sha512-vzaaD6EXbTS29cVH0JjXBdzMt6VBlv+hE31XktDRMX1j3462wZCJa7VzO2AxXEXcIl8GQqZPcOPuW/Z1tZVogg==}
    engines: {node: ^12.22.0 || ^14.17.0 || >=16.0.0}
    peerDependencies:
      eslint: ^6.0.0 || ^7.0.0 || ^8.0.0
    dependencies:
      '@eslint-community/eslint-utils': 4.4.0(eslint@8.40.0)
      '@types/json-schema': 7.0.11
      '@types/semver': 7.5.0
      '@typescript-eslint/scope-manager': 5.59.6
      '@typescript-eslint/types': 5.59.6
      '@typescript-eslint/typescript-estree': 5.59.6(typescript@5.0.4)
      eslint: 8.40.0
      eslint-scope: 5.1.1
      semver: 7.5.1
    transitivePeerDependencies:
      - supports-color
      - typescript
    dev: true

  /@typescript-eslint/visitor-keys@5.59.5:
    resolution: {integrity: sha512-qL+Oz+dbeBRTeyJTIy0eniD3uvqU7x+y1QceBismZ41hd4aBSRh8UAw4pZP0+XzLuPZmx4raNMq/I+59W2lXKA==}
    engines: {node: ^12.22.0 || ^14.17.0 || >=16.0.0}
    dependencies:
      '@typescript-eslint/types': 5.59.5
      eslint-visitor-keys: 3.4.1
    dev: false

  /@typescript-eslint/visitor-keys@5.59.6:
    resolution: {integrity: sha512-zEfbFLzB9ETcEJ4HZEEsCR9HHeNku5/Qw1jSS5McYJv5BR+ftYXwFFAH5Al+xkGaZEqowMwl7uoJjQb1YSPF8Q==}
    engines: {node: ^12.22.0 || ^14.17.0 || >=16.0.0}
    dependencies:
      '@typescript-eslint/types': 5.59.6
      eslint-visitor-keys: 3.4.1
    dev: true

  /@upstash/qstash@0.3.6:
    resolution: {integrity: sha512-NKN4jbPhB5lfHoSIaU7AuQ3F+yGS20e/FBRiUuPetcKoi354wHhKj9AJFfkFT5SSeLq0XEsXRNynm8gqCS4HjQ==}
    dependencies:
      '@deno/shim-crypto': 0.3.1
    dev: false

  /@upstash/qstash@0.3.6:
    resolution: {integrity: sha512-NKN4jbPhB5lfHoSIaU7AuQ3F+yGS20e/FBRiUuPetcKoi354wHhKj9AJFfkFT5SSeLq0XEsXRNynm8gqCS4HjQ==}
    dependencies:
      '@deno/shim-crypto': 0.3.1
    dev: false

  /@vercel/analytics@1.0.1:
    resolution: {integrity: sha512-Ux0c9qUfkcPqng3vrR0GTrlQdqNJ2JREn/2ydrVuKwM3RtMfF2mWX31Ijqo1opSjNAq6rK76PwtANw6kl6TAow==}
    dev: false

  /abab@2.0.6:
    resolution: {integrity: sha512-j2afSsaIENvHZN2B8GOpF566vZ5WVk5opAiMTvWgaQT8DkbOqsTfvNAvHoRGU2zzP8cPoqys+xHTRDWW8L+/BA==}
    dev: true

  /acorn-globals@7.0.1:
    resolution: {integrity: sha512-umOSDSDrfHbTNPuNpC2NSnnA3LUrqpevPb4T9jRx4MagXNS0rs+gwiTcAvqCRmsD6utzsrzNt+ebm00SNWiC3Q==}
    dependencies:
      acorn: 8.8.2
      acorn-walk: 8.2.0
    dev: true

  /acorn-jsx@5.3.2(acorn@8.8.2):
    resolution: {integrity: sha512-rq9s+JNhf0IChjtDXxllJ7g41oZk5SlXtp0LHwyA5cejwn7vKmKp4pPri6YEePv2PU65sAsegbXtIinmDFDXgQ==}
    peerDependencies:
      acorn: ^6.0.0 || ^7.0.0 || ^8.0.0
    dependencies:
      acorn: 8.8.2

  /acorn-walk@8.2.0:
    resolution: {integrity: sha512-k+iyHEuPgSw6SbuDpGQM+06HQUa04DZ3o+F6CSzXMvvI5KMvnaEqXe+YVe555R9nn6GPt404fos4wcgpw12SDA==}
    engines: {node: '>=0.4.0'}
    dev: true

  /acorn@8.8.2:
    resolution: {integrity: sha512-xjIYgE8HBrkpd/sJqOGNspf8uHG+NOHGOw6a/Urj8taM2EXfdNAH2oFcPeIFfsv3+kz/mJrS5VuMqbNLjCa2vw==}
    engines: {node: '>=0.4.0'}
    hasBin: true

  /adler-32@1.3.1:
    resolution: {integrity: sha512-ynZ4w/nUUv5rrsR8UUGoe1VC9hZj6V5hU9Qw1HlMDJGEJw5S7TfTErWTjMys6M7vr0YWcPqs3qAr4ss0nDfP+A==}
    engines: {node: '>=0.8'}
    dev: false

  /agent-base@6.0.2:
    resolution: {integrity: sha512-RZNwNclF7+MS/8bDg70amg32dyeZGZxiDuQmZxKLAlQjr3jGyLx+4Kkk58UO7D2QdgFIQCovuSuZESne6RG6XQ==}
    engines: {node: '>= 6.0.0'}
    dependencies:
      debug: 4.3.4
    transitivePeerDependencies:
      - supports-color
    dev: true

  /aggregate-error@3.1.0:
    resolution: {integrity: sha512-4I7Td01quW/RpocfNayFdFVk1qSuoh0E7JrbRJ16nH01HhKFQ88INq9Sd+nd72zqRySlr9BmDA8xlEJ6vJMrYA==}
    engines: {node: '>=8'}
    dependencies:
      clean-stack: 2.2.0
      indent-string: 4.0.0
    dev: true

  /ajv@6.12.6:
    resolution: {integrity: sha512-j3fVLgvTo527anyYyJOGTYJbG+vnnQYvE0m5mmkc1TK+nxAppkCLMIL0aZ4dblVCNoGShhm+kzE4ZUykBoMg4g==}
    dependencies:
      fast-deep-equal: 3.1.3
      fast-json-stable-stringify: 2.1.0
      json-schema-traverse: 0.4.1
      uri-js: 4.4.1

  /ansi-escapes@4.3.2:
    resolution: {integrity: sha512-gKXj5ALrKWQLsYG9jlTRmR/xKluxHV+Z9QEwNIgCfM1/uwPMCuzVVnh5mwTd+OuBZcwSIMbqssNWRm1lE51QaQ==}
    engines: {node: '>=8'}
    dependencies:
      type-fest: 0.21.3
    dev: true

  /ansi-regex@5.0.1:
    resolution: {integrity: sha512-quJQXlTSUGL2LH9SUXo8VwsY4soanhgo6LNSm84E1LBcE8s3O0wpdiRzyR9z/ZZJMlMWv37qOOb9pdJlMUEKFQ==}
    engines: {node: '>=8'}

  /ansi-regex@6.0.1:
    resolution: {integrity: sha512-n5M855fKb2SsfMIiFFoVrABHJC8QtHwVx+mHWP3QcEqBHYienj5dHSgjbxtC0WEZXYt4wcD6zrQElDPhFuZgfA==}
    engines: {node: '>=12'}
    dev: true

  /ansi-styles@3.2.1:
    resolution: {integrity: sha512-VT0ZI6kZRdTh8YyJw3SMbYm/u+NqfsAxEpWO0Pf9sq8/e94WxxOpPKx9FR1FlyCtOVDNOQ+8ntlqFxiRc+r5qA==}
    engines: {node: '>=4'}
    dependencies:
      color-convert: 1.9.3

  /ansi-styles@4.3.0:
    resolution: {integrity: sha512-zbB9rCJAT1rbjiVDb2hqKFHNYLxgtk8NURxZ3IZwD3F6NtxbXZQCnnSi1Lkx+IDohdPlFp222wVALIheZJQSEg==}
    engines: {node: '>=8'}
    dependencies:
      color-convert: 2.0.1

  /ansi-styles@5.2.0:
    resolution: {integrity: sha512-Cxwpt2SfTzTtXcfOlzGEee8O+c+MmUgGrNiBcXnuWxuFJHe6a5Hz7qwhwe5OgaSYI0IJvkLqWX1ASG+cJOkEiA==}
    engines: {node: '>=10'}
    dev: true

  /ansi-styles@6.2.1:
    resolution: {integrity: sha512-bN798gFfQX+viw3R7yrGWRqnrN2oRkEkUjjl4JNn4E8GxxbjtG3FbrEIIY3l8/hrwUwIeCZvi4QuOTP4MErVug==}
    engines: {node: '>=12'}
    dev: true

  /any-promise@1.3.0:
    resolution: {integrity: sha512-7UvmKalWRt1wgjL1RrGxoSJW/0QZFIegpeGvZG9kjp8vrRu55XTHbwnqq2GpXm9uLbcuhxm3IqX9OB4MZR1b2A==}
    dev: true

  /anymatch@3.1.3:
    resolution: {integrity: sha512-KMReFUr0B4t+D+OBkjR3KYqvocp2XaSzO55UcB6mgQMd3KbcE+mWTyvVV7D/zsdEbNnV6acZUutkiHQXvTr1Rw==}
    engines: {node: '>= 8'}
    dependencies:
      normalize-path: 3.0.0
      picomatch: 2.3.1
    dev: true

  /arg@5.0.2:
    resolution: {integrity: sha512-PYjyFOLKQ9y57JvQ6QLo8dAgNqswh8M1RMJYdQduT6xbWSgK36P/Z/v+p888pM69jMMfS8Xd8F6I1kQ/I9HUGg==}
    dev: true

  /argparse@1.0.10:
    resolution: {integrity: sha512-o5Roy6tNG4SL/FOkCAN6RzjiakZS25RLYFrcMttJqbdd8BWrnA+fGz57iN5Pb06pvBGvl5gQ0B48dJlslXvoTg==}
    dependencies:
      sprintf-js: 1.0.3
    dev: true

  /argparse@2.0.1:
    resolution: {integrity: sha512-8+9WqebbFzpX9OR+Wa6O29asIogeRMzcGtAINdpMHHyAg10f05aSFVBbcEqGf/PXw1EjAZ+q2/bEBg3DvurK3Q==}

  /aria-hidden@1.2.3:
    resolution: {integrity: sha512-xcLxITLe2HYa1cnYnwCjkOO1PqUHQpozB8x9AR0OgWN2woOBi5kSDVxKfd0b7sb1hw5qFeJhXm9H1nu3xSfLeQ==}
    engines: {node: '>=10'}
    dependencies:
      tslib: 2.5.0
    dev: false

  /aria-query@5.1.3:
    resolution: {integrity: sha512-R5iJ5lkuHybztUfuOAznmboyjWq8O6sqNqtK7CLOqdydi54VNbORp49mb14KbWgG1QD3JFO9hJdZ+y4KutfdOQ==}
    dependencies:
      deep-equal: 2.2.1

  /array-buffer-byte-length@1.0.0:
    resolution: {integrity: sha512-LPuwb2P+NrQw3XhxGc36+XSvuBPopovXYTR9Ew++Du9Yb/bx5AzBfrIsBoj0EZUifjQU+sHL21sseZ3jerWO/A==}
    dependencies:
      call-bind: 1.0.2
      is-array-buffer: 3.0.2

  /array-includes@3.1.6:
    resolution: {integrity: sha512-sgTbLvL6cNnw24FnbaDyjmvddQ2ML8arZsgaJhoABMoplz/4QRhtrYS+alr1BUM1Bwp6dhx8vVCBSLG+StwOFw==}
    engines: {node: '>= 0.4'}
    dependencies:
      call-bind: 1.0.2
      define-properties: 1.2.0
      es-abstract: 1.21.2
      get-intrinsic: 1.2.1
      is-string: 1.0.7
    dev: false

  /array-union@2.1.0:
    resolution: {integrity: sha512-HGyxoOTYUyCM6stUe6EJgnd4EoewAI7zMdfqO+kGjnlZmBDz/cR5pf8r/cR4Wq60sL/p0IkcjUEEPwS3GFrIyw==}
    engines: {node: '>=8'}

  /array.prototype.flat@1.3.1:
    resolution: {integrity: sha512-roTU0KWIOmJ4DRLmwKd19Otg0/mT3qPNt0Qb3GWW8iObuZXxrjB/pzn0R3hqpRSWg4HCwqx+0vwOnWnvlOyeIA==}
    engines: {node: '>= 0.4'}
    dependencies:
      call-bind: 1.0.2
      define-properties: 1.2.0
      es-abstract: 1.21.2
      es-shim-unscopables: 1.0.0
    dev: false

  /array.prototype.flatmap@1.3.1:
    resolution: {integrity: sha512-8UGn9O1FDVvMNB0UlLv4voxRMze7+FpHyF5mSMRjWHUMlpoDViniy05870VlxhfgTnLbpuwTzvD76MTtWxB/mQ==}
    engines: {node: '>= 0.4'}
    dependencies:
      call-bind: 1.0.2
      define-properties: 1.2.0
      es-abstract: 1.21.2
      es-shim-unscopables: 1.0.0
    dev: false

  /array.prototype.tosorted@1.1.1:
    resolution: {integrity: sha512-pZYPXPRl2PqWcsUs6LOMn+1f1532nEoPTYowBtqLwAW+W8vSVhkIGnmOX1t/UQjD6YGI0vcD2B1U7ZFGQH9jnQ==}
    dependencies:
      call-bind: 1.0.2
      define-properties: 1.2.0
      es-abstract: 1.21.2
      es-shim-unscopables: 1.0.0
      get-intrinsic: 1.2.1
    dev: false

  /ast-types-flow@0.0.7:
    resolution: {integrity: sha512-eBvWn1lvIApYMhzQMsu9ciLfkBY499mFZlNqG+/9WR7PVlroQw0vG30cOQQbaKz3sCEc44TAOu2ykzqXSNnwag==}
    dev: false

  /astral-regex@2.0.0:
    resolution: {integrity: sha512-Z7tMw1ytTXt5jqMcOP+OQteU1VuNK9Y02uuJtKQ1Sv69jXQKKg5cibLwGJow8yzZP+eAc18EmLGPal0bp36rvQ==}
    engines: {node: '>=8'}
    dev: true

  /asynckit@0.4.0:
    resolution: {integrity: sha512-Oei9OH4tRh0YqU3GxhX79dM/mwVgvbZJaSNaRk+bshkj0S5cfHcgYakreBjrHwatXKbz+IoIdYLxrKim2MjW0Q==}

  /autoprefixer@10.4.14(postcss@8.4.23):
    resolution: {integrity: sha512-FQzyfOsTlwVzjHxKEqRIAdJx9niO6VCBCoEwax/VLSoQF29ggECcPuBqUMZ+u8jCZOPSy8b8/8KnuFbp0SaFZQ==}
    engines: {node: ^10 || ^12 || >=14}
    hasBin: true
    peerDependencies:
      postcss: ^8.1.0
    dependencies:
      browserslist: 4.21.5
      caniuse-lite: 1.0.30001487
      fraction.js: 4.2.0
      normalize-range: 0.1.2
      picocolors: 1.0.0
      postcss: 8.4.23
      postcss-value-parser: 4.2.0
    dev: true

  /available-typed-arrays@1.0.5:
    resolution: {integrity: sha512-DMD0KiN46eipeziST1LPP/STfDU0sufISXmjSgvVsoU2tqxctQeASejWcfNtxYKqETM1UxQ8sp2OrSBWpHY6sw==}
    engines: {node: '>= 0.4'}

  /axe-core@4.7.0:
    resolution: {integrity: sha512-M0JtH+hlOL5pLQwHOLNYZaXuhqmvS8oExsqB1SBYgA4Dk7u/xx+YdGHXaK5pyUfed5mYXdlYiphWq3G8cRi5JQ==}
    engines: {node: '>=4'}
    dev: false

  /axios@0.26.1:
    resolution: {integrity: sha512-fPwcX4EvnSHuInCMItEhAGnaSEXRBjtzh9fOtsE6E1G6p7vl7edEeZe11QHf18+6+9gR5PbKV/sGKNaD8YaMeA==}
    dependencies:
      follow-redirects: 1.15.2
    transitivePeerDependencies:
      - debug
    dev: false

  /axobject-query@3.1.1:
    resolution: {integrity: sha512-goKlv8DZrK9hUh975fnHzhNIO4jUnFCfv/dszV5VwUGDFjI6vQ2VwoyjYjYNEbBE8AH87TduWP5uyDR1D+Iteg==}
    dependencies:
      deep-equal: 2.2.1
    dev: false

  /babel-jest@29.5.0(@babel/core@7.21.8):
    resolution: {integrity: sha512-mA4eCDh5mSo2EcA9xQjVTpmbbNk32Zb3Q3QFQsNhaK56Q+yoXowzFodLux30HRgyOho5rsQ6B0P9QpMkvvnJ0Q==}
    engines: {node: ^14.15.0 || ^16.10.0 || >=18.0.0}
    peerDependencies:
      '@babel/core': ^7.8.0
    dependencies:
      '@babel/core': 7.21.8
      '@jest/transform': 29.5.0
      '@types/babel__core': 7.20.0
      babel-plugin-istanbul: 6.1.1
      babel-preset-jest: 29.5.0(@babel/core@7.21.8)
      chalk: 4.1.2
      graceful-fs: 4.2.11
      slash: 3.0.0
    transitivePeerDependencies:
      - supports-color
    dev: true

  /babel-merge@3.0.0(@babel/core@7.21.8):
    resolution: {integrity: sha512-eBOBtHnzt9xvnjpYNI5HmaPp/b2vMveE5XggzqHnQeHJ8mFIBrBv6WZEVIj5jJ2uwTItkqKo9gWzEEcBxEq0yw==}
    peerDependencies:
      '@babel/core': ^7.0.0
    dependencies:
      '@babel/core': 7.21.8
      deepmerge: 2.2.1
      object.omit: 3.0.0
    dev: false

  /babel-plugin-istanbul@6.1.1:
    resolution: {integrity: sha512-Y1IQok9821cC9onCx5otgFfRm7Lm+I+wwxOx738M/WLPZ9Q42m4IG5W0FNX8WLL2gYMZo3JkuXIH2DOpWM+qwA==}
    engines: {node: '>=8'}
    dependencies:
      '@babel/helper-plugin-utils': 7.21.5
      '@istanbuljs/load-nyc-config': 1.1.0
      '@istanbuljs/schema': 0.1.3
      istanbul-lib-instrument: 5.2.1
      test-exclude: 6.0.0
    transitivePeerDependencies:
      - supports-color
    dev: true

  /babel-plugin-jest-hoist@29.5.0:
    resolution: {integrity: sha512-zSuuuAlTMT4mzLj2nPnUm6fsE6270vdOfnpbJ+RmruU75UhLFvL0N2NgI7xpeS7NaB6hGqmd5pVpGTDYvi4Q3w==}
    engines: {node: ^14.15.0 || ^16.10.0 || >=18.0.0}
    dependencies:
      '@babel/template': 7.20.7
      '@babel/types': 7.21.5
      '@types/babel__core': 7.20.0
      '@types/babel__traverse': 7.18.5
    dev: true

  /babel-plugin-macros@3.1.0:
    resolution: {integrity: sha512-Cg7TFGpIr01vOQNODXOOaGz2NpCU5gl8x1qJFbb6hbZxR7XrcE2vtbAsTAbJ7/xwJtUuJEw8K8Zr/AE0LHlesg==}
    engines: {node: '>=10', npm: '>=6'}
    dependencies:
      '@babel/runtime': 7.21.5
      cosmiconfig: 7.1.0
      resolve: 1.22.2
    dev: false

  /babel-preset-current-node-syntax@1.0.1(@babel/core@7.21.8):
    resolution: {integrity: sha512-M7LQ0bxarkxQoN+vz5aJPsLBn77n8QgTFmo8WK0/44auK2xlCXrYcUxHFxgU7qW5Yzw/CjmLRK2uJzaCd7LvqQ==}
    peerDependencies:
      '@babel/core': ^7.0.0
    dependencies:
      '@babel/core': 7.21.8
      '@babel/plugin-syntax-async-generators': 7.8.4(@babel/core@7.21.8)
      '@babel/plugin-syntax-bigint': 7.8.3(@babel/core@7.21.8)
      '@babel/plugin-syntax-class-properties': 7.12.13(@babel/core@7.21.8)
      '@babel/plugin-syntax-import-meta': 7.10.4(@babel/core@7.21.8)
      '@babel/plugin-syntax-json-strings': 7.8.3(@babel/core@7.21.8)
      '@babel/plugin-syntax-logical-assignment-operators': 7.10.4(@babel/core@7.21.8)
      '@babel/plugin-syntax-nullish-coalescing-operator': 7.8.3(@babel/core@7.21.8)
      '@babel/plugin-syntax-numeric-separator': 7.10.4(@babel/core@7.21.8)
      '@babel/plugin-syntax-object-rest-spread': 7.8.3(@babel/core@7.21.8)
      '@babel/plugin-syntax-optional-catch-binding': 7.8.3(@babel/core@7.21.8)
      '@babel/plugin-syntax-optional-chaining': 7.8.3(@babel/core@7.21.8)
      '@babel/plugin-syntax-top-level-await': 7.14.5(@babel/core@7.21.8)
    dev: true

  /babel-preset-jest@29.5.0(@babel/core@7.21.8):
    resolution: {integrity: sha512-JOMloxOqdiBSxMAzjRaH023/vvcaSaec49zvg+2LmNsktC7ei39LTJGw02J+9uUtTZUq6xbLyJ4dxe9sSmIuAg==}
    engines: {node: ^14.15.0 || ^16.10.0 || >=18.0.0}
    peerDependencies:
      '@babel/core': ^7.0.0
    dependencies:
      '@babel/core': 7.21.8
      babel-plugin-jest-hoist: 29.5.0
      babel-preset-current-node-syntax: 1.0.1(@babel/core@7.21.8)
    dev: true

  /balanced-match@1.0.2:
    resolution: {integrity: sha512-3oSeUO0TMV67hN1AmbXsK4yaqU7tjiHlbxRDZOpH0KW9+CeX4bRAaX0Anxt0tx2MrpRpWwQaPwIlISEJhYU5Pw==}

  /big-integer@1.6.51:
    resolution: {integrity: sha512-GPEid2Y9QU1Exl1rpO9B2IPJGHPSupF5GnVIP0blYvNOMer2bTvSWs1jGOUg04hTmu67nmLsQ9TBo1puaotBHg==}
    engines: {node: '>=0.6'}
    dev: false

  /bin-links@4.0.1:
    resolution: {integrity: sha512-bmFEM39CyX336ZGGRsGPlc6jZHriIoHacOQcTt72MktIjpPhZoP4te2jOyUXF3BLILmJ8aNLncoPVeIIFlrDeA==}
    engines: {node: ^14.17.0 || ^16.13.0 || >=18.0.0}
    dependencies:
      cmd-shim: 6.0.1
      npm-normalize-package-bin: 3.0.1
      read-cmd-shim: 4.0.0
      write-file-atomic: 5.0.1
    dev: true

  /binary-extensions@2.2.0:
    resolution: {integrity: sha512-jDctJ/IVQbZoJykoeHbhXpOlNBqGNcwXJKJog42E5HDPUwQTSdjCHdihjj0DlnheQ7blbT6dHOafNAiS8ooQKA==}
    engines: {node: '>=8'}
    dev: true

  /bplist-parser@0.2.0:
    resolution: {integrity: sha512-z0M+byMThzQmD9NILRniCUXYsYpjwnlO8N5uCFaCqIOpqRsJCrQL9NK3JsD67CN5a08nF5oIL2bD6loTdHOuKw==}
    engines: {node: '>= 5.10.0'}
    dependencies:
      big-integer: 1.6.51
    dev: false

  /brace-expansion@1.1.11:
    resolution: {integrity: sha512-iCuPHDFgrHX7H2vEI/5xpz07zSHB00TpugqhmYtVmMO6518mCuRMoOYFldEBl0g187ufozdaHgWKcYFb61qGiA==}
    dependencies:
      balanced-match: 1.0.2
      concat-map: 0.0.1

  /braces@3.0.2:
    resolution: {integrity: sha512-b8um+L1RzM3WDSzvhm6gIz1yfTbBt6YTlcEKAvsmqCZZFw46z626lVj9j1yEPW33H5H+lBQpZMP1k8l+78Ha0A==}
    engines: {node: '>=8'}
    dependencies:
      fill-range: 7.0.1

  /browserslist@4.21.5:
    resolution: {integrity: sha512-tUkiguQGW7S3IhB7N+c2MV/HZPSCPAAiYBZXLsBhFB/PCy6ZKKsZrmBayHV9fdGV/ARIfJ14NkxKzRDjvp7L6w==}
    engines: {node: ^6 || ^7 || ^8 || ^9 || ^10 || ^11 || ^12 || >=13.7}
    hasBin: true
    dependencies:
      caniuse-lite: 1.0.30001487
      electron-to-chromium: 1.4.394
      node-releases: 2.0.10
      update-browserslist-db: 1.0.11(browserslist@4.21.5)

  /bser@2.1.1:
    resolution: {integrity: sha512-gQxTNE/GAfIIrmHLUE3oJyp5FO6HRBfhjnw4/wMmA63ZGDJnWBmgY/lyQBpnDUkGmAhbSe39tx2d/iTOAfglwQ==}
    dependencies:
      node-int64: 0.4.0
    dev: true

  /buffer-from@0.1.2:
    resolution: {integrity: sha512-RiWIenusJsmI2KcvqQABB83tLxCByE3upSP8QU3rJDMVFGPWLvPQJt/O1Su9moRWeH7d+Q2HYb68f6+v+tw2vg==}
    dev: false

  /buffer-from@1.1.2:
    resolution: {integrity: sha512-E+XQCRwSbaaiChtv6k6Dwgc+bx+Bs6vuKJHHl5kox/BaKbhiXzqQOwK4cO22yElGp2OCmjwVhT3HmxgyPGnJfQ==}
    dev: true

  /bufferutil@4.0.7:
    resolution: {integrity: sha512-kukuqc39WOHtdxtw4UScxF/WVnMFVSQVKhtx3AjZJzhd0RGZZldcrfSEbVsWWe6KNH253574cq5F+wpv0G9pJw==}
    engines: {node: '>=6.14.2'}
    requiresBuild: true
    dependencies:
      node-gyp-build: 4.6.0
    dev: false

  /bundle-name@3.0.0:
    resolution: {integrity: sha512-PKA4BeSvBpQKQ8iPOGCSiell+N8P+Tf1DlwqmYhpe2gAhKPHn8EYOxVT+ShuGmhg8lN8XiSlS80yiExKXrURlw==}
    engines: {node: '>=12'}
    dependencies:
      run-applescript: 5.0.0
    dev: false

  /bundle-require@4.0.1(esbuild@0.17.19):
    resolution: {integrity: sha512-9NQkRHlNdNpDBGmLpngF3EFDcwodhMUuLz9PaWYciVcQF9SE4LFjM2DB/xV1Li5JiuDMv7ZUWuC3rGbqR0MAXQ==}
    engines: {node: ^12.20.0 || ^14.13.1 || >=16.0.0}
    peerDependencies:
      esbuild: '>=0.17'
    dependencies:
      esbuild: 0.17.19
      load-tsconfig: 0.2.5
    dev: true

  /busboy@1.6.0:
    resolution: {integrity: sha512-8SFQbg/0hQ9xy3UNTB0YEnsNBbWfhf7RtnzpL7TkBiTBRfrQ9Fxcnz7VJsleJpyp6rVLvXiuORqjlHi5q+PYuA==}
    engines: {node: '>=10.16.0'}
    dependencies:
      streamsearch: 1.1.0

  /cac@6.7.14:
    resolution: {integrity: sha512-b6Ilus+c3RrdDk+JhLKUAQfzzgLEPy6wcXqS7f/xe1EETvsDP6GORG7SFuOs6cID5YkqchW/LXZbX5bc8j7ZcQ==}
    engines: {node: '>=8'}
    dev: true

  /call-bind@1.0.2:
    resolution: {integrity: sha512-7O+FbCihrB5WGbFYesctwmTKae6rOiIzmz1icreWJ+0aA7LJfuqhEso2T9ncpcFtzMQtzXf2QGGueWJGTYsqrA==}
    dependencies:
      function-bind: 1.1.1
      get-intrinsic: 1.2.1

  /callsites@3.1.0:
    resolution: {integrity: sha512-P8BjAsXvZS+VIDUI11hHCQEv74YT67YUi5JJFNWIqL235sBmjX4+qx9Muvls5ivyNENctx46xQLQ3aTuE7ssaQ==}
    engines: {node: '>=6'}

  /camelcase-css@2.0.1:
    resolution: {integrity: sha512-QOSvevhslijgYwRx6Rv7zKdMF8lbRmx+uQGx2+vDc+KI/eBnsy9kit5aj23AgGu3pa4t9AgwbnXWqS+iOY+2aA==}
    engines: {node: '>= 6'}
    dev: true

  /camelcase@5.3.1:
    resolution: {integrity: sha512-L28STB170nwWS63UjtlEOE3dldQApaJXZkOI1uMFfzf3rRuPegHaHesyee+YxQ+W6SvRDQV6UrdOdRiR153wJg==}
    engines: {node: '>=6'}
    dev: true

  /camelcase@6.3.0:
    resolution: {integrity: sha512-Gmy6FhYlCY7uOElZUSbxo2UCDH8owEk996gkbrpsgGtrJLM3J7jGxl9Ic7Qwwj4ivOE5AWZWRMecDdF7hqGjFA==}
    engines: {node: '>=10'}
    dev: true

  /caniuse-lite@1.0.30001487:
    resolution: {integrity: sha512-83564Z3yWGqXsh2vaH/mhXfEM0wX+NlBCm1jYHOb97TrTWJEmPTccZgeLTPBUUb0PNVo+oomb7wkimZBIERClA==}

  /case-anything@2.1.11:
    resolution: {integrity: sha512-uzKDXzdM/x914cepWPzElU3y50NRKYhjkO4ittOHLq+rF6M0AgRLF/+yPR1tvwLNAh8WHEPTfhuciZGPfX+oyg==}
    engines: {node: '>=12.13'}
    dev: false

  /cfb@1.2.2:
    resolution: {integrity: sha512-KfdUZsSOw19/ObEWasvBP/Ac4reZvAGauZhs6S/gqNhXhI7cKwvlH7ulj+dOEYnca4bm4SGo8C1bTAQvnTjgQA==}
    engines: {node: '>=0.8'}
    dependencies:
      adler-32: 1.3.1
      crc-32: 1.2.2
    dev: false

  /chalk@2.4.2:
    resolution: {integrity: sha512-Mti+f9lpJNcwF4tWV8/OrTTtF1gZi+f8FqlyAdouralcFWFQWF2+NgCHShjkCb+IFBLq9buZwE1xckQU4peSuQ==}
    engines: {node: '>=4'}
    dependencies:
      ansi-styles: 3.2.1
      escape-string-regexp: 1.0.5
      supports-color: 5.5.0

  /chalk@3.0.0:
    resolution: {integrity: sha512-4D3B6Wf41KOYRFdszmDqMCGq5VV/uMAB273JILmO+3jAlh8X4qDtdtgCR3fxtbLEMzSx22QdhnDcJvu2u1fVwg==}
    engines: {node: '>=8'}
    dependencies:
      ansi-styles: 4.3.0
      supports-color: 7.2.0
    dev: true

  /chalk@4.1.2:
    resolution: {integrity: sha512-oKnbhFyRIXpUuez8iBMmyEa4nbj4IOQyuhc/wy9kY7/WVPcwIO9VA668Pu8RkO7+0G76SLROeyw9CpQ061i4mA==}
    engines: {node: '>=10'}
    dependencies:
      ansi-styles: 4.3.0
      supports-color: 7.2.0

  /chalk@5.2.0:
    resolution: {integrity: sha512-ree3Gqw/nazQAPuJJEy+avdl7QfZMcUvmHIKgEZkGL+xOBzRvup5Hxo6LHuMceSxOabuJLJm5Yp/92R9eMmMvA==}
    engines: {node: ^12.17.0 || ^14.13 || >=16.0.0}
    dev: true

  /char-regex@1.0.2:
    resolution: {integrity: sha512-kWWXztvZ5SBQV+eRgKFeh8q5sLuZY2+8WUIzlxWVTg+oGwY14qylx1KbKzHd8P6ZYkAg0xyIDU9JMHhyJMZ1jw==}
    engines: {node: '>=10'}
    dev: true

  /chokidar@3.5.3:
    resolution: {integrity: sha512-Dr3sfKRP6oTcjf2JmUmFJfeVMvXBdegxB0iVQ5eb2V10uFJUCAS8OByZdVAyVb8xXNz3GjjTgj9kLWsZTqE6kw==}
    engines: {node: '>= 8.10.0'}
    dependencies:
      anymatch: 3.1.3
      braces: 3.0.2
      glob-parent: 5.1.2
      is-binary-path: 2.1.0
      is-glob: 4.0.3
      normalize-path: 3.0.0
      readdirp: 3.6.0
    optionalDependencies:
      fsevents: 2.3.2
    dev: true

  /chownr@2.0.0:
    resolution: {integrity: sha512-bIomtDF5KGpdogkLd9VspvFzk9KfpyyGlS8YFVZl7TGPBHL5snIOnxeshwVgPteQ9b4Eydl+pVbIyE1DcvCWgQ==}
    engines: {node: '>=10'}
    dev: true

  /ci-info@3.8.0:
    resolution: {integrity: sha512-eXTggHWSooYhq49F2opQhuHWgzucfF2YgODK4e1566GQs5BIfP30B0oenwBJHfWxAs2fyPB1s7Mg949zLf61Yw==}
    engines: {node: '>=8'}
    dev: true

  /cjs-module-lexer@1.2.2:
    resolution: {integrity: sha512-cOU9usZw8/dXIXKtwa8pM0OTJQuJkxMN6w30csNRUerHfeQ5R6U3kkU/FtJeIf3M202OHfY2U8ccInBG7/xogA==}
    dev: true

  /clean-stack@2.2.0:
    resolution: {integrity: sha512-4diC9HaTE+KRAMWhDhrGOECgWZxoevMc5TlkObMqNSsVU62PYzXZ/SMTjzyGAFF1YusgxGcSWTEXBhp0CPwQ1A==}
    engines: {node: '>=6'}
    dev: true

  /cli-cursor@3.1.0:
    resolution: {integrity: sha512-I/zHAwsKf9FqGoXM4WWRACob9+SNukZTd94DWF57E4toouRulbCxcUh6RKUEOQlYTHJnzkPMySvPNaaSLNfLZw==}
    engines: {node: '>=8'}
    dependencies:
      restore-cursor: 3.1.0
    dev: true

  /cli-truncate@2.1.0:
    resolution: {integrity: sha512-n8fOixwDD6b/ObinzTrp1ZKFzbgvKZvuz/TvejnLn1aQfC6r52XEx85FmuC+3HI+JM7coBRXUvNqEU2PHVrHpg==}
    engines: {node: '>=8'}
    dependencies:
      slice-ansi: 3.0.0
      string-width: 4.2.3
    dev: true

  /cli-truncate@3.1.0:
    resolution: {integrity: sha512-wfOBkjXteqSnI59oPcJkcPl/ZmwvMMOj340qUIY1SKZCv0B9Cf4D4fAucRkIKQmsIuYK3x1rrgU7MeGRruiuiA==}
    engines: {node: ^12.20.0 || ^14.13.1 || >=16.0.0}
    dependencies:
      slice-ansi: 5.0.0
      string-width: 5.1.2
    dev: true

  /client-only@0.0.1:
    resolution: {integrity: sha512-IV3Ou0jSMzZrd3pZ48nLkT9DA7Ag1pnPzaiQhpW7c3RbcqqzvzzVu+L8gfqMp/8IM2MQtSiqaCxrrcfu8I8rMA==}

  /cliui@8.0.1:
    resolution: {integrity: sha512-BSeNnyus75C4//NQ9gQt1/csTXyo/8Sb+afLAkzAptFuMsod9HFokGNudZpi/oQV73hnVK+sR+5PVRMd+Dr7YQ==}
    engines: {node: '>=12'}
    dependencies:
      string-width: 4.2.3
      strip-ansi: 6.0.1
      wrap-ansi: 7.0.0
    dev: true

  /clsx@1.1.1:
    resolution: {integrity: sha512-6/bPho624p3S2pMyvP5kKBPXnI3ufHLObBFCfgx+LkeR5lg2XYy2hqZqUf45ypD8COn2bhgGJSUE+l5dhNBieA==}
    engines: {node: '>=6'}
    dev: false

  /clsx@1.2.1:
    resolution: {integrity: sha512-EcR6r5a8bj6pu3ycsa/E/cKVGuTgZJZdsyUYHOksG/UHIiKfjxzRxYJpyVBwYaQeOvghal9fcc4PidlgzugAQg==}
    engines: {node: '>=6'}
    dev: false

  /cmd-shim@6.0.1:
    resolution: {integrity: sha512-S9iI9y0nKR4hwEQsVWpyxld/6kRfGepGfzff83FcaiEBpmvlbA2nnGe7Cylgrx2f/p1P5S5wpRm9oL8z1PbS3Q==}
    engines: {node: ^14.17.0 || ^16.13.0 || >=18.0.0}
    dev: true

  /co@4.6.0:
    resolution: {integrity: sha512-QVb0dM5HvG+uaxitm8wONl7jltx8dqhfU33DcqtOZcLSVIKSDDLDi7+0LbAKiyI8hD9u42m2YxXSkMGWThaecQ==}
    engines: {iojs: '>= 1.0.0', node: '>= 0.12.0'}
    dev: true

  /codepage@1.15.0:
    resolution: {integrity: sha512-3g6NUTPd/YtuuGrhMnOMRjFc+LJw/bnMp3+0r/Wcz3IXUuCosKRJvMphm5+Q+bvTVGcJJuRvVLuYba+WojaFaA==}
    engines: {node: '>=0.8'}
    dev: false

  /collect-v8-coverage@1.0.1:
    resolution: {integrity: sha512-iBPtljfCNcTKNAto0KEtDfZ3qzjJvqE3aTGZsbhjSBlorqpXJlaWWtPO35D+ZImoC3KWejX64o+yPGxhWSTzfg==}
    dev: true

  /color-convert@1.9.3:
    resolution: {integrity: sha512-QfAUtd+vFdAtFQcC8CCyYt1fYWxSqAiK2cSD6zDB8N3cpsEBAvRxp9zOGg6G/SHHJYAT88/az/IuDGALsNVbGg==}
    dependencies:
      color-name: 1.1.3

  /color-convert@2.0.1:
    resolution: {integrity: sha512-RRECPsj7iu/xb5oKYcsFHSppFNnsj/52OVTRKb4zP5onXwVF3zVmmToNcOfGC+CRDpfK/U584fMg38ZHCaElKQ==}
    engines: {node: '>=7.0.0'}
    dependencies:
      color-name: 1.1.4

  /color-name@1.1.3:
    resolution: {integrity: sha512-72fSenhMw2HZMTVHeCA9KCmpEIbzWiQsjN+BHcBbS9vr1mtt+vJjPdksIBNUmKAW8TFUDPJK5SUU3QhE9NEXDw==}

  /color-name@1.1.4:
    resolution: {integrity: sha512-dOy+3AuW3a2wNbZHIuMZpTcgjGuLU/uBL/ubcZF9OXbDo8ff4O8yVp5Bf0efS8uEoYo5q4Fx7dY9OgQGXgAsQA==}

  /color-string@1.9.1:
    resolution: {integrity: sha512-shrVawQFojnZv6xM40anx4CkoDP+fZsw/ZerEMsW/pyzsRbElpsL/DBVW7q3ExxwusdNXI3lXpuhEZkzs8p5Eg==}
    dependencies:
      color-name: 1.1.4
      simple-swizzle: 0.2.2
    dev: true

  /color@4.2.3:
    resolution: {integrity: sha512-1rXeuUUiGGrykh+CeBdu5Ie7OJwinCgQY0bc7GCRxy5xVHy+moaqkpL/jqQq0MtQOeYcrqEz4abc5f0KtU7W4A==}
    engines: {node: '>=12.5.0'}
    dependencies:
      color-convert: 2.0.1
      color-string: 1.9.1
    dev: true

  /colorette@2.0.20:
    resolution: {integrity: sha512-IfEDxwoWIjkeXL1eXcDiow4UbKjhLdq6/EuSVR9GMN7KVH3r9gQ83e73hsz1Nd1T3ijd5xv1wcWRYO+D6kCI2w==}
    dev: true

  /combined-stream@1.0.8:
    resolution: {integrity: sha512-FQN4MRfuJeHf7cBbBMJFXhKSDq+2kAArBlmRBvcvFE5BB1HZKXtSFASDhdlz9zOYwxh8lDdnvmMOe/+5cdoEdg==}
    engines: {node: '>= 0.8'}
    dependencies:
      delayed-stream: 1.0.0

  /commander@10.0.1:
    resolution: {integrity: sha512-y4Mg2tXshplEbSGzx7amzPwKKOCGuoSRP/CjEdwwk0FOGlUbq6lKuoyDZTNZkmxHdJtp54hdfY/JUrdL7Xfdug==}
    engines: {node: '>=14'}
    dev: true

  /commander@4.1.1:
    resolution: {integrity: sha512-NOKm8xhkzAjzFx8B2v5OAHT+u5pRQc2UCa2Vq9jYL/31o2wi9mxBA7LIFs3sV5VSC49z6pEhfbMULvShKj26WA==}
    engines: {node: '>= 6'}
    dev: true

  /commander@7.2.0:
    resolution: {integrity: sha512-QrWXB+ZQSVPmIWIhtEO9H+gwHaMGYiF5ChvoJ+K9ZGHG/sVsa6yiesAD1GC/x46sET00Xlwo1u49RVVVzvcSkw==}
    engines: {node: '>= 10'}
    dev: true

  /concat-map@0.0.1:
    resolution: {integrity: sha512-/Srv4dswyQNBfohGpz9o6Yb3Gz3SrUDqBH5rTuhGR7ahtlbYKnVxw2bCFMRljaA7EXHaXZ8wsHdodFvbkhKmqg==}

  /convert-source-map@1.9.0:
    resolution: {integrity: sha512-ASFBup0Mz1uyiIjANan1jzLQami9z1PoYSZCiiYW2FczPbenXc45FZdBZLzOT+r6+iciuEModtmCti+hjaAk0A==}

  /convert-source-map@2.0.0:
    resolution: {integrity: sha512-Kvp459HrV2FEJ1CAsi1Ku+MY3kasH19TFykTz2xWmMeq6bk2NU3XXvfJ+Q61m0xktWwt+1HSYf3JZsTms3aRJg==}
    dev: true

  /core-util-is@1.0.3:
    resolution: {integrity: sha512-ZQBvi1DcpJ4GDqanjucZ2Hj3wEO5pZDS89BWbkcrvdxksJorwUDDZamX9ldFkp9aw2lmBDLgkObEA4DWNJ9FYQ==}
    dev: false

  /cosmiconfig@7.1.0:
    resolution: {integrity: sha512-AdmX6xUzdNASswsFtmwSt7Vj8po9IuqXm0UXz7QKPuEUmPB4XyjGfaAr2PSuELMwkRMVH1EpIkX5bTZGRB3eCA==}
    engines: {node: '>=10'}
    dependencies:
      '@types/parse-json': 4.0.0
      import-fresh: 3.3.0
      parse-json: 5.2.0
      path-type: 4.0.0
      yaml: 1.10.2
    dev: false

  /crc-32@1.2.2:
    resolution: {integrity: sha512-ROmzCKrTnOwybPcJApAA6WBWij23HVfGVNKqqrZpuyZOHqK2CwHSvpGuyt/UNNvaIjEd8X5IFGp4Mh+Ie1IHJQ==}
    engines: {node: '>=0.8'}
    hasBin: true
    dev: false

  /crelt@1.0.5:
    resolution: {integrity: sha512-+BO9wPPi+DWTDcNYhr/W90myha8ptzftZT+LwcmUbbok0rcP/fequmFYCw8NMoH7pkAZQzU78b3kYrlua5a9eA==}
    dev: false

  /cross-fetch@3.1.6:
    resolution: {integrity: sha512-riRvo06crlE8HiqOwIpQhxwdOk4fOeR7FVM/wXoxchFEqMNUjvbs3bfo4OTgMEMHzppd4DxFBDbyySj8Cv781g==}
    dependencies:
      node-fetch: 2.6.11
    transitivePeerDependencies:
      - encoding
    dev: false

  /cross-spawn@7.0.3:
    resolution: {integrity: sha512-iRDPJKUPVEND7dHPO8rkbOnPpyDygcDFtWjpeWNCgy8WP2rXcxXL8TskReQl6OrB2G7+UJrags1q15Fudc7G6w==}
    engines: {node: '>= 8'}
    dependencies:
      path-key: 3.1.1
      shebang-command: 2.0.0
      which: 2.0.2

  /css-box-model@1.2.1:
    resolution: {integrity: sha512-a7Vr4Q/kd/aw96bnJG332W9V9LkJO69JRcaCYDUqjp6/z0w6VcZjgAcTbgFxEPfBgdnAwlh3iwu+hLopa+flJw==}
    dependencies:
      tiny-invariant: 1.3.1
    dev: false

  /css.escape@1.5.1:
    resolution: {integrity: sha512-YUifsXXuknHlUsmlgyY0PKzgPOr7/FjCePfHNt0jxm83wHZi44VDMQ7/fGNkjY3/jV1MC+1CmZbaHzugyeRtpg==}
    dev: true

  /cssesc@3.0.0:
    resolution: {integrity: sha512-/Tb/JcjK111nNScGob5MNtsntNM1aCNUDipB/TkwZFhyDrrE47SOx/18wF2bbjgc3ZzCSKW1T5nt5EbFoAz/Vg==}
    engines: {node: '>=4'}
    hasBin: true
    dev: true

  /cssom@0.3.8:
    resolution: {integrity: sha512-b0tGHbfegbhPJpxpiBPU2sCkigAqtM9O121le6bbOlgyV+NyGyCmVfJ6QW9eRjz8CpNfWEOYBIMIGRYkLwsIYg==}
    dev: true

  /cssom@0.5.0:
    resolution: {integrity: sha512-iKuQcq+NdHqlAcwUY0o/HL69XQrUaQdMjmStJ8JFmUaiiQErlhrmuigkg/CU4E2J0IyUKUrMAgl36TvN67MqTw==}
    dev: true

  /cssstyle@2.3.0:
    resolution: {integrity: sha512-AZL67abkUzIuvcHqk7c09cezpGNcxUxU4Ioi/05xHk4DQeTkWmGYftIE6ctU6AEt+Gn4n1lDStOtj7FKycP71A==}
    engines: {node: '>=8'}
    dependencies:
      cssom: 0.3.8
    dev: true

  /csstype@3.0.9:
    resolution: {integrity: sha512-rpw6JPxK6Rfg1zLOYCSwle2GFOOsnjmDYDaBwEcwoOg4qlsIVCN789VkBZDJAGi4T07gI4YSutR43t9Zz4Lzuw==}
    dev: false

  /csstype@3.1.2:
    resolution: {integrity: sha512-I7K1Uu0MBPzaFKg4nI5Q7Vs2t+3gWWW648spaF+Rg7pI9ds18Ugn+lvg4SHczUdKlHI5LWBXyqfS8+DufyBsgQ==}

  /d@1.0.1:
    resolution: {integrity: sha512-m62ShEObQ39CfralilEQRjH6oAMtNCV1xJyEx5LpRYUVN+EviphDgUc/F3hnYbADmkiNs67Y+3ylmlG7Lnu+FA==}
    dependencies:
      es5-ext: 0.10.62
      type: 1.2.0
    dev: false

  /damerau-levenshtein@1.0.8:
    resolution: {integrity: sha512-sdQSFB7+llfUcQHUQO3+B8ERRj0Oa4w9POWMI/puGtuf7gFywGmkaLCElnudfTiKZV+NvHqL0ifzdrI8Ro7ESA==}
    dev: false

  /dash-get@1.0.2:
    resolution: {integrity: sha512-4FbVrHDwfOASx7uQVxeiCTo7ggSdYZbqs8lH+WU6ViypPlDbe9y6IP5VVUDQBv9DcnyaiPT5XT0UWHgJ64zLeQ==}
    dev: false

  /data-uri-to-buffer@4.0.1:
    resolution: {integrity: sha512-0R9ikRb668HB7QDxT1vkpuUBtqc53YyAwMwGeUFKRojY/NWKvdZ+9UYtRfGmhqNbRkTSVpMbmyhXipFFv2cb/A==}
    engines: {node: '>= 12'}
    dev: true

  /data-urls@3.0.2:
    resolution: {integrity: sha512-Jy/tj3ldjZJo63sVAvg6LHt2mHvl4V6AgRAmNDtLdm7faqtsx+aJG42rsyCo9JCoRVKwPFzKlIPx3DIibwSIaQ==}
    engines: {node: '>=12'}
    dependencies:
      abab: 2.0.6
      whatwg-mimetype: 3.0.0
      whatwg-url: 11.0.0
    dev: true

  /dayjs@1.11.7:
    resolution: {integrity: sha512-+Yw9U6YO5TQohxLcIkrXBeY73WP3ejHWVvx8XCk3gxvQDCTEmS48ZrSZCKciI7Bhl/uCMyxYtE9UqRILmFphkQ==}
    dev: false

  /debug@2.6.9:
    resolution: {integrity: sha512-bC7ElrdJaJnPbAP+1EotYvqZsb3ecl5wi6Bfi6BJTUcNowp6cvspg0jXznRTKDjm/E7AdgFBVeAPVMNcKGsHMA==}
    peerDependencies:
      supports-color: '*'
    peerDependenciesMeta:
      supports-color:
        optional: true
    dependencies:
      ms: 2.0.0
    dev: false

  /debug@3.2.7:
    resolution: {integrity: sha512-CFjzYYAi4ThfiQvizrFQevTTXHtnCqWfe7x1AhgEscTz6ZbLbfoLRLPugTQyBth6f8ZERVUSyWHFD/7Wu4t1XQ==}
    peerDependencies:
      supports-color: '*'
    peerDependenciesMeta:
      supports-color:
        optional: true
    dependencies:
      ms: 2.1.3
    dev: false

  /debug@4.3.4:
    resolution: {integrity: sha512-PRWFHuSU3eDtQJPvnNY7Jcket1j0t5OuOsFzPPzsekD52Zl8qUfFIPEiswXqIvHWGVHOgX+7G/vCNNhehwxfkQ==}
    engines: {node: '>=6.0'}
    peerDependencies:
      supports-color: '*'
    peerDependenciesMeta:
      supports-color:
        optional: true
    dependencies:
      ms: 2.1.2

  /decimal.js@10.4.3:
    resolution: {integrity: sha512-VBBaLc1MgL5XpzgIP7ny5Z6Nx3UrRkIViUkPUdtl9aya5amy3De1gsUUSB1g3+3sExYNjCAsAznmukyxCb1GRA==}
    dev: true

  /dedent@0.7.0:
    resolution: {integrity: sha512-Q6fKUPqnAHAyhiUgFU7BUzLiv0kd8saH9al7tnu5Q/okj6dnupxyTgFIBjVzJATdfIAm9NAsvXNzjaKa+bxVyA==}
    dev: true

  /deep-equal@2.2.1:
    resolution: {integrity: sha512-lKdkdV6EOGoVn65XaOsPdH4rMxTZOnmFyuIkMjM1i5HHCbfjC97dawgTAy0deYNfuqUqW+Q5VrVaQYtUpSd6yQ==}
    dependencies:
      array-buffer-byte-length: 1.0.0
      call-bind: 1.0.2
      es-get-iterator: 1.1.3
      get-intrinsic: 1.2.1
      is-arguments: 1.1.1
      is-array-buffer: 3.0.2
      is-date-object: 1.0.5
      is-regex: 1.1.4
      is-shared-array-buffer: 1.0.2
      isarray: 2.0.5
      object-is: 1.1.5
      object-keys: 1.1.1
      object.assign: 4.1.4
      regexp.prototype.flags: 1.5.0
      side-channel: 1.0.4
      which-boxed-primitive: 1.0.2
      which-collection: 1.0.1
      which-typed-array: 1.1.9

  /deep-is@0.1.4:
    resolution: {integrity: sha512-oIPzksmTg4/MriiaYGO+okXDT7ztn/w3Eptv/+gSIdMdKsJo0u4CfYNFJPy+4SKMuCqGw2wxnA+URMg3t8a/bQ==}

  /deepmerge@2.2.1:
    resolution: {integrity: sha512-R9hc1Xa/NOBi9WRVUWg19rl1UB7Tt4kuPd+thNJgFZoxXsTz7ncaPaeIm+40oSGuP33DfMb4sZt1QIGiJzC4EA==}
    engines: {node: '>=0.10.0'}
    dev: false

  /deepmerge@4.3.1:
    resolution: {integrity: sha512-3sUqbMEc77XqpdNO7FRyRog+eW3ph+GYCbj+rK+uYyRMuwsVy0rMiVtPn+QJlKFvWP/1PYpapqYn0Me2knFn+A==}
    engines: {node: '>=0.10.0'}

  /default-browser-id@3.0.0:
    resolution: {integrity: sha512-OZ1y3y0SqSICtE8DE4S8YOE9UZOJ8wO16fKWVP5J1Qz42kV9jcnMVFrEE/noXb/ss3Q4pZIH79kxofzyNNtUNA==}
    engines: {node: '>=12'}
    dependencies:
      bplist-parser: 0.2.0
      untildify: 4.0.0
    dev: false

  /default-browser@4.0.0:
    resolution: {integrity: sha512-wX5pXO1+BrhMkSbROFsyxUm0i/cJEScyNhA4PPxc41ICuv05ZZB/MX28s8aZx6xjmatvebIapF6hLEKEcpneUA==}
    engines: {node: '>=14.16'}
    dependencies:
      bundle-name: 3.0.0
      default-browser-id: 3.0.0
      execa: 7.1.1
      titleize: 3.0.0
    dev: false

  /define-lazy-prop@3.0.0:
    resolution: {integrity: sha512-N+MeXYoqr3pOgn8xfyRPREN7gHakLYjhsHhWGT3fWAiL4IkAt0iDw14QiiEm2bE30c5XX5q0FtAA3CK5f9/BUg==}
    engines: {node: '>=12'}
    dev: false

  /define-properties@1.2.0:
    resolution: {integrity: sha512-xvqAVKGfT1+UAvPwKTVw/njhdQ8ZhXK4lI0bCIuCMrp2up9nPnaDftrLtmpTazqd1o+UY4zgzU+avtMbDP+ldA==}
    engines: {node: '>= 0.4'}
    dependencies:
      has-property-descriptors: 1.0.0
      object-keys: 1.1.1

  /delayed-stream@1.0.0:
    resolution: {integrity: sha512-ZySD7Nf91aLB0RxL4KGrKHBXl7Eds1DAmEdcoVawXnLD7SDhpNgtuII2aAkg7a7QS41jxPSZ17p4VdGnMHk3MQ==}
    engines: {node: '>=0.4.0'}

  /detect-newline@3.1.0:
    resolution: {integrity: sha512-TLz+x/vEXm/Y7P7wn1EJFNLxYpUD4TgMosxY6fAVJUnJMbupHBOncxyWUG9OpTaH9EBD7uFI5LfEgmMOc54DsA==}
    engines: {node: '>=8'}
    dev: true

  /detect-node-es@1.1.0:
    resolution: {integrity: sha512-ypdmJU/TbBby2Dxibuv7ZLW3Bs1QEmM7nHjEANfohJLvE0XVujisn1qPJcZxg+qDucsr+bP6fLD1rPS3AhJ7EQ==}
    dev: false

  /didyoumean@1.2.2:
    resolution: {integrity: sha512-gxtyfqMg7GKyhQmb056K7M3xszy/myH8w+B4RT+QXBQsvAOdc3XymqDDPHx1BgPgsdAA5SIifona89YtRATDzw==}
    dev: true

  /diff-sequences@29.4.3:
    resolution: {integrity: sha512-ofrBgwpPhCD85kMKtE9RYFFq6OC1A89oW2vvgWZNCwxrUpRUILopY7lsYyMDSjc8g6U6aiO0Qubg6r4Wgt5ZnA==}
    engines: {node: ^14.15.0 || ^16.10.0 || >=18.0.0}
    dev: true

  /dir-glob@3.0.1:
    resolution: {integrity: sha512-WkrWp9GR4KXfKGYzOLmTuGVi1UWFfws377n9cc55/tb6DuqyF6pcQ5AbiHEshaDpY9v6oaSr2XCDidGmMwdzIA==}
    engines: {node: '>=8'}
    dependencies:
      path-type: 4.0.0

  /dlv@1.1.3:
    resolution: {integrity: sha512-+HlytyjlPKnIG8XuRG8WvmBP8xs8P71y+SKKS6ZXWoEgLuePxtDoUEiH7WkdePWrQ5JBpE6aoVqfZfJUQkjXwA==}
    dev: true

  /doctrine@2.1.0:
    resolution: {integrity: sha512-35mSku4ZXK0vfCuHEDAwt55dg2jNajHZ1odvF+8SSr82EsZY4QmXfuWso8oEd8zRhVObSN18aM0CjSdoBX7zIw==}
    engines: {node: '>=0.10.0'}
    dependencies:
      esutils: 2.0.3
    dev: false

  /doctrine@3.0.0:
    resolution: {integrity: sha512-yS+Q5i3hBf7GBkd4KG8a7eBNNWNGLTaEwwYWUijIYM7zrlYDM0BFXHjjPWlWZ1Rg7UaddZeIDmi9jF3HmqiQ2w==}
    engines: {node: '>=6.0.0'}
    dependencies:
      esutils: 2.0.3

  /dom-accessibility-api@0.5.16:
    resolution: {integrity: sha512-X7BJ2yElsnOJ30pZF4uIIDfBEVgF4XEBxL9Bxhy6dnrm5hkzqmsWHGTiHqRiITNhMyFLyAiWndIJP7Z1NTteDg==}
    dev: true

  /dom-helpers@5.2.1:
    resolution: {integrity: sha512-nRCa7CK3VTrM2NmGkIy4cbK7IZlgBE/PYMn55rrXefr5xXDP0LdtfPnblFDoVdcAfslJ7or6iqAUnx0CCGIWQA==}
    dependencies:
      '@babel/runtime': 7.21.5
      csstype: 3.1.2
    dev: false

  /dom-serializer@1.4.1:
    resolution: {integrity: sha512-VHwB3KfrcOOkelEG2ZOfxqLZdfkil8PtJi4P8N2MMXucZq2yLp75ClViUlOVwyoHEDjYU433Aq+5zWP61+RGag==}
    dependencies:
      domelementtype: 2.3.0
      domhandler: 4.3.1
      entities: 2.2.0
    dev: false

  /domelementtype@2.3.0:
    resolution: {integrity: sha512-OLETBj6w0OsagBwdXnPdN0cnMfF9opN69co+7ZrbfPGrdpPVNBUj02spi6B1N7wChLQiPn4CSH/zJvXw56gmHw==}
    dev: false

  /domexception@4.0.0:
    resolution: {integrity: sha512-A2is4PLG+eeSfoTMA95/s4pvAoSo2mKtiM5jlHkAVewmiO8ISFTFKZjH7UAM1Atli/OT/7JHOrJRJiMKUZKYBw==}
    engines: {node: '>=12'}
    dependencies:
      webidl-conversions: 7.0.0
    dev: true

  /domhandler@4.3.1:
    resolution: {integrity: sha512-GrwoxYN+uWlzO8uhUXRl0P+kHE4GtVPfYzVLcUxPL7KNdHKj66vvlhiweIHqYYXWlw+T8iLMp42Lm67ghw4WMQ==}
    engines: {node: '>= 4'}
    dependencies:
      domelementtype: 2.3.0
    dev: false

  /domutils@2.8.0:
    resolution: {integrity: sha512-w96Cjofp72M5IIhpjgobBimYEfoPjx1Vx0BSX9P30WBdZW2WIKU0T1Bd0kz2eNZ9ikjKgHbEyKx8BB6H1L3h3A==}
    dependencies:
      dom-serializer: 1.4.1
      domelementtype: 2.3.0
      domhandler: 4.3.1
    dev: false

  /duplexer2@0.1.4:
    resolution: {integrity: sha512-asLFVfWWtJ90ZyOUHMqk7/S2w2guQKxUI2itj3d92ADHhxUSbCMGi1f1cBcJ7xM1To+pE/Khbwo1yuNbMEPKeA==}
    dependencies:
      readable-stream: 2.3.8
    dev: false

  /eastasianwidth@0.2.0:
    resolution: {integrity: sha512-I88TYZWc9XiYHRQ4/3c5rjjfgkjhLyW2luGIheGERbNQ6OY7yTybanSpDXZa8y7VUP9YmDcYa+eyq4ca7iLqWA==}
    dev: true

  /electron-to-chromium@1.4.394:
    resolution: {integrity: sha512-0IbC2cfr8w5LxTz+nmn2cJTGafsK9iauV2r5A5scfzyovqLrxuLoxOHE5OBobP3oVIggJT+0JfKnw9sm87c8Hw==}

  /emittery@0.13.1:
    resolution: {integrity: sha512-DeWwawk6r5yR9jFgnDKYt4sLS0LmHJJi3ZOnb5/JdbYwj3nW+FxQnHIjhBKz8YLC7oRNPVM9NQ47I3CVx34eqQ==}
    engines: {node: '>=12'}
    dev: true

  /emoji-regex@8.0.0:
    resolution: {integrity: sha512-MSjYzcWNOA0ewAHpz0MxpYFvwg6yjy1NG3xteoqz644VCo/RPgnr1/GGt+ic3iJTzQ8Eu3TdM14SawnVUmGE6A==}
    dev: true

  /emoji-regex@9.2.2:
    resolution: {integrity: sha512-L18DaJsXSUk2+42pv8mLs5jJT2hqFkFE4j21wOmgbUqsZ2hL72NsUU785g9RXgo3s0ZNgVl42TiHp3ZtOv/Vyg==}

  /enhanced-resolve@5.14.0:
    resolution: {integrity: sha512-+DCows0XNwLDcUhbFJPdlQEVnT2zXlCv7hPxemTz86/O+B/hCQ+mb7ydkPKiflpVraqLPCAfu7lDy+hBXueojw==}
    engines: {node: '>=10.13.0'}
    dependencies:
      graceful-fs: 4.2.11
      tapable: 2.2.1
    dev: false

  /entities@2.2.0:
    resolution: {integrity: sha512-p92if5Nz619I0w+akJrLZH0MX0Pb5DX39XOwQTtXSdQQOaYH03S1uIQp4mhOZtAXrxq4ViO67YTiLBo2638o9A==}
    dev: false

  /entities@3.0.1:
    resolution: {integrity: sha512-WiyBqoomrwMdFG1e0kqvASYfnlb0lp8M5o5Fw2OFq1hNZxxcNk8Ik0Xm7LxzBhuidnZB/UtBqVCgUz3kBOP51Q==}
    engines: {node: '>=0.12'}
    dev: false

  /entities@4.5.0:
    resolution: {integrity: sha512-V0hjH4dGPh9Ao5p0MoRY6BVqtwCjhz6vI5LT8AJ55H+4g9/4vbHx1I54fS0XuclLhDHArPQCiMjDxjaL8fPxhw==}
    engines: {node: '>=0.12'}
    dev: true

  /error-ex@1.3.2:
    resolution: {integrity: sha512-7dFHNmqeFSEt2ZBsCriorKnn3Z2pj+fd9kmI6QoWw4//DL+icEBfc0U7qJCisqrTsKTjw4fNFy2pW9OqStD84g==}
    dependencies:
      is-arrayish: 0.2.1

  /es-abstract@1.21.2:
    resolution: {integrity: sha512-y/B5POM2iBnIxCiernH1G7rC9qQoM77lLIMQLuob0zhp8C56Po81+2Nj0WFKnd0pNReDTnkYryc+zhOzpEIROg==}
    engines: {node: '>= 0.4'}
    dependencies:
      array-buffer-byte-length: 1.0.0
      available-typed-arrays: 1.0.5
      call-bind: 1.0.2
      es-set-tostringtag: 2.0.1
      es-to-primitive: 1.2.1
      function.prototype.name: 1.1.5
      get-intrinsic: 1.2.1
      get-symbol-description: 1.0.0
      globalthis: 1.0.3
      gopd: 1.0.1
      has: 1.0.3
      has-property-descriptors: 1.0.0
      has-proto: 1.0.1
      has-symbols: 1.0.3
      internal-slot: 1.0.5
      is-array-buffer: 3.0.2
      is-callable: 1.2.7
      is-negative-zero: 2.0.2
      is-regex: 1.1.4
      is-shared-array-buffer: 1.0.2
      is-string: 1.0.7
      is-typed-array: 1.1.10
      is-weakref: 1.0.2
      object-inspect: 1.12.3
      object-keys: 1.1.1
      object.assign: 4.1.4
      regexp.prototype.flags: 1.5.0
      safe-regex-test: 1.0.0
      string.prototype.trim: 1.2.7
      string.prototype.trimend: 1.0.6
      string.prototype.trimstart: 1.0.6
      typed-array-length: 1.0.4
      unbox-primitive: 1.0.2
      which-typed-array: 1.1.9
    dev: false

  /es-get-iterator@1.1.3:
    resolution: {integrity: sha512-sPZmqHBe6JIiTfN5q2pEi//TwxmAFHwj/XEuYjTuse78i8KxaqMTTzxPoFKuzRpDpTJ+0NAbpfenkmH2rePtuw==}
    dependencies:
      call-bind: 1.0.2
      get-intrinsic: 1.2.1
      has-symbols: 1.0.3
      is-arguments: 1.1.1
      is-map: 2.0.2
      is-set: 2.0.2
      is-string: 1.0.7
      isarray: 2.0.5
      stop-iteration-iterator: 1.0.0

  /es-set-tostringtag@2.0.1:
    resolution: {integrity: sha512-g3OMbtlwY3QewlqAiMLI47KywjWZoEytKr8pf6iTC8uJq5bIAH52Z9pnQ8pVL6whrCto53JZDuUIsifGeLorTg==}
    engines: {node: '>= 0.4'}
    dependencies:
      get-intrinsic: 1.2.1
      has: 1.0.3
      has-tostringtag: 1.0.0
    dev: false

  /es-shim-unscopables@1.0.0:
    resolution: {integrity: sha512-Jm6GPcCdC30eMLbZ2x8z2WuRwAws3zTBBKuusffYVUrNj/GVSUAZ+xKMaUpfNDR5IbyNA5LJbaecoUVbmUcB1w==}
    dependencies:
      has: 1.0.3
    dev: false

  /es-to-primitive@1.2.1:
    resolution: {integrity: sha512-QCOllgZJtaUo9miYBcLChTUaHNjJF3PYs1VidD7AwiEj1kYxKeQTctLAezAOH5ZKRH0g2IgPn6KwB4IT8iRpvA==}
    engines: {node: '>= 0.4'}
    dependencies:
      is-callable: 1.2.7
      is-date-object: 1.0.5
      is-symbol: 1.0.4
    dev: false

  /es5-ext@0.10.62:
    resolution: {integrity: sha512-BHLqn0klhEpnOKSrzn/Xsz2UIW8j+cGmo9JLzr8BiUapV8hPL9+FliFqjwr9ngW7jWdnxv6eO+/LqyhJVqgrjA==}
    engines: {node: '>=0.10'}
    requiresBuild: true
    dependencies:
      es6-iterator: 2.0.3
      es6-symbol: 3.1.3
      next-tick: 1.1.0
    dev: false

  /es6-iterator@2.0.3:
    resolution: {integrity: sha512-zw4SRzoUkd+cl+ZoE15A9o1oQd920Bb0iOJMQkQhl3jNc03YqVjAhG7scf9C5KWRU/R13Orf588uCC6525o02g==}
    dependencies:
      d: 1.0.1
      es5-ext: 0.10.62
      es6-symbol: 3.1.3
    dev: false

  /es6-symbol@3.1.3:
    resolution: {integrity: sha512-NJ6Yn3FuDinBaBRWl/q5X/s4koRHBrgKAu+yGI6JCBeiu3qrcbJhwT2GeR/EXVfylRk8dpQVJoLEFhK+Mu31NA==}
    dependencies:
      d: 1.0.1
      ext: 1.7.0
    dev: false

  /esbuild@0.17.19:
    resolution: {integrity: sha512-XQ0jAPFkK/u3LcVRcvVHQcTIqD6E2H1fvZMA5dQPSOWb3suUbWbfbRf94pjc0bNzRYLfIrDRQXr7X+LHIm5oHw==}
    engines: {node: '>=12'}
    hasBin: true
    requiresBuild: true
    optionalDependencies:
      '@esbuild/android-arm': 0.17.19
      '@esbuild/android-arm64': 0.17.19
      '@esbuild/android-x64': 0.17.19
      '@esbuild/darwin-arm64': 0.17.19
      '@esbuild/darwin-x64': 0.17.19
      '@esbuild/freebsd-arm64': 0.17.19
      '@esbuild/freebsd-x64': 0.17.19
      '@esbuild/linux-arm': 0.17.19
      '@esbuild/linux-arm64': 0.17.19
      '@esbuild/linux-ia32': 0.17.19
      '@esbuild/linux-loong64': 0.17.19
      '@esbuild/linux-mips64el': 0.17.19
      '@esbuild/linux-ppc64': 0.17.19
      '@esbuild/linux-riscv64': 0.17.19
      '@esbuild/linux-s390x': 0.17.19
      '@esbuild/linux-x64': 0.17.19
      '@esbuild/netbsd-x64': 0.17.19
      '@esbuild/openbsd-x64': 0.17.19
      '@esbuild/sunos-x64': 0.17.19
      '@esbuild/win32-arm64': 0.17.19
      '@esbuild/win32-ia32': 0.17.19
      '@esbuild/win32-x64': 0.17.19
    dev: true

  /escalade@3.1.1:
    resolution: {integrity: sha512-k0er2gUkLf8O0zKJiAhmkTnJlTvINGv7ygDNPbeIsX/TJjGJZHuh9B2UxbsaEkmlEo9MfhrSzmhIlhRlI2GXnw==}
    engines: {node: '>=6'}

  /escape-string-regexp@1.0.5:
    resolution: {integrity: sha512-vbRorB5FUQWvla16U8R/qgaFIya2qGzwDrNmCZuYKrbdSUMG6I1ZCGQRefkRVhuOkIGVne7BQ35DSfo1qvJqFg==}
    engines: {node: '>=0.8.0'}

  /escape-string-regexp@2.0.0:
    resolution: {integrity: sha512-UpzcLCXolUWcNu5HtVMHYdXJjArjsF9C0aNnquZYY4uW/Vu0miy5YoWvbV345HauVvcAUnpRuhMMcqTcGOY2+w==}
    engines: {node: '>=8'}
    dev: true

  /escape-string-regexp@4.0.0:
    resolution: {integrity: sha512-TtpcNJ3XAzx3Gq8sWRzJaVajRs0uVxA2YAkdb1jm2YkPz4G6egUFAyA3n5vtEIZefPk5Wa4UXbKuS5fKkJWdgA==}
    engines: {node: '>=10'}

  /escodegen@2.0.0:
    resolution: {integrity: sha512-mmHKys/C8BFUGI+MAWNcSYoORYLMdPzjrknd2Vc+bUsjN5bXcr8EhrNB+UTqfL1y3I9c4fw2ihgtMPQLBRiQxw==}
    engines: {node: '>=6.0'}
    hasBin: true
    dependencies:
      esprima: 4.0.1
      estraverse: 5.3.0
      esutils: 2.0.3
      optionator: 0.8.3
    optionalDependencies:
      source-map: 0.6.1
    dev: true

  /eslint-config-next@13.4.2(eslint@8.40.0)(typescript@5.0.4):
    resolution: {integrity: sha512-zjLJ9B9bbeWSo5q+iHfdt8gVYyT+y2BpWDfjR6XMBtFRSMKRGjllDKxnuKBV1q2Y/QpwLM2PXHJTMRyblCmRAg==}
    peerDependencies:
      eslint: ^7.23.0 || ^8.0.0
      typescript: '>=3.3.1'
    peerDependenciesMeta:
      typescript:
        optional: true
    dependencies:
      '@next/eslint-plugin-next': 13.4.2
      '@rushstack/eslint-patch': 1.2.0
      '@typescript-eslint/parser': 5.59.5(eslint@8.40.0)(typescript@5.0.4)
      eslint: 8.40.0
      eslint-import-resolver-node: 0.3.7
      eslint-import-resolver-typescript: 3.5.5(@typescript-eslint/parser@5.59.5)(eslint-import-resolver-node@0.3.7)(eslint-plugin-import@2.27.5)(eslint@8.40.0)
      eslint-plugin-import: 2.27.5(@typescript-eslint/parser@5.59.5)(eslint-import-resolver-typescript@3.5.5)(eslint@8.40.0)
      eslint-plugin-jsx-a11y: 6.7.1(eslint@8.40.0)
      eslint-plugin-react: 7.32.2(eslint@8.40.0)
      eslint-plugin-react-hooks: 4.6.0(eslint@8.40.0)
      typescript: 5.0.4
    transitivePeerDependencies:
      - eslint-import-resolver-webpack
      - supports-color
    dev: false

  /eslint-config-prettier@8.8.0(eslint@8.40.0):
    resolution: {integrity: sha512-wLbQiFre3tdGgpDv67NQKnJuTlcUVYHas3k+DZCc2U2BadthoEY4B7hLPvAxaqdyOGCzuLfii2fqGph10va7oA==}
    hasBin: true
    peerDependencies:
      eslint: '>=7.0.0'
    dependencies:
      eslint: 8.40.0
    dev: false

  /eslint-config-turbo@1.9.3(eslint@8.40.0):
    resolution: {integrity: sha512-QG6jxFQkrGSpQqlFKefPdtgUfr20EbU0s4tGGIuGFOcPuJEdsY6VYZpZUxNJvmMcTGqPgMyOPjAFBKhy/DPHLA==}
    peerDependencies:
      eslint: '>6.6.0'
    dependencies:
      eslint: 8.40.0
      eslint-plugin-turbo: 1.9.3(eslint@8.40.0)
    dev: false

  /eslint-import-resolver-node@0.3.7:
    resolution: {integrity: sha512-gozW2blMLJCeFpBwugLTGyvVjNoeo1knonXAcatC6bjPBZitotxdWf7Gimr25N4c0AAOo4eOUfaG82IJPDpqCA==}
    dependencies:
      debug: 3.2.7
      is-core-module: 2.12.0
      resolve: 1.22.2
    transitivePeerDependencies:
      - supports-color
    dev: false

  /eslint-import-resolver-typescript@3.5.5(@typescript-eslint/parser@5.59.5)(eslint-import-resolver-node@0.3.7)(eslint-plugin-import@2.27.5)(eslint@8.40.0):
    resolution: {integrity: sha512-TdJqPHs2lW5J9Zpe17DZNQuDnox4xo2o+0tE7Pggain9Rbc19ik8kFtXdxZ250FVx2kF4vlt2RSf4qlUpG7bhw==}
    engines: {node: ^14.18.0 || >=16.0.0}
    peerDependencies:
      eslint: '*'
      eslint-plugin-import: '*'
    dependencies:
      debug: 4.3.4
      enhanced-resolve: 5.14.0
      eslint: 8.40.0
      eslint-module-utils: 2.8.0(@typescript-eslint/parser@5.59.5)(eslint-import-resolver-node@0.3.7)(eslint-import-resolver-typescript@3.5.5)(eslint@8.40.0)
      eslint-plugin-import: 2.27.5(@typescript-eslint/parser@5.59.5)(eslint-import-resolver-typescript@3.5.5)(eslint@8.40.0)
      get-tsconfig: 4.5.0
      globby: 13.1.4
      is-core-module: 2.12.0
      is-glob: 4.0.3
      synckit: 0.8.5
    transitivePeerDependencies:
      - '@typescript-eslint/parser'
      - eslint-import-resolver-node
      - eslint-import-resolver-webpack
      - supports-color
    dev: false

  /eslint-module-utils@2.8.0(@typescript-eslint/parser@5.59.5)(eslint-import-resolver-node@0.3.7)(eslint-import-resolver-typescript@3.5.5)(eslint@8.40.0):
    resolution: {integrity: sha512-aWajIYfsqCKRDgUfjEXNN/JlrzauMuSEy5sbd7WXbtW3EH6A6MpwEh42c7qD+MqQo9QMJ6fWLAeIJynx0g6OAw==}
    engines: {node: '>=4'}
    peerDependencies:
      '@typescript-eslint/parser': '*'
      eslint: '*'
      eslint-import-resolver-node: '*'
      eslint-import-resolver-typescript: '*'
      eslint-import-resolver-webpack: '*'
    peerDependenciesMeta:
      '@typescript-eslint/parser':
        optional: true
      eslint:
        optional: true
      eslint-import-resolver-node:
        optional: true
      eslint-import-resolver-typescript:
        optional: true
      eslint-import-resolver-webpack:
        optional: true
    dependencies:
      '@typescript-eslint/parser': 5.59.5(eslint@8.40.0)(typescript@5.0.4)
      debug: 3.2.7
      eslint: 8.40.0
      eslint-import-resolver-node: 0.3.7
      eslint-import-resolver-typescript: 3.5.5(@typescript-eslint/parser@5.59.5)(eslint-import-resolver-node@0.3.7)(eslint-plugin-import@2.27.5)(eslint@8.40.0)
    transitivePeerDependencies:
      - supports-color
    dev: false

  /eslint-plugin-import@2.27.5(@typescript-eslint/parser@5.59.5)(eslint-import-resolver-typescript@3.5.5)(eslint@8.40.0):
    resolution: {integrity: sha512-LmEt3GVofgiGuiE+ORpnvP+kAm3h6MLZJ4Q5HCyHADofsb4VzXFsRiWj3c0OFiV+3DWFh0qg3v9gcPlfc3zRow==}
    engines: {node: '>=4'}
    peerDependencies:
      '@typescript-eslint/parser': '*'
      eslint: ^2 || ^3 || ^4 || ^5 || ^6 || ^7.2.0 || ^8
    peerDependenciesMeta:
      '@typescript-eslint/parser':
        optional: true
    dependencies:
      '@typescript-eslint/parser': 5.59.5(eslint@8.40.0)(typescript@5.0.4)
      array-includes: 3.1.6
      array.prototype.flat: 1.3.1
      array.prototype.flatmap: 1.3.1
      debug: 3.2.7
      doctrine: 2.1.0
      eslint: 8.40.0
      eslint-import-resolver-node: 0.3.7
      eslint-module-utils: 2.8.0(@typescript-eslint/parser@5.59.5)(eslint-import-resolver-node@0.3.7)(eslint-import-resolver-typescript@3.5.5)(eslint@8.40.0)
      has: 1.0.3
      is-core-module: 2.12.0
      is-glob: 4.0.3
      minimatch: 3.1.2
      object.values: 1.1.6
      resolve: 1.22.2
      semver: 6.3.0
      tsconfig-paths: 3.14.2
    transitivePeerDependencies:
      - eslint-import-resolver-typescript
      - eslint-import-resolver-webpack
      - supports-color
    dev: false

  /eslint-plugin-jsx-a11y@6.7.1(eslint@8.40.0):
    resolution: {integrity: sha512-63Bog4iIethyo8smBklORknVjB0T2dwB8Mr/hIC+fBS0uyHdYYpzM/Ed+YC8VxTjlXHEWFOdmgwcDn1U2L9VCA==}
    engines: {node: '>=4.0'}
    peerDependencies:
      eslint: ^3 || ^4 || ^5 || ^6 || ^7 || ^8
    dependencies:
      '@babel/runtime': 7.21.5
      aria-query: 5.1.3
      array-includes: 3.1.6
      array.prototype.flatmap: 1.3.1
      ast-types-flow: 0.0.7
      axe-core: 4.7.0
      axobject-query: 3.1.1
      damerau-levenshtein: 1.0.8
      emoji-regex: 9.2.2
      eslint: 8.40.0
      has: 1.0.3
      jsx-ast-utils: 3.3.3
      language-tags: 1.0.5
      minimatch: 3.1.2
      object.entries: 1.1.6
      object.fromentries: 2.0.6
      semver: 6.3.0
    dev: false

  /eslint-plugin-react-hooks@4.6.0(eslint@8.40.0):
    resolution: {integrity: sha512-oFc7Itz9Qxh2x4gNHStv3BqJq54ExXmfC+a1NjAta66IAN87Wu0R/QArgIS9qKzX3dXKPI9H5crl9QchNMY9+g==}
    engines: {node: '>=10'}
    peerDependencies:
      eslint: ^3.0.0 || ^4.0.0 || ^5.0.0 || ^6.0.0 || ^7.0.0 || ^8.0.0-0
    dependencies:
      eslint: 8.40.0
    dev: false

  /eslint-plugin-react@7.32.2(eslint@8.40.0):
    resolution: {integrity: sha512-t2fBMa+XzonrrNkyVirzKlvn5RXzzPwRHtMvLAtVZrt8oxgnTQaYbU6SXTOO1mwQgp1y5+toMSKInnzGr0Knqg==}
    engines: {node: '>=4'}
    peerDependencies:
      eslint: ^3 || ^4 || ^5 || ^6 || ^7 || ^8
    dependencies:
      array-includes: 3.1.6
      array.prototype.flatmap: 1.3.1
      array.prototype.tosorted: 1.1.1
      doctrine: 2.1.0
      eslint: 8.40.0
      estraverse: 5.3.0
      jsx-ast-utils: 3.3.3
      minimatch: 3.1.2
      object.entries: 1.1.6
      object.fromentries: 2.0.6
      object.hasown: 1.1.2
      object.values: 1.1.6
      prop-types: 15.8.1
      resolve: 2.0.0-next.4
      semver: 6.3.0
      string.prototype.matchall: 4.0.8
    dev: false

  /eslint-plugin-turbo@1.9.3(eslint@8.40.0):
    resolution: {integrity: sha512-ZsRtksdzk3v+z5/I/K4E50E4lfZ7oYmLX395gkrUMBz4/spJlYbr+GC8hP9oVNLj9s5Pvnm9rLv/zoj5PVYaVw==}
    peerDependencies:
      eslint: '>6.6.0'
    dependencies:
      eslint: 8.40.0
    dev: false

  /eslint-scope@5.1.1:
    resolution: {integrity: sha512-2NxwbF/hZ0KpepYN0cNbo+FN6XoK7GaHlQhgx/hIZl6Va0bF45RQOOwhLIy8lQDbuCiadSLCBnH2CFYquit5bw==}
    engines: {node: '>=8.0.0'}
    dependencies:
      esrecurse: 4.3.0
      estraverse: 4.3.0
    dev: true

  /eslint-scope@7.2.0:
    resolution: {integrity: sha512-DYj5deGlHBfMt15J7rdtyKNq/Nqlv5KfU4iodrQ019XESsRnwXH9KAE0y3cwtUHDo2ob7CypAnCqefh6vioWRw==}
    engines: {node: ^12.22.0 || ^14.17.0 || >=16.0.0}
    dependencies:
      esrecurse: 4.3.0
      estraverse: 5.3.0

  /eslint-visitor-keys@3.4.1:
    resolution: {integrity: sha512-pZnmmLwYzf+kWaM/Qgrvpen51upAktaaiI01nsJD/Yr3lMOdNtq0cxkrrg16w64VtisN6okbs7Q8AfGqj4c9fA==}
    engines: {node: ^12.22.0 || ^14.17.0 || >=16.0.0}

  /eslint@8.40.0:
    resolution: {integrity: sha512-bvR+TsP9EHL3TqNtj9sCNJVAFK3fBN8Q7g5waghxyRsPLIMwL73XSKnZFK0hk/O2ANC+iAoq6PWMQ+IfBAJIiQ==}
    engines: {node: ^12.22.0 || ^14.17.0 || >=16.0.0}
    hasBin: true
    dependencies:
      '@eslint-community/eslint-utils': 4.4.0(eslint@8.40.0)
      '@eslint-community/regexpp': 4.5.1
      '@eslint/eslintrc': 2.0.3
      '@eslint/js': 8.40.0
      '@humanwhocodes/config-array': 0.11.8
      '@humanwhocodes/module-importer': 1.0.1
      '@nodelib/fs.walk': 1.2.8
      ajv: 6.12.6
      chalk: 4.1.2
      cross-spawn: 7.0.3
      debug: 4.3.4
      doctrine: 3.0.0
      escape-string-regexp: 4.0.0
      eslint-scope: 7.2.0
      eslint-visitor-keys: 3.4.1
      espree: 9.5.2
      esquery: 1.5.0
      esutils: 2.0.3
      fast-deep-equal: 3.1.3
      file-entry-cache: 6.0.1
      find-up: 5.0.0
      glob-parent: 6.0.2
      globals: 13.20.0
      grapheme-splitter: 1.0.4
      ignore: 5.2.4
      import-fresh: 3.3.0
      imurmurhash: 0.1.4
      is-glob: 4.0.3
      is-path-inside: 3.0.3
      js-sdsl: 4.4.0
      js-yaml: 4.1.0
      json-stable-stringify-without-jsonify: 1.0.1
      levn: 0.4.1
      lodash.merge: 4.6.2
      minimatch: 3.1.2
      natural-compare: 1.4.0
      optionator: 0.9.1
      strip-ansi: 6.0.1
      strip-json-comments: 3.1.1
      text-table: 0.2.0
    transitivePeerDependencies:
      - supports-color

  /espree@9.5.2:
    resolution: {integrity: sha512-7OASN1Wma5fum5SrNhFMAMJxOUAbhyfQ8dQ//PJaJbNw0URTPWqIghHWt1MmAANKhHZIYOHruW4Kw4ruUWOdGw==}
    engines: {node: ^12.22.0 || ^14.17.0 || >=16.0.0}
    dependencies:
      acorn: 8.8.2
      acorn-jsx: 5.3.2(acorn@8.8.2)
      eslint-visitor-keys: 3.4.1

  /esprima@4.0.1:
    resolution: {integrity: sha512-eGuFFw7Upda+g4p+QHvnW0RyTX/SVeJBDM/gCtMARO0cLuT2HcEKnTPvhjV6aGeqrCB/sbNop0Kszm0jsaWU4A==}
    engines: {node: '>=4'}
    hasBin: true
    dev: true

  /esquery@1.5.0:
    resolution: {integrity: sha512-YQLXUplAwJgCydQ78IMJywZCceoqk1oH01OERdSAJc/7U2AylwjhSCLDEtqwg811idIS/9fIU5GjG73IgjKMVg==}
    engines: {node: '>=0.10'}
    dependencies:
      estraverse: 5.3.0

  /esrecurse@4.3.0:
    resolution: {integrity: sha512-KmfKL3b6G+RXvP8N1vr3Tq1kL/oCFgn2NYXEtqP8/L3pKapUA4G8cFVaoF3SU323CD4XypR/ffioHmkti6/Tag==}
    engines: {node: '>=4.0'}
    dependencies:
      estraverse: 5.3.0

  /estraverse@4.3.0:
    resolution: {integrity: sha512-39nnKffWz8xN1BU/2c79n9nB9HDzo0niYUqx6xyqUnyoAnQyyWpOTdZEeiCch8BBu515t4wp9ZmgVfVhn9EBpw==}
    engines: {node: '>=4.0'}
    dev: true

  /estraverse@5.3.0:
    resolution: {integrity: sha512-MMdARuVEQziNTeJD8DgMqmhwR11BRQ/cBP+pLtYdSTnf3MIO8fFeiINEbX36ZdNlfU/7A9f3gUw49B3oQsvwBA==}
    engines: {node: '>=4.0'}

  /esutils@2.0.3:
    resolution: {integrity: sha512-kVscqXk4OCp68SZ0dkgEKVi6/8ij300KBWTJq32P/dYeWTSwK41WyTxalN1eRmA5Z9UU/LX9D7FWSmV9SAYx6g==}
    engines: {node: '>=0.10.0'}

  /eventsource-parser@1.0.0:
    resolution: {integrity: sha512-9jgfSCa3dmEme2ES3mPByGXfgZ87VbP97tng1G2nWwWx6bV2nYxm2AWCrbQjXToSe+yYlqaZNtxffR9IeQr95g==}
    engines: {node: '>=14.18'}
    dev: false

  /execa@5.1.1:
    resolution: {integrity: sha512-8uSpZZocAZRBAPIEINJj3Lo9HyGitllczc27Eh5YYojjMFMn8yHMDMaUHE2Jqfq05D/wucwI4JGURyXt1vchyg==}
    engines: {node: '>=10'}
    dependencies:
      cross-spawn: 7.0.3
      get-stream: 6.0.1
      human-signals: 2.1.0
      is-stream: 2.0.1
      merge-stream: 2.0.0
      npm-run-path: 4.0.1
      onetime: 5.1.2
      signal-exit: 3.0.7
      strip-final-newline: 2.0.0

  /execa@7.1.1:
    resolution: {integrity: sha512-wH0eMf/UXckdUYnO21+HDztteVv05rq2GXksxT4fCGeHkBhw1DROXh40wcjMcRqDOWE7iPJ4n3M7e2+YFP+76Q==}
    engines: {node: ^14.18.0 || ^16.14.0 || >=18.0.0}
    dependencies:
      cross-spawn: 7.0.3
      get-stream: 6.0.1
      human-signals: 4.3.1
      is-stream: 3.0.0
      merge-stream: 2.0.0
      npm-run-path: 5.1.0
      onetime: 6.0.0
      signal-exit: 3.0.7
      strip-final-newline: 3.0.0

  /exit@0.1.2:
    resolution: {integrity: sha512-Zk/eNKV2zbjpKzrsQ+n1G6poVbErQxJ0LBOJXaKZ1EViLzH+hrLu9cdXI4zw9dBQJslwBEpbQ2P1oS7nDxs6jQ==}
    engines: {node: '>= 0.8.0'}
    dev: true

  /expect@29.5.0:
    resolution: {integrity: sha512-yM7xqUrCO2JdpFo4XpM82t+PJBFybdqoQuJLDGeDX2ij8NZzqRHyu3Hp188/JX7SWqud+7t4MUdvcgGBICMHZg==}
    engines: {node: ^14.15.0 || ^16.10.0 || >=18.0.0}
    dependencies:
      '@jest/expect-utils': 29.5.0
      jest-get-type: 29.4.3
      jest-matcher-utils: 29.5.0
      jest-message-util: 29.5.0
      jest-util: 29.5.0
    dev: true

  /ext@1.7.0:
    resolution: {integrity: sha512-6hxeJYaL110a9b5TEJSj0gojyHQAmA2ch5Os+ySCiA1QGdS697XWY1pzsrSjqA9LDEEgdB/KypIlR59RcLuHYw==}
    dependencies:
      type: 2.7.2
    dev: false

  /fast-deep-equal@3.1.3:
    resolution: {integrity: sha512-f3qQ9oQy9j2AhBe/H9VC91wLmKBCCU/gDOnKNAYG5hswO7BLKj09Hc5HYNz9cGI++xlpDCIgDaitVs03ATR84Q==}

  /fast-glob@3.2.12:
    resolution: {integrity: sha512-DVj4CQIYYow0BlaelwK1pHl5n5cRSJfM60UA0zK891sVInoPri2Ekj7+e1CT3/3qxXenpI+nBBmQAcJPJgaj4w==}
    engines: {node: '>=8.6.0'}
    dependencies:
      '@nodelib/fs.stat': 2.0.5
      '@nodelib/fs.walk': 1.2.8
      glob-parent: 5.1.2
      merge2: 1.4.1
      micromatch: 4.0.5

  /fast-json-stable-stringify@2.1.0:
    resolution: {integrity: sha512-lhd/wF+Lk98HZoTCtlVraHtfh5XYijIjalXck7saUtuanSDyLMxnHhSXEDJqHxD7msR8D0uCmqlkwjCV8xvwHw==}

  /fast-levenshtein@2.0.6:
    resolution: {integrity: sha512-DCXu6Ifhqcks7TZKY3Hxp3y6qphY5SJZmrWMDrKcERSOXWQdMhU9Ig/PYrzyw/ul9jOIyh0N4M0tbC5hodg8dw==}

  /fastq@1.15.0:
    resolution: {integrity: sha512-wBrocU2LCXXa+lWBt8RoIRD89Fi8OdABODa/kEnyeyjS5aZO5/GNvI5sEINADqP/h8M29UHTHUb53sUu5Ihqdw==}
    dependencies:
      reusify: 1.0.4

  /fb-watchman@2.0.2:
    resolution: {integrity: sha512-p5161BqbuCaSnB8jIbzQHOlpgsPmK5rJVDfDKO91Axs5NC1uu3HRQm6wt9cd9/+GtQQIO53JdGXXoyDpTAsgYA==}
    dependencies:
      bser: 2.1.1
    dev: true

  /fetch-blob@3.2.0:
    resolution: {integrity: sha512-7yAQpD2UMJzLi1Dqv7qFYnPbaPx7ZfFK6PiIxQ4PfkGPyNyl2Ugx+a/umUonmKqjhM4DnfbMvdX6otXq83soQQ==}
    engines: {node: ^12.20 || >= 14.13}
    dependencies:
      node-domexception: 1.0.0
      web-streams-polyfill: 3.2.1
    dev: true

  /file-entry-cache@6.0.1:
    resolution: {integrity: sha512-7Gps/XWymbLk2QLYK4NzpMOrYjMhdIxXuIvy2QBsLE6ljuodKvdkWs/cpyJJ3CVIVpH0Oi1Hvg1ovbMzLdFBBg==}
    engines: {node: ^10.12.0 || >=12.0.0}
    dependencies:
      flat-cache: 3.0.4

  /fill-range@7.0.1:
    resolution: {integrity: sha512-qOo9F+dMUmC2Lcb4BbVvnKJxTPjCm+RRpe4gDuGrzkL7mEVl/djYSu2OdQ2Pa302N4oqkSg9ir6jaLWJ2USVpQ==}
    engines: {node: '>=8'}
    dependencies:
      to-regex-range: 5.0.1

  /find-package@1.0.0:
    resolution: {integrity: sha512-yVn71XCCaNgxz58ERTl8nA/8YYtIQDY9mHSrgFBfiFtdNNfY0h183Vh8BRkKxD8x9TUw3ec290uJKhDVxqGZBw==}
    dependencies:
      parents: 1.0.1
    dev: true

  /find-root@1.1.0:
    resolution: {integrity: sha512-NKfW6bec6GfKc0SGx1e07QZY9PE99u0Bft/0rzSD5k3sO/vwkVUpDUKVm5Gpp5Ue3YfShPFTX2070tDs5kB9Ng==}
    dev: false

  /find-up@4.1.0:
    resolution: {integrity: sha512-PpOwAdQ/YlXQ2vj8a3h8IipDuYRi3wceVQQGYWxNINccq40Anw7BlsEXCMbt1Zt+OLA6Fq9suIpIWD0OsnISlw==}
    engines: {node: '>=8'}
    dependencies:
      locate-path: 5.0.0
      path-exists: 4.0.0
    dev: true

  /find-up@5.0.0:
    resolution: {integrity: sha512-78/PXT1wlLLDgTzDs7sjq9hzz0vXD+zn+7wypEe4fXQxCmdmqfGsEPQxmiCSQI3ajFV91bVSsvNtrJRiW6nGng==}
    engines: {node: '>=10'}
    dependencies:
      locate-path: 6.0.0
      path-exists: 4.0.0

  /flat-cache@3.0.4:
    resolution: {integrity: sha512-dm9s5Pw7Jc0GvMYbshN6zchCA9RgQlzzEZX3vylR9IqFfS8XciblUXOKfW6SiuJ0e13eDYZoZV5wdrev7P3Nwg==}
    engines: {node: ^10.12.0 || >=12.0.0}
    dependencies:
      flatted: 3.2.7
      rimraf: 3.0.2

  /flatted@3.2.7:
    resolution: {integrity: sha512-5nqDSxl8nn5BSNxyR3n4I6eDmbolI6WT+QqR547RwxQapgjQBmtktdP+HTBb/a/zLsbzERTONyUB5pefh5TtjQ==}

  /follow-redirects@1.15.2:
    resolution: {integrity: sha512-VQLG33o04KaQ8uYi2tVNbdrWp1QWxNNea+nmIB4EVM28v0hmP17z7aG1+wAkNzVq4KeXTq3221ye5qTJP91JwA==}
    engines: {node: '>=4.0'}
    peerDependencies:
      debug: '*'
    peerDependenciesMeta:
      debug:
        optional: true
    dev: false

  /for-each@0.3.3:
    resolution: {integrity: sha512-jqYfLp7mo9vIyQf8ykW2v7A+2N4QjeCeI5+Dz9XraiO1ign81wjiH7Fb9vSOWvQfNtmSa4H2RoQTrrXivdUZmw==}
    dependencies:
      is-callable: 1.2.7

  /form-data@4.0.0:
    resolution: {integrity: sha512-ETEklSGi5t0QMZuiXoA/Q6vcnxcLQP5vdugSpuAyi6SVGi2clPPp+xgEhuMaHC+zGgn31Kd235W35f7Hykkaww==}
    engines: {node: '>= 6'}
    dependencies:
      asynckit: 0.4.0
      combined-stream: 1.0.8
      mime-types: 2.1.35

  /formdata-polyfill@4.0.10:
    resolution: {integrity: sha512-buewHzMvYL29jdeQTVILecSaZKnt/RJWjoZCF5OW60Z67/GmSLBkOFM7qh1PI3zFNtJbaZL5eQu1vLfazOwj4g==}
    engines: {node: '>=12.20.0'}
    dependencies:
      fetch-blob: 3.2.0
    dev: true

  /frac@1.1.2:
    resolution: {integrity: sha512-w/XBfkibaTl3YDqASwfDUqkna4Z2p9cFSr1aHDt0WoMTECnRfBOv2WArlZILlqgWlmdIlALXGpM2AOhEk5W3IA==}
    engines: {node: '>=0.8'}
    dev: false

  /fraction.js@4.2.0:
    resolution: {integrity: sha512-MhLuK+2gUcnZe8ZHlaaINnQLl0xRIGRfcGk2yl8xoQAfHrSsL3rYu6FCmBdkdbhc9EPlwyGHewaRsvwRMJtAlA==}
    dev: true

  /fs-minipass@2.1.0:
    resolution: {integrity: sha512-V/JgOLFCS+R6Vcq0slCuaeWEdNC3ouDlJMNIsacH2VtALiu9mV4LPrHc5cDl8k5aw6J8jwgWWpiTo5RYhmIzvg==}
    engines: {node: '>= 8'}
    dependencies:
      minipass: 3.3.6
    dev: true

  /fs.realpath@1.0.0:
    resolution: {integrity: sha512-OO0pH2lK6a0hZnAdau5ItzHPI6pUlvI7jMVnxUQRtw4owF2wk8lOSabtGDCTP4Ggrg2MbGnWO9X8K1t4+fGMDw==}

  /fsevents@2.3.2:
    resolution: {integrity: sha512-xiqMQR4xAeHTuB9uWm+fFRcIOgKBMiOBP+eXiyT7jsgVCq1bkVygt00oASowB7EdtpOHaaPgKt812P9ab+DDKA==}
    engines: {node: ^8.16.0 || ^10.6.0 || >=11.0.0}
    os: [darwin]
    requiresBuild: true
    optional: true

  /function-bind@1.1.1:
    resolution: {integrity: sha512-yIovAzMX49sF8Yl58fSCWJ5svSLuaibPxXQJFLmBObTuCr0Mf1KiPopGM9NiFjiYBCbfaa2Fh6breQ6ANVTI0A==}

  /function.prototype.name@1.1.5:
    resolution: {integrity: sha512-uN7m/BzVKQnCUF/iW8jYea67v++2u7m5UgENbHRtdDVclOUP+FMPlCNdmk0h/ysGyo2tavMJEDqJAkJdRa1vMA==}
    engines: {node: '>= 0.4'}
    dependencies:
      call-bind: 1.0.2
      define-properties: 1.2.0
      es-abstract: 1.21.2
      functions-have-names: 1.2.3
    dev: false

  /functions-have-names@1.2.3:
    resolution: {integrity: sha512-xckBUXyTIqT97tq2x2AMb+g163b5JFysYk0x4qxNFwbfQkmNZoiRHb6sPzI9/QV33WeuvVYBUIiD4NzNIyqaRQ==}

  /gensync@1.0.0-beta.2:
    resolution: {integrity: sha512-3hN7NaskYvMDLQY55gnW3NQ+mesEAepTqlg+VEbj7zzqEMBVNhzcGYYeqFo/TlYz6eQiFcp1HcsCZO+nGgS8zg==}
    engines: {node: '>=6.9.0'}

  /genversion@3.1.1:
    resolution: {integrity: sha512-/H861PMsihhjgX2qqhTN8egM11V04imhA+3JRFY3jjPua2Sy1NqaqqQPjSP8rdM9jZoKpFhVj9g3Fs9XPCjBYQ==}
    engines: {node: '>=10.0.0'}
    hasBin: true
    dependencies:
      commander: 7.2.0
      find-package: 1.0.0
    dev: true

  /get-caller-file@2.0.5:
    resolution: {integrity: sha512-DyFP3BM/3YHTQOCUL/w0OZHR0lpKeGrxotcHWcqNEdnltqFwXVfhEBQ94eIo34AfQpo0rGki4cyIiftY06h2Fg==}
    engines: {node: 6.* || 8.* || >= 10.*}
    dev: true

  /get-intrinsic@1.2.1:
    resolution: {integrity: sha512-2DcsyfABl+gVHEfCOaTrWgyt+tb6MSEGmKq+kI5HwLbIYgjgmMcV8KQ41uaKz1xxUcn9tJtgFbQUEVcEbd0FYw==}
    dependencies:
      function-bind: 1.1.1
      has: 1.0.3
      has-proto: 1.0.1
      has-symbols: 1.0.3

  /get-nonce@1.0.1:
    resolution: {integrity: sha512-FJhYRoDaiatfEkUK8HKlicmu/3SGFD51q3itKDGoSTysQJBnfOcxU5GxnhE1E6soB76MbT0MBtnKJuXyAx+96Q==}
    engines: {node: '>=6'}
    dev: false

  /get-package-type@0.1.0:
    resolution: {integrity: sha512-pjzuKtY64GYfWizNAJ0fr9VqttZkNiK2iS430LtIHzjBEr6bX8Am2zm4sW4Ro5wjWW5cAlRL1qAMTcXbjNAO2Q==}
    engines: {node: '>=8.0.0'}
    dev: true

  /get-stream@6.0.1:
    resolution: {integrity: sha512-ts6Wi+2j3jQjqi70w5AlN8DFnkSwC+MqmxEzdEALB2qXZYV3X/b1CTfgPLGJNMeAWxdPfU8FO1ms3NUfaHCPYg==}
    engines: {node: '>=10'}

  /get-symbol-description@1.0.0:
    resolution: {integrity: sha512-2EmdH1YvIQiZpltCNgkuiUnyukzxM/R6NDJX31Ke3BG1Nq5b0S2PhX59UKi9vZpPDQVdqn+1IcaAwnzTT5vCjw==}
    engines: {node: '>= 0.4'}
    dependencies:
      call-bind: 1.0.2
      get-intrinsic: 1.2.1
    dev: false

  /get-tsconfig@4.5.0:
    resolution: {integrity: sha512-MjhiaIWCJ1sAU4pIQ5i5OfOuHHxVo1oYeNsWTON7jxYkod8pHocXeh+SSbmu5OZZZK73B6cbJ2XADzXehLyovQ==}
    dev: false

  /glob-parent@5.1.2:
    resolution: {integrity: sha512-AOIgSQCepiJYwP3ARnGx+5VnTu2HBYdzbGP45eLw1vr3zB3vZLeyed1sC9hnbcOc9/SrMyM5RPQrkGz4aS9Zow==}
    engines: {node: '>= 6'}
    dependencies:
      is-glob: 4.0.3

  /glob-parent@6.0.2:
    resolution: {integrity: sha512-XxwI8EOhVQgWp6iDL+3b0r86f4d6AX6zSU55HfB4ydCEuXLXc5FcYeOu+nnGftS4TEju/11rt4KJPTMgbfmv4A==}
    engines: {node: '>=10.13.0'}
    dependencies:
      is-glob: 4.0.3

  /glob@7.1.6:
    resolution: {integrity: sha512-LwaxwyZ72Lk7vZINtNNrywX0ZuLyStrdDtabefZKAY5ZGJhVtgdznluResxNmPitE0SAO+O26sWTHeKSI2wMBA==}
    dependencies:
      fs.realpath: 1.0.0
      inflight: 1.0.6
      inherits: 2.0.4
      minimatch: 3.1.2
      once: 1.4.0
      path-is-absolute: 1.0.1
    dev: true

  /glob@7.1.7:
    resolution: {integrity: sha512-OvD9ENzPLbegENnYP5UUfJIirTg4+XwMWGaQfQTY0JenxNvvIKP3U3/tAQSPIu/lHxXYSZmpXlUHeqAIdKzBLQ==}
    dependencies:
      fs.realpath: 1.0.0
      inflight: 1.0.6
      inherits: 2.0.4
      minimatch: 3.1.2
      once: 1.4.0
      path-is-absolute: 1.0.1
    dev: false

  /glob@7.2.3:
    resolution: {integrity: sha512-nFR0zLpU2YCaRxwoCJvL6UvCH2JFyFVIvwTLsIf21AuHlMskA1hhTdk+LlYJtOlYt9v6dvszD2BGRqBL+iQK9Q==}
    dependencies:
      fs.realpath: 1.0.0
      inflight: 1.0.6
      inherits: 2.0.4
      minimatch: 3.1.2
      once: 1.4.0
      path-is-absolute: 1.0.1

  /globals@11.12.0:
    resolution: {integrity: sha512-WOBp/EEGUiIsJSp7wcv/y6MO+lV9UoncWqxuFfm8eBwzWNgyfBd6Gz+IeKQ9jCmyhoH99g15M3T+QaVHFjizVA==}
    engines: {node: '>=4'}

  /globals@13.20.0:
    resolution: {integrity: sha512-Qg5QtVkCy/kv3FUSlu4ukeZDVf9ee0iXLAUYX13gbR17bnejFTzr4iS9bY7kwCf1NztRNm1t91fjOiyx4CSwPQ==}
    engines: {node: '>=8'}
    dependencies:
      type-fest: 0.20.2

  /globalthis@1.0.3:
    resolution: {integrity: sha512-sFdI5LyBiNTHjRd7cGPWapiHWMOXKyuBNX/cWJ3NfzrZQVa8GI/8cofCl74AOVqq9W5kNmguTIzJ/1s2gyI9wA==}
    engines: {node: '>= 0.4'}
    dependencies:
      define-properties: 1.2.0
    dev: false

  /globby@11.1.0:
    resolution: {integrity: sha512-jhIXaOzy1sb8IyocaruWSn1TjmnBVs8Ayhcy83rmxNJ8q2uWKCAj3CnJY+KpGSXCueAPc0i05kVvVKtP1t9S3g==}
    engines: {node: '>=10'}
    dependencies:
      array-union: 2.1.0
      dir-glob: 3.0.1
      fast-glob: 3.2.12
      ignore: 5.2.4
      merge2: 1.4.1
      slash: 3.0.0

  /globby@13.1.4:
    resolution: {integrity: sha512-iui/IiiW+QrJ1X1hKH5qwlMQyv34wJAYwH1vrf8b9kBA4sNiif3gKsMHa+BrdnOpEudWjpotfa7LrTzB1ERS/g==}
    engines: {node: ^12.20.0 || ^14.13.1 || >=16.0.0}
    dependencies:
      dir-glob: 3.0.1
      fast-glob: 3.2.12
      ignore: 5.2.4
      merge2: 1.4.1
      slash: 4.0.0
    dev: false

  /gopd@1.0.1:
    resolution: {integrity: sha512-d65bNlIadxvpb/A2abVdlqKqV563juRnZ1Wtk6s1sIR8uNsXR70xqIzVqxVf1eTqDunwT2MkczEeaezCKTZhwA==}
    dependencies:
      get-intrinsic: 1.2.1

  /graceful-fs@4.2.11:
    resolution: {integrity: sha512-RbJ5/jmFcNNCcDV5o9eTnBLJ/HszWV0P73bc+Ff4nS/rJj+YaS6IGyiOL0VoBYX+l1Wrl3k63h/KrH+nhJ0XvQ==}

  /grapheme-splitter@1.0.4:
    resolution: {integrity: sha512-bzh50DW9kTPM00T8y4o8vQg89Di9oLJVLW/KaOGIXJWP/iqCN6WKYkbNOF04vFLJhwcpYUh9ydh/+5vpOqV4YQ==}

  /has-bigints@1.0.2:
    resolution: {integrity: sha512-tSvCKtBr9lkF0Ex0aQiP9N+OpV4zi2r/Nee5VkRDbaqv35RLYMzbwQfFSZZH0kR+Rd6302UJZ2p/bJCEoR3VoQ==}

  /has-flag@3.0.0:
    resolution: {integrity: sha512-sKJf1+ceQBr4SMkvQnBDNDtf4TXpVhVGateu0t918bl30FnbE2m4vNLX+VWe/dpjlb+HugGYzW7uQXH98HPEYw==}
    engines: {node: '>=4'}

  /has-flag@4.0.0:
    resolution: {integrity: sha512-EykJT/Q1KjTWctppgIAgfSO0tKVuZUjhgMr17kqTumMl6Afv3EISleU7qZUzoXDFTAHTDC4NOoG/ZxU3EvlMPQ==}
    engines: {node: '>=8'}

  /has-property-descriptors@1.0.0:
    resolution: {integrity: sha512-62DVLZGoiEBDHQyqG4w9xCuZ7eJEwNmJRWw2VY84Oedb7WFcA27fiEVe8oUQx9hAUJ4ekurquucTGwsyO1XGdQ==}
    dependencies:
      get-intrinsic: 1.2.1

  /has-proto@1.0.1:
    resolution: {integrity: sha512-7qE+iP+O+bgF9clE5+UoBFzE65mlBiVj3tKCrlNQ0Ogwm0BjpT/gK4SlLYDMybDh5I3TCTKnPPa0oMG7JDYrhg==}
    engines: {node: '>= 0.4'}

  /has-symbols@1.0.3:
    resolution: {integrity: sha512-l3LCuF6MgDNwTDKkdYGEihYjt5pRPbEg46rtlmnSPlUbgmB8LOIrKJbYYFBSbnPaJexMKtiPO8hmeRjRz2Td+A==}
    engines: {node: '>= 0.4'}

  /has-tostringtag@1.0.0:
    resolution: {integrity: sha512-kFjcSNhnlGV1kyoGk7OXKSawH5JOb/LzUc5w9B02hOTO0dfFRjbHQKvg1d6cf3HbeUmtU9VbbV3qzZ2Teh97WQ==}
    engines: {node: '>= 0.4'}
    dependencies:
      has-symbols: 1.0.3

  /has@1.0.3:
    resolution: {integrity: sha512-f2dvO0VU6Oej7RkWJGrehjbzMAjFp5/VKPp5tTpWIV4JHHZK1/BxbFRtf/siA2SWTe09caDmVtYYzWEIbBS4zw==}
    engines: {node: '>= 0.4.0'}
    dependencies:
      function-bind: 1.1.1

  /hoist-non-react-statics@3.3.2:
    resolution: {integrity: sha512-/gGivxi8JPKWNm/W0jSmzcMPpfpPLc3dY/6GxhX2hQ9iGj3aDfklV4ET7NjKpSinLpJ5vafa9iiGIEZg10SfBw==}
    dependencies:
      react-is: 16.13.1
    dev: false

  /html-dom-parser@1.2.0:
    resolution: {integrity: sha512-2HIpFMvvffsXHFUFjso0M9LqM+1Lm22BF+Df2ba+7QHJXjk63pWChEnI6YG27eaWqUdfnh5/Vy+OXrNTtepRsg==}
    dependencies:
      domhandler: 4.3.1
      htmlparser2: 7.2.0
    dev: false

  /html-encoding-sniffer@3.0.0:
    resolution: {integrity: sha512-oWv4T4yJ52iKrufjnyZPkrN0CH3QnrUqdB6In1g5Fe1mia8GmF36gnfNySxoZtxD5+NmYw1EElVXiBk93UeskA==}
    engines: {node: '>=12'}
    dependencies:
      whatwg-encoding: 2.0.0
    dev: true

  /html-escaper@2.0.2:
    resolution: {integrity: sha512-H2iMtd0I4Mt5eYiapRdIDjp+XzelXQ0tFE4JS7YFwFevXXMmOp9myNrUvCg0D6ws8iqkRPBfKHgbwig1SmlLfg==}
    dev: true

  /html-react-parser@1.4.12(react@18.2.0):
    resolution: {integrity: sha512-nqYQzr4uXh67G9ejAG7djupTHmQvSTgjY83zbXLRfKHJ0F06751jXx6WKSFARDdXxCngo2/7H4Rwtfeowql4gQ==}
    peerDependencies:
      react: 0.14 || 15 || 16 || 17 || 18
    dependencies:
      domhandler: 4.3.1
      html-dom-parser: 1.2.0
      react: 18.2.0
      react-property: 2.0.0
      style-to-js: 1.1.0
    dev: false

  /html-tokenize@2.0.1:
    resolution: {integrity: sha512-QY6S+hZ0f5m1WT8WffYN+Hg+xm/w5I8XeUcAq/ZYP5wVC8xbKi4Whhru3FtrAebD5EhBW8rmFzkDI6eCAuFe2w==}
    hasBin: true
    dependencies:
      buffer-from: 0.1.2
      inherits: 2.0.4
      minimist: 1.2.8
      readable-stream: 1.0.34
      through2: 0.4.2
    dev: false

  /htmlparser2@7.2.0:
    resolution: {integrity: sha512-H7MImA4MS6cw7nbyURtLPO1Tms7C5H602LRETv95z1MxO/7CP7rDVROehUYeYBUYEON94NXXDEPmZuq+hX4sog==}
    dependencies:
      domelementtype: 2.3.0
      domhandler: 4.3.1
      domutils: 2.8.0
      entities: 3.0.1
    dev: false

  /http-proxy-agent@5.0.0:
    resolution: {integrity: sha512-n2hY8YdoRE1i7r6M0w9DIw5GgZN0G25P8zLCRQ8rjXtTU3vsNFBI/vWK/UIeE6g5MUUz6avwAPXmL6Fy9D/90w==}
    engines: {node: '>= 6'}
    dependencies:
      '@tootallnate/once': 2.0.0
      agent-base: 6.0.2
      debug: 4.3.4
    transitivePeerDependencies:
      - supports-color
    dev: true

  /https-proxy-agent@5.0.1:
    resolution: {integrity: sha512-dFcAjpTQFgoLMzC2VwU+C/CbS7uRL0lWmxDITmqm7C+7F0Odmj6s9l6alZc6AELXhrnggM2CeWSXHGOdX2YtwA==}
    engines: {node: '>= 6'}
    dependencies:
      agent-base: 6.0.2
      debug: 4.3.4
    transitivePeerDependencies:
      - supports-color
    dev: true

  /human-signals@2.1.0:
    resolution: {integrity: sha512-B4FFZ6q/T2jhhksgkbEW3HBvWIfDW85snkQgawt07S7J5QXTk6BkNV+0yAeZrM5QpMAdYlocGoljn0sJ/WQkFw==}
    engines: {node: '>=10.17.0'}

  /human-signals@4.3.1:
    resolution: {integrity: sha512-nZXjEF2nbo7lIw3mgYjItAfgQXog3OjJogSbKa2CQIIvSGWcKgeJnQlNXip6NglNzYH45nSRiEVimMvYL8DDqQ==}
    engines: {node: '>=14.18.0'}

  /iconv-lite@0.6.3:
    resolution: {integrity: sha512-4fCk79wshMdzMp2rH06qWrJE4iolqLhCUH+OiuIgU++RB0+94NlDL81atO7GX55uUKueo0txHNtvEyI6D7WdMw==}
    engines: {node: '>=0.10.0'}
    dependencies:
      safer-buffer: 2.1.2
    dev: true

  /ignore@5.2.4:
    resolution: {integrity: sha512-MAb38BcSbH0eHNBxn7ql2NH/kX33OkB3lZ1BNdh7ENeRChHTYsTvWrMubiIAMNS2llXEEgZ1MUOBtXChP3kaFQ==}
    engines: {node: '>= 4'}

  /import-fresh@3.3.0:
    resolution: {integrity: sha512-veYYhQa+D1QBKznvhUHxb8faxlrwUnxseDAbAp457E0wLNio2bOSKnjYDhMj+YiAq61xrMGhQk9iXVk5FzgQMw==}
    engines: {node: '>=6'}
    dependencies:
      parent-module: 1.0.1
      resolve-from: 4.0.0

  /import-local@3.1.0:
    resolution: {integrity: sha512-ASB07uLtnDs1o6EHjKpX34BKYDSqnFerfTOJL2HvMqF70LnxpjkzDB8J44oT9pu4AMPkQwf8jl6szgvNd2tRIg==}
    engines: {node: '>=8'}
    hasBin: true
    dependencies:
      pkg-dir: 4.2.0
      resolve-cwd: 3.0.0
    dev: true

  /imurmurhash@0.1.4:
    resolution: {integrity: sha512-JmXMZ6wuvDmLiHEml9ykzqO6lwFbof0GG4IkcGaENdCRDDmMVnny7s5HsIgHCbaq0w2MyPhDqkhTUgS2LU2PHA==}
    engines: {node: '>=0.8.19'}

  /indent-string@4.0.0:
    resolution: {integrity: sha512-EdDDZu4A2OyIK7Lr/2zG+w5jmbuk1DVBnEwREQvBzspBJkCEbRa8GxU1lghYcaGJCnRWibjDXlq779X1/y5xwg==}
    engines: {node: '>=8'}
    dev: true

  /inflight@1.0.6:
    resolution: {integrity: sha512-k92I/b08q4wvFscXCLvqfsHCrjrF7yiXsQuIVvVE7N82W3+aqpzuUdBbfhWcy/FZR3/4IgflMgKLOsvPDrGCJA==}
    dependencies:
      once: 1.4.0
      wrappy: 1.0.2

  /inherits@2.0.4:
    resolution: {integrity: sha512-k/vGaX4/Yla3WzyMCvTQOXYeIHvqOKtnqBduzTHpzpQZzAskKMhZ2K+EnBiSM9zGSoIFeMpXKxa4dYeZIQqewQ==}

  /inline-style-parser@0.1.1:
    resolution: {integrity: sha512-7NXolsK4CAS5+xvdj5OMMbI962hU/wvwoxk+LWR9Ek9bVtyuuYScDN6eS0rUm6TxApFpw7CX1o4uJzcd4AyD3Q==}
    dev: false

  /internal-slot@1.0.5:
    resolution: {integrity: sha512-Y+R5hJrzs52QCG2laLn4udYVnxsfny9CpOhNhUvk/SSSVyF6T27FzRbF0sroPidSu3X8oEAkOn2K804mjpt6UQ==}
    engines: {node: '>= 0.4'}
    dependencies:
      get-intrinsic: 1.2.1
      has: 1.0.3
      side-channel: 1.0.4

  /invariant@2.2.4:
    resolution: {integrity: sha512-phJfQVBuaJM5raOpJjSfkiD6BpbCE4Ns//LaXl6wGYtUBY83nWS6Rf9tXm2e8VaK60JEjYldbPif/A2B1C2gNA==}
    dependencies:
      loose-envify: 1.4.0
    dev: false

  /is-arguments@1.1.1:
    resolution: {integrity: sha512-8Q7EARjzEnKpt/PCD7e1cgUS0a6X8u5tdSiMqXhojOdoV9TsMsiO+9VLC5vAmO8N7/GmXn7yjR8qnA6bVAEzfA==}
    engines: {node: '>= 0.4'}
    dependencies:
      call-bind: 1.0.2
      has-tostringtag: 1.0.0

  /is-array-buffer@3.0.2:
    resolution: {integrity: sha512-y+FyyR/w8vfIRq4eQcM1EYgSTnmHXPqaF+IgzgraytCFq5Xh8lllDVmAZolPJiZttZLeFSINPYMaEJ7/vWUa1w==}
    dependencies:
      call-bind: 1.0.2
      get-intrinsic: 1.2.1
      is-typed-array: 1.1.10

  /is-arrayish@0.2.1:
    resolution: {integrity: sha512-zz06S8t0ozoDXMG+ube26zeCTNXcKIPJZJi8hBrF4idCLms4CG9QtK7qBl1boi5ODzFpjswb5JPmHCbMpjaYzg==}

  /is-arrayish@0.3.2:
    resolution: {integrity: sha512-eVRqCvVlZbuw3GrM63ovNSNAeA1K16kaR/LRY/92w0zxQ5/1YzwblUX652i4Xs9RwAGjW9d9y6X88t8OaAJfWQ==}
    dev: true

  /is-bigint@1.0.4:
    resolution: {integrity: sha512-zB9CruMamjym81i2JZ3UMn54PKGsQzsJeo6xvN3HJJ4CAsQNB6iRutp2To77OfCNuoxspsIhzaPoO1zyCEhFOg==}
    dependencies:
      has-bigints: 1.0.2

  /is-binary-path@2.1.0:
    resolution: {integrity: sha512-ZMERYes6pDydyuGidse7OsHxtbI7WVeUEozgR/g7rd0xUimYNlvZRE/K2MgZTjWy725IfelLeVcEM97mmtRGXw==}
    engines: {node: '>=8'}
    dependencies:
      binary-extensions: 2.2.0
    dev: true

  /is-boolean-object@1.1.2:
    resolution: {integrity: sha512-gDYaKHJmnj4aWxyj6YHyXVpdQawtVLHU5cb+eztPGczf6cjuTdwve5ZIEfgXqH4e57An1D1AKf8CZ3kYrQRqYA==}
    engines: {node: '>= 0.4'}
    dependencies:
      call-bind: 1.0.2
      has-tostringtag: 1.0.0

  /is-callable@1.2.7:
    resolution: {integrity: sha512-1BC0BVFhS/p0qtw6enp8e+8OD0UrK0oFLztSjNzhcKA3WDuJxxAPXzPuPtKkjEY9UUoEWlX/8fgKeu2S8i9JTA==}
    engines: {node: '>= 0.4'}

  /is-core-module@2.12.0:
    resolution: {integrity: sha512-RECHCBCd/viahWmwj6enj19sKbHfJrddi/6cBDsNTKbNq0f7VeaUkBo60BqzvPqo/W54ChS62Z5qyun7cfOMqQ==}
    dependencies:
      has: 1.0.3

  /is-date-object@1.0.5:
    resolution: {integrity: sha512-9YQaSxsAiSwcvS33MBk3wTCVnWK+HhF8VZR2jRxehM16QcVOdHqPn4VPHmRK4lSr38n9JriurInLcP90xsYNfQ==}
    engines: {node: '>= 0.4'}
    dependencies:
      has-tostringtag: 1.0.0

  /is-docker@2.2.1:
    resolution: {integrity: sha512-F+i2BKsFrH66iaUFc0woD8sLy8getkwTwtOBjvs56Cx4CgJDeKQeqfz8wAYiSb8JOprWhHH5p77PbmYCvvUuXQ==}
    engines: {node: '>=8'}
    hasBin: true
    dev: false

  /is-docker@3.0.0:
    resolution: {integrity: sha512-eljcgEDlEns/7AXFosB5K/2nCM4P7FQPkGc/DWLy5rmFEWvZayGrik1d9/QIY5nJ4f9YsVvBkA6kJpHn9rISdQ==}
    engines: {node: ^12.20.0 || ^14.13.1 || >=16.0.0}
    hasBin: true
    dev: false

  /is-extendable@1.0.1:
    resolution: {integrity: sha512-arnXMxT1hhoKo9k1LZdmlNyJdDDfy2v0fXjFlmok4+i8ul/6WlbVge9bhM74OpNPQPMGUToDtz+KXa1PneJxOA==}
    engines: {node: '>=0.10.0'}
    dependencies:
      is-plain-object: 2.0.4
    dev: false

  /is-extglob@2.1.1:
    resolution: {integrity: sha512-SbKbANkN603Vi4jEZv49LeVJMn4yGwsbzZworEoyEiutsN3nJYdbO36zfhGJ6QEDpOZIFkDtnq5JRxmvl3jsoQ==}
    engines: {node: '>=0.10.0'}

  /is-fullwidth-code-point@3.0.0:
    resolution: {integrity: sha512-zymm5+u+sCsSWyD9qNaejV3DFvhCKclKdizYaJUuHA83RLjb7nSuGnddCHGv0hk+KY7BMAlsWeK4Ueg6EV6XQg==}
    engines: {node: '>=8'}
    dev: true

  /is-fullwidth-code-point@4.0.0:
    resolution: {integrity: sha512-O4L094N2/dZ7xqVdrXhh9r1KODPJpFms8B5sGdJLPy664AgvXsreZUyCQQNItZRDlYug4xStLjNp/sz3HvBowQ==}
    engines: {node: '>=12'}
    dev: true

  /is-generator-fn@2.1.0:
    resolution: {integrity: sha512-cTIB4yPYL/Grw0EaSzASzg6bBy9gqCofvWN8okThAYIxKJZC+udlRAmGbM0XLeniEJSs8uEgHPGuHSe1XsOLSQ==}
    engines: {node: '>=6'}
    dev: true

  /is-glob@4.0.3:
    resolution: {integrity: sha512-xelSayHH36ZgE7ZWhli7pW34hNbNl8Ojv5KVmkJD4hBdD3th8Tfk9vYasLM+mXWOZhFkgZfxhLSnrwRr4elSSg==}
    engines: {node: '>=0.10.0'}
    dependencies:
      is-extglob: 2.1.1

  /is-inside-container@1.0.0:
    resolution: {integrity: sha512-KIYLCCJghfHZxqjYBE7rEy0OBuTd5xCHS7tHVgvCLkx7StIoaxwNW3hCALgEUjFfeRk+MG/Qxmp/vtETEF3tRA==}
    engines: {node: '>=14.16'}
    hasBin: true
    dependencies:
      is-docker: 3.0.0
    dev: false

  /is-map@2.0.2:
    resolution: {integrity: sha512-cOZFQQozTha1f4MxLFzlgKYPTyj26picdZTx82hbc/Xf4K/tZOOXSCkMvU4pKioRXGDLJRn0GM7Upe7kR721yg==}

  /is-negative-zero@2.0.2:
    resolution: {integrity: sha512-dqJvarLawXsFbNDeJW7zAz8ItJ9cd28YufuuFzh0G8pNHjJMnY08Dv7sYX2uF5UpQOwieAeOExEYAWWfu7ZZUA==}
    engines: {node: '>= 0.4'}
    dev: false

  /is-number-object@1.0.7:
    resolution: {integrity: sha512-k1U0IRzLMo7ZlYIfzRu23Oh6MiIFasgpb9X76eqfFZAqwH44UI4KTBvBYIZ1dSL9ZzChTB9ShHfLkR4pdW5krQ==}
    engines: {node: '>= 0.4'}
    dependencies:
      has-tostringtag: 1.0.0

  /is-number@7.0.0:
    resolution: {integrity: sha512-41Cifkg6e8TylSpdtTpeLVMqvSBEVzTttHvERD741+pnZ8ANv0004MRL43QKPDlK9cGvNp6NZWZUBlbGXYxxng==}
    engines: {node: '>=0.12.0'}

  /is-path-inside@3.0.3:
    resolution: {integrity: sha512-Fd4gABb+ycGAmKou8eMftCupSir5lRxqf4aD/vd0cD2qc4HL07OjCeuHMr8Ro4CoMaeCKDB0/ECBOVWjTwUvPQ==}
    engines: {node: '>=8'}

  /is-plain-object@2.0.4:
    resolution: {integrity: sha512-h5PpgXkWitc38BBMYawTYMWJHFZJVnBquFE57xFpjB8pJFiF6gZ+bU+WyI/yqXiFR5mdLsgYNaPe8uao6Uv9Og==}
    engines: {node: '>=0.10.0'}
    dependencies:
      isobject: 3.0.1
    dev: false

  /is-potential-custom-element-name@1.0.1:
    resolution: {integrity: sha512-bCYeRA2rVibKZd+s2625gGnGF/t7DSqDs4dP7CrLA1m7jKWz6pps0LpYLJN8Q64HtmPKJ1hrN3nzPNKFEKOUiQ==}
    dev: true

  /is-regex@1.1.4:
    resolution: {integrity: sha512-kvRdxDsxZjhzUX07ZnLydzS1TU/TJlTUHHY4YLL87e37oUA49DfkLqgy+VjFocowy29cKvcSiu+kIv728jTTVg==}
    engines: {node: '>= 0.4'}
    dependencies:
      call-bind: 1.0.2
      has-tostringtag: 1.0.0

  /is-set@2.0.2:
    resolution: {integrity: sha512-+2cnTEZeY5z/iXGbLhPrOAaK/Mau5k5eXq9j14CpRTftq0pAJu2MwVRSZhyZWBzx3o6X795Lz6Bpb6R0GKf37g==}

  /is-shared-array-buffer@1.0.2:
    resolution: {integrity: sha512-sqN2UDu1/0y6uvXyStCOzyhAjCSlHceFoMKJW8W9EU9cvic/QdsZ0kEU93HEy3IUEFZIiH/3w+AH/UQbPHNdhA==}
    dependencies:
      call-bind: 1.0.2

  /is-stream@2.0.1:
    resolution: {integrity: sha512-hFoiJiTl63nn+kstHGBtewWSKnQLpyb155KHheA1l39uvtO9nWIop1p3udqPcUd/xbF1VLMO4n7OI6p7RbngDg==}
    engines: {node: '>=8'}

  /is-stream@3.0.0:
    resolution: {integrity: sha512-LnQR4bZ9IADDRSkvpqMGvt/tEJWclzklNgSw48V5EAaAeDd6qGvN8ei6k5p0tvxSR171VmGyHuTiAOfxAbr8kA==}
    engines: {node: ^12.20.0 || ^14.13.1 || >=16.0.0}

  /is-string@1.0.7:
    resolution: {integrity: sha512-tE2UXzivje6ofPW7l23cjDOMa09gb7xlAqG6jG5ej6uPV32TlWP3NKPigtaGeHNu9fohccRYvIiZMfOOnOYUtg==}
    engines: {node: '>= 0.4'}
    dependencies:
      has-tostringtag: 1.0.0

  /is-symbol@1.0.4:
    resolution: {integrity: sha512-C/CPBqKWnvdcxqIARxyOh4v1UUEOCHpgDa0WYgpKDFMszcrPcffg5uhwSgPCLD2WWxmq6isisz87tzT01tuGhg==}
    engines: {node: '>= 0.4'}
    dependencies:
      has-symbols: 1.0.3

  /is-typed-array@1.1.10:
    resolution: {integrity: sha512-PJqgEHiWZvMpaFZ3uTc8kHPM4+4ADTlDniuQL7cU/UDA0Ql7F70yGfHph3cLNe+c9toaigv+DFzTJKhc2CtO6A==}
    engines: {node: '>= 0.4'}
    dependencies:
      available-typed-arrays: 1.0.5
      call-bind: 1.0.2
      for-each: 0.3.3
      gopd: 1.0.1
      has-tostringtag: 1.0.0

  /is-typedarray@1.0.0:
    resolution: {integrity: sha512-cyA56iCMHAh5CdzjJIa4aohJyeO1YbwLi3Jc35MmRU6poroFjIGZzUzupGiRPOjgHg9TLu43xbpwXk523fMxKA==}
    dev: false

  /is-weakmap@2.0.1:
    resolution: {integrity: sha512-NSBR4kH5oVj1Uwvv970ruUkCV7O1mzgVFO4/rev2cLRda9Tm9HrL70ZPut4rOHgY0FNrUu9BCbXA2sdQ+x0chA==}

  /is-weakref@1.0.2:
    resolution: {integrity: sha512-qctsuLZmIQ0+vSSMfoVvyFe2+GSEvnmZ2ezTup1SBse9+twCCeial6EEi3Nc2KFcf6+qz2FBPnjXsk8xhKSaPQ==}
    dependencies:
      call-bind: 1.0.2
    dev: false

  /is-weakset@2.0.2:
    resolution: {integrity: sha512-t2yVvttHkQktwnNNmBQ98AhENLdPUTDTE21uPqAQ0ARwQfGeQKRVS0NNurH7bTf7RrvcVn1OOge45CnBeHCSmg==}
    dependencies:
      call-bind: 1.0.2
      get-intrinsic: 1.2.1

  /is-wsl@2.2.0:
    resolution: {integrity: sha512-fKzAra0rGJUUBwGBgNkHZuToZcn+TtXHpeCgmkMJMMYx1sQDYaCSyjJBSCa2nH1DGm7s3n1oBnohoVTBaN7Lww==}
    engines: {node: '>=8'}
    dependencies:
      is-docker: 2.2.1
    dev: false

  /isarray@0.0.1:
    resolution: {integrity: sha512-D2S+3GLxWH+uhrNEcoh/fnmYeP8E8/zHl644d/jdA0g2uyXvy3sb0qxotE+ne0LtccHknQzWwZEzhak7oJ0COQ==}
    dev: false

  /isarray@1.0.0:
    resolution: {integrity: sha512-VLghIWNM6ELQzo7zwmcg0NmTVyWKYjvIeM83yjp0wRDTmUnrM678fQbcKBo6n2CJEF0szoG//ytg+TKla89ALQ==}
    dev: false

  /isarray@2.0.5:
    resolution: {integrity: sha512-xHjhDr3cNBK0BzdUJSPXZntQUx/mwMS5Rw4A7lPJ90XGAO6ISP/ePDNuo0vhqOZU+UD5JoodwCAAoZQd3FeAKw==}

  /isexe@2.0.0:
    resolution: {integrity: sha512-RHxMLp9lnKHGHRng9QFhRCMbYAcVpn69smSGcq3f36xjgVVWThj4qqLbTLlq7Ssj8B+fIQ1EuCEGI2lKsyQeIw==}

  /isobject@3.0.1:
    resolution: {integrity: sha512-WhB9zCku7EGTj/HQQRz5aUQEUeoQZH2bWcltRErOpymJ4boYE6wL9Tbr23krRPSZ+C5zqNSrSw+Cc7sZZ4b7vg==}
    engines: {node: '>=0.10.0'}
    dev: false

  /istanbul-lib-coverage@3.2.0:
    resolution: {integrity: sha512-eOeJ5BHCmHYvQK7xt9GkdHuzuCGS1Y6g9Gvnx3Ym33fz/HpLRYxiS0wHNr+m/MBC8B647Xt608vCDEvhl9c6Mw==}
    engines: {node: '>=8'}
    dev: true

  /istanbul-lib-instrument@5.2.1:
    resolution: {integrity: sha512-pzqtp31nLv/XFOzXGuvhCb8qhjmTVo5vjVk19XE4CRlSWz0KoeJ3bw9XsA7nOp9YBf4qHjwBxkDzKcME/J29Yg==}
    engines: {node: '>=8'}
    dependencies:
      '@babel/core': 7.21.8
      '@babel/parser': 7.21.8
      '@istanbuljs/schema': 0.1.3
      istanbul-lib-coverage: 3.2.0
      semver: 6.3.0
    transitivePeerDependencies:
      - supports-color
    dev: true

  /istanbul-lib-report@3.0.0:
    resolution: {integrity: sha512-wcdi+uAKzfiGT2abPpKZ0hSU1rGQjUQnLvtY5MpQ7QCTahD3VODhcu4wcfY1YtkGaDD5yuydOLINXsfbus9ROw==}
    engines: {node: '>=8'}
    dependencies:
      istanbul-lib-coverage: 3.2.0
      make-dir: 3.1.0
      supports-color: 7.2.0
    dev: true

  /istanbul-lib-source-maps@4.0.1:
    resolution: {integrity: sha512-n3s8EwkdFIJCG3BPKBYvskgXGoy88ARzvegkitk60NxRdwltLOTaH7CUiMRXvwYorl0Q712iEjcWB+fK/MrWVw==}
    engines: {node: '>=10'}
    dependencies:
      debug: 4.3.4
      istanbul-lib-coverage: 3.2.0
      source-map: 0.6.1
    transitivePeerDependencies:
      - supports-color
    dev: true

  /istanbul-reports@3.1.5:
    resolution: {integrity: sha512-nUsEMa9pBt/NOHqbcbeJEgqIlY/K7rVWUX6Lql2orY5e9roQOthbR3vtY4zzf2orPELg80fnxxk9zUyPlgwD1w==}
    engines: {node: '>=8'}
    dependencies:
      html-escaper: 2.0.2
      istanbul-lib-report: 3.0.0
    dev: true

  /jest-changed-files@29.5.0:
    resolution: {integrity: sha512-IFG34IUMUaNBIxjQXF/iu7g6EcdMrGRRxaUSw92I/2g2YC6vCdTltl4nHvt7Ci5nSJwXIkCu8Ka1DKF+X7Z1Ag==}
    engines: {node: ^14.15.0 || ^16.10.0 || >=18.0.0}
    dependencies:
      execa: 5.1.1
      p-limit: 3.1.0
    dev: true

  /jest-circus@29.5.0:
    resolution: {integrity: sha512-gq/ongqeQKAplVxqJmbeUOJJKkW3dDNPY8PjhJ5G0lBRvu0e3EWGxGy5cI4LAGA7gV2UHCtWBI4EMXK8c9nQKA==}
    engines: {node: ^14.15.0 || ^16.10.0 || >=18.0.0}
    dependencies:
      '@jest/environment': 29.5.0
      '@jest/expect': 29.5.0
      '@jest/test-result': 29.5.0
      '@jest/types': 29.5.0
      '@types/node': 20.1.5
      chalk: 4.1.2
      co: 4.6.0
      dedent: 0.7.0
      is-generator-fn: 2.1.0
      jest-each: 29.5.0
      jest-matcher-utils: 29.5.0
      jest-message-util: 29.5.0
      jest-runtime: 29.5.0
      jest-snapshot: 29.5.0
      jest-util: 29.5.0
      p-limit: 3.1.0
      pretty-format: 29.5.0
      pure-rand: 6.0.2
      slash: 3.0.0
      stack-utils: 2.0.6
    transitivePeerDependencies:
      - supports-color
    dev: true

  /jest-cli@29.5.0(@types/node@20.1.5):
    resolution: {integrity: sha512-L1KcP1l4HtfwdxXNFCL5bmUbLQiKrakMUriBEcc1Vfz6gx31ORKdreuWvmQVBit+1ss9NNR3yxjwfwzZNdQXJw==}
    engines: {node: ^14.15.0 || ^16.10.0 || >=18.0.0}
    hasBin: true
    peerDependencies:
      node-notifier: ^8.0.1 || ^9.0.0 || ^10.0.0
    peerDependenciesMeta:
      node-notifier:
        optional: true
    dependencies:
      '@jest/core': 29.5.0
      '@jest/test-result': 29.5.0
      '@jest/types': 29.5.0
      chalk: 4.1.2
      exit: 0.1.2
      graceful-fs: 4.2.11
      import-local: 3.1.0
      jest-config: 29.5.0(@types/node@20.1.5)
      jest-util: 29.5.0
      jest-validate: 29.5.0
      prompts: 2.4.2
      yargs: 17.7.2
    transitivePeerDependencies:
      - '@types/node'
      - supports-color
      - ts-node
    dev: true

  /jest-config@29.5.0(@types/node@20.1.5):
    resolution: {integrity: sha512-kvDUKBnNJPNBmFFOhDbm59iu1Fii1Q6SxyhXfvylq3UTHbg6o7j/g8k2dZyXWLvfdKB1vAPxNZnMgtKJcmu3kA==}
    engines: {node: ^14.15.0 || ^16.10.0 || >=18.0.0}
    peerDependencies:
      '@types/node': '*'
      ts-node: '>=9.0.0'
    peerDependenciesMeta:
      '@types/node':
        optional: true
      ts-node:
        optional: true
    dependencies:
      '@babel/core': 7.21.8
      '@jest/test-sequencer': 29.5.0
      '@jest/types': 29.5.0
      '@types/node': 20.1.5
      babel-jest: 29.5.0(@babel/core@7.21.8)
      chalk: 4.1.2
      ci-info: 3.8.0
      deepmerge: 4.3.1
      glob: 7.2.3
      graceful-fs: 4.2.11
      jest-circus: 29.5.0
      jest-environment-node: 29.5.0
      jest-get-type: 29.4.3
      jest-regex-util: 29.4.3
      jest-resolve: 29.5.0
      jest-runner: 29.5.0
      jest-util: 29.5.0
      jest-validate: 29.5.0
      micromatch: 4.0.5
      parse-json: 5.2.0
      pretty-format: 29.5.0
      slash: 3.0.0
      strip-json-comments: 3.1.1
    transitivePeerDependencies:
      - supports-color
    dev: true

  /jest-diff@29.5.0:
    resolution: {integrity: sha512-LtxijLLZBduXnHSniy0WMdaHjmQnt3g5sa16W4p0HqukYTTsyTW3GD1q41TyGl5YFXj/5B2U6dlh5FM1LIMgxw==}
    engines: {node: ^14.15.0 || ^16.10.0 || >=18.0.0}
    dependencies:
      chalk: 4.1.2
      diff-sequences: 29.4.3
      jest-get-type: 29.4.3
      pretty-format: 29.5.0
    dev: true

  /jest-docblock@29.4.3:
    resolution: {integrity: sha512-fzdTftThczeSD9nZ3fzA/4KkHtnmllawWrXO69vtI+L9WjEIuXWs4AmyME7lN5hU7dB0sHhuPfcKofRsUb/2Fg==}
    engines: {node: ^14.15.0 || ^16.10.0 || >=18.0.0}
    dependencies:
      detect-newline: 3.1.0
    dev: true

  /jest-each@29.5.0:
    resolution: {integrity: sha512-HM5kIJ1BTnVt+DQZ2ALp3rzXEl+g726csObrW/jpEGl+CDSSQpOJJX2KE/vEg8cxcMXdyEPu6U4QX5eruQv5hA==}
    engines: {node: ^14.15.0 || ^16.10.0 || >=18.0.0}
    dependencies:
      '@jest/types': 29.5.0
      chalk: 4.1.2
      jest-get-type: 29.4.3
      jest-util: 29.5.0
      pretty-format: 29.5.0
    dev: true

  /jest-environment-jsdom@29.5.0:
    resolution: {integrity: sha512-/KG8yEK4aN8ak56yFVdqFDzKNHgF4BAymCx2LbPNPsUshUlfAl0eX402Xm1pt+eoG9SLZEUVifqXtX8SK74KCw==}
    engines: {node: ^14.15.0 || ^16.10.0 || >=18.0.0}
    peerDependencies:
      canvas: ^2.5.0
    peerDependenciesMeta:
      canvas:
        optional: true
    dependencies:
      '@jest/environment': 29.5.0
      '@jest/fake-timers': 29.5.0
      '@jest/types': 29.5.0
      '@types/jsdom': 20.0.1
      '@types/node': 20.1.5
      jest-mock: 29.5.0
      jest-util: 29.5.0
      jsdom: 20.0.3
    transitivePeerDependencies:
      - bufferutil
      - supports-color
      - utf-8-validate
    dev: true

  /jest-environment-node@29.5.0:
    resolution: {integrity: sha512-ExxuIK/+yQ+6PRGaHkKewYtg6hto2uGCgvKdb2nfJfKXgZ17DfXjvbZ+jA1Qt9A8EQSfPnt5FKIfnOO3u1h9qw==}
    engines: {node: ^14.15.0 || ^16.10.0 || >=18.0.0}
    dependencies:
      '@jest/environment': 29.5.0
      '@jest/fake-timers': 29.5.0
      '@jest/types': 29.5.0
      '@types/node': 20.1.5
      jest-mock: 29.5.0
      jest-util: 29.5.0
    dev: true

  /jest-get-type@29.4.3:
    resolution: {integrity: sha512-J5Xez4nRRMjk8emnTpWrlkyb9pfRQQanDrvWHhsR1+VUfbwxi30eVcZFlcdGInRibU4G5LwHXpI7IRHU0CY+gg==}
    engines: {node: ^14.15.0 || ^16.10.0 || >=18.0.0}
    dev: true

  /jest-haste-map@29.5.0:
    resolution: {integrity: sha512-IspOPnnBro8YfVYSw6yDRKh/TiCdRngjxeacCps1cQ9cgVN6+10JUcuJ1EabrgYLOATsIAigxA0rLR9x/YlrSA==}
    engines: {node: ^14.15.0 || ^16.10.0 || >=18.0.0}
    dependencies:
      '@jest/types': 29.5.0
      '@types/graceful-fs': 4.1.6
      '@types/node': 20.1.5
      anymatch: 3.1.3
      fb-watchman: 2.0.2
      graceful-fs: 4.2.11
      jest-regex-util: 29.4.3
      jest-util: 29.5.0
      jest-worker: 29.5.0
      micromatch: 4.0.5
      walker: 1.0.8
    optionalDependencies:
      fsevents: 2.3.2
    dev: true

  /jest-leak-detector@29.5.0:
    resolution: {integrity: sha512-u9YdeeVnghBUtpN5mVxjID7KbkKE1QU4f6uUwuxiY0vYRi9BUCLKlPEZfDGR67ofdFmDz9oPAy2G92Ujrntmow==}
    engines: {node: ^14.15.0 || ^16.10.0 || >=18.0.0}
    dependencies:
      jest-get-type: 29.4.3
      pretty-format: 29.5.0
    dev: true

  /jest-matcher-utils@29.5.0:
    resolution: {integrity: sha512-lecRtgm/rjIK0CQ7LPQwzCs2VwW6WAahA55YBuI+xqmhm7LAaxokSB8C97yJeYyT+HvQkH741StzpU41wohhWw==}
    engines: {node: ^14.15.0 || ^16.10.0 || >=18.0.0}
    dependencies:
      chalk: 4.1.2
      jest-diff: 29.5.0
      jest-get-type: 29.4.3
      pretty-format: 29.5.0
    dev: true

  /jest-message-util@29.5.0:
    resolution: {integrity: sha512-Kijeg9Dag6CKtIDA7O21zNTACqD5MD/8HfIV8pdD94vFyFuer52SigdC3IQMhab3vACxXMiFk+yMHNdbqtyTGA==}
    engines: {node: ^14.15.0 || ^16.10.0 || >=18.0.0}
    dependencies:
      '@babel/code-frame': 7.21.4
      '@jest/types': 29.5.0
      '@types/stack-utils': 2.0.1
      chalk: 4.1.2
      graceful-fs: 4.2.11
      micromatch: 4.0.5
      pretty-format: 29.5.0
      slash: 3.0.0
      stack-utils: 2.0.6
    dev: true

  /jest-mock@29.5.0:
    resolution: {integrity: sha512-GqOzvdWDE4fAV2bWQLQCkujxYWL7RxjCnj71b5VhDAGOevB3qj3Ovg26A5NI84ZpODxyzaozXLOh2NCgkbvyaw==}
    engines: {node: ^14.15.0 || ^16.10.0 || >=18.0.0}
    dependencies:
      '@jest/types': 29.5.0
      '@types/node': 20.1.5
      jest-util: 29.5.0
    dev: true

  /jest-pnp-resolver@1.2.3(jest-resolve@29.5.0):
    resolution: {integrity: sha512-+3NpwQEnRoIBtx4fyhblQDPgJI0H1IEIkX7ShLUjPGA7TtUTvI1oiKi3SR4oBR0hQhQR80l4WAe5RrXBwWMA8w==}
    engines: {node: '>=6'}
    peerDependencies:
      jest-resolve: '*'
    peerDependenciesMeta:
      jest-resolve:
        optional: true
    dependencies:
      jest-resolve: 29.5.0
    dev: true

  /jest-regex-util@29.4.3:
    resolution: {integrity: sha512-O4FglZaMmWXbGHSQInfXewIsd1LMn9p3ZXB/6r4FOkyhX2/iP/soMG98jGvk/A3HAN78+5VWcBGO0BJAPRh4kg==}
    engines: {node: ^14.15.0 || ^16.10.0 || >=18.0.0}
    dev: true

  /jest-resolve-dependencies@29.5.0:
    resolution: {integrity: sha512-sjV3GFr0hDJMBpYeUuGduP+YeCRbd7S/ck6IvL3kQ9cpySYKqcqhdLLC2rFwrcL7tz5vYibomBrsFYWkIGGjOg==}
    engines: {node: ^14.15.0 || ^16.10.0 || >=18.0.0}
    dependencies:
      jest-regex-util: 29.4.3
      jest-snapshot: 29.5.0
    transitivePeerDependencies:
      - supports-color
    dev: true

  /jest-resolve@29.5.0:
    resolution: {integrity: sha512-1TzxJ37FQq7J10jPtQjcc+MkCkE3GBpBecsSUWJ0qZNJpmg6m0D9/7II03yJulm3H/fvVjgqLh/k2eYg+ui52w==}
    engines: {node: ^14.15.0 || ^16.10.0 || >=18.0.0}
    dependencies:
      chalk: 4.1.2
      graceful-fs: 4.2.11
      jest-haste-map: 29.5.0
      jest-pnp-resolver: 1.2.3(jest-resolve@29.5.0)
      jest-util: 29.5.0
      jest-validate: 29.5.0
      resolve: 1.22.2
      resolve.exports: 2.0.2
      slash: 3.0.0
    dev: true

  /jest-runner@29.5.0:
    resolution: {integrity: sha512-m7b6ypERhFghJsslMLhydaXBiLf7+jXy8FwGRHO3BGV1mcQpPbwiqiKUR2zU2NJuNeMenJmlFZCsIqzJCTeGLQ==}
    engines: {node: ^14.15.0 || ^16.10.0 || >=18.0.0}
    dependencies:
      '@jest/console': 29.5.0
      '@jest/environment': 29.5.0
      '@jest/test-result': 29.5.0
      '@jest/transform': 29.5.0
      '@jest/types': 29.5.0
      '@types/node': 20.1.5
      chalk: 4.1.2
      emittery: 0.13.1
      graceful-fs: 4.2.11
      jest-docblock: 29.4.3
      jest-environment-node: 29.5.0
      jest-haste-map: 29.5.0
      jest-leak-detector: 29.5.0
      jest-message-util: 29.5.0
      jest-resolve: 29.5.0
      jest-runtime: 29.5.0
      jest-util: 29.5.0
      jest-watcher: 29.5.0
      jest-worker: 29.5.0
      p-limit: 3.1.0
      source-map-support: 0.5.13
    transitivePeerDependencies:
      - supports-color
    dev: true

  /jest-runtime@29.5.0:
    resolution: {integrity: sha512-1Hr6Hh7bAgXQP+pln3homOiEZtCDZFqwmle7Ew2j8OlbkIu6uE3Y/etJQG8MLQs3Zy90xrp2C0BRrtPHG4zryw==}
    engines: {node: ^14.15.0 || ^16.10.0 || >=18.0.0}
    dependencies:
      '@jest/environment': 29.5.0
      '@jest/fake-timers': 29.5.0
      '@jest/globals': 29.5.0
      '@jest/source-map': 29.4.3
      '@jest/test-result': 29.5.0
      '@jest/transform': 29.5.0
      '@jest/types': 29.5.0
      '@types/node': 20.1.5
      chalk: 4.1.2
      cjs-module-lexer: 1.2.2
      collect-v8-coverage: 1.0.1
      glob: 7.2.3
      graceful-fs: 4.2.11
      jest-haste-map: 29.5.0
      jest-message-util: 29.5.0
      jest-mock: 29.5.0
      jest-regex-util: 29.4.3
      jest-resolve: 29.5.0
      jest-snapshot: 29.5.0
      jest-util: 29.5.0
      slash: 3.0.0
      strip-bom: 4.0.0
    transitivePeerDependencies:
      - supports-color
    dev: true

  /jest-snapshot@29.5.0:
    resolution: {integrity: sha512-x7Wolra5V0tt3wRs3/ts3S6ciSQVypgGQlJpz2rsdQYoUKxMxPNaoHMGJN6qAuPJqS+2iQ1ZUn5kl7HCyls84g==}
    engines: {node: ^14.15.0 || ^16.10.0 || >=18.0.0}
    dependencies:
      '@babel/core': 7.21.8
      '@babel/generator': 7.21.5
      '@babel/plugin-syntax-jsx': 7.21.4(@babel/core@7.21.8)
      '@babel/plugin-syntax-typescript': 7.21.4(@babel/core@7.21.8)
      '@babel/traverse': 7.21.5
      '@babel/types': 7.21.5
      '@jest/expect-utils': 29.5.0
      '@jest/transform': 29.5.0
      '@jest/types': 29.5.0
      '@types/babel__traverse': 7.18.5
      '@types/prettier': 2.7.2
      babel-preset-current-node-syntax: 1.0.1(@babel/core@7.21.8)
      chalk: 4.1.2
      expect: 29.5.0
      graceful-fs: 4.2.11
      jest-diff: 29.5.0
      jest-get-type: 29.4.3
      jest-matcher-utils: 29.5.0
      jest-message-util: 29.5.0
      jest-util: 29.5.0
      natural-compare: 1.4.0
      pretty-format: 29.5.0
      semver: 7.5.1
    transitivePeerDependencies:
      - supports-color
    dev: true

  /jest-util@29.5.0:
    resolution: {integrity: sha512-RYMgG/MTadOr5t8KdhejfvUU82MxsCu5MF6KuDUHl+NuwzUt+Sm6jJWxTJVrDR1j5M/gJVCPKQEpWXY+yIQ6lQ==}
    engines: {node: ^14.15.0 || ^16.10.0 || >=18.0.0}
    dependencies:
      '@jest/types': 29.5.0
      '@types/node': 20.1.5
      chalk: 4.1.2
      ci-info: 3.8.0
      graceful-fs: 4.2.11
      picomatch: 2.3.1
    dev: true

  /jest-validate@29.5.0:
    resolution: {integrity: sha512-pC26etNIi+y3HV8A+tUGr/lph9B18GnzSRAkPaaZJIE1eFdiYm6/CewuiJQ8/RlfHd1u/8Ioi8/sJ+CmbA+zAQ==}
    engines: {node: ^14.15.0 || ^16.10.0 || >=18.0.0}
    dependencies:
      '@jest/types': 29.5.0
      camelcase: 6.3.0
      chalk: 4.1.2
      jest-get-type: 29.4.3
      leven: 3.1.0
      pretty-format: 29.5.0
    dev: true

  /jest-watcher@29.5.0:
    resolution: {integrity: sha512-KmTojKcapuqYrKDpRwfqcQ3zjMlwu27SYext9pt4GlF5FUgB+7XE1mcCnSm6a4uUpFyQIkb6ZhzZvHl+jiBCiA==}
    engines: {node: ^14.15.0 || ^16.10.0 || >=18.0.0}
    dependencies:
      '@jest/test-result': 29.5.0
      '@jest/types': 29.5.0
      '@types/node': 20.1.5
      ansi-escapes: 4.3.2
      chalk: 4.1.2
      emittery: 0.13.1
      jest-util: 29.5.0
      string-length: 4.0.2
    dev: true

  /jest-worker@29.5.0:
    resolution: {integrity: sha512-NcrQnevGoSp4b5kg+akIpthoAFHxPBcb5P6mYPY0fUNT+sSvmtu6jlkEle3anczUKIKEbMxFimk9oTP/tpIPgA==}
    engines: {node: ^14.15.0 || ^16.10.0 || >=18.0.0}
    dependencies:
      '@types/node': 20.1.5
      jest-util: 29.5.0
      merge-stream: 2.0.0
      supports-color: 8.1.1
    dev: true

  /jest@29.5.0(@types/node@20.1.5):
    resolution: {integrity: sha512-juMg3he2uru1QoXX078zTa7pO85QyB9xajZc6bU+d9yEGwrKX6+vGmJQ3UdVZsvTEUARIdObzH68QItim6OSSQ==}
    engines: {node: ^14.15.0 || ^16.10.0 || >=18.0.0}
    hasBin: true
    peerDependencies:
      node-notifier: ^8.0.1 || ^9.0.0 || ^10.0.0
    peerDependenciesMeta:
      node-notifier:
        optional: true
    dependencies:
      '@jest/core': 29.5.0
      '@jest/types': 29.5.0
      import-local: 3.1.0
      jest-cli: 29.5.0(@types/node@20.1.5)
    transitivePeerDependencies:
      - '@types/node'
      - supports-color
      - ts-node
    dev: true

  /jiti@1.18.2:
    resolution: {integrity: sha512-QAdOptna2NYiSSpv0O/BwoHBSmz4YhpzJHyi+fnMRTXFjp7B8i/YG5Z8IfusxB1ufjcD2Sre1F3R+nX3fvy7gg==}
    hasBin: true
    dev: true

  /jose@4.14.4:
    resolution: {integrity: sha512-j8GhLiKmUAh+dsFXlX1aJCbt5KMibuKb+d7j1JaOJG6s2UjX1PQlW+OKB/sD4a/5ZYF4RcmYmLSndOoU3Lt/3g==}
    dev: false

  /joycon@3.1.1:
    resolution: {integrity: sha512-34wB/Y7MW7bzjKRjUKTa46I2Z7eV62Rkhva+KkopW7Qvv/OSWBqvkSY7vusOPrNuZcUG3tApvdVgNB8POj3SPw==}
    engines: {node: '>=10'}
    dev: true

  /js-sdsl@4.4.0:
    resolution: {integrity: sha512-FfVSdx6pJ41Oa+CF7RDaFmTnCaFhua+SNYQX74riGOpl96x+2jQCqEfQ2bnXu/5DPCqlRuiqyvTJM0Qjz26IVg==}

  /js-tokens@4.0.0:
    resolution: {integrity: sha512-RdJUflcE3cUzKiMqQgsCu06FPu9UdIJO0beYbPhHN4k6apgJtifcoCtT9bcxOpYBtpD2kCM6Sbzg4CausW/PKQ==}

  /js-yaml@3.14.1:
    resolution: {integrity: sha512-okMH7OXXJ7YrN9Ok3/SXrnu4iX9yOk+25nqX4imS2npuvTYDmo/QEZoqwZkYaIDk3jVvBOTOIEgEhaLOynBS9g==}
    hasBin: true
    dependencies:
      argparse: 1.0.10
      esprima: 4.0.1
    dev: true

  /js-yaml@4.1.0:
    resolution: {integrity: sha512-wpxZs9NoxZaJESJGIZTyDEaYpl0FKSA+FB9aJiyemKhMwkxQg63h4T1KJgUGHpTqPDNRcmmYLugrRjJlBtWvRA==}
    hasBin: true
    dependencies:
      argparse: 2.0.1

  /jsdom@20.0.3:
    resolution: {integrity: sha512-SYhBvTh89tTfCD/CRdSOm13mOBa42iTaTyfyEWBdKcGdPxPtLFBXuHR8XHb33YNYaP+lLbmSvBTsnoesCNJEsQ==}
    engines: {node: '>=14'}
    peerDependencies:
      canvas: ^2.5.0
    peerDependenciesMeta:
      canvas:
        optional: true
    dependencies:
      abab: 2.0.6
      acorn: 8.8.2
      acorn-globals: 7.0.1
      cssom: 0.5.0
      cssstyle: 2.3.0
      data-urls: 3.0.2
      decimal.js: 10.4.3
      domexception: 4.0.0
      escodegen: 2.0.0
      form-data: 4.0.0
      html-encoding-sniffer: 3.0.0
      http-proxy-agent: 5.0.0
      https-proxy-agent: 5.0.1
      is-potential-custom-element-name: 1.0.1
      nwsapi: 2.2.4
      parse5: 7.1.2
      saxes: 6.0.0
      symbol-tree: 3.2.4
      tough-cookie: 4.1.2
      w3c-xmlserializer: 4.0.0
      webidl-conversions: 7.0.0
      whatwg-encoding: 2.0.0
      whatwg-mimetype: 3.0.0
      whatwg-url: 11.0.0
      ws: 8.13.0
      xml-name-validator: 4.0.0
    transitivePeerDependencies:
      - bufferutil
      - supports-color
      - utf-8-validate
    dev: true

  /jsesc@2.5.2:
    resolution: {integrity: sha512-OYu7XEzjkCQ3C5Ps3QIZsQfNpqoJyZZA99wd9aWd05NCtC5pWOkShK2mkL6HXQR6/Cy2lbNdPlZBpuQHXE63gA==}
    engines: {node: '>=4'}
    hasBin: true

  /json-parse-even-better-errors@2.3.1:
    resolution: {integrity: sha512-xyFwyhro/JEof6Ghe2iz2NcXoj2sloNsWr/XsERDK/oiPCfaNhl5ONfp+jQdAZRQQ0IJWNzH9zIZF7li91kh2w==}

  /json-schema-traverse@0.4.1:
    resolution: {integrity: sha512-xbbCH5dCYU5T8LcEhhuh7HJ88HXuW3qsI3Y0zOZFKfZEHcpWiHU/Jxzk629Brsab/mMiHQti9wMP+845RPe3Vg==}

  /json-stable-stringify-without-jsonify@1.0.1:
    resolution: {integrity: sha512-Bdboy+l7tA3OGW6FjyFHWkP5LuByj1Tk33Ljyq0axyzdk9//JSi2u3fP1QSmd1KNwq6VOKYGlAu87CisVir6Pw==}

  /json5@1.0.2:
    resolution: {integrity: sha512-g1MWMLBiz8FKi1e4w0UyVL3w+iJceWAFBAaBnnGKOpNa5f8TLktkbre1+s6oICydWAm+HRUGTmI+//xv2hvXYA==}
    hasBin: true
    dependencies:
      minimist: 1.2.8
    dev: false

  /json5@2.2.3:
    resolution: {integrity: sha512-XmOWe7eyHYH14cLdVPoyg+GOH3rYX++KpzrylJwSW98t3Nk+U8XOl8FWKOgwtzdb8lXGf6zYwDUzeHMWfxasyg==}
    engines: {node: '>=6'}
    hasBin: true

  /jsx-ast-utils@3.3.3:
    resolution: {integrity: sha512-fYQHZTZ8jSfmWZ0iyzfwiU4WDX4HpHbMCZ3gPlWYiCl3BoeOTsqKBqnTVfH2rYT7eP5c3sVbeSPHnnJOaTrWiw==}
    engines: {node: '>=4.0'}
    dependencies:
      array-includes: 3.1.6
      object.assign: 4.1.4
    dev: false

  /just-unique@4.2.0:
    resolution: {integrity: sha512-cxQGGUiit6CGUpuuiezY8N4m1wgF4o7127rXEXDFcxeDUFfdV7gSkwA26Fe2wWBiNQq2SZOgN4gSmMxB/StA8Q==}
    dev: true

  /kleur@3.0.3:
    resolution: {integrity: sha512-eTIzlVOSUR+JxdDFepEYcBMtZ9Qqdef+rnzWdRZuMbOywu5tO2w2N7rqjoANZ5k9vywhL6Br1VRjUIgTQx4E8w==}
    engines: {node: '>=6'}
    dev: true

  /klona@2.0.6:
    resolution: {integrity: sha512-dhG34DXATL5hSxJbIexCft8FChFXtmskoZYnoPWjXQuebWYCNkVeV3KkGegCK9CP1oswI/vQibS2GY7Em/sJJA==}
    engines: {node: '>= 8'}
    dev: false

  /language-subtag-registry@0.3.22:
    resolution: {integrity: sha512-tN0MCzyWnoz/4nHS6uxdlFWoUZT7ABptwKPQ52Ea7URk6vll88bWBVhodtnlfEuCcKWNGoc+uGbw1cwa9IKh/w==}
    dev: false

  /language-tags@1.0.5:
    resolution: {integrity: sha512-qJhlO9cGXi6hBGKoxEG/sKZDAHD5Hnu9Hs4WbOY3pCWXDhw0N8x1NenNzm2EnNLkLkk7J2SdxAkDSbb6ftT+UQ==}
    dependencies:
      language-subtag-registry: 0.3.22
    dev: false

  /leven@3.1.0:
    resolution: {integrity: sha512-qsda+H8jTaUaN/x5vzW2rzc+8Rw4TAQ/4KjB46IwK5VH+IlVeeeje/EoZRpiXvIqjFgK84QffqPztGI3VBLG1A==}
    engines: {node: '>=6'}
    dev: true

  /levn@0.3.0:
    resolution: {integrity: sha512-0OO4y2iOHix2W6ujICbKIaEQXvFQHue65vUG3pb5EUomzPI90z9hsA1VsO/dbIIpC53J8gxM9Q4Oho0jrCM/yA==}
    engines: {node: '>= 0.8.0'}
    dependencies:
      prelude-ls: 1.1.2
      type-check: 0.3.2
    dev: true

  /levn@0.4.1:
    resolution: {integrity: sha512-+bT2uH4E5LGE7h/n3evcS/sQlJXCpIp6ym8OWJ5eV6+67Dsql/LaaT7qJBAt2rzfoa/5QBGBhxDix1dMt2kQKQ==}
    engines: {node: '>= 0.8.0'}
    dependencies:
      prelude-ls: 1.2.1
      type-check: 0.4.0

  /lilconfig@2.1.0:
    resolution: {integrity: sha512-utWOt/GHzuUxnLKxB6dk81RoOeoNeHgbrXiuGk4yyF5qlRz+iIVWu56E2fqGHFrXz0QNUhLB/8nKqvRH66JKGQ==}
    engines: {node: '>=10'}
    dev: true

  /lines-and-columns@1.2.4:
    resolution: {integrity: sha512-7ylylesZQ/PV29jhEDl3Ufjo6ZX7gCqJr5F7PKrqc93v7fzSymt1BpwEU8nAUXs8qzzvqhbjhK5QZg6Mt/HkBg==}

  /linkify-it@4.0.1:
    resolution: {integrity: sha512-C7bfi1UZmoj8+PQx22XyeXCuBlokoyWQL5pWSP+EI6nzRylyThouddufc2c1NDIcP9k5agmN9fLpA7VNJfIiqw==}
    dependencies:
      uc.micro: 1.0.6
    dev: false

  /linkifyjs@4.1.1:
    resolution: {integrity: sha512-zFN/CTVmbcVef+WaDXT63dNzzkfRBKT1j464NJQkV7iSgJU0sLBus9W0HBwnXK13/hf168pbrx/V/bjEHOXNHA==}
    dev: false

  /lint-staged@13.2.2:
    resolution: {integrity: sha512-71gSwXKy649VrSU09s10uAT0rWCcY3aewhMaHyl2N84oBk4Xs9HgxvUp3AYu+bNsK4NrOYYxvSgg7FyGJ+jGcA==}
    engines: {node: ^14.13.1 || >=16.0.0}
    hasBin: true
    dependencies:
      chalk: 5.2.0
      cli-truncate: 3.1.0
      commander: 10.0.1
      debug: 4.3.4
      execa: 7.1.1
      lilconfig: 2.1.0
      listr2: 5.0.8
      micromatch: 4.0.5
      normalize-path: 3.0.0
      object-inspect: 1.12.3
      pidtree: 0.6.0
      string-argv: 0.3.2
      yaml: 2.2.2
    transitivePeerDependencies:
      - enquirer
      - supports-color
    dev: true

  /listr2@5.0.8:
    resolution: {integrity: sha512-mC73LitKHj9w6v30nLNGPetZIlfpUniNSsxxrbaPcWOjDb92SHPzJPi/t+v1YC/lxKz/AJ9egOjww0qUuFxBpA==}
    engines: {node: ^14.13.1 || >=16.0.0}
    peerDependencies:
      enquirer: '>= 2.3.0 < 3'
    peerDependenciesMeta:
      enquirer:
        optional: true
    dependencies:
      cli-truncate: 2.1.0
      colorette: 2.0.20
      log-update: 4.0.0
      p-map: 4.0.0
      rfdc: 1.3.0
      rxjs: 7.8.1
      through: 2.3.8
      wrap-ansi: 7.0.0
    dev: true

  /load-tsconfig@0.2.5:
    resolution: {integrity: sha512-IXO6OCs9yg8tMKzfPZ1YmheJbZCiEsnBdcB03l0OcfK9prKnJb96siuHCr5Fl37/yo9DnKU+TLpxzTUspw9shg==}
    engines: {node: ^12.20.0 || ^14.13.1 || >=16.0.0}
    dev: true

  /locate-path@5.0.0:
    resolution: {integrity: sha512-t7hw9pI+WvuwNJXwk5zVHpyhIqzg2qTlklJOf0mVxGSbe3Fp2VieZcduNYjaLDoy6p9uGpQEGWG87WpMKlNq8g==}
    engines: {node: '>=8'}
    dependencies:
      p-locate: 4.1.0
    dev: true

  /locate-path@6.0.0:
    resolution: {integrity: sha512-iPZK6eYjbxRu3uB4/WZ3EsEIMJFMqAoopl3R+zuq0UjcAm/MO6KCweDgPfP3elTztoKP3KtnVHxTn2NHBSDVUw==}
    engines: {node: '>=10'}
    dependencies:
      p-locate: 5.0.0

  /lodash.merge@4.6.2:
    resolution: {integrity: sha512-0KpjqXRVvrYyCsX1swR/XTK0va6VQkQM6MNo7PqW77ByjAhoARA8EfrP1N4+KlKj8YS0ZUCtRT/YUuhyYDujIQ==}

  /lodash.mergewith@4.6.2:
    resolution: {integrity: sha512-GK3g5RPZWTRSeLSpgP8Xhra+pnjBC56q9FZYe1d5RN3TJ35dbkGy3YqBSMbyCrlbi+CM9Z3Jk5yTL7RCsqboyQ==}
    dev: true

  /lodash.sortby@4.7.0:
    resolution: {integrity: sha512-HDWXG8isMntAyRF5vZ7xKuEvOhT4AhlRt/3czTSjvGUxjYCBVRQY48ViDHyfYz9VIoBkW4TMGQNapx+l3RUwdA==}
    dev: true

  /lodash@4.17.21:
    resolution: {integrity: sha512-v2kDEe57lecTulaDIuNTPy3Ry4gLGJ6Z1O3vE1krgXZNrsQ+LFTGHVxVjcXPs17LhbZVGedAJv8XZ1tvj5FvSg==}
    dev: true

  /log-update@4.0.0:
    resolution: {integrity: sha512-9fkkDevMefjg0mmzWFBW8YkFP91OrizzkW3diF7CpG+S2EYdy4+TVfGwz1zeF8x7hCx1ovSPTOE9Ngib74qqUg==}
    engines: {node: '>=10'}
    dependencies:
      ansi-escapes: 4.3.2
      cli-cursor: 3.1.0
      slice-ansi: 4.0.0
      wrap-ansi: 6.2.0
    dev: true

  /loose-envify@1.4.0:
    resolution: {integrity: sha512-lyuxPGr/Wfhrlem2CL/UcnUc1zcqKAImBDzukY7Y5F/yQiNdko6+fRLevlw1HgMySw7f611UIY408EtxRSoK3Q==}
    hasBin: true
    dependencies:
      js-tokens: 4.0.0

  /lru-cache@5.1.1:
    resolution: {integrity: sha512-KpNARQA3Iwv+jTA0utUVVbrh+Jlrr1Fv0e56GGzAFOXN7dk/FviaDW8LHmK52DlcH4WP2n6gI8vN1aesBFgo9w==}
    dependencies:
      yallist: 3.1.1

  /lru-cache@6.0.0:
    resolution: {integrity: sha512-Jo6dJ04CmSjuznwJSS3pUeWmd/H0ffTlkXXgwZi+eq1UCmqQwCh+eLsYOYCwY991i2Fah4h1BEMCx4qThGbsiA==}
    engines: {node: '>=10'}
    dependencies:
      yallist: 4.0.0

  /lz-string@1.5.0:
    resolution: {integrity: sha512-h5bgJWpxJNswbU7qCrV0tIKQCaS3blPDrqKWx+QxzuzL1zGUzij9XCWLrSLsJPu5t+eWA/ycetzYAO5IOMcWAQ==}
    hasBin: true
    dev: true

  /make-dir@3.1.0:
    resolution: {integrity: sha512-g3FeP20LNwhALb/6Cz6Dd4F2ngze0jz7tbzrD2wAV+o9FeNHe4rL+yK2md0J/fiSf1sa1ADhXqi5+oVwOM/eGw==}
    engines: {node: '>=8'}
    dependencies:
      semver: 6.3.0
    dev: true

  /make-error@1.3.6:
    resolution: {integrity: sha512-s8UhlNe7vPKomQhC1qFelMokr/Sc3AgNbso3n74mVPA5LTZwkB9NlXf4XPamLxJE8h0gh73rM94xvwRT2CVInw==}
    dev: false

  /makeerror@1.0.12:
    resolution: {integrity: sha512-JmqCvUhmt43madlpFzG4BQzG2Z3m6tvQDNKdClZnO3VbIudJYmxsT0FNJMeiB2+JTSlTQTSbU8QdesVmwJcmLg==}
    dependencies:
      tmpl: 1.0.5
    dev: true

  /markdown-it@13.0.1:
    resolution: {integrity: sha512-lTlxriVoy2criHP0JKRhO2VDG9c2ypWCsT237eDiLqi09rmbKoUetyGHq2uOIRoRS//kfoJckS0eUzzkDR+k2Q==}
    hasBin: true
    dependencies:
      argparse: 2.0.1
      entities: 3.0.1
      linkify-it: 4.0.1
      mdurl: 1.0.1
      uc.micro: 1.0.6
    dev: false

  /mdurl@1.0.1:
    resolution: {integrity: sha512-/sKlQJCBYVY9Ers9hqzKou4H6V5UWc/M59TH2dvkt+84itfnq7uFOMLpOiOS4ujvHP4etln18fmIxA5R5fll0g==}
    dev: false

  /memoize-one@5.2.1:
    resolution: {integrity: sha512-zYiwtZUcYyXKo/np96AGZAckk+FWWsUdJ3cHGGmld7+AhvcWmQyGCYUh1hc4Q/pkOhb65dQR/pqCyK0cOaHz4Q==}
    dev: false

  /merge-stream@2.0.0:
    resolution: {integrity: sha512-abv/qOcuPfk3URPfDzmZU1LKmuw8kT+0nIHvKrKgFrwifol/doWcdA4ZqsWQ8ENrFKkd67Mfpo/LovbIUsbt3w==}

  /merge2@1.4.1:
    resolution: {integrity: sha512-8q7VEgMJW4J8tcfVPy8g09NcQwZdbwFEqhe/WZkoIzjn/3TGDwtOCYtXGxA3O8tPzpczCCDgv+P2P5y00ZJOOg==}
    engines: {node: '>= 8'}

  /micromatch@4.0.5:
    resolution: {integrity: sha512-DMy+ERcEW2q8Z2Po+WNXuw3c5YaUSFjAO5GsJqfEl7UjvtIuFKO6ZrKvcItdy98dwFI2N1tg3zNIdKaQT+aNdA==}
    engines: {node: '>=8.6'}
    dependencies:
      braces: 3.0.2
      picomatch: 2.3.1

  /mime-db@1.52.0:
    resolution: {integrity: sha512-sPU4uV7dYlvtWJxwwxHD0PuihVNiE7TyAbQ5SWxDCB9mUYvOgroQOwYQQOKPJ8CIbE+1ETVlOoK1UC2nU3gYvg==}
    engines: {node: '>= 0.6'}

  /mime-types@2.1.35:
    resolution: {integrity: sha512-ZDY+bPm5zTTF+YpCrAU9nK0UgICYPT0QtT1NZWFv4s++TNkcgVaT0g6+4R2uI4MjQjzysHB1zxuWL50hzaeXiw==}
    engines: {node: '>= 0.6'}
    dependencies:
      mime-db: 1.52.0

  /mimic-fn@2.1.0:
    resolution: {integrity: sha512-OqbOk5oEQeAZ8WXWydlu9HJjz9WVdEIvamMCcXmuqUYjTknH/sqsWvhQ3vgwKFRR1HpjvNBKQ37nbJgYzGqGcg==}
    engines: {node: '>=6'}

  /mimic-fn@4.0.0:
    resolution: {integrity: sha512-vqiC06CuhBTUdZH+RYl8sFrL096vA45Ok5ISO6sE/Mr1jRbGH4Csnhi8f3wKVl7x8mO4Au7Ir9D3Oyv1VYMFJw==}
    engines: {node: '>=12'}

  /min-indent@1.0.1:
    resolution: {integrity: sha512-I9jwMn07Sy/IwOj3zVkVik2JTvgpaykDZEigL6Rx6N9LbMywwUSMtxET+7lVoDLLd3O3IXwJwvuuns8UB/HeAg==}
    engines: {node: '>=4'}
    dev: true

  /minimatch@3.1.2:
    resolution: {integrity: sha512-J7p63hRiAjw1NDEww1W7i37+ByIrOWO5XQQAzZ3VOcL0PNybwpfmV/N05zFAzwQ9USyEcX6t3UO+K5aqBQOIHw==}
    dependencies:
      brace-expansion: 1.1.11

  /minimist@1.2.8:
    resolution: {integrity: sha512-2yyAR8qBkN3YuheJanUpWC5U3bb5osDywNB8RzDVlDwDHbocAJveqqj1u8+SVD7jkWT4yvsHCpWqqWqAxb0zCA==}
    dev: false

  /minipass@3.3.6:
    resolution: {integrity: sha512-DxiNidxSEK+tHG6zOIklvNOwm3hvCrbUrdtzY74U6HKTJxvIDfOUL5W5P2Ghd3DTkhhKPYGqeNUIh5qcM4YBfw==}
    engines: {node: '>=8'}
    dependencies:
      yallist: 4.0.0
    dev: true

  /minipass@5.0.0:
    resolution: {integrity: sha512-3FnjYuehv9k6ovOEbyOswadCDPX1piCfhV8ncmYtHOjuPwylVWsghTLo7rabjC3Rx5xD4HDx8Wm1xnMF7S5qFQ==}
    engines: {node: '>=8'}
    dev: true

  /minizlib@2.1.2:
    resolution: {integrity: sha512-bAxsR8BVfj60DWXHE3u30oHzfl4G7khkSuPW+qvpd7jFRHm7dLxOjUk1EHACJ/hxLY8phGJ0YhYHZo7jil7Qdg==}
    engines: {node: '>= 8'}
    dependencies:
      minipass: 3.3.6
      yallist: 4.0.0
    dev: true

  /mkdirp@1.0.4:
    resolution: {integrity: sha512-vVqVZQyf3WLx2Shd0qJ9xuvqgAyKPLAiqITEtqW0oIUjzo3PePDd6fW9iFz30ef7Ysp/oiWqbhszeGWW2T6Gzw==}
    engines: {node: '>=10'}
    hasBin: true
    dev: true

  /moment@2.29.4:
    resolution: {integrity: sha512-5LC9SOxjSc2HF6vO2CyuTDNivEdoz2IvyJJGj6X8DJ0eFyfszE0QiEd+iXmBvUP3WHxSjFH/vIsA0EN00cgr8w==}
    dev: false

  /ms@2.0.0:
    resolution: {integrity: sha512-Tpp60P6IUJDTuOq/5Z8cdskzJujfwqfOTkrwIwj7IRISpnkJnT6SyJ4PCPnGMoFjC9ddhal5KVIYtAt97ix05A==}
    dev: false

  /ms@2.1.2:
    resolution: {integrity: sha512-sGkPx+VjMtmA6MX27oA4FBFELFCZZ4S4XqeGOXCv68tT+jb3vk/RyaKWP0PTKyWtmLSM0b+adUTEvbs1PEaH2w==}

  /ms@2.1.3:
    resolution: {integrity: sha512-6FlzubTLZG3J2a/NVCAleEhjzq5oxgHyaCU9yYXvcLsvoVaHJq/s5xXI6/XXP6tz7R9xAOtHnSO/tXtF3WRTlA==}
    dev: false

  /multipipe@1.0.2:
    resolution: {integrity: sha512-6uiC9OvY71vzSGX8lZvSqscE7ft9nPupJ8fMjrCNRAUy2LREUW42UL+V/NTrogr6rFgRydUrCX4ZitfpSNkSCQ==}
    dependencies:
      duplexer2: 0.1.4
      object-assign: 4.1.1
    dev: false

  /mz@2.7.0:
    resolution: {integrity: sha512-z81GNO7nnYMEhrGh9LeymoE4+Yr0Wn5McHIZMK5cfQCl+NDX08sCZgUc9/6MHni9IWuFLm1Z3HTCXu2z9fN62Q==}
    dependencies:
      any-promise: 1.3.0
      object-assign: 4.1.1
      thenify-all: 1.6.0
    dev: true

  /nanoid@3.3.6:
    resolution: {integrity: sha512-BGcqMMJuToF7i1rt+2PWSNVnWIkGCU78jBG3RxO/bZlnZPK2Cmi2QaffxGO/2RvWi9sL+FAiRiXMgsyxQ1DIDA==}
    engines: {node: ^10 || ^12 || ^13.7 || ^14 || >=15.0.1}
    hasBin: true

  /natural-compare-lite@1.4.0:
    resolution: {integrity: sha512-Tj+HTDSJJKaZnfiuw+iaF9skdPpTo2GtEly5JHnWV/hfv2Qj/9RKsGISQtLh2ox3l5EAGw487hnBee0sIJ6v2g==}
    dev: true

  /natural-compare@1.4.0:
    resolution: {integrity: sha512-OWND8ei3VtNC9h7V60qff3SVobHr996CTwgxubgyQYEpg290h9J0buyECNNJexkFm5sOajh5G116RYA1c8ZMSw==}

  /next-tick@1.1.0:
    resolution: {integrity: sha512-CXdUiJembsNjuToQvxayPZF9Vqht7hewsvy2sOWafLvi2awflj9mOC6bHIg50orX8IJvWKY9wYQ/zB2kogPslQ==}
    dev: false

  /next-translate-plugin@2.0.5(next-translate@2.0.5):
    resolution: {integrity: sha512-H5Wecew+EQvrcCfnUiWwev8jS8ICH2Mw1SwWY8v8gXQfCpZ/ubpx+dinMhNZt+1BzqtEke53GHWov6gMvDB8tw==}
    engines: {node: '>=14.15.0'}
    requiresBuild: true
    peerDependencies:
      next-translate: '>= 2.0.0-canary.1'
    dependencies:
      next-translate: 2.0.5(next@13.4.2)(react@18.2.0)
      typescript: 4.5.2
    dev: true

  /next-translate@2.0.5(next@13.4.2)(react@18.2.0):
    resolution: {integrity: sha512-1aNweJUV9/edW2haexIqk66m/uiWRbZqC4K4bJxQRUjcOqNElJ3ZOBNeY50PYgY3Gb8tTFYkD3g+lqKtx6izYw==}
    engines: {node: '>=14.15.0'}
    peerDependencies:
      next: '>= 10.0.0'
      react: '>= 16.8.0'
    dependencies:
      next: 13.4.2(@babel/core@7.21.8)(react-dom@18.2.0)(react@18.2.0)
      react: 18.2.0

  /next@13.4.2(@babel/core@7.21.8)(react-dom@18.2.0)(react@18.2.0):
    resolution: {integrity: sha512-aNFqLs3a3nTGvLWlO9SUhCuMUHVPSFQC0+tDNGAsDXqx+WJDFSbvc233gOJ5H19SBc7nw36A9LwQepOJ2u/8Kg==}
    engines: {node: '>=16.8.0'}
    hasBin: true
    peerDependencies:
      '@opentelemetry/api': ^1.1.0
      fibers: '>= 3.1.0'
      node-sass: ^6.0.0 || ^7.0.0
      react: ^18.2.0
      react-dom: ^18.2.0
      sass: ^1.3.0
    peerDependenciesMeta:
      '@opentelemetry/api':
        optional: true
      fibers:
        optional: true
      node-sass:
        optional: true
      sass:
        optional: true
    dependencies:
      '@next/env': 13.4.2
      '@swc/helpers': 0.5.1
      busboy: 1.6.0
      caniuse-lite: 1.0.30001487
      postcss: 8.4.14
      react: 18.2.0
      react-dom: 18.2.0(react@18.2.0)
      styled-jsx: 5.1.1(@babel/core@7.21.8)(react@18.2.0)
      zod: 3.21.4
    optionalDependencies:
      '@next/swc-darwin-arm64': 13.4.2
      '@next/swc-darwin-x64': 13.4.2
      '@next/swc-linux-arm64-gnu': 13.4.2
      '@next/swc-linux-arm64-musl': 13.4.2
      '@next/swc-linux-x64-gnu': 13.4.2
      '@next/swc-linux-x64-musl': 13.4.2
      '@next/swc-win32-arm64-msvc': 13.4.2
      '@next/swc-win32-ia32-msvc': 13.4.2
      '@next/swc-win32-x64-msvc': 13.4.2
    transitivePeerDependencies:
      - '@babel/core'
      - babel-plugin-macros

  /nextjs-google-analytics@2.3.3(next@13.4.2)(react@18.2.0):
    resolution: {integrity: sha512-Y6sI6A7wt5dji8hYBnVkOh9LTyImSLFZXx3FpyQgVW7W4b4qEFHjH2u3fhDJsrRZeLlUGM8/RuHD/mhHc2Axfg==}
    peerDependencies:
      next: '>=11.0.0'
      react: '>=17.0.0'
    dependencies:
      next: 13.4.2(@babel/core@7.21.8)(react-dom@18.2.0)(react@18.2.0)
      react: 18.2.0
    optionalDependencies:
      fsevents: 2.3.2
    dev: false

  /node-domexception@1.0.0:
    resolution: {integrity: sha512-/jKZoMpw0F8GRwl4/eLROPA3cfcXtLApP0QzLmUT/HuPCZWyB7IY9ZrMeKw2O/nFIqPQB3PVM9aYm0F312AXDQ==}
    engines: {node: '>=10.5.0'}
    dev: true

  /node-fetch@2.6.11:
    resolution: {integrity: sha512-4I6pdBY1EthSqDmJkiNk3JIT8cswwR9nfeW/cPdUagJYEQG7R95WRH74wpz7ma8Gh/9dI9FP+OU+0E4FvtA55w==}
    engines: {node: 4.x || >=6.0.0}
    peerDependencies:
      encoding: ^0.1.0
    peerDependenciesMeta:
      encoding:
        optional: true
    dependencies:
      whatwg-url: 5.0.0
    dev: false

  /node-fetch@3.3.1:
    resolution: {integrity: sha512-cRVc/kyto/7E5shrWca1Wsea4y6tL9iYJE5FBCius3JQfb/4P4I295PfhgbJQBLTx6lATE4z+wK0rPM4VS2uow==}
    engines: {node: ^12.20.0 || ^14.13.1 || >=16.0.0}
    dependencies:
      data-uri-to-buffer: 4.0.1
      fetch-blob: 3.2.0
      formdata-polyfill: 4.0.10
    dev: true

  /node-gyp-build@4.6.0:
    resolution: {integrity: sha512-NTZVKn9IylLwUzaKjkas1e4u2DLNcV4rdYagA4PWdPwW87Bi7z+BznyKSRwS/761tV/lzCGXplWsiaMjLqP2zQ==}
    hasBin: true
    dev: false

  /node-int64@0.4.0:
    resolution: {integrity: sha512-O5lz91xSOeoXP6DulyHfllpq+Eg00MWitZIbtPfoSEvqIHdl5gfcY6hYzDWnj0qD5tz52PI08u9qUvSVeUBeHw==}
    dev: true

  /node-releases@2.0.10:
    resolution: {integrity: sha512-5GFldHPXVG/YZmFzJvKK2zDSzPKhEp0+ZR5SVaoSag9fsL5YgHbUHDfnG5494ISANDcK4KwPXAx2xqVEydmd7w==}

  /normalize-path@3.0.0:
    resolution: {integrity: sha512-6eZs5Ls3WtCisHWp9S2GUy8dqkpGi4BVSz3GaqiE6ezub0512ESztXUwUB6C6IKbQkY2Pnb/mD4WYojCRwcwLA==}
    engines: {node: '>=0.10.0'}
    dev: true

  /normalize-range@0.1.2:
    resolution: {integrity: sha512-bdok/XvKII3nUpklnV6P2hxtMNrCboOjAcyBuQnWEhO665FwrSNRxU+AqpsyvO6LgGYPspN+lu5CLtw4jPRKNA==}
    engines: {node: '>=0.10.0'}
    dev: true

  /npm-normalize-package-bin@3.0.1:
    resolution: {integrity: sha512-dMxCf+zZ+3zeQZXKxmyuCKlIDPGuv8EF940xbkC4kQVDTtqoh6rJFO+JTKSA6/Rwi0getWmtuy4Itup0AMcaDQ==}
    engines: {node: ^14.17.0 || ^16.13.0 || >=18.0.0}
    dev: true

  /npm-run-path@4.0.1:
    resolution: {integrity: sha512-S48WzZW777zhNIrn7gxOlISNAqi9ZC/uQFnRdbeIHhZhCA6UqpkOT8T1G7BvfdgP4Er8gF4sUbaS0i7QvIfCWw==}
    engines: {node: '>=8'}
    dependencies:
      path-key: 3.1.1

  /npm-run-path@5.1.0:
    resolution: {integrity: sha512-sJOdmRGrY2sjNTRMbSvluQqg+8X7ZK61yvzBEIDhz4f8z1TZFYABsqjjCBd/0PUNE9M6QDgHJXQkGUEm7Q+l9Q==}
    engines: {node: ^12.20.0 || ^14.13.1 || >=16.0.0}
    dependencies:
      path-key: 4.0.0

  /nwsapi@2.2.4:
    resolution: {integrity: sha512-NHj4rzRo0tQdijE9ZqAx6kYDcoRwYwSYzCA8MY3JzfxlrvEU0jhnhJT9BhqhJs7I/dKcrDm6TyulaRqZPIhN5g==}
    dev: true

  /object-assign@4.1.1:
    resolution: {integrity: sha512-rJgTQnkUnH1sFw8yT6VSU3zD3sWmu6sZhIseY8VX+GRu3P6F7Fu+JNDoXfklElbLJSnc3FUQHVe4cU5hj+BcUg==}
    engines: {node: '>=0.10.0'}

  /object-hash@3.0.0:
    resolution: {integrity: sha512-RSn9F68PjH9HqtltsSnqYC1XXoWe9Bju5+213R98cNGttag9q9yAOTzdbsqvIa7aNm5WffBZFpWYr2aWrklWAw==}
    engines: {node: '>= 6'}
    dev: true

  /object-inspect@1.12.3:
    resolution: {integrity: sha512-geUvdk7c+eizMNUDkRpW1wJwgfOiOeHbxBR/hLXK1aT6zmVSO0jsQcs7fj6MGw89jC/cjGfLcNOrtMYtGqm81g==}

  /object-is@1.1.5:
    resolution: {integrity: sha512-3cyDsyHgtmi7I7DfSSI2LDp6SK2lwvtbg0p0R1e0RvTqF5ceGx+K2dfSjm1bKDMVCFEDAQvy+o8c6a7VujOddw==}
    engines: {node: '>= 0.4'}
    dependencies:
      call-bind: 1.0.2
      define-properties: 1.2.0

  /object-keys@0.4.0:
    resolution: {integrity: sha512-ncrLw+X55z7bkl5PnUvHwFK9FcGuFYo9gtjws2XtSzL+aZ8tm830P60WJ0dSmFVaSalWieW5MD7kEdnXda9yJw==}
    dev: false

  /object-keys@1.1.1:
    resolution: {integrity: sha512-NuAESUOUMrlIXOfHKzD6bpPu3tYt3xvjNdRIQ+FeT0lNb4K8WR70CaDxhuNguS2XG+GjkyMwOzsN5ZktImfhLA==}
    engines: {node: '>= 0.4'}

  /object.assign@4.1.4:
    resolution: {integrity: sha512-1mxKf0e58bvyjSCtKYY4sRe9itRk3PJpquJOjeIkz885CczcI4IvJJDLPS72oowuSh+pBxUFROpX+TU++hxhZQ==}
    engines: {node: '>= 0.4'}
    dependencies:
      call-bind: 1.0.2
      define-properties: 1.2.0
      has-symbols: 1.0.3
      object-keys: 1.1.1

  /object.entries@1.1.6:
    resolution: {integrity: sha512-leTPzo4Zvg3pmbQ3rDK69Rl8GQvIqMWubrkxONG9/ojtFE2rD9fjMKfSI5BxW3osRH1m6VdzmqK8oAY9aT4x5w==}
    engines: {node: '>= 0.4'}
    dependencies:
      call-bind: 1.0.2
      define-properties: 1.2.0
      es-abstract: 1.21.2
    dev: false

  /object.fromentries@2.0.6:
    resolution: {integrity: sha512-VciD13dswC4j1Xt5394WR4MzmAQmlgN72phd/riNp9vtD7tp4QQWJ0R4wvclXcafgcYK8veHRed2W6XeGBvcfg==}
    engines: {node: '>= 0.4'}
    dependencies:
      call-bind: 1.0.2
      define-properties: 1.2.0
      es-abstract: 1.21.2
    dev: false

  /object.hasown@1.1.2:
    resolution: {integrity: sha512-B5UIT3J1W+WuWIU55h0mjlwaqxiE5vYENJXIXZ4VFe05pNYrkKuK0U/6aFcb0pKywYJh7IhfoqUfKVmrJJHZHw==}
    dependencies:
      define-properties: 1.2.0
      es-abstract: 1.21.2
    dev: false

  /object.omit@3.0.0:
    resolution: {integrity: sha512-EO+BCv6LJfu+gBIF3ggLicFebFLN5zqzz/WWJlMFfkMyGth+oBkhxzDl0wx2W4GkLzuQs/FsSkXZb2IMWQqmBQ==}
    engines: {node: '>=0.10.0'}
    dependencies:
      is-extendable: 1.0.1
    dev: false

  /object.pick@1.3.0:
    resolution: {integrity: sha512-tqa/UMy/CCoYmj+H5qc07qvSL9dqcs/WZENZ1JbtWBlATP+iVOe778gE6MSijnyCnORzDuX6hU+LA4SZ09YjFQ==}
    engines: {node: '>=0.10.0'}
    dependencies:
      isobject: 3.0.1
    dev: false

  /object.values@1.1.6:
    resolution: {integrity: sha512-FVVTkD1vENCsAcwNs9k6jea2uHC/X0+JcjG8YA60FN5CMaJmG95wT9jek/xX9nornqGRrBkKtzuAu2wuHpKqvw==}
    engines: {node: '>= 0.4'}
    dependencies:
      call-bind: 1.0.2
      define-properties: 1.2.0
      es-abstract: 1.21.2
    dev: false

  /once@1.4.0:
    resolution: {integrity: sha512-lNaJgI+2Q5URQBkccEKHTQOPaXdUxnZZElQTZY0MFUAuaEqe1E+Nyvgdz/aIyNi6Z9MzO5dv1H8n58/GELp3+w==}
    dependencies:
      wrappy: 1.0.2

  /onetime@5.1.2:
    resolution: {integrity: sha512-kbpaSSGJTWdAY5KPVeMOKXSrPtr8C8C7wodJbcsd51jRnmD+GZu8Y0VoU6Dm5Z4vWr0Ig/1NKuWRKf7j5aaYSg==}
    engines: {node: '>=6'}
    dependencies:
      mimic-fn: 2.1.0

  /onetime@6.0.0:
    resolution: {integrity: sha512-1FlR+gjXK7X+AsAHso35MnyN5KqGwJRi/31ft6x0M194ht7S+rWAvd7PHss9xSKMzE0asv1pyIHaJYq+BbacAQ==}
    engines: {node: '>=12'}
    dependencies:
      mimic-fn: 4.0.0

  /open@9.1.0:
    resolution: {integrity: sha512-OS+QTnw1/4vrf+9hh1jc1jnYjzSG4ttTBB8UxOwAnInG3Uo4ssetzC1ihqaIHjLJnA5GGlRl6QlZXOTQhRBUvg==}
    engines: {node: '>=14.16'}
    dependencies:
      default-browser: 4.0.0
      define-lazy-prop: 3.0.0
      is-inside-container: 1.0.0
      is-wsl: 2.2.0
    dev: false

  /openai@3.2.1:
    resolution: {integrity: sha512-762C9BNlJPbjjlWZi4WYK9iM2tAVAv0uUp1UmI34vb0CN5T2mjB/qM6RYBmNKMh/dN9fC+bxqPwWJZUTWW052A==}
    dependencies:
      axios: 0.26.1
      form-data: 4.0.0
    transitivePeerDependencies:
      - debug
    dev: false

  /optionator@0.8.3:
    resolution: {integrity: sha512-+IW9pACdk3XWmmTXG8m3upGUJst5XRGzxMRjXzAuJ1XnIFNvfhjjIuYkDvysnPQ7qzqVzLt78BCruntqRhWQbA==}
    engines: {node: '>= 0.8.0'}
    dependencies:
      deep-is: 0.1.4
      fast-levenshtein: 2.0.6
      levn: 0.3.0
      prelude-ls: 1.1.2
      type-check: 0.3.2
      word-wrap: 1.2.3
    dev: true

  /optionator@0.9.1:
    resolution: {integrity: sha512-74RlY5FCnhq4jRxVUPKDaRwrVNXMqsGsiW6AJw4XK8hmtm10wC0ypZBLw5IIp85NZMr91+qd1RvvENwg7jjRFw==}
    engines: {node: '>= 0.8.0'}
    dependencies:
      deep-is: 0.1.4
      fast-levenshtein: 2.0.6
      levn: 0.4.1
      prelude-ls: 1.2.1
      type-check: 0.4.0
      word-wrap: 1.2.3

  /orderedmap@2.1.0:
    resolution: {integrity: sha512-/pIFexOm6S70EPdznemIz3BQZoJ4VTFrhqzu0ACBqBgeLsLxq8e6Jim63ImIfwW/zAD1AlXpRMlOv3aghmo4dA==}
    dev: false

  /p-limit@2.3.0:
    resolution: {integrity: sha512-//88mFWSJx8lxCzwdAABTJL2MyWB12+eIY7MDL2SqLmAkeKU9qxRvWuSyTjm3FUmpBEMuFfckAIqEaVGUDxb6w==}
    engines: {node: '>=6'}
    dependencies:
      p-try: 2.2.0
    dev: true

  /p-limit@3.1.0:
    resolution: {integrity: sha512-TYOanM3wGwNGsZN2cVTYPArw454xnXj5qmWF1bEoAc4+cU/ol7GVh7odevjp1FNHduHc3KZMcFduxU5Xc6uJRQ==}
    engines: {node: '>=10'}
    dependencies:
      yocto-queue: 0.1.0

  /p-locate@4.1.0:
    resolution: {integrity: sha512-R79ZZ/0wAxKGu3oYMlz8jy/kbhsNrS7SKZ7PxEHBgJ5+F2mtFW2fK2cOtBh1cHYkQsbzFV7I+EoRKe6Yt0oK7A==}
    engines: {node: '>=8'}
    dependencies:
      p-limit: 2.3.0
    dev: true

  /p-locate@5.0.0:
    resolution: {integrity: sha512-LaNjtRWUBY++zB5nE/NwcaoMylSPk+S+ZHNB1TzdbMJMny6dynpAGt7X/tl/QYq3TIeE6nxHppbo2LGymrG5Pw==}
    engines: {node: '>=10'}
    dependencies:
      p-limit: 3.1.0

  /p-map@4.0.0:
    resolution: {integrity: sha512-/bjOqmgETBYB5BoEeGVea8dmvHb2m9GLy1E9W43yeyfP6QQCZGFNa+XRceJEuDB6zqr+gKpIAmlLebMpykw/MQ==}
    engines: {node: '>=10'}
    dependencies:
      aggregate-error: 3.1.0
    dev: true

  /p-try@2.2.0:
    resolution: {integrity: sha512-R4nPAVTAU0B9D35/Gk3uJf/7XYbQcyohSKdvAxIRSNghFl4e71hVoGnBNQz9cWaXxO2I10KTC+3jMdvvoKw6dQ==}
    engines: {node: '>=6'}
    dev: true

  /papaparse@5.4.1:
    resolution: {integrity: sha512-HipMsgJkZu8br23pW15uvo6sib6wne/4woLZPlFf3rpDyMe9ywEXUsuD7+6K9PRkJlVT51j/sCOYDKGGS3ZJrw==}
    dev: false

  /parent-module@1.0.1:
    resolution: {integrity: sha512-GQ2EWRpQV8/o+Aw8YqtfZZPfNRWZYkbidE9k5rpl/hC3vtHHBfGm2Ifi6qWV+coDGkrUKZAxE3Lot5kcsRlh+g==}
    engines: {node: '>=6'}
    dependencies:
      callsites: 3.1.0

  /parents@1.0.1:
    resolution: {integrity: sha512-mXKF3xkoUt5td2DoxpLmtOmZvko9VfFpwRwkKDHSNvgmpLAeBo18YDhcPbBzJq+QLCHMbGOfzia2cX4U+0v9Mg==}
    dependencies:
      path-platform: 0.11.15
    dev: true

  /parse-json@5.2.0:
    resolution: {integrity: sha512-ayCKvm/phCGxOkYRSCM82iDwct8/EonSEgCSxWxD7ve6jHggsFl4fZVQBPRNgQoKiuV/odhFrGzQXZwbifC8Rg==}
    engines: {node: '>=8'}
    dependencies:
      '@babel/code-frame': 7.21.4
      error-ex: 1.3.2
      json-parse-even-better-errors: 2.3.1
      lines-and-columns: 1.2.4

  /parse5@7.1.2:
    resolution: {integrity: sha512-Czj1WaSVpaoj0wbhMzLmWD69anp2WH7FXMB9n1Sy8/ZFF9jolSQVMu1Ij5WIyGmcBmhk7EOndpO4mIpihVqAXw==}
    dependencies:
      entities: 4.5.0
    dev: true

  /path-exists@4.0.0:
    resolution: {integrity: sha512-ak9Qy5Q7jYb2Wwcey5Fpvg2KoAc/ZIhLSLOSBmRmygPsGwkVVt0fZa0qrtMz+m6tJTAHfZQ8FnmB4MG4LWy7/w==}
    engines: {node: '>=8'}

  /path-is-absolute@1.0.1:
    resolution: {integrity: sha512-AVbw3UJ2e9bq64vSaS9Am0fje1Pa8pbGqTTsmXfaIiMpnr5DlDhfJOuLj9Sf95ZPVDAUerDfEk88MPmPe7UCQg==}
    engines: {node: '>=0.10.0'}

  /path-key@3.1.1:
    resolution: {integrity: sha512-ojmeN0qd+y0jszEtoY48r0Peq5dwMEkIlCOu6Q5f41lfkswXuKtYrhgoTpLnyIcHm24Uhqx+5Tqm2InSwLhE6Q==}
    engines: {node: '>=8'}

  /path-key@4.0.0:
    resolution: {integrity: sha512-haREypq7xkM7ErfgIyA0z+Bj4AGKlMSdlQE2jvJo6huWD1EdkKYV+G/T4nq0YEF2vgTT8kqMFKo1uHn950r4SQ==}
    engines: {node: '>=12'}

  /path-parse@1.0.7:
    resolution: {integrity: sha512-LDJzPVEEEPR+y48z93A0Ed0yXb8pAByGWo/k5YYdYgpY2/2EsOsksJrq7lOHxryrVOn1ejG6oAp8ahvOIQD8sw==}

  /path-platform@0.11.15:
    resolution: {integrity: sha512-Y30dB6rab1A/nfEKsZxmr01nUotHX0c/ZiIAsCTatEe1CmS5Pm5He7fZ195bPT7RdquoaL8lLxFCMQi/bS7IJg==}
    engines: {node: '>= 0.8.0'}
    dev: true

  /path-type@4.0.0:
    resolution: {integrity: sha512-gDKb8aZMDeD/tZWs9P6+q0J9Mwkdl6xMV8TjnGP3qJVJ06bdMgkbBlLU8IdfOsIsFz2BW1rNVT3XuNEl8zPAvw==}
    engines: {node: '>=8'}

  /picocolors@1.0.0:
    resolution: {integrity: sha512-1fygroTLlHu66zi26VoTDv8yRgm0Fccecssto+MhsZ0D/DGW2sm8E8AjW7NU5VVTRt5GxbeZ5qBuJr+HyLYkjQ==}

  /picomatch@2.3.1:
    resolution: {integrity: sha512-JU3teHTNjmE2VCGFzuY8EXzCDVwEqB2a8fsIvwaStHhAWJEeVd1o1QD80CU6+ZdEXXSLbSsuLwJjkCBWqRQUVA==}
    engines: {node: '>=8.6'}

  /pidtree@0.6.0:
    resolution: {integrity: sha512-eG2dWTVw5bzqGRztnHExczNxt5VGsE6OwTeCG3fdUf9KBsZzO3R5OIIIzWR+iZA0NtZ+RDVdaoE2dK1cn6jH4g==}
    engines: {node: '>=0.10'}
    hasBin: true
    dev: true

  /pify@2.3.0:
    resolution: {integrity: sha512-udgsAY+fTnvv7kI7aaxbqwWNb0AHiB0qBO89PZKPkoTmGOgdbrHDKD+0B2X4uTfJ/FT1R09r9gTsjUjNJotuog==}
    engines: {node: '>=0.10.0'}
    dev: true

  /pirates@4.0.5:
    resolution: {integrity: sha512-8V9+HQPupnaXMA23c5hvl69zXvTwTzyAYasnkb0Tts4XvO4CliqONMOnvlq26rkhLC3nWDFBJf73LU1e1VZLaQ==}
    engines: {node: '>= 6'}
    dev: true

  /pkg-dir@4.2.0:
    resolution: {integrity: sha512-HRDzbaKjC+AOWVXxAU/x54COGeIv9eb+6CkDSQoNTt4XyWoIJvuPsXizxu/Fr23EiekbtZwmh1IcIG/l/a10GQ==}
    engines: {node: '>=8'}
    dependencies:
      find-up: 4.1.0
    dev: true

  /postcss-import@15.1.0(postcss@8.4.23):
    resolution: {integrity: sha512-hpr+J05B2FVYUAXHeK1YyI267J/dDDhMU6B6civm8hSY1jYJnBXxzKDKDswzJmtLHryrjhnDjqqp/49t8FALew==}
    engines: {node: '>=14.0.0'}
    peerDependencies:
      postcss: ^8.0.0
    dependencies:
      postcss: 8.4.23
      postcss-value-parser: 4.2.0
      read-cache: 1.0.0
      resolve: 1.22.2
    dev: true

  /postcss-js@4.0.1(postcss@8.4.23):
    resolution: {integrity: sha512-dDLF8pEO191hJMtlHFPRa8xsizHaM82MLfNkUHdUtVEV3tgTp5oj+8qbEqYM57SLfc74KSbw//4SeJma2LRVIw==}
    engines: {node: ^12 || ^14 || >= 16}
    peerDependencies:
      postcss: ^8.4.21
    dependencies:
      camelcase-css: 2.0.1
      postcss: 8.4.23
    dev: true

  /postcss-load-config@3.1.4(postcss@8.4.23):
    resolution: {integrity: sha512-6DiM4E7v4coTE4uzA8U//WhtPwyhiim3eyjEMFCnUpzbrkK9wJHgKDT2mR+HbtSrd/NubVaYTOpSpjUl8NQeRg==}
    engines: {node: '>= 10'}
    peerDependencies:
      postcss: '>=8.0.9'
      ts-node: '>=9.0.0'
    peerDependenciesMeta:
      postcss:
        optional: true
      ts-node:
        optional: true
    dependencies:
      lilconfig: 2.1.0
      postcss: 8.4.23
      yaml: 1.10.2
    dev: true

  /postcss-load-config@4.0.1(postcss@8.4.23):
    resolution: {integrity: sha512-vEJIc8RdiBRu3oRAI0ymerOn+7rPuMvRXslTvZUKZonDHFIczxztIyJ1urxM1x9JXEikvpWWTUUqal5j/8QgvA==}
    engines: {node: '>= 14'}
    peerDependencies:
      postcss: '>=8.0.9'
      ts-node: '>=9.0.0'
    peerDependenciesMeta:
      postcss:
        optional: true
      ts-node:
        optional: true
    dependencies:
      lilconfig: 2.1.0
      postcss: 8.4.23
      yaml: 2.2.2
    dev: true

  /postcss-nested@6.0.1(postcss@8.4.23):
    resolution: {integrity: sha512-mEp4xPMi5bSWiMbsgoPfcP74lsWLHkQbZc3sY+jWYd65CUwXrUaTp0fmNpa01ZcETKlIgUdFN/MpS2xZtqL9dQ==}
    engines: {node: '>=12.0'}
    peerDependencies:
      postcss: ^8.2.14
    dependencies:
      postcss: 8.4.23
      postcss-selector-parser: 6.0.12
    dev: true

  /postcss-selector-parser@6.0.12:
    resolution: {integrity: sha512-NdxGCAZdRrwVI1sy59+Wzrh+pMMHxapGnpfenDVlMEXoOcvt4pGE0JLK9YY2F5dLxcFYA/YbVQKhcGU+FtSYQg==}
    engines: {node: '>=4'}
    dependencies:
      cssesc: 3.0.0
      util-deprecate: 1.0.2
    dev: true

  /postcss-value-parser@4.2.0:
    resolution: {integrity: sha512-1NNCs6uurfkVbeXG4S8JFT9t19m45ICnif8zWLd5oPSZ50QnwMfK+H3jv408d4jw/7Bttv5axS5IiHoLaVNHeQ==}
    dev: true

  /postcss@8.4.14:
    resolution: {integrity: sha512-E398TUmfAYFPBSdzgeieK2Y1+1cpdxJx8yXbK/m57nRhKSmk1GB2tO4lbLBtlkfPQTDKfe4Xqv1ASWPpayPEig==}
    engines: {node: ^10 || ^12 || >=14}
    dependencies:
      nanoid: 3.3.6
      picocolors: 1.0.0
      source-map-js: 1.0.2

  /postcss@8.4.23:
    resolution: {integrity: sha512-bQ3qMcpF6A/YjR55xtoTr0jGOlnPOKAIMdOWiv0EIT6HVPEaJiJB4NLljSbiHoC2RX7DN5Uvjtpbg1NPdwv1oA==}
    engines: {node: ^10 || ^12 || >=14}
    dependencies:
      nanoid: 3.3.6
      picocolors: 1.0.0
      source-map-js: 1.0.2
    dev: true

  /prelude-ls@1.1.2:
    resolution: {integrity: sha512-ESF23V4SKG6lVSGZgYNpbsiaAkdab6ZgOxe52p7+Kid3W3u3bxR4Vfd/o21dmN7jSt0IwgZ4v5MUd26FEtXE9w==}
    engines: {node: '>= 0.8.0'}
    dev: true

  /prelude-ls@1.2.1:
    resolution: {integrity: sha512-vkcDPrRZo1QZLbn5RLGPpg/WmIQ65qoWWhcGKf/b5eplkkarX0m9z8ppCat4mlOqUsWpyNuYgO3VRyrYHSzX5g==}
    engines: {node: '>= 0.8.0'}

  /prettier-plugin-tailwindcss@0.3.0(prettier@2.8.8):
    resolution: {integrity: sha512-009/Xqdy7UmkcTBpwlq7jsViDqXAYSOMLDrHAdTMlVZOrKfM2o9Ci7EMWTMZ7SkKBFTG04UM9F9iM2+4i6boDA==}
    engines: {node: '>=12.17.0'}
    peerDependencies:
      '@ianvs/prettier-plugin-sort-imports': '*'
      '@prettier/plugin-pug': '*'
      '@shopify/prettier-plugin-liquid': '*'
      '@shufo/prettier-plugin-blade': '*'
      '@trivago/prettier-plugin-sort-imports': '*'
      prettier: '>=2.2.0'
      prettier-plugin-astro: '*'
      prettier-plugin-css-order: '*'
      prettier-plugin-import-sort: '*'
      prettier-plugin-jsdoc: '*'
      prettier-plugin-marko: '*'
      prettier-plugin-organize-attributes: '*'
      prettier-plugin-organize-imports: '*'
      prettier-plugin-style-order: '*'
      prettier-plugin-svelte: '*'
      prettier-plugin-twig-melody: '*'
    peerDependenciesMeta:
      '@ianvs/prettier-plugin-sort-imports':
        optional: true
      '@prettier/plugin-pug':
        optional: true
      '@shopify/prettier-plugin-liquid':
        optional: true
      '@shufo/prettier-plugin-blade':
        optional: true
      '@trivago/prettier-plugin-sort-imports':
        optional: true
      prettier-plugin-astro:
        optional: true
      prettier-plugin-css-order:
        optional: true
      prettier-plugin-import-sort:
        optional: true
      prettier-plugin-jsdoc:
        optional: true
      prettier-plugin-marko:
        optional: true
      prettier-plugin-organize-attributes:
        optional: true
      prettier-plugin-organize-imports:
        optional: true
      prettier-plugin-style-order:
        optional: true
      prettier-plugin-svelte:
        optional: true
      prettier-plugin-twig-melody:
        optional: true
    dependencies:
      prettier: 2.8.8
    dev: true

  /prettier@2.8.8:
    resolution: {integrity: sha512-tdN8qQGvNjw4CHbY+XXk0JgCXn9QiF21a55rBe5LJAU+kDyC4WQn4+awm2Xfk2lQMk5fKup9XgzTZtGkjBdP9Q==}
    engines: {node: '>=10.13.0'}
    hasBin: true
    dev: true

  /pretty-format@27.5.1:
    resolution: {integrity: sha512-Qb1gy5OrP5+zDf2Bvnzdl3jsTf1qXVMazbvCoKhtKqVs4/YK4ozX4gKQJJVyNe+cajNPn0KoC0MC3FUmaHWEmQ==}
    engines: {node: ^10.13.0 || ^12.13.0 || ^14.15.0 || >=15.0.0}
    dependencies:
      ansi-regex: 5.0.1
      ansi-styles: 5.2.0
      react-is: 17.0.2
    dev: true

  /pretty-format@29.5.0:
    resolution: {integrity: sha512-V2mGkI31qdttvTFX7Mt4efOqHXqJWMu4/r66Xh3Z3BwZaPfPJgp6/gbwoujRpPUtfEF6AUUWx3Jim3GCw5g/Qw==}
    engines: {node: ^14.15.0 || ^16.10.0 || >=18.0.0}
    dependencies:
      '@jest/schemas': 29.4.3
      ansi-styles: 5.2.0
      react-is: 18.2.0
    dev: true

  /prism-react-renderer@1.3.5(react@18.2.0):
    resolution: {integrity: sha512-IJ+MSwBWKG+SM3b2SUfdrhC+gu01QkV2KmRQgREThBfSQRoufqRfxfHUxpG1WcaFjP+kojcFyO9Qqtpgt3qLCg==}
    peerDependencies:
      react: '>=0.14.9'
    dependencies:
      react: 18.2.0
    dev: false

  /process-nextick-args@2.0.1:
    resolution: {integrity: sha512-3ouUOpQhtgrbOa17J7+uxOTpITYWaGP7/AhoR3+A+/1e9skrzelGi/dXzEYyvbxubEF6Wn2ypscTKiKJFFn1ag==}
    dev: false

  /prompts@2.4.2:
    resolution: {integrity: sha512-NxNv/kLguCA7p3jE8oL2aEBsrJWgAakBpgmgK6lpPWV+WuOmY6r2/zbAVnP+T8bQlA0nzHXSJSJW0Hq7ylaD2Q==}
    engines: {node: '>= 6'}
    dependencies:
      kleur: 3.0.3
      sisteransi: 1.0.5
    dev: true

  /prop-types@15.8.1:
    resolution: {integrity: sha512-oj87CgZICdulUohogVAR7AjlC0327U4el4L6eAvOqCeudMDVU0NThNaV+b9Df4dXgSP1gXMTnPdhfe/2qDH5cg==}
    dependencies:
      loose-envify: 1.4.0
      object-assign: 4.1.1
      react-is: 16.13.1
    dev: false

  /prosemirror-changeset@2.2.0:
    resolution: {integrity: sha512-QM7ohGtkpVpwVGmFb8wqVhaz9+6IUXcIQBGZ81YNAKYuHiFJ1ShvSzab4pKqTinJhwciZbrtBEk/2WsqSt2PYg==}
    dependencies:
      prosemirror-transform: 1.7.1
    dev: false

  /prosemirror-collab@1.3.0:
    resolution: {integrity: sha512-+S/IJ69G2cUu2IM5b3PBekuxs94HO1CxJIWOFrLQXUaUDKL/JfBx+QcH31ldBlBXyDEUl+k3Vltfi1E1MKp2mA==}
    dependencies:
      prosemirror-state: 1.4.2
    dev: false

  /prosemirror-commands@1.5.1:
    resolution: {integrity: sha512-ga1ga/RkbzxfAvb6iEXYmrEpekn5NCwTb8w1dr/gmhSoaGcQ0VPuCzOn5qDEpC45ql2oDkKoKQbRxLJwKLpMTQ==}
    dependencies:
      prosemirror-model: 1.19.0
      prosemirror-state: 1.4.2
      prosemirror-transform: 1.7.1
    dev: false

  /prosemirror-dropcursor@1.8.0:
    resolution: {integrity: sha512-TZMitR8nlp9Xh42pDYGcWopCoFPmJduoyGJ7FjYM2/7gZKnfD41TIaZN5Q1cQjm6Fm/P5vk/DpVYFhS8kDdigw==}
    dependencies:
      prosemirror-state: 1.4.2
      prosemirror-transform: 1.7.1
      prosemirror-view: 1.31.2
    dev: false

  /prosemirror-gapcursor@1.3.1:
    resolution: {integrity: sha512-GKTeE7ZoMsx5uVfc51/ouwMFPq0o8YrZ7Hx4jTF4EeGbXxBveUV8CGv46mSHuBBeXGmvu50guoV2kSnOeZZnUA==}
    dependencies:
      prosemirror-keymap: 1.2.1
      prosemirror-model: 1.19.0
      prosemirror-state: 1.4.2
      prosemirror-view: 1.31.2
    dev: false

  /prosemirror-history@1.3.1:
    resolution: {integrity: sha512-YMV/IWBZ+LZSfaNcBbPcaQUiAiJRYFyJW2aapuNzL8nhIRsI7fIO0ykJFSe802+mWeoTsVJ1jxvRWPYqaUqljQ==}
    dependencies:
      prosemirror-state: 1.4.2
      prosemirror-transform: 1.7.1
      prosemirror-view: 1.31.2
      rope-sequence: 1.3.3
    dev: false

  /prosemirror-inputrules@1.2.0:
    resolution: {integrity: sha512-eAW/M/NTSSzpCOxfR8Abw6OagdG0MiDAiWHQMQveIsZtoKVYzm0AflSPq/ymqJd56/Su1YPbwy9lM13wgHOFmQ==}
    dependencies:
      prosemirror-state: 1.4.2
      prosemirror-transform: 1.7.1
    dev: false

  /prosemirror-keymap@1.2.1:
    resolution: {integrity: sha512-kVK6WGC+83LZwuSJnuCb9PsADQnFZllt94qPP3Rx/vLcOUV65+IbBeH2nS5cFggPyEVJhGkGrgYFRrG250WhHQ==}
    dependencies:
      prosemirror-state: 1.4.2
      w3c-keyname: 2.2.6
    dev: false

  /prosemirror-markdown@1.10.1:
    resolution: {integrity: sha512-s7iaTLiX+qO5z8kF2NcMmy2T7mIlxzkS4Sp3vTKSYChPtbMpg6YxFkU0Y06rUg2WtKlvBu7v1bXzlGBkfjUWAA==}
    dependencies:
      markdown-it: 13.0.1
      prosemirror-model: 1.19.0
    dev: false

  /prosemirror-menu@1.2.1:
    resolution: {integrity: sha512-sBirXxVfHalZO4f1ZS63WzewINK4182+7dOmoMeBkqYO8wqMBvBS7wQuwVOHnkMWPEh0+N0LJ856KYUN+vFkmQ==}
    dependencies:
      crelt: 1.0.5
      prosemirror-commands: 1.5.1
      prosemirror-history: 1.3.1
      prosemirror-state: 1.4.2
    dev: false

  /prosemirror-model@1.19.0:
    resolution: {integrity: sha512-/CvFGJnwc41EJSfDkQLly1cAJJJmBpZwwUJtwZPTjY2RqZJfM8HVbCreOY/jti8wTRbVyjagcylyGoeJH/g/3w==}
    dependencies:
      orderedmap: 2.1.0
    dev: false

  /prosemirror-schema-basic@1.2.1:
    resolution: {integrity: sha512-vYBdIHsYKSDIqYmPBC7lnwk9DsKn8PnVqK97pMYP5MLEDFqWIX75JiaJTzndBii4bRuNqhC2UfDOfM3FKhlBHg==}
    dependencies:
      prosemirror-model: 1.19.0
    dev: false

  /prosemirror-schema-list@1.2.2:
    resolution: {integrity: sha512-rd0pqSDp86p0MUMKG903g3I9VmElFkQpkZ2iOd3EOVg1vo5Cst51rAsoE+5IPy0LPXq64eGcCYlW1+JPNxOj2w==}
    dependencies:
      prosemirror-model: 1.19.0
      prosemirror-state: 1.4.2
      prosemirror-transform: 1.7.1
    dev: false

  /prosemirror-state@1.4.2:
    resolution: {integrity: sha512-puuzLD2mz/oTdfgd8msFbe0A42j5eNudKAAPDB0+QJRw8cO1ygjLmhLrg9RvDpf87Dkd6D4t93qdef00KKNacQ==}
    dependencies:
      prosemirror-model: 1.19.0
      prosemirror-transform: 1.7.1
      prosemirror-view: 1.31.2
    dev: false

  /prosemirror-tables@1.3.2:
    resolution: {integrity: sha512-/9JTeN6s58Zq66HXaxP6uf8PAmc7XXKZFPlOGVtLvxEd6xBP6WtzaJB9wBjiGUzwbdhdMEy7V62yuHqk/3VrnQ==}
    dependencies:
      prosemirror-keymap: 1.2.1
      prosemirror-model: 1.19.0
      prosemirror-state: 1.4.2
      prosemirror-transform: 1.7.1
      prosemirror-view: 1.31.2
    dev: false

  /prosemirror-trailing-node@2.0.4(prosemirror-model@1.19.0)(prosemirror-state@1.4.2)(prosemirror-view@1.31.2):
    resolution: {integrity: sha512-0Yl9w7IdHkaCdqR+NE3FOucePME4OmiGcybnF1iasarEILP5U8+4xTnl53yafULjmwcg1SrSG65Hg7Zk2H2v3g==}
    peerDependencies:
      prosemirror-model: ^1.19.0
      prosemirror-state: ^1.4.2
      prosemirror-view: ^1.30.2
    dependencies:
      '@babel/runtime': 7.21.5
      '@remirror/core-constants': 2.0.1
      '@remirror/core-helpers': 2.0.3
      escape-string-regexp: 4.0.0
      prosemirror-model: 1.19.0
      prosemirror-state: 1.4.2
      prosemirror-view: 1.31.2
    transitivePeerDependencies:
      - supports-color
    dev: false

  /prosemirror-transform@1.7.1:
    resolution: {integrity: sha512-VteoifAfpt46z0yEt6Fc73A5OID9t/y2QIeR5MgxEwTuitadEunD/V0c9jQW8ziT8pbFM54uTzRLJ/nLuQjMxg==}
    dependencies:
      prosemirror-model: 1.19.0
    dev: false

  /prosemirror-view@1.31.2:
    resolution: {integrity: sha512-d/HKgUsaKzMQnr5tGRdZq+8GSixOTyYI69hoNV417VlciTvUDFSr4SWsRNUzhMRwvT6xVLI8yrVWERHjNWI6uw==}
    dependencies:
      prosemirror-model: 1.19.0
      prosemirror-state: 1.4.2
      prosemirror-transform: 1.7.1
    dev: false

  /psl@1.9.0:
    resolution: {integrity: sha512-E/ZsdU4HLs/68gYzgGTkMicWTLPdAftJLfJFlLUAAKZGkStNU72sZjT66SnMDVOfOWY/YAoiD7Jxa9iHvngcag==}
    dev: true

  /punycode@2.3.0:
    resolution: {integrity: sha512-rRV+zQD8tVFys26lAGR9WUuS4iUAngJScM+ZRSKtvl5tKeZ2t5bvdNFdNHBW9FWR4guGHlgmsZ1G7BSm2wTbuA==}
    engines: {node: '>=6'}

  /pure-rand@6.0.2:
    resolution: {integrity: sha512-6Yg0ekpKICSjPswYOuC5sku/TSWaRYlA0qsXqJgM/d/4pLPHPuTxK7Nbf7jFKzAeedUhR8C7K9Uv63FBsSo8xQ==}
    dev: true

  /querystringify@2.2.0:
    resolution: {integrity: sha512-FIqgj2EUvTa7R50u0rGsyTftzjYmv/a3hO345bZNrqabNqjtgiDMgmo4mkUjd+nzU5oF3dClKqFIPUKybUyqoQ==}
    dev: true

  /queue-microtask@1.2.3:
    resolution: {integrity: sha512-NuaNSa6flKT5JaSYQzJok04JzTL1CA6aGhv5rfLW3PgqA+M2ChpZQnAC8h8i4ZFkBS8X5RqkDBHA7r4hej3K9A==}

  /raf-schd@4.0.3:
    resolution: {integrity: sha512-tQkJl2GRWh83ui2DiPTJz9wEiMN20syf+5oKfB03yYP7ioZcJwsIK8FjrtLwH1m7C7e+Tt2yYBlrOpdT+dyeIQ==}
    dev: false

  /react-beautiful-dnd@13.1.1(react-dom@18.2.0)(react@18.2.0):
    resolution: {integrity: sha512-0Lvs4tq2VcrEjEgDXHjT98r+63drkKEgqyxdA7qD3mvKwga6a5SscbdLPO2IExotU1jW8L0Ksdl0Cj2AF67nPQ==}
    peerDependencies:
      react: ^16.8.5 || ^17.0.0 || ^18.0.0
      react-dom: ^16.8.5 || ^17.0.0 || ^18.0.0
    dependencies:
      '@babel/runtime': 7.21.5
      css-box-model: 1.2.1
      memoize-one: 5.2.1
      raf-schd: 4.0.3
      react: 18.2.0
      react-dom: 18.2.0(react@18.2.0)
      react-redux: 7.2.9(react-dom@18.2.0)(react@18.2.0)
      redux: 4.2.1
      use-memo-one: 1.1.3(react@18.2.0)
    transitivePeerDependencies:
      - react-native
    dev: false

  /react-csv-reader@4.0.0(prop-types@15.8.1)(react-dom@18.2.0)(react@18.2.0):
    resolution: {integrity: sha512-NRo27kv1YWYAJAR3H5ZZ5KREEw35avUtdGr4DwYel87QN3rwJf2wdAw97swNDO3cTW2i3cuXSNjfPqVIJm5xOg==}
    peerDependencies:
      prop-types: ^15.7.2
      react: ^16.0.0 || ^17.0.0 || ^18.0.0
      react-dom: ^16.0.0 || ^17.0.0 || ^18.0.0
    dependencies:
      papaparse: 5.4.1
      prop-types: 15.8.1
      react: 18.2.0
      react-dom: 18.2.0(react@18.2.0)
    dev: false

  /react-dom@18.2.0(react@18.2.0):
    resolution: {integrity: sha512-6IMTriUmvsjHUjNtEDudZfuDQUoWXVxKHhlEGSk81n4YFS+r/Kl99wXiwlVXtPBtJenozv2P+hxDsw9eA7Xo6g==}
    peerDependencies:
      react: ^18.2.0
    dependencies:
      loose-envify: 1.4.0
      react: 18.2.0
      scheduler: 0.23.0

  /react-draggable@4.4.5(react-dom@18.2.0)(react@18.2.0):
    resolution: {integrity: sha512-OMHzJdyJbYTZo4uQE393fHcqqPYsEtkjfMgvCHr6rejT+Ezn4OZbNyGH50vv+SunC1RMvwOTSWkEODQLzw1M9g==}
    peerDependencies:
      react: '>= 16.3.0'
      react-dom: '>= 16.3.0'
    dependencies:
      clsx: 1.2.1
      prop-types: 15.8.1
      react: 18.2.0
      react-dom: 18.2.0(react@18.2.0)
    dev: false

  /react-is@16.13.1:
    resolution: {integrity: sha512-24e6ynE2H+OKt4kqsOvNd8kBpV65zoxbA4BVsEOB3ARVWQki/DHzaUoC5KuON/BiccDaCCTZBuOcfZs70kR8bQ==}
    dev: false

  /react-is@17.0.2:
    resolution: {integrity: sha512-w2GsyukL62IJnlaff/nRegPQR94C/XXamvMWmSHRJ4y7Ts/4ocGRmTHvOs8PSE6pB3dWOrD/nueuU5sduBsQ4w==}

  /react-is@18.2.0:
    resolution: {integrity: sha512-xWGDIW6x921xtzPkhiULtthJHoJvBbF3q26fzloPCK0hsvxtPVelvftw3zjbHWSkR2km9Z+4uxbDDK/6Zw9B8w==}
    dev: true

  /react-property@2.0.0:
    resolution: {integrity: sha512-kzmNjIgU32mO4mmH5+iUyrqlpFQhF8K2k7eZ4fdLSOPFrD1XgEuSBv9LDEgxRXTMBqMd8ppT0x6TIzqE5pdGdw==}
    dev: false

  /react-redux@7.2.9(react-dom@18.2.0)(react@18.2.0):
    resolution: {integrity: sha512-Gx4L3uM182jEEayZfRbI/G11ZpYdNAnBs70lFVMNdHJI76XYtR+7m0MN+eAs7UHBPhWXcnFPaS+9owSCJQHNpQ==}
    peerDependencies:
      react: ^16.8.3 || ^17 || ^18
      react-dom: '*'
      react-native: '*'
    peerDependenciesMeta:
      react-dom:
        optional: true
      react-native:
        optional: true
    dependencies:
      '@babel/runtime': 7.21.5
      '@types/react-redux': 7.1.25
      hoist-non-react-statics: 3.3.2
      loose-envify: 1.4.0
      prop-types: 15.8.1
      react: 18.2.0
      react-dom: 18.2.0(react@18.2.0)
      react-is: 17.0.2
    dev: false

  /react-remove-scroll-bar@2.3.4(@types/react@18.2.6)(react@18.2.0):
    resolution: {integrity: sha512-63C4YQBUt0m6ALadE9XV56hV8BgJWDmmTPY758iIJjfQKt2nYwoUrPk0LXRXcB/yIj82T1/Ixfdpdk68LwIB0A==}
    engines: {node: '>=10'}
    peerDependencies:
      '@types/react': ^16.8.0 || ^17.0.0 || ^18.0.0
      react: ^16.8.0 || ^17.0.0 || ^18.0.0
    peerDependenciesMeta:
      '@types/react':
        optional: true
    dependencies:
      '@types/react': 18.2.6
      react: 18.2.0
      react-style-singleton: 2.2.1(@types/react@18.2.6)(react@18.2.0)
      tslib: 2.5.0
    dev: false

  /react-remove-scroll@2.5.6(@types/react@18.2.6)(react@18.2.0):
    resolution: {integrity: sha512-bO856ad1uDYLefgArk559IzUNeQ6SWH4QnrevIUjH+GczV56giDfl3h0Idptf2oIKxQmd1p9BN25jleKodTALg==}
    engines: {node: '>=10'}
    peerDependencies:
      '@types/react': ^16.8.0 || ^17.0.0 || ^18.0.0
      react: ^16.8.0 || ^17.0.0 || ^18.0.0
    peerDependenciesMeta:
      '@types/react':
        optional: true
    dependencies:
      '@types/react': 18.2.6
      react: 18.2.0
      react-remove-scroll-bar: 2.3.4(@types/react@18.2.6)(react@18.2.0)
      react-style-singleton: 2.2.1(@types/react@18.2.6)(react@18.2.0)
      tslib: 2.5.0
      use-callback-ref: 1.3.0(@types/react@18.2.6)(react@18.2.0)
      use-sidecar: 1.1.2(@types/react@18.2.6)(react@18.2.0)
    dev: false

  /react-resizable@3.0.5(react-dom@18.2.0)(react@18.2.0):
    resolution: {integrity: sha512-vKpeHhI5OZvYn82kXOs1bC8aOXktGU5AmKAgaZS4F5JPburCtbmDPqE7Pzp+1kN4+Wb81LlF33VpGwWwtXem+w==}
    peerDependencies:
      react: '>= 16.3'
    dependencies:
      prop-types: 15.8.1
      react: 18.2.0
      react-draggable: 4.4.5(react-dom@18.2.0)(react@18.2.0)
    transitivePeerDependencies:
      - react-dom
    dev: false

  /react-style-singleton@2.2.1(@types/react@18.2.6)(react@18.2.0):
    resolution: {integrity: sha512-ZWj0fHEMyWkHzKYUr2Bs/4zU6XLmq9HsgBURm7g5pAVfyn49DgUiNgY2d4lXRlYSiCif9YBGpQleewkcqddc7g==}
    engines: {node: '>=10'}
    peerDependencies:
      '@types/react': ^16.8.0 || ^17.0.0 || ^18.0.0
      react: ^16.8.0 || ^17.0.0 || ^18.0.0
    peerDependenciesMeta:
      '@types/react':
        optional: true
    dependencies:
      '@types/react': 18.2.6
      get-nonce: 1.0.1
      invariant: 2.2.4
      react: 18.2.0
      tslib: 2.5.0
    dev: false

  /react-textarea-autosize@8.3.4(@types/react@18.2.6)(react@18.2.0):
    resolution: {integrity: sha512-CdtmP8Dc19xL8/R6sWvtknD/eCXkQr30dtvC4VmGInhRsfF8X/ihXCq6+9l9qbxmKRiq407/7z5fxE7cVWQNgQ==}
    engines: {node: '>=10'}
    peerDependencies:
      react: ^16.8.0 || ^17.0.0 || ^18.0.0
    dependencies:
      '@babel/runtime': 7.21.5
      react: 18.2.0
      use-composed-ref: 1.3.0(react@18.2.0)
      use-latest: 1.2.1(@types/react@18.2.6)(react@18.2.0)
    transitivePeerDependencies:
      - '@types/react'
    dev: false

  /react-transition-group@4.4.2(react-dom@18.2.0)(react@18.2.0):
    resolution: {integrity: sha512-/RNYfRAMlZwDSr6z4zNKV6xu53/e2BuaBbGhbyYIXTrmgu/bGHzmqOs7mJSJBHy9Ud+ApHx3QjrkKSp1pxvlFg==}
    peerDependencies:
      react: '>=16.6.0'
      react-dom: '>=16.6.0'
    dependencies:
      '@babel/runtime': 7.21.5
      dom-helpers: 5.2.1
      loose-envify: 1.4.0
      prop-types: 15.8.1
      react: 18.2.0
      react-dom: 18.2.0(react@18.2.0)
    dev: false

  /react@18.2.0:
    resolution: {integrity: sha512-/3IjMdb2L9QbBdWiW5e3P2/npwMBaU9mHCSCUzNln0ZCYbcfTsGbTJrU/kGemdH2IWmB2ioZ+zkxtmq6g09fGQ==}
    engines: {node: '>=0.10.0'}
    dependencies:
      loose-envify: 1.4.0

  /read-cache@1.0.0:
    resolution: {integrity: sha512-Owdv/Ft7IjOgm/i0xvNDZ1LrRANRfew4b2prF3OWMQLxLfu3bS8FVhCsrSCMK4lR56Y9ya+AThoTpDCTxCmpRA==}
    dependencies:
      pify: 2.3.0
    dev: true

  /read-cmd-shim@4.0.0:
    resolution: {integrity: sha512-yILWifhaSEEytfXI76kB9xEEiG1AiozaCJZ83A87ytjRiN+jVibXjedjCRNjoZviinhG+4UkalO3mWTd8u5O0Q==}
    engines: {node: ^14.17.0 || ^16.13.0 || >=18.0.0}
    dev: true

  /readable-stream@1.0.34:
    resolution: {integrity: sha512-ok1qVCJuRkNmvebYikljxJA/UEsKwLl2nI1OmaqAu4/UE+h0wKCHok4XkL/gvi39OacXvw59RJUOFUkDib2rHg==}
    dependencies:
      core-util-is: 1.0.3
      inherits: 2.0.4
      isarray: 0.0.1
      string_decoder: 0.10.31
    dev: false

  /readable-stream@2.3.8:
    resolution: {integrity: sha512-8p0AUk4XODgIewSi0l8Epjs+EVnWiK7NoDIEGU0HhE7+ZyY8D1IMY7odu5lRrFXGg71L15KG8QrPmum45RTtdA==}
    dependencies:
      core-util-is: 1.0.3
      inherits: 2.0.4
      isarray: 1.0.0
      process-nextick-args: 2.0.1
      safe-buffer: 5.1.2
      string_decoder: 1.1.1
      util-deprecate: 1.0.2
    dev: false

  /readdirp@3.6.0:
    resolution: {integrity: sha512-hOS089on8RduqdbhvQ5Z37A0ESjsqz6qnRcffsMU3495FuTdqSm+7bhJ29JvIOsBDEEnan5DPu9t3To9VRlMzA==}
    engines: {node: '>=8.10.0'}
    dependencies:
      picomatch: 2.3.1
    dev: true

  /redent@3.0.0:
    resolution: {integrity: sha512-6tDA8g98We0zd0GvVeMT9arEOnTw9qM03L9cJXaCjrip1OO764RDBLBfrB4cwzNGDj5OA5ioymC9GkizgWJDUg==}
    engines: {node: '>=8'}
    dependencies:
      indent-string: 4.0.0
      strip-indent: 3.0.0
    dev: true

  /redux@4.2.1:
    resolution: {integrity: sha512-LAUYz4lc+Do8/g7aeRa8JkyDErK6ekstQaqWQrNRW//MY1TvCEpMtpTWvlQ+FPbWCx+Xixu/6SHt5N0HR+SB4w==}
    dependencies:
      '@babel/runtime': 7.21.5
    dev: false

  /regenerator-runtime@0.13.11:
    resolution: {integrity: sha512-kY1AZVr2Ra+t+piVaJ4gxaFaReZVH40AKNo7UCX6W+dEwBo/2oZJzqfuN1qLq1oL45o56cPaTXELwrTh8Fpggg==}

  /regexp.prototype.flags@1.5.0:
    resolution: {integrity: sha512-0SutC3pNudRKgquxGoRGIz946MZVHqbNfPjBdxeOhBrdgDKlRoXmYLQN9xRbrR09ZXWeGAdPuif7egofn6v5LA==}
    engines: {node: '>= 0.4'}
    dependencies:
      call-bind: 1.0.2
      define-properties: 1.2.0
      functions-have-names: 1.2.3

  /require-directory@2.1.1:
    resolution: {integrity: sha512-fGxEI7+wsG9xrvdjsrlmL22OMTTiHRwAMroiEeMgq8gzoLC/PQr7RsRDSTLUg/bZAZtF+TVIkHc6/4RIKrui+Q==}
    engines: {node: '>=0.10.0'}
    dev: true

  /requires-port@1.0.0:
    resolution: {integrity: sha512-KigOCHcocU3XODJxsu8i/j8T9tzT4adHiecwORRQ0ZZFcp7ahwXuRU1m+yuO90C5ZUyGeGfocHDI14M3L3yDAQ==}
    dev: true

  /resolve-cwd@3.0.0:
    resolution: {integrity: sha512-OrZaX2Mb+rJCpH/6CpSqt9xFVpN++x01XnN2ie9g6P5/3xelLAkXWVADpdz1IHD/KFfEXyE6V0U01OQ3UO2rEg==}
    engines: {node: '>=8'}
    dependencies:
      resolve-from: 5.0.0
    dev: true

  /resolve-from@4.0.0:
    resolution: {integrity: sha512-pb/MYmXstAkysRFx8piNI1tGFNQIFA3vkE3Gq4EuA1dF6gHp/+vgZqsCGJapvy8N3Q+4o7FwvquPJcnZ7RYy4g==}
    engines: {node: '>=4'}

  /resolve-from@5.0.0:
    resolution: {integrity: sha512-qYg9KP24dD5qka9J47d0aVky0N+b4fTU89LN9iDnjB5waksiC49rvMB0PrUJQGoTmH50XPiqOvAjDfaijGxYZw==}
    engines: {node: '>=8'}
    dev: true

  /resolve.exports@2.0.2:
    resolution: {integrity: sha512-X2UW6Nw3n/aMgDVy+0rSqgHlv39WZAlZrXCdnbyEiKm17DSqHX4MmQMaST3FbeWR5FTuRcUwYAziZajji0Y7mg==}
    engines: {node: '>=10'}
    dev: true

  /resolve@1.22.2:
    resolution: {integrity: sha512-Sb+mjNHOULsBv818T40qSPeRiuWLyaGMa5ewydRLFimneixmVy2zdivRl+AF6jaYPC8ERxGDmFSiqui6SfPd+g==}
    hasBin: true
    dependencies:
      is-core-module: 2.12.0
      path-parse: 1.0.7
      supports-preserve-symlinks-flag: 1.0.0

  /resolve@2.0.0-next.4:
    resolution: {integrity: sha512-iMDbmAWtfU+MHpxt/I5iWI7cY6YVEZUQ3MBgPQ++XD1PELuJHIl82xBmObyP2KyQmkNB2dsqF7seoQQiAn5yDQ==}
    hasBin: true
    dependencies:
      is-core-module: 2.12.0
      path-parse: 1.0.7
      supports-preserve-symlinks-flag: 1.0.0
    dev: false

  /restore-cursor@3.1.0:
    resolution: {integrity: sha512-l+sSefzHpj5qimhFSE5a8nufZYAM3sBSVMAPtYkmC+4EH2anSGaEMXSD0izRQbu9nfyQ9y5JrVmp7E8oZrUjvA==}
    engines: {node: '>=8'}
    dependencies:
      onetime: 5.1.2
      signal-exit: 3.0.7
    dev: true

  /reusify@1.0.4:
    resolution: {integrity: sha512-U9nH88a3fc/ekCF1l0/UP1IosiuIjyTh7hBvXVMHYgVcfGvt897Xguj2UOLDeI5BG2m7/uwyaLVT6fbtCwTyzw==}
    engines: {iojs: '>=1.0.0', node: '>=0.10.0'}

  /rfdc@1.3.0:
    resolution: {integrity: sha512-V2hovdzFbOi77/WajaSMXk2OLm+xNIeQdMMuB7icj7bk6zi2F8GGAxigcnDFpJHbNyNcgyJDiP+8nOrY5cZGrA==}
    dev: true

  /rimraf@3.0.2:
    resolution: {integrity: sha512-JZkJMZkAGFFPP2YqXZXPbMlMBgsxzE8ILs4lMIX/2o0L9UBw9O/Y3o6wFw/i9YLapcUJWwqbi3kdxIPdC62TIA==}
    hasBin: true
    dependencies:
      glob: 7.2.3

  /rollup@3.21.7:
    resolution: {integrity: sha512-KXPaEuR8FfUoK2uHwNjxTmJ18ApyvD6zJpYv9FOJSqLStmt6xOY84l1IjK2dSolQmoXknrhEFRaPRgOPdqCT5w==}
    engines: {node: '>=14.18.0', npm: '>=8.0.0'}
    hasBin: true
    optionalDependencies:
      fsevents: 2.3.2
    dev: true

  /rope-sequence@1.3.3:
    resolution: {integrity: sha512-85aZYCxweiD5J8yTEbw+E6A27zSnLPNDL0WfPdw3YYodq7WjnTKo0q4dtyQ2gz23iPT8Q9CUyJtAaUNcTxRf5Q==}
    dev: false

  /run-applescript@5.0.0:
    resolution: {integrity: sha512-XcT5rBksx1QdIhlFOCtgZkB99ZEouFZ1E2Kc2LHqNW13U3/74YGdkQRmThTwxy4QIyookibDKYZOPqX//6BlAg==}
    engines: {node: '>=12'}
    dependencies:
      execa: 5.1.1
    dev: false

  /run-parallel@1.2.0:
    resolution: {integrity: sha512-5l4VyZR86LZ/lDxZTR6jqL8AFE2S0IFLMP26AbjsLVADxHdhB/c0GUsH+y39UfCi3dzz8OlQuPmnaJOMoDHQBA==}
    dependencies:
      queue-microtask: 1.2.3

  /rxjs@7.8.1:
    resolution: {integrity: sha512-AA3TVj+0A2iuIoQkWEK/tqFjBq2j+6PO6Y0zJcvzLAFhEFIO3HL0vls9hWLncZbAAbK0mar7oZ4V079I/qPMxg==}
    dependencies:
      tslib: 2.5.0
    dev: true

  /safe-buffer@5.1.2:
    resolution: {integrity: sha512-Gd2UZBJDkXlY7GbJxfsE8/nvKkUEU1G38c1siN6QP6a9PT9MmHB8GnpscSmMJSoF8LOIrt8ud/wPtojys4G6+g==}
    dev: false

  /safe-regex-test@1.0.0:
    resolution: {integrity: sha512-JBUUzyOgEwXQY1NuPtvcj/qcBDbDmEvWufhlnXZIm75DEHp+afM1r1ujJpJsV/gSM4t59tpDyPi1sd6ZaPFfsA==}
    dependencies:
      call-bind: 1.0.2
      get-intrinsic: 1.2.1
      is-regex: 1.1.4
    dev: false

  /safer-buffer@2.1.2:
    resolution: {integrity: sha512-YZo3K82SD7Riyi0E1EQPojLz7kpepnSQI9IyPbHHg1XXXevb5dJI7tpyN2ADxGcQbHG7vcyRHk0cbwqcQriUtg==}
    dev: true

  /saxes@6.0.0:
    resolution: {integrity: sha512-xAg7SOnEhrm5zI3puOOKyy1OMcMlIJZYNJY7xLBwSze0UjhPLnWfj2GF2EpT0jmzaJKIWKHLsaSSajf35bcYnA==}
    engines: {node: '>=v12.22.7'}
    dependencies:
      xmlchars: 2.2.0
    dev: true

  /scheduler@0.23.0:
    resolution: {integrity: sha512-CtuThmgHNg7zIZWAXi3AsyIzA3n4xx7aNyjwC2VJldO2LMVDhFK+63xGqq6CsJH4rTAt6/M+N4GhZiDYPx9eUw==}
    dependencies:
      loose-envify: 1.4.0

  /semver@6.3.0:
    resolution: {integrity: sha512-b39TBaTSfV6yBrapU89p5fKekE2m/NwnDocOVruQFS1/veMgdzuPcnOM34M6CwxW8jH/lxEa5rBoDeUwu5HHTw==}
    hasBin: true

  /semver@7.5.1:
    resolution: {integrity: sha512-Wvss5ivl8TMRZXXESstBA4uR5iXgEN/VC5/sOcuXdVLzcdkz4HWetIoRfG5gb5X+ij/G9rw9YoGn3QoQ8OCSpw==}
    engines: {node: '>=10'}
    hasBin: true
    dependencies:
      lru-cache: 6.0.0

  /shebang-command@2.0.0:
    resolution: {integrity: sha512-kHxr2zZpYtdmrN1qDjrrX/Z1rR1kG8Dx+gkpK1G4eXmvXswmcE1hTWBWYUzlraYw1/yZp6YuDY77YtvbN0dmDA==}
    engines: {node: '>=8'}
    dependencies:
      shebang-regex: 3.0.0

  /shebang-regex@3.0.0:
    resolution: {integrity: sha512-7++dFhtcx3353uBaq8DDR4NuxBetBzC7ZQOhmTQInHEd6bSrXdiEyzCvG07Z44UYdLShWUyXt5M/yhz8ekcb1A==}
    engines: {node: '>=8'}

  /side-channel@1.0.4:
    resolution: {integrity: sha512-q5XPytqFEIKHkGdiMIrY10mvLRvnQh42/+GoBlFW3b2LXLE2xxJpZFdm94we0BaoV3RwJyGqg5wS7epxTv0Zvw==}
    dependencies:
      call-bind: 1.0.2
      get-intrinsic: 1.2.1
      object-inspect: 1.12.3

  /signal-exit@3.0.7:
    resolution: {integrity: sha512-wnD2ZE+l+SPC/uoS0vXeE9L1+0wuaMqKlfz9AMUo38JsyLSBWSFcHR1Rri62LZc12vLr1gb3jl7iwQhgwpAbGQ==}

  /signal-exit@4.0.2:
    resolution: {integrity: sha512-MY2/qGx4enyjprQnFaZsHib3Yadh3IXyV2C321GY0pjGfVBu4un0uDJkwgdxqO+Rdx8JMT8IfJIRwbYVz3Ob3Q==}
    engines: {node: '>=14'}
    dev: true

  /simple-swizzle@0.2.2:
    resolution: {integrity: sha512-JA//kQgZtbuY83m+xT+tXJkmJncGMTFT+C+g2h2R9uxkYIrE2yy9sgmcLhCnw57/WSD+Eh3J97FPEDFnbXnDUg==}
    dependencies:
      is-arrayish: 0.3.2
    dev: true

  /sisteransi@1.0.5:
    resolution: {integrity: sha512-bLGGlR1QxBcynn2d5YmDX4MGjlZvy2MRBDRNHLJ8VI6l6+9FUiyTFNJ0IveOSP0bcXgVDPRcfGqA0pjaqUpfVg==}
    dev: true

  /slash@3.0.0:
    resolution: {integrity: sha512-g9Q1haeby36OSStwb4ntCGGGaKsaVSjQ68fBxoQcutl5fS1vuY18H3wSt3jFyFtrkx+Kz0V1G85A4MyAdDMi2Q==}
    engines: {node: '>=8'}

  /slash@4.0.0:
    resolution: {integrity: sha512-3dOsAHXXUkQTpOYcoAxLIorMTp4gIQr5IW3iVb7A7lFIp0VHhnynm9izx6TssdrIcVIESAlVjtnO2K8bg+Coew==}
    engines: {node: '>=12'}
    dev: false

  /slice-ansi@3.0.0:
    resolution: {integrity: sha512-pSyv7bSTC7ig9Dcgbw9AuRNUb5k5V6oDudjZoMBSr13qpLBG7tB+zgCkARjq7xIUgdz5P1Qe8u+rSGdouOOIyQ==}
    engines: {node: '>=8'}
    dependencies:
      ansi-styles: 4.3.0
      astral-regex: 2.0.0
      is-fullwidth-code-point: 3.0.0
    dev: true

  /slice-ansi@4.0.0:
    resolution: {integrity: sha512-qMCMfhY040cVHT43K9BFygqYbUPFZKHOg7K73mtTWJRb8pyP3fzf4Ixd5SzdEJQ6MRUg/WBnOLxghZtKKurENQ==}
    engines: {node: '>=10'}
    dependencies:
      ansi-styles: 4.3.0
      astral-regex: 2.0.0
      is-fullwidth-code-point: 3.0.0
    dev: true

  /slice-ansi@5.0.0:
    resolution: {integrity: sha512-FC+lgizVPfie0kkhqUScwRu1O/lF6NOgJmlCgK+/LYxDCTk8sGelYaHDhFcDN+Sn3Cv+3VSa4Byeo+IMCzpMgQ==}
    engines: {node: '>=12'}
    dependencies:
      ansi-styles: 6.2.1
      is-fullwidth-code-point: 4.0.0
    dev: true

  /source-map-js@1.0.2:
    resolution: {integrity: sha512-R0XvVJ9WusLiqTCEiGCmICCMplcCkIwwR11mOSD9CR5u+IXYdiseeEuXCVAjS54zqwkLcPNnmU4OeJ6tUrWhDw==}
    engines: {node: '>=0.10.0'}

  /source-map-support@0.5.13:
    resolution: {integrity: sha512-SHSKFHadjVA5oR4PPqhtAVdcBWwRYVd6g6cAXnIbRiIwc2EhPrTuKUBdSLvlEKyIP3GCf89fltvcZiP9MMFA1w==}
    dependencies:
      buffer-from: 1.1.2
      source-map: 0.6.1
    dev: true

  /source-map@0.5.7:
    resolution: {integrity: sha512-LbrmJOMUSdEVxIKvdcJzQC+nQhe8FUZQTXQy6+I75skNgn3OoQ0DZA8YnFa7gp8tqtL3KPf1kmo0R5DoApeSGQ==}
    engines: {node: '>=0.10.0'}
    dev: false

  /source-map@0.6.1:
    resolution: {integrity: sha512-UjgapumWlbMhkBgzT7Ykc5YXUT46F0iKu8SGXq0bcwP5dz/h0Plj6enJqjz1Zbq2l5WaqYnrVbwWOWMyF3F47g==}
    engines: {node: '>=0.10.0'}
    dev: true

  /source-map@0.8.0-beta.0:
    resolution: {integrity: sha512-2ymg6oRBpebeZi9UUNsgQ89bhx01TcTkmNTGnNO88imTmbSgy4nfujrgVEFKWpMTEGA11EDkTt7mqObTPdigIA==}
    engines: {node: '>= 8'}
    dependencies:
      whatwg-url: 7.1.0
    dev: true

  /sprintf-js@1.0.3:
    resolution: {integrity: sha512-D9cPgkvLlV3t3IzL0D0YLvGA9Ahk4PcvVwUbN0dSGr1aP0Nrt4AEnTUbuGvquEC0mA64Gqt1fzirlRs5ibXx8g==}
    dev: true

  /ssf@0.11.2:
    resolution: {integrity: sha512-+idbmIXoYET47hH+d7dfm2epdOMUDjqcB4648sTZ+t2JwoyBFL/insLfB/racrDmsKB3diwsDA696pZMieAC5g==}
    engines: {node: '>=0.8'}
    dependencies:
      frac: 1.1.2
    dev: false

  /stack-utils@2.0.6:
    resolution: {integrity: sha512-XlkWvfIm6RmsWtNJx+uqtKLS8eqFbxUg0ZzLXqY0caEy9l7hruX8IpiDnjsLavoBgqCCR71TqWO8MaXYheJ3RQ==}
    engines: {node: '>=10'}
    dependencies:
      escape-string-regexp: 2.0.0
    dev: true

  /stop-iteration-iterator@1.0.0:
    resolution: {integrity: sha512-iCGQj+0l0HOdZ2AEeBADlsRC+vsnDsZsbdSiH1yNSjcfKM7fdpCMfqAL/dwF5BLiw/XhRft/Wax6zQbhq2BcjQ==}
    engines: {node: '>= 0.4'}
    dependencies:
      internal-slot: 1.0.5

  /streamsearch@1.1.0:
    resolution: {integrity: sha512-Mcc5wHehp9aXz1ax6bZUyY5afg9u2rv5cqQI3mRrYkGC8rW2hM02jWuwjtL++LS5qinSyhj2QfLyNsuc+VsExg==}
    engines: {node: '>=10.0.0'}

  /string-argv@0.3.2:
    resolution: {integrity: sha512-aqD2Q0144Z+/RqG52NeHEkZauTAUWJO8c6yTftGJKO3Tja5tUgIfmIl6kExvhtxSDP7fXB6DvzkfMpCd/F3G+Q==}
    engines: {node: '>=0.6.19'}
    dev: true

  /string-length@4.0.2:
    resolution: {integrity: sha512-+l6rNN5fYHNhZZy41RXsYptCjA2Igmq4EG7kZAYFQI1E1VTXarr6ZPXBg6eq7Y6eK4FEhY6AJlyuFIb/v/S0VQ==}
    engines: {node: '>=10'}
    dependencies:
      char-regex: 1.0.2
      strip-ansi: 6.0.1
    dev: true

  /string-width@4.2.3:
    resolution: {integrity: sha512-wKyQRQpjJ0sIp62ErSZdGsjMJWsap5oRNihHhu6G7JVO/9jIB6UyevL+tXuOqrng8j/cxKTWyWUwvSTriiZz/g==}
    engines: {node: '>=8'}
    dependencies:
      emoji-regex: 8.0.0
      is-fullwidth-code-point: 3.0.0
      strip-ansi: 6.0.1
    dev: true

  /string-width@5.1.2:
    resolution: {integrity: sha512-HnLOCR3vjcY8beoNLtcjZ5/nxn2afmME6lhrDrebokqMap+XbeW8n9TXpPDOqdGK5qcI3oT0GKTW6wC7EMiVqA==}
    engines: {node: '>=12'}
    dependencies:
      eastasianwidth: 0.2.0
      emoji-regex: 9.2.2
      strip-ansi: 7.0.1
    dev: true

  /string.prototype.matchall@4.0.8:
    resolution: {integrity: sha512-6zOCOcJ+RJAQshcTvXPHoxoQGONa3e/Lqx90wUA+wEzX78sg5Bo+1tQo4N0pohS0erG9qtCqJDjNCQBjeWVxyg==}
    dependencies:
      call-bind: 1.0.2
      define-properties: 1.2.0
      es-abstract: 1.21.2
      get-intrinsic: 1.2.1
      has-symbols: 1.0.3
      internal-slot: 1.0.5
      regexp.prototype.flags: 1.5.0
      side-channel: 1.0.4
    dev: false

  /string.prototype.trim@1.2.7:
    resolution: {integrity: sha512-p6TmeT1T3411M8Cgg9wBTMRtY2q9+PNy9EV1i2lIXUN/btt763oIfxwN3RR8VU6wHX8j/1CFy0L+YuThm6bgOg==}
    engines: {node: '>= 0.4'}
    dependencies:
      call-bind: 1.0.2
      define-properties: 1.2.0
      es-abstract: 1.21.2
    dev: false

  /string.prototype.trimend@1.0.6:
    resolution: {integrity: sha512-JySq+4mrPf9EsDBEDYMOb/lM7XQLulwg5R/m1r0PXEFqrV0qHvl58sdTilSXtKOflCsK2E8jxf+GKC0T07RWwQ==}
    dependencies:
      call-bind: 1.0.2
      define-properties: 1.2.0
      es-abstract: 1.21.2
    dev: false

  /string.prototype.trimstart@1.0.6:
    resolution: {integrity: sha512-omqjMDaY92pbn5HOX7f9IccLA+U1tA9GvtU4JrodiXFfYB7jPzzHpRzpglLAjtUV6bB557zwClJezTqnAiYnQA==}
    dependencies:
      call-bind: 1.0.2
      define-properties: 1.2.0
      es-abstract: 1.21.2
    dev: false

  /string_decoder@0.10.31:
    resolution: {integrity: sha512-ev2QzSzWPYmy9GuqfIVildA4OdcGLeFZQrq5ys6RtiuF+RQQiZWr8TZNyAcuVXyQRYfEO+MsoB/1BuQVhOJuoQ==}
    dev: false

  /string_decoder@1.1.1:
    resolution: {integrity: sha512-n/ShnvDi6FHbbVfviro+WojiFzv+s8MPMHBczVePfUpDJLwoLT0ht1l4YwBCbi8pJAveEEdnkHyPyTP/mzRfwg==}
    dependencies:
      safe-buffer: 5.1.2
    dev: false

  /strip-ansi@6.0.1:
    resolution: {integrity: sha512-Y38VPSHcqkFrCpFnQ9vuSXmquuv5oXOKpGeT6aGrr3o3Gc9AlVa6JBfUSOCnbxGGZF+/0ooI7KrPuUSztUdU5A==}
    engines: {node: '>=8'}
    dependencies:
      ansi-regex: 5.0.1

  /strip-ansi@7.0.1:
    resolution: {integrity: sha512-cXNxvT8dFNRVfhVME3JAe98mkXDYN2O1l7jmcwMnOslDeESg1rF/OZMtK0nRAhiari1unG5cD4jG3rapUAkLbw==}
    engines: {node: '>=12'}
    dependencies:
      ansi-regex: 6.0.1
    dev: true

  /strip-bom@3.0.0:
    resolution: {integrity: sha512-vavAMRXOgBVNF6nyEEmL3DBK19iRpDcoIwW+swQ+CbGiu7lju6t+JklA1MHweoWtadgt4ISVUsXLyDq34ddcwA==}
    engines: {node: '>=4'}
    dev: false

  /strip-bom@4.0.0:
    resolution: {integrity: sha512-3xurFv5tEgii33Zi8Jtp55wEIILR9eh34FAW00PZf+JnSsTmV/ioewSgQl97JHvgjoRGwPShsWm+IdrxB35d0w==}
    engines: {node: '>=8'}
    dev: true

  /strip-final-newline@2.0.0:
    resolution: {integrity: sha512-BrpvfNAE3dcvq7ll3xVumzjKjZQ5tI1sEUIKr3Uoks0XUl45St3FlatVqef9prk4jRDzhW6WZg+3bk93y6pLjA==}
    engines: {node: '>=6'}

  /strip-final-newline@3.0.0:
    resolution: {integrity: sha512-dOESqjYr96iWYylGObzd39EuNTa5VJxyvVAEm5Jnh7KGo75V43Hk1odPQkNDyXNmUR6k+gEiDVXnjB8HJ3crXw==}
    engines: {node: '>=12'}

  /strip-indent@3.0.0:
    resolution: {integrity: sha512-laJTa3Jb+VQpaC6DseHhF7dXVqHTfJPCRDaEbid/drOhgitgYku/letMUqOXFoWV0zIIUbjpdH2t+tYj4bQMRQ==}
    engines: {node: '>=8'}
    dependencies:
      min-indent: 1.0.1
    dev: true

  /strip-json-comments@3.1.1:
    resolution: {integrity: sha512-6fPc+R4ihwqP6N/aIv2f1gMH8lOVtWQHoqC4yK6oSDVVocumAsfCqjkXnqiYMhmMwS/mEHLp7Vehlt3ql6lEig==}
    engines: {node: '>=8'}

  /style-to-js@1.1.0:
    resolution: {integrity: sha512-1OqefPDxGrlMwcbfpsTVRyzwdhr4W0uxYQzeA2F1CBc8WG04udg2+ybRnvh3XYL4TdHQrCahLtax2jc8xaE6rA==}
    dependencies:
      style-to-object: 0.3.0
    dev: false

  /style-to-object@0.3.0:
    resolution: {integrity: sha512-CzFnRRXhzWIdItT3OmF8SQfWyahHhjq3HwcMNCNLn+N7klOOqPjMeG/4JSu77D7ypZdGvSzvkrbyeTMizz2VrA==}
    dependencies:
      inline-style-parser: 0.1.1
    dev: false

  /styled-jsx@5.1.1(@babel/core@7.21.8)(react@18.2.0):
    resolution: {integrity: sha512-pW7uC1l4mBZ8ugbiZrcIsiIvVx1UmTfw7UkC3Um2tmfUq9Bhk8IiyEIPl6F8agHgjzku6j0xQEZbfA5uSgSaCw==}
    engines: {node: '>= 12.0.0'}
    peerDependencies:
      '@babel/core': '*'
      babel-plugin-macros: '*'
      react: '>= 16.8.0 || 17.x.x || ^18.0.0-0'
    peerDependenciesMeta:
      '@babel/core':
        optional: true
      babel-plugin-macros:
        optional: true
    dependencies:
      '@babel/core': 7.21.8
      client-only: 0.0.1
      react: 18.2.0

  /stylis@4.2.0:
    resolution: {integrity: sha512-Orov6g6BB1sDfYgzWfTHDOxamtX1bE/zo104Dh9e6fqJ3PooipYyfJ0pUmrZO2wAvO8YbEyeFrkV91XTsGMSrw==}
    dev: false

  /sucrase@3.32.0:
    resolution: {integrity: sha512-ydQOU34rpSyj2TGyz4D2p8rbktIOZ8QY9s+DGLvFU1i5pWJE8vkpruCjGCMHsdXwnD7JDcS+noSwM/a7zyNFDQ==}
    engines: {node: '>=8'}
    hasBin: true
    dependencies:
      '@jridgewell/gen-mapping': 0.3.3
      commander: 4.1.1
      glob: 7.1.6
      lines-and-columns: 1.2.4
      mz: 2.7.0
      pirates: 4.0.5
      ts-interface-checker: 0.1.13
    dev: true

<<<<<<< HEAD
  /supabase@1.60.1:
    resolution: {integrity: sha512-d0zIWRo7T0qA5PQ5n4t3VORGTqBWRyHKMJFXCix/x0v9Q2DBtwSYV/flgmAt27QpUA+OjznvPpL+nvBzxt+6yg==}
=======
  /supabase@1.59.1:
    resolution: {integrity: sha512-Ef13kMZzoY1FNa7iMVovSmebwnmotq/AwkdS38y9oKdAkj+ivhiFbC9YNXfmY24jBsPJB65LLcMmK6wGcUTjGQ==}
>>>>>>> fda67f99
    hasBin: true
    requiresBuild: true
    dependencies:
      bin-links: 4.0.1
      node-fetch: 3.3.1
      tar: 6.1.14
    dev: true

  /supports-color@5.5.0:
    resolution: {integrity: sha512-QjVjwdXIt408MIiAqCX4oUKsgU2EqAGzs2Ppkm4aQYbjm+ZEWEcW4SfFNTr4uMNZma0ey4f5lgLrkB0aX0QMow==}
    engines: {node: '>=4'}
    dependencies:
      has-flag: 3.0.0

  /supports-color@7.2.0:
    resolution: {integrity: sha512-qpCAvRl9stuOHveKsn7HncJRvv501qIacKzQlO/+Lwxc9+0q2wLyv4Dfvt80/DPn2pqOBsJdDiogXGR9+OvwRw==}
    engines: {node: '>=8'}
    dependencies:
      has-flag: 4.0.0

  /supports-color@8.1.1:
    resolution: {integrity: sha512-MpUEN2OodtUzxvKQl72cUF7RQ5EiHsGvSsVG0ia9c5RbWGL2CI4C7EpPS8UTBIplnlzZiNuV56w+FuNxy3ty2Q==}
    engines: {node: '>=10'}
    dependencies:
      has-flag: 4.0.0
    dev: true

  /supports-preserve-symlinks-flag@1.0.0:
    resolution: {integrity: sha512-ot0WnXS9fgdkgIcePe6RHNk1WA8+muPa6cSjeR3V8K27q9BB1rTE3R1p7Hv0z1ZyAc8s6Vvv8DIyWf681MAt0w==}
    engines: {node: '>= 0.4'}

  /swr@2.1.5(react@18.2.0):
    resolution: {integrity: sha512-/OhfZMcEpuz77KavXST5q6XE9nrOBOVcBLWjMT+oAE/kQHyE3PASrevXCtQDZ8aamntOfFkbVJp7Il9tNBQWrw==}
    peerDependencies:
      react: ^16.11.0 || ^17.0.0 || ^18.0.0
    dependencies:
      react: 18.2.0
      use-sync-external-store: 1.2.0(react@18.2.0)
    dev: false

  /symbol-tree@3.2.4:
    resolution: {integrity: sha512-9QNk5KwDF+Bvz+PyObkmSYjI5ksVUYtjW7AU22r2NKcfLJcXp96hkDWU3+XndOsUb+AQ9QhfzfCT2O+CNWT5Tw==}
    dev: true

  /synckit@0.8.5:
    resolution: {integrity: sha512-L1dapNV6vu2s/4Sputv8xGsCdAVlb5nRDMFU/E27D44l5U6cw1g0dGd45uLc+OXjNMmF4ntiMdCimzcjFKQI8Q==}
    engines: {node: ^14.18.0 || >=16.0.0}
    dependencies:
      '@pkgr/utils': 2.4.0
      tslib: 2.5.0
    dev: false

  /tabbable@6.1.2:
    resolution: {integrity: sha512-qCN98uP7i9z0fIS4amQ5zbGBOq+OSigYeGvPy7NDk8Y9yncqDZ9pRPgfsc2PJIVM9RrJj7GIfuRgmjoUU9zTHQ==}
    dev: false

  /tailwind-scrollbar@3.0.4(tailwindcss@3.3.2):
    resolution: {integrity: sha512-X/QBsn/C5u9x6/YvTc1Zo7b09Gqs5BfDe0UK/8LDQUv8IEBKF+p2ISTRwvAr50MH0hn/wTyCEOann7uXoa1/2Q==}
    engines: {node: '>=12.13.0'}
    peerDependencies:
      tailwindcss: 3.x
    dependencies:
      tailwindcss: 3.3.2
    dev: true

  /tailwindcss-themer@3.1.0(tailwindcss@3.3.2):
    resolution: {integrity: sha512-IfgxpCxWm5rRK3Q7aTvVyhQ/7tyyn8EJl5tFak5tS+/n8oXT7OGfv8praYepR7+IsM92waAuBDZng1HgnstrYA==}
    peerDependencies:
      tailwindcss: ^3.1.0
    dependencies:
      color: 4.2.3
      just-unique: 4.2.0
      lodash.merge: 4.6.2
      lodash.mergewith: 4.6.2
      tailwindcss: 3.3.2
    dev: true

  /tailwindcss@3.3.2:
    resolution: {integrity: sha512-9jPkMiIBXvPc2KywkraqsUfbfj+dHDb+JPWtSJa9MLFdrPyazI7q6WX2sUrm7R9eVR7qqv3Pas7EvQFzxKnI6w==}
    engines: {node: '>=14.0.0'}
    hasBin: true
    dependencies:
      '@alloc/quick-lru': 5.2.0
      arg: 5.0.2
      chokidar: 3.5.3
      didyoumean: 1.2.2
      dlv: 1.1.3
      fast-glob: 3.2.12
      glob-parent: 6.0.2
      is-glob: 4.0.3
      jiti: 1.18.2
      lilconfig: 2.1.0
      micromatch: 4.0.5
      normalize-path: 3.0.0
      object-hash: 3.0.0
      picocolors: 1.0.0
      postcss: 8.4.23
      postcss-import: 15.1.0(postcss@8.4.23)
      postcss-js: 4.0.1(postcss@8.4.23)
      postcss-load-config: 4.0.1(postcss@8.4.23)
      postcss-nested: 6.0.1(postcss@8.4.23)
      postcss-selector-parser: 6.0.12
      postcss-value-parser: 4.2.0
      resolve: 1.22.2
      sucrase: 3.32.0
    transitivePeerDependencies:
      - ts-node
    dev: true

  /tapable@2.2.1:
    resolution: {integrity: sha512-GNzQvQTOIP6RyTfE2Qxb8ZVlNmw0n88vp1szwWRimP02mnTsx3Wtn5qRdqY9w2XduFNUgvOwhNnQsjwCp+kqaQ==}
    engines: {node: '>=6'}
    dev: false

  /tar@6.1.14:
    resolution: {integrity: sha512-piERznXu0U7/pW7cdSn7hjqySIVTYT6F76icmFk7ptU7dDYlXTm5r9A6K04R2vU3olYgoKeo1Cg3eeu5nhftAw==}
    engines: {node: '>=10'}
    dependencies:
      chownr: 2.0.0
      fs-minipass: 2.1.0
      minipass: 5.0.0
      minizlib: 2.1.2
      mkdirp: 1.0.4
      yallist: 4.0.0
    dev: true

  /test-exclude@6.0.0:
    resolution: {integrity: sha512-cAGWPIyOHU6zlmg88jwm7VRyXnMN7iV68OGAbYDk/Mh/xC/pzVPlQtY6ngoIH/5/tciuhGfvESU8GrHrcxD56w==}
    engines: {node: '>=8'}
    dependencies:
      '@istanbuljs/schema': 0.1.3
      glob: 7.2.3
      minimatch: 3.1.2
    dev: true

  /text-table@0.2.0:
    resolution: {integrity: sha512-N+8UisAXDGk8PFXP4HAzVR9nbfmVJ3zYLAWiTIoqC5v5isinhr+r5uaO8+7r3BMfuNIufIsA7RdpVgacC2cSpw==}

  /thenify-all@1.6.0:
    resolution: {integrity: sha512-RNxQH/qI8/t3thXJDwcstUO4zeqo64+Uy/+sNVRBx4Xn2OX+OZ9oP+iJnNFqplFra2ZUVeKCSa2oVWi3T4uVmA==}
    engines: {node: '>=0.8'}
    dependencies:
      thenify: 3.3.1
    dev: true

  /thenify@3.3.1:
    resolution: {integrity: sha512-RVZSIV5IG10Hk3enotrhvz0T9em6cyHBLkH/YAZuKqd8hRkKhSfCGIcP2KUY0EPxndzANBmNllzWPwak+bheSw==}
    dependencies:
      any-promise: 1.3.0
    dev: true

  /throttle-debounce@3.0.1:
    resolution: {integrity: sha512-dTEWWNu6JmeVXY0ZYoPuH5cRIwc0MeGbJwah9KUNYSJwommQpCzTySTpEe8Gs1J23aeWEuAobe4Ag7EHVt/LOg==}
    engines: {node: '>=10'}
    dev: false

  /through2@0.4.2:
    resolution: {integrity: sha512-45Llu+EwHKtAZYTPPVn3XZHBgakWMN3rokhEv5hu596XP+cNgplMg+Gj+1nmAvj+L0K7+N49zBKx5rah5u0QIQ==}
    dependencies:
      readable-stream: 1.0.34
      xtend: 2.1.2
    dev: false

  /through@2.3.8:
    resolution: {integrity: sha512-w89qg7PI8wAdvX60bMDP+bFoD5Dvhm9oLheFp5O4a2QF0cSBGsBX4qZmadPMvVqlLJBBci+WqGGOAPvcDeNSVg==}

  /tiny-invariant@1.3.1:
    resolution: {integrity: sha512-AD5ih2NlSssTCwsMznbvwMZpJ1cbhkGd2uueNxzv2jDlEeZdU04JQfRnggJQ8DrcVBGjAsCKwFBbDlVNtEMlzw==}
    dev: false

  /tippy.js@6.3.7:
    resolution: {integrity: sha512-E1d3oP2emgJ9dRQZdf3Kkn0qJgI6ZLpyS5z6ZkY1DF3kaQaBsGZsndEpHwx+eC+tYM41HaSNvNtLx8tU57FzTQ==}
    dependencies:
      '@popperjs/core': 2.11.7
    dev: false

  /titleize@3.0.0:
    resolution: {integrity: sha512-KxVu8EYHDPBdUYdKZdKtU2aj2XfEx9AfjXxE/Aj0vT06w2icA09Vus1rh6eSu1y01akYg6BjIK/hxyLJINoMLQ==}
    engines: {node: '>=12'}
    dev: false

  /tmpl@1.0.5:
    resolution: {integrity: sha512-3f0uOEAQwIqGuWW2MVzYg8fV/QNnc/IpuJNG837rLuczAaLVHslWHZQj4IGiEl5Hs3kkbhwL9Ab7Hrsmuj+Smw==}
    dev: true

  /to-fast-properties@2.0.0:
    resolution: {integrity: sha512-/OaKK0xYrs3DmxRYqL/yDc+FxFUVYhDlXMhRmv3z915w2HF1tnN1omB354j8VUGO/hbRzyD6Y3sA7v7GS/ceog==}
    engines: {node: '>=4'}

  /to-regex-range@5.0.1:
    resolution: {integrity: sha512-65P7iz6X5yEr1cwcgvQxbbIw7Uk3gOy5dIdtZ4rDveLqhrdJP+Li/Hx6tyK0NEb+2GCyneCMJiGqrADCSNk8sQ==}
    engines: {node: '>=8.0'}
    dependencies:
      is-number: 7.0.0

  /tough-cookie@4.1.2:
    resolution: {integrity: sha512-G9fqXWoYFZgTc2z8Q5zaHy/vJMjm+WV0AkAeHxVCQiEB1b+dGvWzFW6QV07cY5jQ5gRkeid2qIkzkxUnmoQZUQ==}
    engines: {node: '>=6'}
    dependencies:
      psl: 1.9.0
      punycode: 2.3.0
      universalify: 0.2.0
      url-parse: 1.5.10
    dev: true

  /tr46@0.0.3:
    resolution: {integrity: sha512-N3WMsuqV66lT30CrXNbEjx4GEwlow3v6rr4mCcv6prnfwhS01rkgyFdjPNBYd9br7LpXV1+Emh01fHnq2Gdgrw==}
    dev: false

  /tr46@1.0.1:
    resolution: {integrity: sha512-dTpowEjclQ7Kgx5SdBkqRzVhERQXov8/l9Ft9dVM9fmg0W0KQSVaXX9T4i6twCPNtYiZM53lpSSUAwJbFPOHxA==}
    dependencies:
      punycode: 2.3.0
    dev: true

  /tr46@3.0.0:
    resolution: {integrity: sha512-l7FvfAHlcmulp8kr+flpQZmVwtu7nfRV7NZujtN0OqES8EL4O4e0qqzL0DC5gAvx/ZC/9lk6rhcUwYvkBnBnYA==}
    engines: {node: '>=12'}
    dependencies:
      punycode: 2.3.0
    dev: true

  /tree-kill@1.2.2:
    resolution: {integrity: sha512-L0Orpi8qGpRG//Nd+H90vFB+3iHnue1zSSGmNOOCh1GLJ7rUKVwV2HvijphGQS2UmhUZewS9VgvxYIdgr+fG1A==}
    hasBin: true
    dev: true

  /ts-interface-checker@0.1.13:
    resolution: {integrity: sha512-Y/arvbn+rrz3JCKl9C4kVNfTfSm2/mEp5FSz5EsZSANGPSlQrpRI5M4PKF+mJnE52jOO90PnPSc3Ur3bTQw0gA==}
    dev: true

  /tsconfig-paths@3.14.2:
    resolution: {integrity: sha512-o/9iXgCYc5L/JxCHPe3Hvh8Q/2xm5Z+p18PESBU6Ff33695QnCHBEjcytY2q19ua7Mbl/DavtBOLq+oG0RCL+g==}
    dependencies:
      '@types/json5': 0.0.29
      json5: 1.0.2
      minimist: 1.2.8
      strip-bom: 3.0.0
    dev: false

  /tslib@1.14.1:
    resolution: {integrity: sha512-Xni35NKzjgMrwevysHTCArtLDpPvye8zV/0E4EyYn43P7/7qvQwPh9BGkHewbMulVntbigmcT7rdX3BNo9wRJg==}

  /tslib@2.5.0:
    resolution: {integrity: sha512-336iVw3rtn2BUK7ORdIAHTyxHGRIHVReokCR3XjbckJMK7ms8FysBfhLR8IXnAgy7T0PTPNBWKiH514FOW/WSg==}

  /tsup@6.7.0(postcss@8.4.23)(typescript@5.0.4):
    resolution: {integrity: sha512-L3o8hGkaHnu5TdJns+mCqFsDBo83bJ44rlK7e6VdanIvpea4ArPcU3swWGsLVbXak1PqQx/V+SSmFPujBK+zEQ==}
    engines: {node: '>=14.18'}
    hasBin: true
    peerDependencies:
      '@swc/core': ^1
      postcss: ^8.4.12
      typescript: '>=4.1.0'
    peerDependenciesMeta:
      '@swc/core':
        optional: true
      postcss:
        optional: true
      typescript:
        optional: true
    dependencies:
      bundle-require: 4.0.1(esbuild@0.17.19)
      cac: 6.7.14
      chokidar: 3.5.3
      debug: 4.3.4
      esbuild: 0.17.19
      execa: 5.1.1
      globby: 11.1.0
      joycon: 3.1.1
      postcss: 8.4.23
      postcss-load-config: 3.1.4(postcss@8.4.23)
      resolve-from: 5.0.0
      rollup: 3.21.7
      source-map: 0.8.0-beta.0
      sucrase: 3.32.0
      tree-kill: 1.2.2
      typescript: 5.0.4
    transitivePeerDependencies:
      - supports-color
      - ts-node
    dev: true

  /tsutils@3.21.0(typescript@5.0.4):
    resolution: {integrity: sha512-mHKK3iUXL+3UF6xL5k0PEhKRUBKPBCv/+RkEOpjRWxxx27KKRBmmA60A9pgOUvMi8GKhRMPEmjBRPzs2W7O1OA==}
    engines: {node: '>= 6'}
    peerDependencies:
      typescript: '>=2.8.0 || >= 3.2.0-dev || >= 3.3.0-dev || >= 3.4.0-dev || >= 3.5.0-dev || >= 3.6.0-dev || >= 3.6.0-beta || >= 3.7.0-dev || >= 3.7.0-beta'
    dependencies:
      tslib: 1.14.1
      typescript: 5.0.4

  /turbo-darwin-64@1.9.6:
    resolution: {integrity: sha512-9jmxyCAcPrJiPD/EmtK2tObrPGblmyORCgNgtcw1iozcfC7kqungWTfbnHrvTNUfUmVhH0sA3BGzshpuslbQHg==}
    cpu: [x64]
    os: [darwin]
    requiresBuild: true
    dev: true
    optional: true

  /turbo-darwin-arm64@1.9.6:
    resolution: {integrity: sha512-5f8ajEi8mOdAZ0AXavu/TzkHGEUi7tw+paefff7KK+XTUrdeyTlf8ULiTI+r97uH1jsYeTeL4JPu9IsEx+bL6g==}
    cpu: [arm64]
    os: [darwin]
    requiresBuild: true
    dev: true
    optional: true

  /turbo-linux-64@1.9.6:
    resolution: {integrity: sha512-UrCDMl2Nqd/kxNEJonqvDg8nmZU4UggVQTmqcdYyuOiCA3H98jxggQqZh1VGeF23XDbCWHSQjnbkLeoUvQJWKw==}
    cpu: [x64]
    os: [linux]
    requiresBuild: true
    dev: true
    optional: true

  /turbo-linux-arm64@1.9.6:
    resolution: {integrity: sha512-oOxAT6lNiMpYVZPWzFNsUvC2LQgKYyH4aBnkeoBnjuAUk8BK5AhUWSWl4QlfTcBWW4LnjDPeZQKrbnxvHhPVsw==}
    cpu: [arm64]
    os: [linux]
    requiresBuild: true
    dev: true
    optional: true

  /turbo-windows-64@1.9.6:
    resolution: {integrity: sha512-65UxLL1vb5RItzJYNerO5c+yPMzSnD+GvJxfBZIvAwSnb+4ulhPRHzQOYinVq4PZ2DosBZOorWPRf97POmhvog==}
    cpu: [x64]
    os: [win32]
    requiresBuild: true
    dev: true
    optional: true

  /turbo-windows-arm64@1.9.6:
    resolution: {integrity: sha512-aF9VzYT+vaKNbZGDccN7AYrNhph4gr6yOFN7GtTr777IwS5FGW7evku7RScsua5r2HwVKvBO2WjyadpbXuoOOQ==}
    cpu: [arm64]
    os: [win32]
    requiresBuild: true
    dev: true
    optional: true

  /turbo@1.9.6:
    resolution: {integrity: sha512-mLbCIAYNbSm60kVhBiAr+YA1BYpPObS/y7rqw1hjh36ZdJDp35lUSeqdBs6oGt0Y4hnmN4ZeIXu8zMVRR03/vw==}
    hasBin: true
    requiresBuild: true
    optionalDependencies:
      turbo-darwin-64: 1.9.6
      turbo-darwin-arm64: 1.9.6
      turbo-linux-64: 1.9.6
      turbo-linux-arm64: 1.9.6
      turbo-windows-64: 1.9.6
      turbo-windows-arm64: 1.9.6
    dev: true

  /type-check@0.3.2:
    resolution: {integrity: sha512-ZCmOJdvOWDBYJlzAoFkC+Q0+bUyEOS1ltgp1MGU03fqHG+dbi9tBFU2Rd9QKiDZFAYrhPh2JUf7rZRIuHRKtOg==}
    engines: {node: '>= 0.8.0'}
    dependencies:
      prelude-ls: 1.1.2
    dev: true

  /type-check@0.4.0:
    resolution: {integrity: sha512-XleUoc9uwGXqjWwXaUTZAmzMcFZ5858QA2vvx1Ur5xIcixXIP+8LnFDgRplU30us6teqdlskFfu+ae4K79Ooew==}
    engines: {node: '>= 0.8.0'}
    dependencies:
      prelude-ls: 1.2.1

  /type-detect@4.0.8:
    resolution: {integrity: sha512-0fr/mIH1dlO+x7TlcMy+bIDqKPsw/70tVyeHW787goQjhmqaZe10uwLujubK9q9Lg6Fiho1KUKDYz0Z7k7g5/g==}
    engines: {node: '>=4'}
    dev: true

  /type-fest@0.20.2:
    resolution: {integrity: sha512-Ne+eE4r0/iWnpAxD852z3A+N0Bt5RN//NjJwRd2VFHEmrywxf5vsZlh4R6lixl6B+wz/8d+maTSAkN1FIkI3LQ==}
    engines: {node: '>=10'}

  /type-fest@0.21.3:
    resolution: {integrity: sha512-t0rzBq87m3fVcduHDUFhKmyyX+9eo6WQjZvf51Ea/M0Q7+T374Jp1aUiyUl0GKxp8M/OETVHSDvmkyPgvX+X2w==}
    engines: {node: '>=10'}
    dev: true

  /type-fest@2.19.0:
    resolution: {integrity: sha512-RAH822pAdBgcNMAfWnCBU3CFZcfZ/i1eZjwFU/dsLKumyuuP3niueg2UAukXYF0E2AAoc82ZSSf9J0WQBinzHA==}
    engines: {node: '>=12.20'}
    dev: false

  /type@1.2.0:
    resolution: {integrity: sha512-+5nt5AAniqsCnu2cEQQdpzCAh33kVx8n0VoFidKpB1dVVLAN/F+bgVOqOJqOnEnrhp222clB5p3vUlD+1QAnfg==}
    dev: false

  /type@2.7.2:
    resolution: {integrity: sha512-dzlvlNlt6AXU7EBSfpAscydQ7gXB+pPGsPnfJnZpiNJBDj7IaJzQlBZYGdEi4R9HmPdBv2XmWJ6YUtoTa7lmCw==}
    dev: false

  /typed-array-length@1.0.4:
    resolution: {integrity: sha512-KjZypGq+I/H7HI5HlOoGHkWUUGq+Q0TPhQurLbyrVrvnKTBgzLhIJ7j6J/XTQOi0d1RjyZ0wdas8bKs2p0x3Ng==}
    dependencies:
      call-bind: 1.0.2
      for-each: 0.3.3
      is-typed-array: 1.1.10
    dev: false

  /typedarray-to-buffer@3.1.5:
    resolution: {integrity: sha512-zdu8XMNEDepKKR+XYOXAVPtWui0ly0NtohUscw+UmaHiAWT8hrV1rr//H6V+0DvJ3OQ19S979M0laLfX8rm82Q==}
    dependencies:
      is-typedarray: 1.0.0
    dev: false

  /typescript@4.5.2:
    resolution: {integrity: sha512-5BlMof9H1yGt0P8/WF+wPNw6GfctgGjXp5hkblpyT+8rkASSmkUKMXrxR0Xg8ThVCi/JnHQiKXeBaEwCeQwMFw==}
    engines: {node: '>=4.2.0'}
    hasBin: true
    dev: true

  /typescript@5.0.4:
    resolution: {integrity: sha512-cW9T5W9xY37cc+jfEnaUvX91foxtHkza3Nw3wkoF4sSlKn0MONdkdEndig/qPBWXNkmplh3NzayQzCiHM4/hqw==}
    engines: {node: '>=12.20'}
    hasBin: true

  /uc.micro@1.0.6:
    resolution: {integrity: sha512-8Y75pvTYkLJW2hWQHXxoqRgV7qb9B+9vFEtidML+7koHUFapnVJAZ6cKs+Qjz5Aw3aZWHMC6u0wJE3At+nSGwA==}
    dev: false

  /unbox-primitive@1.0.2:
    resolution: {integrity: sha512-61pPlCD9h51VoreyJ0BReideM3MDKMKnh6+V9L08331ipq6Q8OFXZYiqP6n/tbHx4s5I9uRhcye6BrbkizkBDw==}
    dependencies:
      call-bind: 1.0.2
      has-bigints: 1.0.2
      has-symbols: 1.0.3
      which-boxed-primitive: 1.0.2
    dev: false

  /universalify@0.2.0:
    resolution: {integrity: sha512-CJ1QgKmNg3CwvAv/kOFmtnEN05f0D/cn9QntgNOQlQF9dgvVTHj3t+8JPdjqawCHk7V/KA+fbUqzZ9XWhcqPUg==}
    engines: {node: '>= 4.0.0'}
    dev: true

  /untildify@4.0.0:
    resolution: {integrity: sha512-KK8xQ1mkzZeg9inewmFVDNkg3l5LUhoq9kN6iWYB/CC9YMG8HA+c1Q8HwDe6dEX7kErrEVNVBO3fWsVq5iDgtw==}
    engines: {node: '>=8'}
    dev: false

  /update-browserslist-db@1.0.11(browserslist@4.21.5):
    resolution: {integrity: sha512-dCwEFf0/oT85M1fHBg4F0jtLwJrutGoHSQXCh7u4o2t1drG+c0a9Flnqww6XUKSfQMPpJBRjU8d4RXB09qtvaA==}
    hasBin: true
    peerDependencies:
      browserslist: '>= 4.21.0'
    dependencies:
      browserslist: 4.21.5
      escalade: 3.1.1
      picocolors: 1.0.0

  /uri-js@4.4.1:
    resolution: {integrity: sha512-7rKUyy33Q1yc98pQ1DAmLtwX109F7TIfWlW1Ydo8Wl1ii1SeHieeh0HHfPeL2fMXK6z0s8ecKs9frCuLJvndBg==}
    dependencies:
      punycode: 2.3.0

  /url-parse@1.5.10:
    resolution: {integrity: sha512-WypcfiRhfeUP9vvF0j6rw0J3hrWrw6iZv3+22h6iRMJ/8z1Tj6XfLP4DsUix5MhMPnXpiHDoKyoZ/bdCkwBCiQ==}
    dependencies:
      querystringify: 2.2.0
      requires-port: 1.0.0
    dev: true

  /use-callback-ref@1.3.0(@types/react@18.2.6)(react@18.2.0):
    resolution: {integrity: sha512-3FT9PRuRdbB9HfXhEq35u4oZkvpJ5kuYbpqhCfmiZyReuRgpnhDlbr2ZEnnuS0RrJAPn6l23xjFg9kpDM+Ms7w==}
    engines: {node: '>=10'}
    peerDependencies:
      '@types/react': ^16.8.0 || ^17.0.0 || ^18.0.0
      react: ^16.8.0 || ^17.0.0 || ^18.0.0
    peerDependenciesMeta:
      '@types/react':
        optional: true
    dependencies:
      '@types/react': 18.2.6
      react: 18.2.0
      tslib: 2.5.0
    dev: false

  /use-composed-ref@1.3.0(react@18.2.0):
    resolution: {integrity: sha512-GLMG0Jc/jiKov/3Ulid1wbv3r54K9HlMW29IWcDFPEqFkSO2nS0MuefWgMJpeHQ9YJeXDL3ZUF+P3jdXlZX/cQ==}
    peerDependencies:
      react: ^16.8.0 || ^17.0.0 || ^18.0.0
    dependencies:
      react: 18.2.0
    dev: false

  /use-isomorphic-layout-effect@1.1.2(@types/react@18.2.6)(react@18.2.0):
    resolution: {integrity: sha512-49L8yCO3iGT/ZF9QttjwLF/ZD9Iwto5LnH5LmEdk/6cFmXddqi2ulF0edxTwjj+7mqvpVVGQWvbXZdn32wRSHA==}
    peerDependencies:
      '@types/react': '*'
      react: ^16.8.0 || ^17.0.0 || ^18.0.0
    peerDependenciesMeta:
      '@types/react':
        optional: true
    dependencies:
      '@types/react': 18.2.6
      react: 18.2.0
    dev: false

  /use-latest@1.2.1(@types/react@18.2.6)(react@18.2.0):
    resolution: {integrity: sha512-xA+AVm/Wlg3e2P/JiItTziwS7FK92LWrDB0p+hgXloIMuVCeJJ8v6f0eeHyPZaJrM+usM1FkFfbNCrJGs8A/zw==}
    peerDependencies:
      '@types/react': '*'
      react: ^16.8.0 || ^17.0.0 || ^18.0.0
    peerDependenciesMeta:
      '@types/react':
        optional: true
    dependencies:
      '@types/react': 18.2.6
      react: 18.2.0
      use-isomorphic-layout-effect: 1.1.2(@types/react@18.2.6)(react@18.2.0)
    dev: false

  /use-memo-one@1.1.3(react@18.2.0):
    resolution: {integrity: sha512-g66/K7ZQGYrI6dy8GLpVcMsBp4s17xNkYJVSMvTEevGy3nDxHOfE6z8BVE22+5G5x7t3+bhzrlTDB7ObrEE0cQ==}
    peerDependencies:
      react: ^16.8.0 || ^17.0.0 || ^18.0.0
    dependencies:
      react: 18.2.0
    dev: false

  /use-sidecar@1.1.2(@types/react@18.2.6)(react@18.2.0):
    resolution: {integrity: sha512-epTbsLuzZ7lPClpz2TyryBfztm7m+28DlEv2ZCQ3MDr5ssiwyOwGH/e5F9CkfWjJ1t4clvI58yF822/GUkjjhw==}
    engines: {node: '>=10'}
    peerDependencies:
      '@types/react': ^16.9.0 || ^17.0.0 || ^18.0.0
      react: ^16.8.0 || ^17.0.0 || ^18.0.0
    peerDependenciesMeta:
      '@types/react':
        optional: true
    dependencies:
      '@types/react': 18.2.6
      detect-node-es: 1.1.0
      react: 18.2.0
      tslib: 2.5.0
    dev: false

  /use-sync-external-store@1.2.0(react@18.2.0):
    resolution: {integrity: sha512-eEgnFxGQ1Ife9bzYs6VLi8/4X6CObHMw9Qr9tPY43iKwsPw8xE8+EFsf/2cFZ5S3esXgpWgtSCtLNS41F+sKPA==}
    peerDependencies:
      react: ^16.8.0 || ^17.0.0 || ^18.0.0
    dependencies:
      react: 18.2.0
    dev: false

  /utf-8-validate@5.0.10:
    resolution: {integrity: sha512-Z6czzLq4u8fPOyx7TU6X3dvUZVvoJmxSQ+IcrlmagKhilxlhZgxPK6C5Jqbkw1IDUmFTM+cz9QDnnLTwDz/2gQ==}
    engines: {node: '>=6.14.2'}
    requiresBuild: true
    dependencies:
      node-gyp-build: 4.6.0
    dev: false

  /util-deprecate@1.0.2:
    resolution: {integrity: sha512-EPD5q1uXyFxJpCrLnCc1nHnq3gOa6DZBocAIiI2TaSCA7VCJ1UJDMagCzIkXNsUYfD1daK//LTEQ8xiIbrHtcw==}

  /uuid@9.0.0:
    resolution: {integrity: sha512-MXcSTerfPa4uqyzStbRoTgt5XIe3x5+42+q1sDuy3R5MDk66URdLMOZe5aPX/SQd+kuYAh0FdP/pO28IkQyTeg==}
    hasBin: true
    dev: false

  /v8-to-istanbul@9.1.0:
    resolution: {integrity: sha512-6z3GW9x8G1gd+JIIgQQQxXuiJtCXeAjp6RaPEPLv62mH3iPHPxV6W3robxtCzNErRo6ZwTmzWhsbNvjyEBKzKA==}
    engines: {node: '>=10.12.0'}
    dependencies:
      '@jridgewell/trace-mapping': 0.3.18
      '@types/istanbul-lib-coverage': 2.0.4
      convert-source-map: 1.9.0
    dev: true

  /w3c-keyname@2.2.6:
    resolution: {integrity: sha512-f+fciywl1SJEniZHD6H+kUO8gOnwIr7f4ijKA6+ZvJFjeGi1r4PDLl53Ayud9O/rk64RqgoQine0feoeOU0kXg==}
    dev: false

  /w3c-xmlserializer@4.0.0:
    resolution: {integrity: sha512-d+BFHzbiCx6zGfz0HyQ6Rg69w9k19nviJspaj4yNscGjrHu94sVP+aRm75yEbCh+r2/yR+7q6hux9LVtbuTGBw==}
    engines: {node: '>=14'}
    dependencies:
      xml-name-validator: 4.0.0
    dev: true

  /walker@1.0.8:
    resolution: {integrity: sha512-ts/8E8l5b7kY0vlWLewOkDXMmPdLcVV4GmOQLyxuSswIJsweeFZtAsMF7k1Nszz+TYBQrlYRmzOnr398y1JemQ==}
    dependencies:
      makeerror: 1.0.12
    dev: true

  /web-streams-polyfill@3.2.1:
    resolution: {integrity: sha512-e0MO3wdXWKrLbL0DgGnUV7WHVuw9OUvL4hjgnPkIeEvESk74gAITi5G606JtZPp39cd8HA9VQzCIvA49LpPN5Q==}
    engines: {node: '>= 8'}
    dev: true

  /webidl-conversions@3.0.1:
    resolution: {integrity: sha512-2JAn3z8AR6rjK8Sm8orRC0h/bcl/DqL7tRPdGZ4I1CjdF+EaMLmYxBHyXuKL849eucPFhvBoxMsflfOb8kxaeQ==}
    dev: false

  /webidl-conversions@4.0.2:
    resolution: {integrity: sha512-YQ+BmxuTgd6UXZW3+ICGfyqRyHXVlD5GtQr5+qjiNW7bF0cqrzX500HVXPBOvgXb5YnzDd+h0zqyv61KUD7+Sg==}
    dev: true

  /webidl-conversions@7.0.0:
    resolution: {integrity: sha512-VwddBukDzu71offAQR975unBIGqfKZpM+8ZX6ySk8nYhVoo5CYaZyzt3YBvYtRtO+aoGlqxPg/B87NGVZ/fu6g==}
    engines: {node: '>=12'}
    dev: true

  /websocket@1.0.34:
    resolution: {integrity: sha512-PRDso2sGwF6kM75QykIesBijKSVceR6jL2G8NGYyq2XrItNC2P5/qL5XeR056GhA+Ly7JMFvJb9I312mJfmqnQ==}
    engines: {node: '>=4.0.0'}
    dependencies:
      bufferutil: 4.0.7
      debug: 2.6.9
      es5-ext: 0.10.62
      typedarray-to-buffer: 3.1.5
      utf-8-validate: 5.0.10
      yaeti: 0.0.6
    transitivePeerDependencies:
      - supports-color
    dev: false

  /whatwg-encoding@2.0.0:
    resolution: {integrity: sha512-p41ogyeMUrw3jWclHWTQg1k05DSVXPLcVxRTYsXUk+ZooOCZLcoYgPZ/HL/D/N+uQPOtcp1me1WhBEaX02mhWg==}
    engines: {node: '>=12'}
    dependencies:
      iconv-lite: 0.6.3
    dev: true

  /whatwg-mimetype@3.0.0:
    resolution: {integrity: sha512-nt+N2dzIutVRxARx1nghPKGv1xHikU7HKdfafKkLNLindmPU/ch3U31NOCGGA/dmPcmb1VlofO0vnKAcsm0o/Q==}
    engines: {node: '>=12'}
    dev: true

  /whatwg-url@11.0.0:
    resolution: {integrity: sha512-RKT8HExMpoYx4igMiVMY83lN6UeITKJlBQ+vR/8ZJ8OCdSiN3RwCq+9gH0+Xzj0+5IrM6i4j/6LuvzbZIQgEcQ==}
    engines: {node: '>=12'}
    dependencies:
      tr46: 3.0.0
      webidl-conversions: 7.0.0
    dev: true

  /whatwg-url@5.0.0:
    resolution: {integrity: sha512-saE57nupxk6v3HY35+jzBwYa0rKSy0XR8JSxZPwgLr7ys0IBzhGviA1/TUGJLmSVqs8pb9AnvICXEuOHLprYTw==}
    dependencies:
      tr46: 0.0.3
      webidl-conversions: 3.0.1
    dev: false

  /whatwg-url@7.1.0:
    resolution: {integrity: sha512-WUu7Rg1DroM7oQvGWfOiAK21n74Gg+T4elXEQYkOhtyLeWiJFoOGLXPKI/9gzIie9CtwVLm8wtw6YJdKyxSjeg==}
    dependencies:
      lodash.sortby: 4.7.0
      tr46: 1.0.1
      webidl-conversions: 4.0.2
    dev: true

  /which-boxed-primitive@1.0.2:
    resolution: {integrity: sha512-bwZdv0AKLpplFY2KZRX6TvyuN7ojjr7lwkg6ml0roIy9YeuSr7JS372qlNW18UQYzgYK9ziGcerWqZOmEn9VNg==}
    dependencies:
      is-bigint: 1.0.4
      is-boolean-object: 1.1.2
      is-number-object: 1.0.7
      is-string: 1.0.7
      is-symbol: 1.0.4

  /which-collection@1.0.1:
    resolution: {integrity: sha512-W8xeTUwaln8i3K/cY1nGXzdnVZlidBcagyNFtBdD5kxnb4TvGKR7FfSIS3mYpwWS1QUCutfKz8IY8RjftB0+1A==}
    dependencies:
      is-map: 2.0.2
      is-set: 2.0.2
      is-weakmap: 2.0.1
      is-weakset: 2.0.2

  /which-typed-array@1.1.9:
    resolution: {integrity: sha512-w9c4xkx6mPidwp7180ckYWfMmvxpjlZuIudNtDf4N/tTAUB8VJbX25qZoAsrtGuYNnGw3pa0AXgbGKRB8/EceA==}
    engines: {node: '>= 0.4'}
    dependencies:
      available-typed-arrays: 1.0.5
      call-bind: 1.0.2
      for-each: 0.3.3
      gopd: 1.0.1
      has-tostringtag: 1.0.0
      is-typed-array: 1.1.10

  /which@2.0.2:
    resolution: {integrity: sha512-BLI3Tl1TW3Pvl70l3yq3Y64i+awpwXqsGBYWkkqMtnbXgrMD+yj7rhW0kuEDxzJaYXGjEW5ogapKNMEKNMjibA==}
    engines: {node: '>= 8'}
    hasBin: true
    dependencies:
      isexe: 2.0.0

  /wmf@1.0.2:
    resolution: {integrity: sha512-/p9K7bEh0Dj6WbXg4JG0xvLQmIadrner1bi45VMJTfnbVHsc7yIajZyoSoK60/dtVBs12Fm6WkUI5/3WAVsNMw==}
    engines: {node: '>=0.8'}
    dev: false

  /word-wrap@1.2.3:
    resolution: {integrity: sha512-Hz/mrNwitNRh/HUAtM/VT/5VH+ygD6DV7mYKZAtHOrbs8U7lvPS6xf7EJKMF0uW1KJCl0H701g3ZGus+muE5vQ==}
    engines: {node: '>=0.10.0'}

  /word@0.3.0:
    resolution: {integrity: sha512-OELeY0Q61OXpdUfTp+oweA/vtLVg5VDOXh+3he3PNzLGG/y0oylSOC1xRVj0+l4vQ3tj/bB1HVHv1ocXkQceFA==}
    engines: {node: '>=0.8'}
    dev: false

  /wrap-ansi@6.2.0:
    resolution: {integrity: sha512-r6lPcBGxZXlIcymEu7InxDMhdW0KDxpLgoFLcguasxCaJ/SOIZwINatK9KY/tf+ZrlywOKU0UDj3ATXUBfxJXA==}
    engines: {node: '>=8'}
    dependencies:
      ansi-styles: 4.3.0
      string-width: 4.2.3
      strip-ansi: 6.0.1
    dev: true

  /wrap-ansi@7.0.0:
    resolution: {integrity: sha512-YVGIj2kamLSTxw6NsZjoBxfSwsn0ycdesmc4p+Q21c5zPuZ1pl+NfxVdxPtdHvmNVOQ6XSYG4AUtyt/Fi7D16Q==}
    engines: {node: '>=10'}
    dependencies:
      ansi-styles: 4.3.0
      string-width: 4.2.3
      strip-ansi: 6.0.1
    dev: true

  /wrappy@1.0.2:
    resolution: {integrity: sha512-l4Sp/DRseor9wL6EvV2+TuQn63dMkPjZ/sp9XkghTEbV9KlPS1xUsZ3u7/IQO4wxtcFB4bgpQPRcR3QCvezPcQ==}

  /write-file-atomic@4.0.2:
    resolution: {integrity: sha512-7KxauUdBmSdWnmpaGFg+ppNjKF8uNLry8LyzjauQDOVONfFLNKrKvQOxZ/VuTIcS/gge/YNahf5RIIQWTSarlg==}
    engines: {node: ^12.13.0 || ^14.15.0 || >=16.0.0}
    dependencies:
      imurmurhash: 0.1.4
      signal-exit: 3.0.7
    dev: true

  /write-file-atomic@5.0.1:
    resolution: {integrity: sha512-+QU2zd6OTD8XWIJCbffaiQeH9U73qIqafo1x6V1snCWYGJf6cVE0cDR4D8xRzcEnfI21IFrUPzPGtcPf8AC+Rw==}
    engines: {node: ^14.17.0 || ^16.13.0 || >=18.0.0}
    dependencies:
      imurmurhash: 0.1.4
      signal-exit: 4.0.2
    dev: true

  /ws@8.13.0:
    resolution: {integrity: sha512-x9vcZYTrFPC7aSIbj7sRCYo7L/Xb8Iy+pW0ng0wt2vCJv7M9HOMy0UoN3rr+IFC7hb7vXoqS+P9ktyLLLhO+LA==}
    engines: {node: '>=10.0.0'}
    peerDependencies:
      bufferutil: ^4.0.1
      utf-8-validate: '>=5.0.2'
    peerDependenciesMeta:
      bufferutil:
        optional: true
      utf-8-validate:
        optional: true
    dev: true

  /xlsx@0.18.5:
    resolution: {integrity: sha512-dmg3LCjBPHZnQp5/F/+nnTa+miPJxUXB6vtk42YjBBKayDNagxGEeIdWApkYPOf3Z3pm3k62Knjzp7lMeTEtFQ==}
    engines: {node: '>=0.8'}
    hasBin: true
    dependencies:
      adler-32: 1.3.1
      cfb: 1.2.2
      codepage: 1.15.0
      crc-32: 1.2.2
      ssf: 0.11.2
      wmf: 1.0.2
      word: 0.3.0
    dev: false

  /xml-name-validator@4.0.0:
    resolution: {integrity: sha512-ICP2e+jsHvAj2E2lIHxa5tjXRlKDJo4IdvPvCXbXQGdzSfmSpNVyIKMvoZHjDY9DP0zV17iI85o90vRFXNccRw==}
    engines: {node: '>=12'}
    dev: true

  /xmlchars@2.2.0:
    resolution: {integrity: sha512-JZnDKK8B0RCDw84FNdDAIpZK+JuJw+s7Lz8nksI7SIuU3UXJJslUthsi+uWBUYOwPFwW7W7PRLRfUKpxjtjFCw==}
    dev: true

  /xtend@2.1.2:
    resolution: {integrity: sha512-vMNKzr2rHP9Dp/e1NQFnLQlwlhp9L/LfvnsVdHxN1f+uggyVI3i08uD14GPvCToPkdsRfyPqIyYGmIk58V98ZQ==}
    engines: {node: '>=0.4'}
    dependencies:
      object-keys: 0.4.0
    dev: false

  /y18n@5.0.8:
    resolution: {integrity: sha512-0pfFzegeDWJHJIAmTLRP2DwHjdF5s7jo9tuztdQxAhINCdvS+3nGINqPd00AphqJR/0LhANUS6/+7SCb98YOfA==}
    engines: {node: '>=10'}
    dev: true

  /yaeti@0.0.6:
    resolution: {integrity: sha512-MvQa//+KcZCUkBTIC9blM+CU9J2GzuTytsOUwf2lidtvkx/6gnEp1QvJv34t9vdjhFmha/mUiNDbN0D0mJWdug==}
    engines: {node: '>=0.10.32'}
    dev: false

  /yallist@3.1.1:
    resolution: {integrity: sha512-a4UGQaWPH59mOXUYnAG2ewncQS4i4F43Tv3JoAM+s2VDAmS9NsK8GpDMLrCHPksFT7h3K6TOoUNn2pb7RoXx4g==}

  /yallist@4.0.0:
    resolution: {integrity: sha512-3wdGidZyq5PB084XLES5TpOSRA3wjXAlIWMhum2kRcv/41Sn2emQ0dycQW4uZXLejwKvg6EsvbdlVL+FYEct7A==}

  /yaml@1.10.2:
    resolution: {integrity: sha512-r3vXyErRCYJ7wg28yvBY5VSoAF8ZvlcW9/BwUzEtUsjvX/DKs24dIkuwjtuprwJJHsbyUbLApepYTR1BN4uHrg==}
    engines: {node: '>= 6'}

  /yaml@2.2.2:
    resolution: {integrity: sha512-CBKFWExMn46Foo4cldiChEzn7S7SRV+wqiluAb6xmueD/fGyRHIhX8m14vVGgeFWjN540nKCNVj6P21eQjgTuA==}
    engines: {node: '>= 14'}
    dev: true

  /yargs-parser@21.1.1:
    resolution: {integrity: sha512-tVpsJW7DdjecAiFpbIB1e3qxIQsE6NoPc5/eTdrbbIC4h0LVsWhnoa3g+m2HclBIujHzsxZ4VJVA+GUuc2/LBw==}
    engines: {node: '>=12'}
    dev: true

  /yargs@17.7.2:
    resolution: {integrity: sha512-7dSzzRQ++CKnNI/krKnYRV7JKKPUXMEh61soaHKg9mrWEhzFWhFnxPxGl+69cD1Ou63C13NUPCnmIcrvqCuM6w==}
    engines: {node: '>=12'}
    dependencies:
      cliui: 8.0.1
      escalade: 3.1.1
      get-caller-file: 2.0.5
      require-directory: 2.1.1
      string-width: 4.2.3
      y18n: 5.0.8
      yargs-parser: 21.1.1
    dev: true

  /yocto-queue@0.1.0:
    resolution: {integrity: sha512-rVksvsnNCdJ/ohGc6xgPwyN8eheCxsiLM8mxuE/t/mOVqJewPuO1miLpTHQiRgTKCLexL4MeAFVagts7HmNZ2Q==}
    engines: {node: '>=10'}

  /zod@3.21.4:
    resolution: {integrity: sha512-m46AKbrzKVzOzs/DZgVnG5H55N1sv1M8qZU3A8RIKbs3mrACDNeIOeilDymVb2HdmP8uwshOCF4uJ8uM9rCqJw==}<|MERGE_RESOLUTION|>--- conflicted
+++ resolved
@@ -225,13 +225,8 @@
         specifier: ^8.4.23
         version: 8.4.23
       supabase:
-<<<<<<< HEAD
         specifier: ^1.60.1
         version: 1.60.1
-=======
-        specifier: ^1.59.1
-        version: 1.59.1
->>>>>>> fda67f99
       tailwind-config:
         specifier: workspace:*
         version: link:../../packages/tailwind-config
@@ -1186,11 +1181,7 @@
     dependencies:
       '@jest/types': 29.5.0
       '@sinonjs/fake-timers': 10.1.0
-<<<<<<< HEAD
       '@types/node': 20.1.5
-=======
-      '@types/node': 20.1.4
->>>>>>> fda67f99
       jest-message-util: 29.5.0
       jest-mock: 29.5.0
       jest-util: 29.5.0
@@ -7389,13 +7380,8 @@
       ts-interface-checker: 0.1.13
     dev: true
 
-<<<<<<< HEAD
   /supabase@1.60.1:
     resolution: {integrity: sha512-d0zIWRo7T0qA5PQ5n4t3VORGTqBWRyHKMJFXCix/x0v9Q2DBtwSYV/flgmAt27QpUA+OjznvPpL+nvBzxt+6yg==}
-=======
-  /supabase@1.59.1:
-    resolution: {integrity: sha512-Ef13kMZzoY1FNa7iMVovSmebwnmotq/AwkdS38y9oKdAkj+ivhiFbC9YNXfmY24jBsPJB65LLcMmK6wGcUTjGQ==}
->>>>>>> fda67f99
     hasBin: true
     requiresBuild: true
     dependencies:
